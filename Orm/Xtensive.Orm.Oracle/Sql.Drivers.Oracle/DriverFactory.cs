--- conflicted
+++ resolved
@@ -70,7 +70,6 @@
     /// <inheritdoc/>
     protected override SqlDriver CreateDriver(string connectionString, SqlDriverConfiguration configuration)
     {
-<<<<<<< HEAD
       using var connection = new OracleConnection(connectionString);
       if (configuration.DbConnectionAccessors.Count > 0)
         OpenConnectionWithNotification(connection, configuration, false).GetAwaiter().GetResult();
@@ -97,18 +96,6 @@
           ? ParseVersion(connection.ServerVersion)
           : new Version(configuration.ForcedServerVersion);
         var defaultSchema = await GetDefaultSchemaAsync(connection, token: token).ConfigureAwait(false);
-=======
-      using (var connection = new OracleConnection(connectionString)) {
-        if (configuration.DbConnectionAccessors.Count > 0)
-          OpenConnectionWithNotification(connection, configuration);
-        else
-          OpenConnectionFast(connection, configuration);
-        var version = string.IsNullOrEmpty(configuration.ForcedServerVersion)
-          ? ParseVersion(connection.ServerVersion)
-          : new Version(configuration.ForcedServerVersion);
-        var dataSource = new OracleConnectionStringBuilder(connectionString).DataSource;
-        var defaultSchema = GetDefaultSchema(connection);
->>>>>>> 9d3e71c9
         return CreateDriverInstance(connectionString, version, defaultSchema);
       }
     }
@@ -133,13 +120,10 @@
       };
     }
 
-<<<<<<< HEAD
     /// <inheritdoc/>
     protected override DefaultSchemaInfo ReadDefaultSchema(DbConnection connection, DbTransaction transaction) =>
       SqlHelper.ReadDatabaseAndSchema(DatabaseAndSchemaQuery, connection, transaction);
 
-=======
->>>>>>> 9d3e71c9
     /// <inheritdoc/>
     protected override Task<DefaultSchemaInfo> ReadDefaultSchemaAsync(
       DbConnection connection, DbTransaction transaction, CancellationToken token) =>
