--- conflicted
+++ resolved
@@ -21,14 +21,6 @@
     /// <inheritdoc/>
     public override string NewLine => "\n";
 
-<<<<<<< HEAD
-    public override string BatchBegin { get { return "BEGIN\n"; } }
-    public override string BatchEnd { get { return "END;\n"; } }
-
-    public override string DateTimeFormatString { get { return @"'(TIMESTAMP '\'yyyy\-MM\-dd HH\:mm\:ss\.fff\'\)"; } }
-    public override string TimeSpanFormatString { get { return "(INTERVAL '{0}{1} {2}:{3}:{4}.{5:000}' DAY(6) TO SECOND(3))"; } }
-    public string DateTimeOffsetFormatString { get { return @"'(TIMESTAMP '\'yyyy\-MM\-dd HH\:mm\:ss\.fff\ zzz\'\)"; } }
-=======
     /// <inheritdoc/>
     public override string BatchBegin => "BEGIN\n";
 
@@ -42,7 +34,6 @@
     public override string TimeSpanFormatString => "(INTERVAL '{0}{1} {2}:{3}:{4}.{5:000}' DAY(6) TO SECOND(3))";
 
     public string DateTimeOffsetFormatString => @"'(TIMESTAMP '\'yyyy\-MM\-dd HH\:mm\:ss\.fff\ zzz\'\)";
->>>>>>> 0fb2dd9f
 
     public override void Initialize()
     {
@@ -60,10 +51,7 @@
       DoubleNumberFormat.NegativeInfinitySymbol = "-BINARY_DOUBLE_INFINITY";
     }
 
-<<<<<<< HEAD
-=======
-    /// <inheritdoc/>
->>>>>>> 0fb2dd9f
+    /// <inheritdoc/>
     public override SqlHelper.EscapeSetup EscapeSetup => SqlHelper.EscapeSetup.WithQuotes;
 
     /// <inheritdoc/>
@@ -76,31 +64,15 @@
       base.TranslateString(output, str);
     }
 
-<<<<<<< HEAD
-    public override void TranslateString(IOutput output, string str)
-    {
-      output.Append('N');
-      base.TranslateString(output, str);
-    }
-
-=======
-    /// <inheritdoc/>
->>>>>>> 0fb2dd9f
+    /// <inheritdoc/>
     public override void Translate(SqlCompilerContext context, SqlSelect node, SelectSection section)
     {
       switch (section) {
         case SelectSection.HintsEntry:
-<<<<<<< HEAD
-          context.Output.Append("/*+");
-          break;
-        case SelectSection.HintsExit:
-          context.Output.Append("*/");
-=======
           _ = context.Output.Append("/*+");
           break;
         case SelectSection.HintsExit:
           _ = context.Output.Append("*/");
->>>>>>> 0fb2dd9f
           break;
         case SelectSection.Limit:
         case SelectSection.Offset:
@@ -115,20 +87,6 @@
     public override string Translate(SqlJoinMethod method)
     {
       // TODO: add more hints
-<<<<<<< HEAD
-      switch (method) {
-        case SqlJoinMethod.Loop:
-          return "use_nl";
-        case SqlJoinMethod.Merge:
-          return "use_merge";
-        case SqlJoinMethod.Hash:
-          return "use_hash";
-        default:
-          return string.Empty;
-      }
-    }
-
-=======
       return method switch {
         SqlJoinMethod.Loop => "use_nl",
         SqlJoinMethod.Merge => "use_merge",
@@ -138,31 +96,15 @@
     }
 
     /// <inheritdoc/>
->>>>>>> 0fb2dd9f
     public override void Translate(SqlCompilerContext context, SqlNextValue node, NodeSection section)
     {
       switch (section) {
         case NodeSection.Exit:
-<<<<<<< HEAD
-          context.Output.Append(".nextval");
-=======
           _ = context.Output.Append(".nextval");
->>>>>>> 0fb2dd9f
-          break;
-      }
-    }
-
-<<<<<<< HEAD
-    public override void Translate(SqlCompilerContext context, SqlExtract node, ExtractSection section)
-    {
-      if (node.DateTimePart == SqlDateTimePart.Second || node.IntervalPart == SqlIntervalPart.Second)
-        switch (section) {
-          case ExtractSection.Entry:
-            context.Output.Append("TRUNC(EXTRACT(");
-            return;
-          case ExtractSection.Exit:
-            context.Output.Append("))");
-=======
+          break;
+      }
+    }
+
     /// <inheritdoc/>
     public override void Translate(SqlCompilerContext context, SqlExtract node, ExtractSection section)
     {
@@ -173,20 +115,10 @@
             return;
           case ExtractSection.Exit:
             _ = context.Output.Append("))");
->>>>>>> 0fb2dd9f
             return;
         }
       }
 
-<<<<<<< HEAD
-      if (node.DateTimePart == SqlDateTimePart.Millisecond || node.IntervalPart == SqlIntervalPart.Millisecond)
-        switch (section) {
-          case ExtractSection.Entry:
-            context.Output.Append("MOD(EXTRACT(");
-            return;
-          case ExtractSection.Exit:
-            context.Output.Append(")*1000,1000)");
-=======
       if (node.DateTimePart == SqlDateTimePart.Millisecond || node.IntervalPart == SqlIntervalPart.Millisecond) {
         switch (section) {
           case ExtractSection.Entry:
@@ -194,7 +126,6 @@
             return;
           case ExtractSection.Exit:
             _ = context.Output.Append(")*1000,1000)");
->>>>>>> 0fb2dd9f
             return;
         }
       }
@@ -202,21 +133,6 @@
       base.Translate(context, node, section);
     }
 
-<<<<<<< HEAD
-    public override void Translate(SqlCompilerContext context, SqlDropTable node)
-    {
-      context.Output.Append("DROP TABLE ");
-      Translate(context, node.Table);
-      context.Output.Append(node.Cascade ? " CASCADE CONSTRAINTS" : string.Empty);
-    }
-
-    public override void Translate(SqlCompilerContext context, SqlDropSequence node)
-    {
-      context.Output.Append("DROP SEQUENCE ");
-      Translate(context, node.Sequence);
-    }
-
-=======
     /// <inheritdoc/>
     public override void Translate(SqlCompilerContext context, SqlDropTable node)
     {
@@ -244,28 +160,11 @@
     }
 
     /// <inheritdoc/>
->>>>>>> 0fb2dd9f
     public override void Translate(SqlCompilerContext context, SqlAlterTable node, AlterTableSection section)
     {
       var output = context.Output;
       switch (section) {
         case AlterTableSection.AddColumn:
-<<<<<<< HEAD
-          output.Append("ADD");
-          break;
-        case AlterTableSection.DropBehavior:
-          var cascadableAction = node.Action as SqlCascadableAction;
-          if (cascadableAction == null || !cascadableAction.Cascade)
-            return;
-          if (cascadableAction is SqlDropConstraint) {
-            output.Append("CASCADE");
-          }
-          else if (cascadableAction is SqlDropColumn) {
-            output.Append("CASCADE CONSTRAINTS");
-          }
-          else {
-            throw new ArgumentOutOfRangeException("node.Action");
-=======
           _ = output.Append("ADD");
           break;
         case AlterTableSection.DropBehavior:
@@ -279,7 +178,6 @@
           }
           else {
             throw new ArgumentOutOfRangeException(nameof(node.Action));
->>>>>>> 0fb2dd9f
           }
           break;
         default:
@@ -288,25 +186,12 @@
       }
     }
 
-<<<<<<< HEAD
-=======
-    /// <inheritdoc/>
->>>>>>> 0fb2dd9f
+    /// <inheritdoc/>
     public override void Translate(SqlCompilerContext context, object literalValue)
     {
       var output = context.Output;
       switch (literalValue) {
         case bool v:
-<<<<<<< HEAD
-          output.Append(v ? "1" : "0");
-          break;
-        case byte[] values:
-          var builder = output.StringBuilder;
-          builder.EnsureCapacity(builder.Length + 2 * (values.Length + 1));
-          builder.Append("'");
-          builder.AppendHexArray(values);
-          builder.Append("'");
-=======
           _ = output.Append(v ? "1" : "0");
           break;
         case byte[] values:
@@ -315,17 +200,12 @@
           _ = builder.Append('\'')
             .AppendHexArray(values)
             .Append('\'');
->>>>>>> 0fb2dd9f
           break;
         case Guid guid:
           TranslateString(output, SqlHelper.GuidToString(guid));
           break;
         case DateTimeOffset dt:
-<<<<<<< HEAD
-          output.Append(dt.ToString(DateTimeOffsetFormatString));
-=======
           _ = output.Append(dt.ToString(DateTimeOffsetFormatString));
->>>>>>> 0fb2dd9f
           break;
         default:
           base.Translate(context, literalValue);
@@ -333,14 +213,6 @@
       }
     }
 
-<<<<<<< HEAD
-    public override void Translate(SqlCompilerContext context, SqlDropIndex node)
-    {
-      context.Output.Append("DROP INDEX ");
-      Translate(context.Output, node.Index);
-    }
-
-=======
     /// <inheritdoc/>
     public override void Translate(SqlCompilerContext context, SqlDropIndex node)
     {
@@ -349,23 +221,12 @@
     }
 
     /// <inheritdoc/>
->>>>>>> 0fb2dd9f
     public override void Translate(SqlCompilerContext context, SqlCreateIndex node, CreateIndexSection section)
     {
       var output = context.Output;
       var index = node.Index;
       switch (section) {
         case CreateIndexSection.Entry:
-<<<<<<< HEAD
-          output.Append("CREATE ");
-          if (index.IsUnique)
-            output.Append("UNIQUE ");
-          else if (index.IsBitmap)
-            output.Append("BITMAP ");
-          output.Append("INDEX ");
-          Translate(output, index);
-          output.Append(" ON ");
-=======
           _ = index.IsUnique
             ? output.Append("CREATE UNIQUE INDEX ")
             : index.IsBitmap
@@ -373,23 +234,15 @@
               : output.Append("CREATE INDEX ");
           Translate(context.Output, index);
           _ = output.Append(" ON ");
->>>>>>> 0fb2dd9f
           Translate(context, index.DataTable);
           return;
         case CreateIndexSection.Exit:
           break;
         case CreateIndexSection.ColumnsEnter:
-<<<<<<< HEAD
-          output.Append("(");
-          break;
-        case CreateIndexSection.ColumnsExit:
-          output.Append(")");
-=======
           _ = output.Append("(");
           break;
         case CreateIndexSection.ColumnsExit:
           _ = output.Append(")");
->>>>>>> 0fb2dd9f
           break;
         case CreateIndexSection.NonkeyColumnsEnter:
           break;
@@ -400,18 +253,11 @@
         case CreateIndexSection.Where:
           break;
         default:
-<<<<<<< HEAD
-          throw new ArgumentOutOfRangeException("section");
-      }
-    }
-
-=======
           throw new ArgumentOutOfRangeException(nameof(section));
       }
     }
 
     /// <inheritdoc/>
->>>>>>> 0fb2dd9f
     public virtual void Translate(IOutput output, Index node)
     {
       if (node.DataTable.Schema != null) {
@@ -422,29 +268,18 @@
       }
     }
 
-<<<<<<< HEAD
-=======
-    /// <inheritdoc/>
->>>>>>> 0fb2dd9f
+    /// <inheritdoc/>
     public override void Translate(SqlCompilerContext context, SqlFunctionCall node, FunctionCallSection section, int position)
     {
       var output = context.Output;
       switch (section) {
         case FunctionCallSection.Exit when node.FunctionType == SqlFunctionType.Log10:
-<<<<<<< HEAD
-          output.Append(", 10)");
-=======
           _ = output.Append(", 10)");
->>>>>>> 0fb2dd9f
           break;
         case FunctionCallSection.ArgumentEntry:
           break;
         case FunctionCallSection.ArgumentDelimiter:
-<<<<<<< HEAD
-          output.Append(ArgumentDelimiter);
-=======
           _ = output.Append(ArgumentDelimiter);
->>>>>>> 0fb2dd9f
           break;
         default:
           base.Translate(context, node, section, position);
@@ -452,27 +287,17 @@
       }
     }
 
-<<<<<<< HEAD
-=======
-    /// <inheritdoc/>
->>>>>>> 0fb2dd9f
+    /// <inheritdoc/>
     public override void Translate(SqlCompilerContext context, SequenceDescriptor descriptor, SequenceDescriptorSection section)
     {
       switch (section) {
         case SequenceDescriptorSection.RestartValue when descriptor.StartValue.HasValue:
           throw new NotSupportedException(Strings.ExAlterSequenceRestartWithIsNotSupported);
         case SequenceDescriptorSection.AlterMaxValue when !descriptor.MaxValue.HasValue:
-<<<<<<< HEAD
-          context.Output.Append("NOMAXVALUE");
-          break;
-        case SequenceDescriptorSection.AlterMinValue when !descriptor.MinValue.HasValue:
-          context.Output.Append("NOMINVALUE");
-=======
           _ = context.Output.Append("NOMAXVALUE");
           break;
         case SequenceDescriptorSection.AlterMinValue when !descriptor.MinValue.HasValue:
           _ = context.Output.Append("NOMINVALUE");
->>>>>>> 0fb2dd9f
           break;
         default:
           base.Translate(context, descriptor, section);
@@ -480,10 +305,7 @@
       }
     }
 
-<<<<<<< HEAD
-=======
-    /// <inheritdoc/>
->>>>>>> 0fb2dd9f
+    /// <inheritdoc/>
     public override void Translate(SqlCompilerContext context, SqlCast node, NodeSection section)
     {
       var sqlType = node.Type.Type;
@@ -491,24 +313,11 @@
       if (sqlType == SqlType.Char ||
         sqlType == SqlType.VarChar ||
         sqlType == SqlType.VarCharMax) {
-<<<<<<< HEAD
-        switch (section) {
-          case NodeSection.Entry:
-            context.Output.Append("TO_CHAR(");
-            break;
-          case NodeSection.Exit:
-            context.Output.Append(")");
-            break;
-          default:
-            throw new ArgumentOutOfRangeException("section");
-        }
-=======
         _ = section switch {
           NodeSection.Entry => context.Output.Append("TO_CHAR("),
           NodeSection.Exit => context.Output.Append(")"),
           _ => throw new ArgumentOutOfRangeException("section"),
         };
->>>>>>> 0fb2dd9f
       }
       else {
         base.Translate(context, node, section);
@@ -519,16 +328,6 @@
     public override string Translate(SqlValueType type)
     {
       // we need to explicitly specify maximum interval precision
-<<<<<<< HEAD
-      if (type.Type == SqlType.Interval)
-        return "INTERVAL DAY(6) TO SECOND(3)";
-      return base.Translate(type);
-    }
-
-    public override string Translate(SqlDateTimePart part)
-    {
-      switch (part) {
-=======
       return type.Type == SqlType.Interval
         ? "INTERVAL DAY(6) TO SECOND(3)"
         : base.Translate(type);
@@ -538,41 +337,26 @@
     public override void Translate(IOutput output, SqlDateTimePart dateTimePart)
     {
       switch (dateTimePart) {
->>>>>>> 0fb2dd9f
         case SqlDateTimePart.DayOfWeek:
         case SqlDateTimePart.DayOfYear:
           throw new NotSupportedException();
         case SqlDateTimePart.Millisecond:
-<<<<<<< HEAD
-          return "SECOND";
-        default:
-          return base.Translate(part);
-=======
           _ = output.Append("SECOND");
           break;
         default:
           base.Translate(output, dateTimePart);
           break;
->>>>>>> 0fb2dd9f
       }
     }
 
     /// <inheritdoc/>
     public override void Translate(IOutput output, SqlIntervalPart part)
     {
-<<<<<<< HEAD
-      switch (part) {
-        case SqlIntervalPart.Millisecond:
-          return "SECOND";
-        default:
-          return base.Translate(part);
-=======
       if (part == SqlIntervalPart.Millisecond) {
         _ = output.Append("SECOND");
       }
       else {
         base.Translate(output, part);
->>>>>>> 0fb2dd9f
       }
 
     }
@@ -583,23 +367,6 @@
       switch (type) {
         case SqlFunctionType.Truncate:
         case SqlFunctionType.DateTimeTruncate:
-<<<<<<< HEAD
-          return "TRUNC";
-        case SqlFunctionType.IntervalNegate:
-          return "-1*";
-        case SqlFunctionType.Substring:
-          return "SUBSTR";
-        case SqlFunctionType.Log:
-          return "LN";
-        case SqlFunctionType.Log10:
-          return "LOG";
-        case SqlFunctionType.Ceiling:
-          return "CEIL";
-        case SqlFunctionType.CurrentDateTimeOffset:
-          return "CURRENT_TIMESTAMP";
-        default:
-          return base.Translate(type);
-=======
           _ = output.Append("TRUNC");
           break;
         case SqlFunctionType.IntervalNegate: _ = output.Append("-1*"); break;
@@ -609,7 +376,6 @@
         case SqlFunctionType.Ceiling: _ = output.Append("CEIL"); break;
         case SqlFunctionType.CurrentDateTimeOffset: _ = output.Append("CURRENT_TIMESTAMP"); break;
         default: base.Translate(output, type); break;
->>>>>>> 0fb2dd9f
       }
     }
 
@@ -619,29 +385,16 @@
       switch (type) {
         case SqlNodeType.DateTimeOffsetPlusInterval:
         case SqlNodeType.DateTimePlusInterval:
-<<<<<<< HEAD
-          return "+";
-=======
           _ = output.Append("+"); break;
->>>>>>> 0fb2dd9f
         case SqlNodeType.DateTimeOffsetMinusDateTimeOffset:
         case SqlNodeType.DateTimeOffsetMinusInterval:
         case SqlNodeType.DateTimeMinusInterval:
         case SqlNodeType.DateTimeMinusDateTime:
-<<<<<<< HEAD
-          return "-";
-        case SqlNodeType.Except:
-          return "MINUS";
-        default:
-          return base.Translate(type);
-      }
-=======
           _ = output.Append("-"); break;
         case SqlNodeType.Except:
           _ = output.Append("MINUS"); break;
         default: base.Translate(output, type); break;
       };
->>>>>>> 0fb2dd9f
     }
 
     /// <inheritdoc/>
