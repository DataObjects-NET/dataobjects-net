// Copyright (C) 2009-2020 Xtensive LLC.
// This code is distributed under MIT license terms.
// See the License.txt file in the project root for more information.
// Created by: Denis Krjuchkov
// Created:    2009.07.17

using System;
using System.Collections.Generic;
using System.Data;
using System.Data.Common;
using System.Linq;
using System.Threading;
using System.Threading.Tasks;
using Oracle.ManagedDataAccess.Client;
using Xtensive.Sql.Model;
using Xtensive.Sql.Drivers.Oracle.Resources;
using Constraint=Xtensive.Sql.Model.Constraint;
using Index = Xtensive.Sql.Model.Index;

namespace Xtensive.Sql.Drivers.Oracle.v09
{
  internal partial class Extractor : Model.Extractor
  {
    private struct ColumnReaderState<TOwner>
    {
      public readonly Catalog Catalog;
      public TOwner Owner;
      public int LastColumnIndex;

      public ColumnReaderState(Catalog catalog) : this()
      {
        Catalog = catalog;
        LastColumnIndex = int.MaxValue;
      }
    }

    private struct IndexColumnReaderState
    {
      public readonly Catalog Catalog;
      public Table Table;
      public Index Index;
      public int LastColumnIndex;

      public IndexColumnReaderState(Catalog catalog) : this()
      {
        Catalog = catalog;
        LastColumnIndex = int.MaxValue;
      }
    }

    private struct ForeignKeyReaderState
    {
      public readonly Catalog Catalog;
      public Table ReferencingTable;
      public Table ReferencedTable;
      public ForeignKey ForeignKey;
      public int LastColumnIndex;

      public ForeignKeyReaderState(Catalog catalog) : this()
      {
        Catalog = catalog;
        LastColumnIndex = int.MaxValue;
      }
    }

    private struct IndexBasedConstraintReaderState
    {
      public readonly Catalog Catalog;
      public readonly List<TableColumn> Columns;
      public Table Table;
      public string ConstraintName;
      public string ConstraintType;
      public int LastColumnIndex;

      public IndexBasedConstraintReaderState(Catalog catalog) : this()
      {
        Catalog = catalog;
        Columns = new List<TableColumn>();
        LastColumnIndex = -1;
      }
    }

    protected class ExtractionContext
    {
      private readonly Dictionary<string, string> replacementsRegistry;

      public readonly Catalog Catalog;

      public string PerformReplacements(string query)
      {
        foreach (var registry in replacementsRegistry) {
          query = query.Replace(registry.Key, registry.Value);
        }
        return query;
      }

      public ExtractionContext(Catalog catalog, Dictionary<string, string> replacementRegistry)
      {
        Catalog = catalog;
        this.replacementsRegistry = replacementRegistry;
      }
    }

    private const int DefaultPrecision = 38;
    private const int DefaultScale = 0;

    private readonly object accessGuard = new object();

    private string nonSystemSchemasFilter;

    public override Catalog ExtractCatalog(string catalogName) =>
      ExtractSchemes(catalogName, Array.Empty<string>());

    public override Task<Catalog> ExtractCatalogAsync(string catalogName, CancellationToken token = default) =>
      ExtractSchemesAsync(catalogName, Array.Empty<string>(), token);

    public override Catalog ExtractSchemes(string catalogName, string[] schemaNames)
    {
      var context = CreateContext(catalogName, schemaNames);

      ExtractSchemas(context);
      EnsureSchemasExist(context.Catalog, schemaNames);
      ExtractCatalogContents(context);
      return context.Catalog;
    }

    public override async Task<Catalog> ExtractSchemesAsync(string catalogName, string[] schemaNames,
      CancellationToken token = default)
    {
<<<<<<< HEAD
      var context = CreateContext(catalogName, schemaNames);
=======
      targetSchemes.Clear();
      theCatalog = new Catalog(catalogName);
      var targetSchema = ToUpperInvariantIfNeeded(schemaName);
      targetSchemes.Add(targetSchema);
>>>>>>> 3d010c62

      await ExtractSchemasAsync(context, token).ConfigureAwait(false);
      EnsureSchemasExist(context.Catalog, schemaNames);
      await ExtractCatalogContentsAsync(context, token).ConfigureAwait(false);
      return context.Catalog;
    }

    private ExtractionContext CreateContext(string catalogName, string[] schemaNames)
    {
<<<<<<< HEAD
      var catalog = new Catalog(catalogName);
      for(var i = 0; i < schemaNames.Length; i++) {
        schemaNames[i] = schemaNames[i].ToUpperInvariant();
=======
      theCatalog = new Catalog(catalogName);
      targetSchemes.Clear();
      foreach (var schemaName in schemaNames) {
        var targetSchema = ToUpperInvariantIfNeeded(schemaName);
        targetSchemes.Add(targetSchema);
>>>>>>> 3d010c62
      }

      var replacements = new Dictionary<string, string>();
      RegisterReplacements(replacements, schemaNames);

      return new ExtractionContext(catalog, replacements);
    }

<<<<<<< HEAD
    private void ExtractSchemas(ExtractionContext context)
=======
    protected virtual string ToUpperInvariantIfNeeded(string schemaName)
    {
      return schemaName.ToUpperInvariant();
    }

    private void ExtractCatalogContents()
>>>>>>> 3d010c62
    {
      // oracle does not clearly distinct users and schemas.
      // so we extract just users.
      using (var reader = ExecuteReader(context.PerformReplacements(GetExtractSchemasQuery()))) {
        while (reader.Read()) {
          context.Catalog.CreateSchema(reader.GetString(0));
        }
      }

      AssignCatalogDefaultSchema(context.Catalog);
    }

    private async Task ExtractSchemasAsync(ExtractionContext context, CancellationToken token)
    {
      // oracle does not clearly distinct users and schemas.
      // so we extract just users.
      var query = context.PerformReplacements(GetExtractSchemasQuery());
      var reader = await ExecuteReaderAsync(query, token).ConfigureAwait(false);
      await using (reader.ConfigureAwait(false)) {
        while (await reader.ReadAsync(token).ConfigureAwait(false)) {
          context.Catalog.CreateSchema(reader.GetString(0));
        }
      }

      AssignCatalogDefaultSchema(context.Catalog);
    }

    private void AssignCatalogDefaultSchema(Catalog catalog)
    {
      // choosing the default schema
<<<<<<< HEAD
      var defaultSchemaName = Driver.CoreServerInfo.DefaultSchemaName.ToUpperInvariant();
      var defaultSchema = catalog.Schemas[defaultSchemaName];
      catalog.DefaultSchema = defaultSchema;
=======
      var defaultSchemaName = ToUpperInvariantIfNeeded(Driver.CoreServerInfo.DefaultSchemaName).ToUpperInvariant();
      var defaultSchema = theCatalog.Schemas[defaultSchemaName];
      theCatalog.DefaultSchema = defaultSchema;
>>>>>>> 3d010c62
    }

    private void ExtractCatalogContents(ExtractionContext context)
    {
      ExtractTables(context);
      ExtractTableColumns(context);
      ExtractViews(context);
      ExtractViewColumns(context);
      ExtractIndexes(context);
      ExtractForeignKeys(context);
      ExtractCheckConstraints(context);
      ExtractUniqueAndPrimaryKeyConstraints(context);
      ExtractSequences(context);
    }

    private async Task ExtractCatalogContentsAsync(ExtractionContext context, CancellationToken token)
    {
      await ExtractTablesAsync(context, token).ConfigureAwait(false);
      await ExtractTableColumnsAsync(context, token).ConfigureAwait(false);
      await ExtractViewsAsync(context, token).ConfigureAwait(false);
      await ExtractViewColumnsAsync(context, token).ConfigureAwait(false);
      await ExtractIndexesAsync(context, token).ConfigureAwait(false);
      await ExtractForeignKeysAsync(context, token).ConfigureAwait(false);
      await ExtractCheckConstraintsAsync(context, token).ConfigureAwait(false);
      await ExtractUniqueAndPrimaryKeyConstraintsAsync(context, token).ConfigureAwait(false);
      await ExtractSequencesAsync(context, token).ConfigureAwait(false);
    }

    private void ExtractTables(ExtractionContext context)
    {
      using var reader = ExecuteReader(context.PerformReplacements(GetExtractTablesQuery()));
      while (reader.Read()) {
        ReadTableData(reader, context.Catalog);
      }
    }

    private async Task ExtractTablesAsync(ExtractionContext context, CancellationToken token)
    {
      var query = context.PerformReplacements(GetExtractTablesQuery());
      var reader = await ExecuteReaderAsync(query, token).ConfigureAwait(false);
      await using (reader.ConfigureAwait(false)) {
        while (await reader.ReadAsync(token).ConfigureAwait(false)) {
          ReadTableData(reader, context.Catalog);
        }
      }
    }

    private void ExtractTableColumns(ExtractionContext context)
    {
      using var reader = ExecuteReader(context.PerformReplacements(GetExtractTableColumnsQuery()));
      var state = new ColumnReaderState<Table>(context.Catalog);
      while (reader.Read()) {
        ReadTableColumnData(reader, ref state);
      }
    }

    private async Task ExtractTableColumnsAsync(ExtractionContext context, CancellationToken token)
    {
      var query = context.PerformReplacements(GetExtractTableColumnsQuery());
      var reader = await ExecuteReaderAsync(query, token).ConfigureAwait(false);
      await using (reader.ConfigureAwait(false)) {
        var state = new ColumnReaderState<Table>(context.Catalog);
        while (await reader.ReadAsync(token).ConfigureAwait(false)) {
          ReadTableColumnData(reader, ref state);
        }
      }
    }

    private void ExtractViews(ExtractionContext context)
    {
      using var reader = ExecuteReader(context.PerformReplacements(GetExtractViewsQuery()));
      while (reader.Read()) {
        ReadViewData(reader, context.Catalog);
      }
    }

    private async Task ExtractViewsAsync(ExtractionContext context, CancellationToken token)
    {
      var query = context.PerformReplacements(GetExtractViewsQuery());
      var reader = await ExecuteReaderAsync(query, token).ConfigureAwait(false);
      await using (reader.ConfigureAwait(false)) {
        while (await reader.ReadAsync(token).ConfigureAwait(false)) {
          ReadViewData(reader, context.Catalog);
        }
      }
    }

    private void ExtractViewColumns(ExtractionContext context)
    {
      using var reader = ExecuteReader(context.PerformReplacements(GetExtractViewColumnsQuery()));
      var state = new ColumnReaderState<View>(context.Catalog);
      while (reader.Read()) {
        ReadViewColumnData(reader, ref state);
      }
    }

    private async Task ExtractViewColumnsAsync(ExtractionContext context, CancellationToken token)
    {
      var query = context.PerformReplacements(GetExtractViewColumnsQuery());
      var reader = await ExecuteReaderAsync(query, token).ConfigureAwait(false);
      await using (reader.ConfigureAwait(false)) {
        var state = new ColumnReaderState<View>(context.Catalog);
        while (await reader.ReadAsync(token).ConfigureAwait(false)) {
          ReadViewColumnData(reader, ref state);
        }
      }
    }

    private void ExtractIndexes(ExtractionContext context)
    {
      var query = context.PerformReplacements(GetExtractIndexesQuery());
      using var reader = (OracleDataReader) ExecuteReader(query);
      var state = new IndexColumnReaderState(context.Catalog);
      while (reader.Read()) {
        ReadIndexColumnData(reader, ref state);
      }
    }

    private async Task ExtractIndexesAsync(ExtractionContext context, CancellationToken token)
    {
      var query = context.PerformReplacements(GetExtractIndexesQuery());
      var reader = (OracleDataReader) await ExecuteReaderAsync(query, token).ConfigureAwait(false);
      await using (reader.ConfigureAwait(false)) {
        var state = new IndexColumnReaderState(context.Catalog);
        while (await reader.ReadAsync(token).ConfigureAwait(false)) {
          ReadIndexColumnData(reader, ref state);
        }
      }
    }

    private void ExtractForeignKeys(ExtractionContext context)
    {
      using var reader = ExecuteReader(context.PerformReplacements(GetExtractForeignKeysQuery()));
      var state = new ForeignKeyReaderState(context.Catalog);
      while (reader.Read()) {
        ReadForeignKeyColumnData(reader, ref state);
      }
    }

    private async Task ExtractForeignKeysAsync(ExtractionContext context, CancellationToken token)
    {
      var query = context.PerformReplacements(GetExtractForeignKeysQuery());
      var reader = await ExecuteReaderAsync(query, token).ConfigureAwait(false);
      await using (reader.ConfigureAwait(false)) {
        var state = new ForeignKeyReaderState(context.Catalog);
        while (await reader.ReadAsync(token).ConfigureAwait(false)) {
          ReadForeignKeyColumnData(reader, ref state);
        }
      }
    }

    private void ExtractUniqueAndPrimaryKeyConstraints(ExtractionContext context)
    {
      var query = context.PerformReplacements(GetExtractUniqueAndPrimaryKeyConstraintsQuery());
      using var reader = ExecuteReader(query);
      var state = new IndexBasedConstraintReaderState(context.Catalog);
      bool readingCompleted;
      do {
        readingCompleted = !reader.Read();
        ReadIndexBasedConstraintData(reader, ref state, readingCompleted);
      } while (!readingCompleted);
    }

    private async Task ExtractUniqueAndPrimaryKeyConstraintsAsync(ExtractionContext context, CancellationToken token)
    {
      var query = context.PerformReplacements(GetExtractUniqueAndPrimaryKeyConstraintsQuery());
      var reader = await ExecuteReaderAsync(query, token).ConfigureAwait(false);
      await using (reader.ConfigureAwait(false)) {
        var state = new IndexBasedConstraintReaderState(context.Catalog);
        bool readingCompleted;
        do {
          readingCompleted = !await reader.ReadAsync(token).ConfigureAwait(false);
          ReadIndexBasedConstraintData(reader, ref state, readingCompleted);
        } while (!readingCompleted);
      }
    }

    private void ExtractCheckConstraints(ExtractionContext context)
    {
      using var reader = ExecuteReader(context.PerformReplacements(GetExtractCheckConstraintsQuery()));
      while (reader.Read()) {
        ReadCheckConstraintData(reader, context.Catalog);
      }
    }

    private async Task ExtractCheckConstraintsAsync(ExtractionContext context, CancellationToken token)
    {
      var query = context.PerformReplacements(GetExtractCheckConstraintsQuery());
      var reader = await ExecuteReaderAsync(query, token).ConfigureAwait(false);
      await using (reader.ConfigureAwait(false)) {
        while (await reader.ReadAsync(token).ConfigureAwait(false)) {
          ReadCheckConstraintData(reader, context.Catalog);
        }
      }
    }

    private void ExtractSequences(ExtractionContext context)
    {
      using var reader = ExecuteReader(context.PerformReplacements(GetExtractSequencesQuery()));
      while (reader.Read()) {
        ReadSequenceData(reader, context.Catalog);
      }
    }

    private async Task ExtractSequencesAsync(ExtractionContext context, CancellationToken token)
    {
      var query = context.PerformReplacements(GetExtractSequencesQuery());
      var reader = await ExecuteReaderAsync(query, token).ConfigureAwait(false);
      await using (reader.ConfigureAwait(false)) {
        while (await reader.ReadAsync(token).ConfigureAwait(false)) {
          ReadSequenceData(reader, context.Catalog);
        }
      }
    }

    private void ReadTableData(DbDataReader reader, Catalog catalog)
    {
      var schema = catalog.Schemas[reader.GetString(0)];
      var tableName = reader.GetString(1);
      var isTemporary = ReadBool(reader, 2);
      if (isTemporary) {
        var table = schema.CreateTemporaryTable(tableName);
        table.PreserveRows = reader.GetString(3) == "SYS$SESSION";
        table.IsGlobal = true;
      }
      else {
        _ = schema.CreateTable(tableName);
      }
    }

    private void ReadTableColumnData(DbDataReader reader, ref ColumnReaderState<Table> state)
    {
      var columnIndex = ReadInt(reader, 9);
      if (columnIndex <= state.LastColumnIndex) {
        var schema = state.Catalog.Schemas[reader.GetString(0)];
        state.Owner = schema.Tables[reader.GetString(1)];
      }

      var column = state.Owner.CreateColumn(reader.GetString(2));
      column.DataType = CreateValueType(reader, 3, 4, 5, 6);
      column.IsNullable = ReadBool(reader, 7);
      var defaultValue = ReadStringOrNull(reader, 8);
      if (!string.IsNullOrEmpty(defaultValue)) {
        column.DefaultValue = SqlDml.Native(defaultValue);
      }

      state.LastColumnIndex = columnIndex;
    }

    private static void ReadViewData(DbDataReader reader, Catalog catalog)
    {
      var schema = catalog.Schemas[reader.GetString(0)];
      var view = reader.GetString(1);
      var definition = ReadStringOrNull(reader, 2);
      if (string.IsNullOrEmpty(definition)) {
        _ = schema.CreateView(view);
      }
      else {
        _ = schema.CreateView(view, SqlDml.Native(definition));
      }
    }

    private static void ReadViewColumnData(DbDataReader reader, ref ColumnReaderState<View> state)
    {
      var columnId = ReadInt(reader, 3);
      if (columnId <= state.LastColumnIndex) {
        var schema = state.Catalog.Schemas[reader.GetString(0)];
        state.Owner = schema.Views[reader.GetString(1)];
      }

      _ = state.Owner.CreateColumn(reader.GetString(2));
      state.LastColumnIndex = columnId;
    }

    private static void ReadIndexColumnData(OracleDataReader reader, ref IndexColumnReaderState state)
    {
      // it's possible to have table and index in different schemas in oracle.
      // we silently ignore this, indexes are always belong to the same schema as its table.
      var columnIndex = ReadInt(reader, 6);
      if (columnIndex <= state.LastColumnIndex) {
        var schema = state.Catalog.Schemas[reader.GetString(0)];
        state.Table = schema.Tables[reader.GetString(1)];
        state.Index = state.Table.CreateIndex(reader.GetString(2));
        state.Index.IsUnique = ReadBool(reader, 3);
        state.Index.IsBitmap = reader.GetString(4).EndsWith("BITMAP");
        if (!reader.IsDBNull(5)) {
          var pctFree = ReadInt(reader, 5);
          state.Index.FillFactor = (byte) (100 - pctFree);
        }
      }

      var columnName = reader.IsDBNull(9) ? reader.GetString(7) : reader.GetOracleString(9).Value;
      columnName = columnName.Trim('"');
      var column = state.Table.TableColumns[columnName];
      var isAscending = reader.GetString(8) == "ASC";
      _ = state.Index.CreateIndexColumn(column, isAscending);
      state.LastColumnIndex = columnIndex;
    }

    private static void ReadForeignKeyColumnData(DbDataReader reader, ref ForeignKeyReaderState state)
    {
      var lastColumnIndex = ReadInt(reader, 7);
      if (lastColumnIndex <= state.LastColumnIndex) {
        var referencingSchema = state.Catalog.Schemas[reader.GetString(0)];
        state.ReferencingTable = referencingSchema.Tables[reader.GetString(1)];
        state.ForeignKey = state.ReferencingTable.CreateForeignKey(reader.GetString(2));
        ReadConstraintProperties(state.ForeignKey, reader, 3, 4);
        ReadCascadeAction(state.ForeignKey, reader, 5);
        var referencedSchema = state.Catalog.Schemas[reader.GetString(8)];
        state.ReferencedTable = referencedSchema.Tables[reader.GetString(9)];
        state.ForeignKey.ReferencedTable = state.ReferencedTable;
      }

      var referencingColumn = state.ReferencingTable.TableColumns[reader.GetString(6)];
      var referencedColumn = state.ReferencedTable.TableColumns[reader.GetString(10)];
      state.ForeignKey.Columns.Add(referencingColumn);
      state.ForeignKey.ReferencedColumns.Add(referencedColumn);
      state.LastColumnIndex = lastColumnIndex;
    }

    private static void ReadIndexBasedConstraintData(DbDataReader reader, ref IndexBasedConstraintReaderState state,
      bool readingCompleted)
    {
      if (readingCompleted) {
        if (state.Columns.Count > 0) {
          CreateIndexBasedConstraint(ref state);
        }
      }
      else {
        var columnIndex = ReadInt(reader, 5);
        if (columnIndex <= state.LastColumnIndex) {
          CreateIndexBasedConstraint(ref state);
          state.Columns.Clear();
        }

        if (state.Columns.Count == 0) {
          var schema = state.Catalog.Schemas[reader.GetString(0)];
          state.Table = schema.Tables[reader.GetString(1)];
          state.ConstraintName = reader.GetString(2);
          state.ConstraintType = reader.GetString(3);
        }

        state.Columns.Add(state.Table.TableColumns[reader.GetString(4)]);
        state.LastColumnIndex = columnIndex;
      }
    }

    private static void ReadCheckConstraintData(DbDataReader reader, Catalog catalog)
    {
      var schema = catalog.Schemas[reader.GetString(0)];
      var table = schema.Tables[reader.GetString(1)];
      var name = reader.GetString(2);
      // It looks like ODP.NET sometimes fail to read a LONG column via GetString
      // It returns empty string instead of the actual value.
      var condition = string.IsNullOrEmpty(reader.GetString(3))
        ? null
        : SqlDml.Native(reader.GetString(3));
      var constraint = table.CreateCheckConstraint(name, condition);
      ReadConstraintProperties(constraint, reader, 4, 5);
    }

    private static void ReadSequenceData(DbDataReader reader, Catalog catalog)
    {
      var schema = catalog.Schemas[reader.GetString(0)];
      var sequence = schema.CreateSequence(reader.GetString(1));
      var descriptor = sequence.SequenceDescriptor;
      descriptor.MinValue = ReadLong(reader, 2);
      descriptor.MaxValue = ReadLong(reader, 3);
      descriptor.Increment = ReadLong(reader, 4);
      descriptor.IsCyclic = ReadBool(reader, 5);
    }

    private SqlValueType CreateValueType(IDataRecord row,
      int typeNameIndex, int precisionIndex, int scaleIndex, int charLengthIndex)
    {
      var typeName = row.GetString(typeNameIndex);
      if (typeName == "NUMBER") {
        var precision = row.IsDBNull(precisionIndex) ? DefaultPrecision : ReadInt(row, precisionIndex);
        var scale = row.IsDBNull(scaleIndex) ? DefaultScale : ReadInt(row, scaleIndex);
        return new SqlValueType(SqlType.Decimal, precision, scale);
      }
      if (typeName.StartsWith("INTERVAL DAY")) {
        // ignoring "day precision" and "second precision"
        // although they can be read as "scale" and "precision"
        return new SqlValueType(SqlType.Interval);
      }
      if (typeName.StartsWith("TIMESTAMP")) {
        // "timestamp precision" is saved as "scale", ignoring too
        if (typeName.Contains("WITH TIME ZONE")) {
          return new SqlValueType(SqlType.DateTimeOffset);
        }

        return new SqlValueType(SqlType.DateTime);
      }
      if (typeName == "NVARCHAR2" || typeName == "NCHAR") {
        var length = ReadInt(row, charLengthIndex);
        var sqlType = typeName.Length == 5 ? SqlType.Char : SqlType.VarChar;
        return new SqlValueType(sqlType, length);
      }
      var typeInfo = Driver.ServerInfo.DataTypes[typeName];
      return typeInfo != null
        ? new SqlValueType(typeInfo.Type)
        : new SqlValueType(typeName);
    }

    private static void CreateIndexBasedConstraint(ref IndexBasedConstraintReaderState state)
    {
      switch (state.ConstraintType) {
        case "P":
          _ = state.Table.CreatePrimaryKey(state.ConstraintName, state.Columns.ToArray());
          return;
        case "U":
          _ = state.Table.CreateUniqueConstraint(state.ConstraintName, state.Columns.ToArray());
          return;
        default:
          throw new ArgumentOutOfRangeException(nameof(IndexBasedConstraintReaderState.ConstraintType));
      }
    }

    private static bool ReadBool(IDataRecord row, int index)
    {
      var value = row.GetString(index);
      switch (value) {
        case "Y":
        case "YES":
        case "ENABLED":
        case "UNIQUE":
          return true;
        case "N":
        case "NO":
        case "DISABLED":
        case "NONUNIQUE":
          return false;
        default:
          throw new ArgumentOutOfRangeException(string.Format(Strings.ExInvalidBooleanStringX, value));
      }
    }

    private static long ReadLong(IDataRecord row, int index)
    {
      var value = row.GetDecimal(index);

      if (value > long.MaxValue) {
        return long.MaxValue;
      }

      if (value < long.MinValue) {
        return long.MinValue;
      }

      return (long) value;
    }

    private static int ReadInt(IDataRecord row, int index)
    {
      var value = row.GetDecimal(index);

      if (value > int.MaxValue) {
        return int.MaxValue;
      }

      if (value < int.MinValue) {
        return int.MinValue;
      }

      return (int) value;
    }

    private static string ReadStringOrNull(IDataRecord row, int index) =>
      row.IsDBNull(index) ? null : row.GetString(index);

    private static void ReadConstraintProperties(Constraint constraint,
      IDataRecord row, int isDeferrableIndex, int isInitiallyDeferredIndex)
    {
      constraint.IsDeferrable = row.GetString(isDeferrableIndex) == "DEFERRABLE";
      constraint.IsInitiallyDeferred = row.GetString(isInitiallyDeferredIndex) == "DEFERRED";
    }

    private static void ReadCascadeAction(ForeignKey foreignKey, IDataRecord row, int deleteRuleIndex)
    {
      var deleteRule = row.GetString(deleteRuleIndex);
      switch (deleteRule) {
        case "CASCADE":
          foreignKey.OnDelete = ReferentialAction.Cascade;
          return;
        case "SET NULL":
          foreignKey.OnDelete = ReferentialAction.SetNull;
          return;
        case "NO ACTION":
          foreignKey.OnDelete = ReferentialAction.NoAction;
          return;
      }
    }

    protected virtual void RegisterReplacements(Dictionary<string, string> replacements, IReadOnlyCollection<string> targetSchemes)
    {
      var schemaFilter = targetSchemes != null && targetSchemes.Count != 0
        ? MakeSchemaFilter(targetSchemes)
        //? "= " + SqlHelper.QuoteString(targetSchema)
        : GetNonSystemSchemasFilter();
      replacements[SchemaFilterPlaceholder] = schemaFilter;
      replacements[IndexesFilterPlaceholder] = "1 > 0";
      replacements[TableFilterPlaceholder] = "IS NOT NULL";
    }

    private static string MakeSchemaFilter(IReadOnlyCollection<string> targetSchemes)
    {
      var schemaStrings = targetSchemes.Select(SqlHelper.QuoteString);
      var schemaList = string.Join(",", schemaStrings);
      return $"IN ({schemaList})";
    }

    protected override DbDataReader ExecuteReader(string commandText)
    {
      using var command = (OracleCommand) Connection.CreateCommand(commandText);
      // This option is required to access LONG columns
      command.InitialLONGFetchSize = -1;
      return command.ExecuteReader();
    }

    protected override async Task<DbDataReader> ExecuteReaderAsync(string commandText, CancellationToken token = default)
    {
      var command = (OracleCommand) Connection.CreateCommand(commandText);
      await using (command.ConfigureAwait(false)) {
        // This option is required to access LONG columns
        command.InitialLONGFetchSize = -1;
        return await command.ExecuteReaderAsync(token).ConfigureAwait(false);
      }
    }

    protected override DbDataReader ExecuteReader(ISqlCompileUnit statement)
    {
      var commandText = Connection.Driver.Compile(statement).GetCommandText();
      return ExecuteReader(commandText);
    }

    protected override Task<DbDataReader> ExecuteReaderAsync(ISqlCompileUnit statement, CancellationToken token = default)
    {
      var commandText = Connection.Driver.Compile(statement).GetCommandText();
      return ExecuteReaderAsync(commandText, token);
    }

    private string GetNonSystemSchemasFilter()
    {
      if (nonSystemSchemasFilter == null) {
        lock (accessGuard) {
          if (nonSystemSchemasFilter == null) {
            var schemaStrings = GetSystemSchemas().Select(SqlHelper.QuoteString).ToArray();
            var schemaList = string.Join(",", schemaStrings);
            nonSystemSchemasFilter = $"NOT IN ({schemaList})";
          }
        }
      }
      return nonSystemSchemasFilter;
    }

    private static IEnumerable<string> GetSystemSchemas() =>
      new[] {
        "ANONYMOUS",
        "APEX_PUBLIC_USER",
        "APEX_040000",
        "CTXSYS",
        "DBSNMP",
        "DIP",
        "EXFSYS",
        "FLOWS_%",
        "FLOWS_FILES",
        "LBACSYS",
        "MDDATA",
        "MDSYS",
        "MGMT_VIEW",
        "OLAPSYS",
        "ORACLE_OCM",
        "ORDDATA",
        "ORDPLUGINS",
        "ORDSYS",
        "OUTLN",
        "OWBSYS",
        "SI_INFORMTN_SCHEMA",
        "SPATIAL_CSW_ADMIN_USR",
        "SPATIAL_WFS_ADMIN_USR",
        "SYS",
        "SYSMAN",
        "SYSTEM",
        "WKPROXY",
        "WKSYS",
        "WK_TEST",
        "WMSYS",
        "XDB",
        "XS$NULL",
      };

    private static void EnsureSchemasExist(Catalog catalog, string[] schemaNames)
    {
      foreach (var schemaName in schemaNames) {
        var realSchemaName = schemaName.ToUpperInvariant();
        var schema = catalog.Schemas[realSchemaName];
        if (schema==null) {
          catalog.CreateSchema(realSchemaName);
        }
      }
    }


    // Constructors

    public Extractor(SqlDriver driver)
      : base(driver)
    {
    }
  }
}<|MERGE_RESOLUTION|>--- conflicted
+++ resolved
@@ -127,14 +127,7 @@
     public override async Task<Catalog> ExtractSchemesAsync(string catalogName, string[] schemaNames,
       CancellationToken token = default)
     {
-<<<<<<< HEAD
       var context = CreateContext(catalogName, schemaNames);
-=======
-      targetSchemes.Clear();
-      theCatalog = new Catalog(catalogName);
-      var targetSchema = ToUpperInvariantIfNeeded(schemaName);
-      targetSchemes.Add(targetSchema);
->>>>>>> 3d010c62
 
       await ExtractSchemasAsync(context, token).ConfigureAwait(false);
       EnsureSchemasExist(context.Catalog, schemaNames);
@@ -142,19 +135,16 @@
       return context.Catalog;
     }
 
+    protected virtual string ToUpperInvariantIfNeeded(string schemaName)
+    {
+      return schemaName.ToUpperInvariant();
+    }
+
     private ExtractionContext CreateContext(string catalogName, string[] schemaNames)
     {
-<<<<<<< HEAD
       var catalog = new Catalog(catalogName);
       for(var i = 0; i < schemaNames.Length; i++) {
         schemaNames[i] = schemaNames[i].ToUpperInvariant();
-=======
-      theCatalog = new Catalog(catalogName);
-      targetSchemes.Clear();
-      foreach (var schemaName in schemaNames) {
-        var targetSchema = ToUpperInvariantIfNeeded(schemaName);
-        targetSchemes.Add(targetSchema);
->>>>>>> 3d010c62
       }
 
       var replacements = new Dictionary<string, string>();
@@ -163,16 +153,7 @@
       return new ExtractionContext(catalog, replacements);
     }
 
-<<<<<<< HEAD
     private void ExtractSchemas(ExtractionContext context)
-=======
-    protected virtual string ToUpperInvariantIfNeeded(string schemaName)
-    {
-      return schemaName.ToUpperInvariant();
-    }
-
-    private void ExtractCatalogContents()
->>>>>>> 3d010c62
     {
       // oracle does not clearly distinct users and schemas.
       // so we extract just users.
@@ -203,15 +184,9 @@
     private void AssignCatalogDefaultSchema(Catalog catalog)
     {
       // choosing the default schema
-<<<<<<< HEAD
       var defaultSchemaName = Driver.CoreServerInfo.DefaultSchemaName.ToUpperInvariant();
       var defaultSchema = catalog.Schemas[defaultSchemaName];
       catalog.DefaultSchema = defaultSchema;
-=======
-      var defaultSchemaName = ToUpperInvariantIfNeeded(Driver.CoreServerInfo.DefaultSchemaName).ToUpperInvariant();
-      var defaultSchema = theCatalog.Schemas[defaultSchemaName];
-      theCatalog.DefaultSchema = defaultSchema;
->>>>>>> 3d010c62
     }
 
     private void ExtractCatalogContents(ExtractionContext context)
