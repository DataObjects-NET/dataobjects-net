<?xml version="1.0" encoding="utf-8"?>
<Xtensive.Orm xmlns="http://dataobjects.net/schemas/appconfig/">
  <logging>
    <log source="*" target="DebugOnlyConsole" />
  </logging>
  <domains>
    <!-- ConnectionUrl based domain configurations -->

    <domain name="default"
            connectionUrl="sqlserver://localhost/DO-Tests?MultipleActiveResultSets=True" />

    <domain name="mssql2005"
            connectionUrl="sqlserver://dotest:dotest@localhost\DO_SQL2005:1405/DO-Tests?MultipleActiveResultSets=True" />

    <domain name="mssql2008"
            connectionUrl="sqlserver://dotest:dotest@localhost\DO_SQL2008:1408/DO-Tests?MultipleActiveResultSets=True" />

    <domain name="mssql2008r2"
            connectionUrl="sqlserver://dotest:dotest@localhost\DO_SQL2008R2:1409/DO-Tests?MultipleActiveResultSets=True" />

    <domain name="mssql2012"
            connectionUrl="sqlserver://dotest:dotest@localhost\DO_SQL2012:1412/DO-Tests?MultipleActiveResultSets=True" />

    <domain name="mssql2014"
            connectionUrl="sqlserver://dotest:dotest@localhost\DO_SQL2014:1414/DO-Tests?MultipleActiveResultSets=True" />

    <domain name="mssql2016"
            connectionUrl="sqlserver://dotest:dotest@localhost\DO_SQL2016:1416/DO-Tests?MultipleActiveResultSets=True" />

    <domain name="mssql2017"
            connectionUrl="sqlserver://dotest:dotest@localhost\DO_SQL2017:1417/DO-Tests?MultipleActiveResultSets=True" />

    <domain name="mssql2019"
<<<<<<< HEAD
            connectionUrl="sqlserver://localhost\DO_SQL2019/DO-Tests?MultipleActiveResultSets=True" />
    
    <domain name="mssql2022"
            connectionUrl="sqlserver://localhost\DO_SQL2022/DO-Tests?MultipleActiveResultSets=True" />
=======
            connectionUrl="sqlserver://dotest:dotest@localhost\DO_SQL2019:1419/DO-Tests?MultipleActiveResultSets=True" />
>>>>>>> b59418f7

    <domain name="pgsql83"
            connectionUrl="postgresql://dotest:dotest@localhost:5483/dotest" />

    <domain name="pgsql84"
            connectionUrl="postgresql://dotest:dotest@localhost:5484/dotest" />

    <domain name="pgsql90"
            connectionUrl="postgresql://dotest:dotest@localhost:5490/dotest" />

    <domain name="pgsql91"
            connectionUrl="postgresql://dotest:dotest@localhost:5491/dotest" />

    <domain name="pgsql92"
            connectionUrl="postgresql://dotest:dotest@localhost:5492/dotest" />

    <domain name="pgsql96"
            connectionUrl="postgresql://dotest:dotest@localhost:5496/dotest" />

    <domain name="pgsql100"
            connectionUrl="postgresql://dotest:dotest@localhost:54100/dotest" />

    <domain name="pgsql110"
            connectionUrl="postgresql://dotest:dotest@localhost:54110/dotest" />

    <domain name="pgsql120"
            connectionUrl="postgresql://dotest:dotest@localhost:54120/dotest" />

    <domain name="pgsql130"
            connectionUrl="postgresql://dotest:dotest@localhost:54130/dotest" />

    <domain name="pgsql140"
            connectionUrl="postgresql://dotest:dotest@localhost:54140/dotest" />

    <domain name="pgsql150"
            connectionUrl="postgresql://dotest:dotest@localhost:54150/dotest" />

    <domain name="oracle10"
            connectionUrl="oracle://dotest:dotest@localhost:5510/ora10" />

    <domain name="oracle11"
            connectionUrl="oracle://dotest:dotest@localhost:5511/ora11" />

    <domain name="mysql55"
            connectionUrl="mysql://dotest:dotest@localhost:3355/dotest" />

    <domain name="mysql56"
            connectionUrl="mysql://dotest:dotest@localhost:3356/dotest" />

    <domain name="mysql57"
            connectionUrl="mysql://dotest:dotest@localhost:3357/dotest" />

    <domain name="mysql80"
            connectionUrl="mysql://dotest:dotest@localhost:3380/dotest" />

    <domain name="firebird25"
            connectionUrl="firebird://dotest:dotest@localhost:3050/dotest" />

    <domain name="firebird30"
            connectionUrl="firebird://dotest:dotest@localhost:3053/dotest" />

    <domain name="sqlite3"
            connectionUrl="sqlite:///DO-Tests.db3" />

    <!-- ConnectionString based domain configurations -->

    <domain name="defaultcs" provider="sqlserver"
            connectionString="Data Source=localhost;Initial Catalog=DO-Tests;Integrated Security=True;MultipleActiveResultSets=True" />

    <domain name="mssql2005cs" provider="sqlserver"
            connectionString="Data Source=localhost\DO_SQL2005,1405;Initial Catalog=DO-Tests;User ID=dotest;Password=dotest;MultipleActiveResultSets=True" />

    <domain name="mssql2008cs" provider="sqlserver"
            connectionString="Data Source=localhost\DO_SQL2008,1408;Initial Catalog=DO-Tests;User ID=dotest;Password=dotest;MultipleActiveResultSets=True" />

    <domain name="mssql2008r2cs" provider="sqlserver"
            connectionString="Data Source=localhost\DO_SQL2008R2,1409;Initial Catalog=DO-Tests;User ID=dotest;Password=dotest;MultipleActiveResultSets=True" />

    <domain name="mssql2012cs" provider="sqlserver"
            connectionString="Data Source=localhost\DO_SQL2012,1412;Initial Catalog=DO-Tests;User ID=dotest;Password=dotest;MultipleActiveResultSets=True" />

    <domain name="mssql2014cs" provider="sqlserver"
            connectionString="Data Source=localhost\DO_SQL2014,1414;Initial Catalog=DO-Tests;User ID=dotest;Password=dotest;MultipleActiveResultSets=True" />

    <domain name="mssql2016cs" provider="sqlserver"
            connectionString="Data Source=localhost\DO_SQL2016,1416;Initial Catalog=DO-Tests;User ID=dotest;Password=dotest;MultipleActiveResultSets=True" />

    <domain name="mssql2017cs" provider="sqlserver"
            connectionString="Data Source=localhost\DO_SQL2017,1417;Initial Catalog=DO-Tests;User ID=dotest;Password=dotest;MultipleActiveResultSets=True;Encrypt=false" />

    <domain name="mssql2019cs" provider="sqlserver"
            connectionString="Data Source=localhost\DO_SQL2019,1419;Initial Catalog=DO-Tests;User ID=dotest;Password=dotest;MultipleActiveResultSets=True;Encrypt=false" />

    <domain name="mssql2022cs" provider="sqlserver"
            connectionString="Data Source=localhost\DO_SQL2022;Initial Catalog=DO-Tests;Integrated Security=True;MultipleActiveResultSets=True" />

    <domain name="pgsql83cs" provider="postgresql"
            connectionString="HOST=localhost;PORT=5483;DATABASE=dotest;USER ID=dotest;PASSWORD=dotest" />

    <domain name="pgsql84cs" provider="postgresql"
            connectionString="HOST=localhost;PORT=5484;DATABASE=dotest;USER ID=dotest;PASSWORD=dotest" />

    <domain name="pgsql90cs" provider="postgresql"
            connectionString="HOST=localhost;PORT=5490;DATABASE=dotest;USER ID=dotest;PASSWORD=dotest" />

    <domain name="pgsql91cs" provider="postgresql"
            connectionString="HOST=localhost;PORT=5491;DATABASE=dotest;USER ID=dotest;PASSWORD=dotest" />

    <domain name="pgsql92cs" provider="postgresql"
            connectionString="HOST=localhost;PORT=5492;DATABASE=dotest;USER ID=dotest;PASSWORD=dotest" />

    <domain name="pgsql96cs" provider="postgresql"
            connectionString="HOST=localhost;PORT=5496;DATABASE=dotest;USER ID=dotest;PASSWORD=dotest" />

    <domain name="pgsql100cs" provider="postgresql"
            connectionString="HOST=localhost;PORT=54100;DATABASE=dotest;USER ID=dotest;PASSWORD=dotest" />

    <domain name="pgsql110cs" provider="postgresql"
            connectionString="HOST=localhost;PORT=54110;DATABASE=dotest;USER ID=dotest;PASSWORD=dotest" />

    <domain name="pgsql120cs" provider="postgresql"
            connectionString="HOST=localhost;PORT=54120;DATABASE=dotest;USER ID=dotest;PASSWORD=dotest" />

    <domain name="pgsql130cs" provider="postgresql"
            connectionString="HOST=localhost;PORT=54130;DATABASE=dotest;USER ID=dotest;PASSWORD=dotest" />

    <domain name="pgsql140cs" provider="postgresql"
            connectionString="HOST=localhost;PORT=54140;DATABASE=dotest;USER ID=dotest;PASSWORD=dotest" />

    <domain name="pgsql150cs" provider="postgresql"
            connectionString="HOST=localhost;PORT=54150;DATABASE=dotest;USER ID=dotest;PASSWORD=dotest" />

    <domain name="oracle10cs" provider="oracle"
            connectionString="DATA SOURCE=&quot;(DESCRIPTION=(ADDRESS=(PROTOCOL=TCP)(HOST=localhost)(PORT=5510))(CONNECT_DATA=(SERVICE_NAME=ora10)))&quot;;USER ID=dotest;PASSWORD=dotest" />

    <domain name="oracle11cs" provider="oracle"
            connectionString="DATA SOURCE=&quot;(DESCRIPTION=(ADDRESS=(PROTOCOL=TCP)(HOST=localhost)(PORT=5511))(CONNECT_DATA=(SERVICE_NAME=ora11)))&quot;;USER ID=dotest;PASSWORD=dotest" />

    <domain name="mysql55cs" provider="mysql"
            connectionString="Server=localhost;Port=3355;Database=dotest;Uid=dotest;Pwd=dotest" />

    <domain name="mysql56cs" provider="mysql"
            connectionString="Server=localhost;Port=3356;Database=dotest;Uid=dotest;Pwd=dotest" />

    <domain name="mysql57cs" provider="mysql"
            connectionString="Server=localhost;Port=3357;Database=dotest;Uid=dotest;Pwd=dotest" />

    <domain name="mysql80cs" provider="mysql"
            connectionString="Server=localhost;Port=3380;Database=dotest;Uid=dotest;Pwd=dotest" />

    <domain name="firebird25cs" provider="firebird"
            connectionString="User=dotest;Password=dotest;Database=dotest;DataSource=localhost;Port=3050;Dialect=3;Charset=UTF8;Role=;Connection lifetime=15;Pooling=true;MinPoolSize=0;MaxPoolSize=50;Packet Size=8192;ServerType=0" />

    <domain name="firebird30cs" provider="firebird"
            connectionString="User=dotest;Password=dotest;Database=dotest;DataSource=localhost;Port=3053;Dialect=3;Charset=UTF8;Role=;Connection lifetime=15;Pooling=true;MinPoolSize=0;MaxPoolSize=50;Packet Size=8192;ServerType=0" />

    <domain name="sqlite3cs" provider="sqlite"
            connectionString="Data Source=DO-Tests.db3" />
  </domains>
</Xtensive.Orm><|MERGE_RESOLUTION|>--- conflicted
+++ resolved
@@ -31,14 +31,10 @@
             connectionUrl="sqlserver://dotest:dotest@localhost\DO_SQL2017:1417/DO-Tests?MultipleActiveResultSets=True" />
 
     <domain name="mssql2019"
-<<<<<<< HEAD
-            connectionUrl="sqlserver://localhost\DO_SQL2019/DO-Tests?MultipleActiveResultSets=True" />
+            connectionUrl="sqlserver://dotest:dotest@localhost\DO_SQL2019:1419/DO-Tests?MultipleActiveResultSets=True" />
     
     <domain name="mssql2022"
-            connectionUrl="sqlserver://localhost\DO_SQL2022/DO-Tests?MultipleActiveResultSets=True" />
-=======
-            connectionUrl="sqlserver://dotest:dotest@localhost\DO_SQL2019:1419/DO-Tests?MultipleActiveResultSets=True" />
->>>>>>> b59418f7
+            connectionUrl="sqlserver://dotest:dotest@localhost\DO_SQL2022:1422/DO-Tests?MultipleActiveResultSets=True" />
 
     <domain name="pgsql83"
             connectionUrl="postgresql://dotest:dotest@localhost:5483/dotest" />
@@ -133,7 +129,7 @@
             connectionString="Data Source=localhost\DO_SQL2019,1419;Initial Catalog=DO-Tests;User ID=dotest;Password=dotest;MultipleActiveResultSets=True;Encrypt=false" />
 
     <domain name="mssql2022cs" provider="sqlserver"
-            connectionString="Data Source=localhost\DO_SQL2022;Initial Catalog=DO-Tests;Integrated Security=True;MultipleActiveResultSets=True" />
+            connectionString="Data Source=localhost\DO_SQL2022,1422;Initial Catalog=DO-Tests;User ID=dotest;Password=dotest;MultipleActiveResultSets=True;Encrypt=false" />
 
     <domain name="pgsql83cs" provider="postgresql"
             connectionString="HOST=localhost;PORT=5483;DATABASE=dotest;USER ID=dotest;PASSWORD=dotest" />
