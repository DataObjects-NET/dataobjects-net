--- conflicted
+++ resolved
@@ -84,17 +84,13 @@
     <domain name="mysql56"
             connectionUrl="mysql://dotest:dotest@localhost:3356/dotest" />
 
-<<<<<<< HEAD
     <domain name="mysql57"
             connectionUrl="mysql://dotest:dotest@localhost:3357/dotest" />
 
     <domain name="mysql80"
             connectionUrl="mysql://dotest:dotest@localhost:3380/dotest" />
 
-    <domain name="firebird25" provider="firebird"
-=======
     <domain name="firebird25"
->>>>>>> 60491698
             connectionUrl="firebird://dotest:dotest@localhost:3050/dotest" />
 
     <domain name="firebird30"
