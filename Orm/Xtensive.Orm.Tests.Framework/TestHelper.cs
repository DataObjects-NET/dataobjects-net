--- conflicted
+++ resolved
@@ -7,7 +7,9 @@
 using System;
 using System.Collections.Generic;
 using System.Threading;
-using Xtensive.Sql.Dml;
+using Xtensive.Sql.Dml;#endif
+172
+
 
 namespace Xtensive.Orm.Tests
 {
@@ -167,9 +169,7 @@
       var ticks = origin.Ticks;
       var newTicks = ticks - (ticks % divider.Value);
       return new TimeOnly(newTicks);
-<<<<<<< HEAD
     }
-#endif
 
     public static void AddValueRow(this SqlInsert insert, in (SqlColumn column, SqlExpression value) first, params (SqlColumn column, SqlExpression value)[] additional)
     {
@@ -180,8 +180,6 @@
         row.Add(keyValue.column, keyValue.value);
       }
       insert.ValueRows.Add(row);
-=======
->>>>>>> 5015c2ea
     }
 #endif
   }
