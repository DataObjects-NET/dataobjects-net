--- conflicted
+++ resolved
@@ -2,11 +2,7 @@
   <PropertyGroup>
     <CopyLocalLockFileAssemblies>true</CopyLocalLockFileAssemblies>
     <IsPackable>false</IsPackable>
-<<<<<<< HEAD
     <DefineConstants>TRACE</DefineConstants>
-=======
-    <DefineConstants>TRACE;NETSTANDARD</DefineConstants>
->>>>>>> 9d3e71c9
   </PropertyGroup>
   <PropertyGroup>
     <RootNamespace>Xtensive</RootNamespace>
