﻿// Copyright (C) 2003-2010 Xtensive LLC.
// All rights reserved.
// For conditions of distribution and use, see license.
// Created by: Csaba Beer
// Created:    2011.01.17

using System.Linq;
using Xtensive.Sql.Compiler;
using System;
using System.Text;
using Xtensive.Core;
using Xtensive.Sql.Dml;
using Xtensive.Sql.Ddl;
using Xtensive.Sql.Model;


namespace Xtensive.Sql.Drivers.Firebird.v2_5
{
  internal class Translator : SqlTranslator
  {
    public override string DateTimeFormatString
    {
      get { return Constants.DateTimeFormatString; }
    }

    public override string TimeSpanFormatString
    {
      get { return string.Empty; }
    }

    /// <inheritdoc/>
    public override string QuoteIdentifier(params string[] names)
    {
      return SqlHelper.QuoteIdentifierWithQuotes(names);
    }

    /// <inheritdoc/>
    public override string Translate(SqlCompilerContext context, SequenceDescriptor descriptor,
      SequenceDescriptorSection section)
    {
      switch (section) {
        case SequenceDescriptorSection.StartValue:
          return string.Empty;
        case SequenceDescriptorSection.RestartValue:
          if (descriptor.StartValue.HasValue)
            return "RESTART WITH " + descriptor.StartValue.Value;
          return string.Empty;
        case SequenceDescriptorSection.Increment:
          return string.Empty;
        case SequenceDescriptorSection.MaxValue:
          return string.Empty;
        case SequenceDescriptorSection.MinValue:
          return string.Empty;
        case SequenceDescriptorSection.AlterMaxValue:
          return string.Empty;
        case SequenceDescriptorSection.AlterMinValue:
          return string.Empty;
        case SequenceDescriptorSection.IsCyclic:
          return string.Empty;
        default:
          return string.Empty;
      }
    }

    /// <inheritdoc/>
    public override string Translate(SqlCompilerContext context, SqlAlterTable node, AlterTableSection section)
    {
      switch (section) {
        case AlterTableSection.AddColumn:
          return "ADD";
        case AlterTableSection.AlterColumn:
          return "ALTER";
        case AlterTableSection.DropColumn:
          return "DROP";
        case AlterTableSection.RenameColumn:
          return "ALTER";
        case AlterTableSection.DropBehavior:
          return string.Empty;
      }
      return base.Translate(context, node, section);
    }

    /// <inheritdoc/>
    public override string Translate(SqlCompilerContext context, SqlDropTable node)
    {
      return "DROP TABLE " + Translate(context, node.Table);
    }

    /// <inheritdoc/>
    public override string Translate(SqlCompilerContext context, object literalValue)
    {
      var literalType = literalValue.GetType();
      switch (Type.GetTypeCode(literalType)) {
        case TypeCode.Boolean:
          return (bool) literalValue ? "1" : "0";
        case TypeCode.UInt64:
          return QuoteString(((UInt64) literalValue).ToString());
      }
      if (literalType==typeof (byte[])) {
        var values = (byte[]) literalValue;
        var builder = new StringBuilder(2 * (values.Length + 1));
        builder.Append("x'");
        builder.AppendHexArray(values);
        builder.Append("'");
        return builder.ToString();
      }
      if (literalType==typeof (Guid))
        return QuoteString(SqlHelper.GuidToString((Guid) literalValue));
      if (literalType==typeof (TimeSpan))
        return Convert.ToString((long) ((TimeSpan) literalValue).Ticks * 100);
      return base.Translate(context, literalValue);
    }

    /// <inheritdoc/>
    public override string Translate(SqlNodeType type)
    {
      switch (type) {
        case SqlNodeType.Equals:
          return "=";
        case SqlNodeType.NotEquals:
          return "<>";
        case SqlNodeType.Modulo:
          return "MOD";
        case SqlNodeType.DateTimeMinusDateTime:
          return "-";
        case SqlNodeType.Except:
          throw SqlHelper.NotSupported(type.ToString());
        case SqlNodeType.Intersect:
          throw SqlHelper.NotSupported(type.ToString());
        case SqlNodeType.BitAnd:
          return "BIN_AND";
        case SqlNodeType.BitOr:
          return "BIN_OR";
        case SqlNodeType.BitXor:
          return "BIN_XOR";
        case SqlNodeType.Overlaps:
          throw SqlHelper.NotSupported(type.ToString());
        default:
          return base.Translate(type);
      }
    }

    /// <inheritdoc/>
    public override string Translate(SqlFunctionType type)
    {
      switch (type) {
        case SqlFunctionType.CharLength:
          return "CHAR_LENGTH";
        case SqlFunctionType.BinaryLength:
          return "OCTET_LENGTH";
        case SqlFunctionType.Truncate:
          return "TRUNC";
        case SqlFunctionType.IntervalNegate:
          return "-";
        case SqlFunctionType.Log:
          return "LN";
        case SqlFunctionType.Log10:
          return "LOG10";
        case SqlFunctionType.Ceiling:
          return "CEIL";
        case SqlFunctionType.PadLeft:
          return "LPAD";
        case SqlFunctionType.PadRight:
          return "RPAD";
        case SqlFunctionType.Concat:
          return "||";
        case SqlFunctionType.SystemUser:
        case SqlFunctionType.SessionUser:
          return base.Translate(SqlFunctionType.CurrentUser);
        case SqlFunctionType.Degrees:
        case SqlFunctionType.Radians:
        case SqlFunctionType.Square:
          throw SqlHelper.NotSupported(type.ToString());
        case SqlFunctionType.IntervalAbs:
          return Translate(SqlFunctionType.Abs);
        default:
          return base.Translate(type);
      }
    }

    /// <inheritdoc/>
    public override string Translate(SqlCompilerContext context, SqlNextValue node, NodeSection section)
    {
      switch (section) {
        case NodeSection.Entry:
          return "GEN_ID(";
        case NodeSection.Exit:
          return "," + node.Increment + ")";
      }
      return string.Empty;
    }

    /// <inheritdoc/>
    public override string Translate(SqlLockType lockType)
    {
      if (lockType.Supports(SqlLockType.Shared) || lockType.Supports(SqlLockType.SkipLocked))
        return base.Translate(lockType);
      return "WITH LOCK";
    }

    /// <inheritdoc/>
    public override string Translate(SqlDateTimePart dateTimePart)
    {
      switch (dateTimePart) {
        case SqlDateTimePart.DayOfYear:
          return "YEARDAY";
        case SqlDateTimePart.DayOfWeek:
          return "WEEKDAY";
      }
      return base.Translate(dateTimePart);
    }

    /// <inheritdoc/>
    public override string Translate(SqlCompilerContext context, SqlSelect node, SelectSection section)
    {
      switch (section) {
        case SelectSection.Limit:
          return "FIRST";
        case SelectSection.Offset:
          return "SKIP";
      }
      return base.Translate(context, node, section);
    }

    /// <inheritdoc/>
    public override string Translate(SqlCompilerContext context, SqlCreateIndex node, CreateIndexSection section)
    {
      switch (section) {
        case CreateIndexSection.Entry:
          Index index = node.Index;
          var builder = new StringBuilder();
          builder.Append("CREATE ");
          if (index.IsUnique)
            builder.Append("UNIQUE ");
          //else if (!index.IsAscending)
          //    builder.Append("DESC ");
          builder.Append("INDEX " + QuoteIdentifier(index.DbName));
          builder.Append(" ON " + Translate(context, index.DataTable));
          return builder.ToString();
        case CreateIndexSection.ColumnsEnter:
          if (node.Index.Columns[0].Expression!=null) {
            if (node.Index.Columns.Count > 1)
              SqlHelper.NotSupported("expression index with multiple column");
            return "COMPUTED BY (";
          }
          else
            return "(";
      }
      return base.Translate(context, node, section);
    }

    /// <inheritdoc/>
    public override string Translate(SqlCompilerContext context, Constraint constraint, ConstraintSection section)
    {
      switch (section) {
        case ConstraintSection.Exit:
          ForeignKey fk = constraint as ForeignKey;
          StringBuilder sb = new StringBuilder();
          sb.Append(")");
          if (fk!=null) {
            if (fk.OnUpdate!=ReferentialAction.NoAction)
              sb.Append(" ON UPDATE " + Translate(fk.OnUpdate));
            if (fk.OnDelete!=ReferentialAction.NoAction)
              sb.Append(" ON DELETE " + Translate(fk.OnDelete));
          }
          return sb.ToString();
      }
      return base.Translate(context, constraint, section);
    }

    /// <inheritdoc/>
    public override string Translate(SqlCompilerContext context, SqlAlterSequence node, NodeSection section)
    {
      switch (section) {
        case NodeSection.Entry:
          return "SET GENERATOR " + Translate(context, node.Sequence);
        case NodeSection.Exit:
          return "TO " + (node.SequenceDescriptor.LastValue.HasValue ? node.SequenceDescriptor.LastValue : 0);
      }
      return string.Empty;
    }

    /// <inheritdoc/>
    public override string Translate(SqlCompilerContext context, SqlDropIndex node)
    {
      if (!node.Index.IsFullText)
        return "DROP INDEX " + QuoteIdentifier(node.Index.DbName);
<<<<<<< HEAD
      else 
        return "DROP FULLTEXT INDEX ON " + Translate(context, node.Index.DataTable);
=======
      else
        return "DROP FULLTEXT INDEX ON " + Translate(node.Index.DataTable);
>>>>>>> dadb3e5b
    }

    public override string Translate(SqlCompilerContext context, SqlDropSequence node)
    {
      return "DROP SEQUENCE " + Translate(context, node.Sequence);
    }

    public override string Translate(SqlCompilerContext context, SqlQueryRef node, TableSection section)
    {
      if (context.GetTraversalPath().Any(n => n.NodeType==SqlNodeType.Insert))
        return string.Empty;
      return base.Translate(context, node, section);
    }

    // Constructors

    /// <inheritdoc/>
    public Translator(SqlDriver driver)
      : base(driver)
    {
    }
  }
}<|MERGE_RESOLUTION|>--- conflicted
+++ resolved
@@ -1,317 +1,312 @@
-﻿// Copyright (C) 2003-2010 Xtensive LLC.
-// All rights reserved.
-// For conditions of distribution and use, see license.
-// Created by: Csaba Beer
-// Created:    2011.01.17
-
-using System.Linq;
-using Xtensive.Sql.Compiler;
-using System;
-using System.Text;
-using Xtensive.Core;
-using Xtensive.Sql.Dml;
-using Xtensive.Sql.Ddl;
-using Xtensive.Sql.Model;
-
-
-namespace Xtensive.Sql.Drivers.Firebird.v2_5
-{
-  internal class Translator : SqlTranslator
-  {
-    public override string DateTimeFormatString
-    {
-      get { return Constants.DateTimeFormatString; }
-    }
-
-    public override string TimeSpanFormatString
-    {
-      get { return string.Empty; }
-    }
-
-    /// <inheritdoc/>
-    public override string QuoteIdentifier(params string[] names)
-    {
-      return SqlHelper.QuoteIdentifierWithQuotes(names);
-    }
-
-    /// <inheritdoc/>
-    public override string Translate(SqlCompilerContext context, SequenceDescriptor descriptor,
-      SequenceDescriptorSection section)
-    {
-      switch (section) {
-        case SequenceDescriptorSection.StartValue:
-          return string.Empty;
-        case SequenceDescriptorSection.RestartValue:
-          if (descriptor.StartValue.HasValue)
-            return "RESTART WITH " + descriptor.StartValue.Value;
-          return string.Empty;
-        case SequenceDescriptorSection.Increment:
-          return string.Empty;
-        case SequenceDescriptorSection.MaxValue:
-          return string.Empty;
-        case SequenceDescriptorSection.MinValue:
-          return string.Empty;
-        case SequenceDescriptorSection.AlterMaxValue:
-          return string.Empty;
-        case SequenceDescriptorSection.AlterMinValue:
-          return string.Empty;
-        case SequenceDescriptorSection.IsCyclic:
-          return string.Empty;
-        default:
-          return string.Empty;
-      }
-    }
-
-    /// <inheritdoc/>
-    public override string Translate(SqlCompilerContext context, SqlAlterTable node, AlterTableSection section)
-    {
-      switch (section) {
-        case AlterTableSection.AddColumn:
-          return "ADD";
-        case AlterTableSection.AlterColumn:
-          return "ALTER";
-        case AlterTableSection.DropColumn:
-          return "DROP";
-        case AlterTableSection.RenameColumn:
-          return "ALTER";
-        case AlterTableSection.DropBehavior:
-          return string.Empty;
-      }
-      return base.Translate(context, node, section);
-    }
-
-    /// <inheritdoc/>
-    public override string Translate(SqlCompilerContext context, SqlDropTable node)
-    {
-      return "DROP TABLE " + Translate(context, node.Table);
-    }
-
-    /// <inheritdoc/>
-    public override string Translate(SqlCompilerContext context, object literalValue)
-    {
-      var literalType = literalValue.GetType();
-      switch (Type.GetTypeCode(literalType)) {
-        case TypeCode.Boolean:
-          return (bool) literalValue ? "1" : "0";
-        case TypeCode.UInt64:
-          return QuoteString(((UInt64) literalValue).ToString());
-      }
-      if (literalType==typeof (byte[])) {
-        var values = (byte[]) literalValue;
-        var builder = new StringBuilder(2 * (values.Length + 1));
-        builder.Append("x'");
-        builder.AppendHexArray(values);
-        builder.Append("'");
-        return builder.ToString();
-      }
-      if (literalType==typeof (Guid))
-        return QuoteString(SqlHelper.GuidToString((Guid) literalValue));
-      if (literalType==typeof (TimeSpan))
-        return Convert.ToString((long) ((TimeSpan) literalValue).Ticks * 100);
-      return base.Translate(context, literalValue);
-    }
-
-    /// <inheritdoc/>
-    public override string Translate(SqlNodeType type)
-    {
-      switch (type) {
-        case SqlNodeType.Equals:
-          return "=";
-        case SqlNodeType.NotEquals:
-          return "<>";
-        case SqlNodeType.Modulo:
-          return "MOD";
-        case SqlNodeType.DateTimeMinusDateTime:
-          return "-";
-        case SqlNodeType.Except:
-          throw SqlHelper.NotSupported(type.ToString());
-        case SqlNodeType.Intersect:
-          throw SqlHelper.NotSupported(type.ToString());
-        case SqlNodeType.BitAnd:
-          return "BIN_AND";
-        case SqlNodeType.BitOr:
-          return "BIN_OR";
-        case SqlNodeType.BitXor:
-          return "BIN_XOR";
-        case SqlNodeType.Overlaps:
-          throw SqlHelper.NotSupported(type.ToString());
-        default:
-          return base.Translate(type);
-      }
-    }
-
-    /// <inheritdoc/>
-    public override string Translate(SqlFunctionType type)
-    {
-      switch (type) {
-        case SqlFunctionType.CharLength:
-          return "CHAR_LENGTH";
-        case SqlFunctionType.BinaryLength:
-          return "OCTET_LENGTH";
-        case SqlFunctionType.Truncate:
-          return "TRUNC";
-        case SqlFunctionType.IntervalNegate:
-          return "-";
-        case SqlFunctionType.Log:
-          return "LN";
-        case SqlFunctionType.Log10:
-          return "LOG10";
-        case SqlFunctionType.Ceiling:
-          return "CEIL";
-        case SqlFunctionType.PadLeft:
-          return "LPAD";
-        case SqlFunctionType.PadRight:
-          return "RPAD";
-        case SqlFunctionType.Concat:
-          return "||";
-        case SqlFunctionType.SystemUser:
-        case SqlFunctionType.SessionUser:
-          return base.Translate(SqlFunctionType.CurrentUser);
-        case SqlFunctionType.Degrees:
-        case SqlFunctionType.Radians:
-        case SqlFunctionType.Square:
-          throw SqlHelper.NotSupported(type.ToString());
-        case SqlFunctionType.IntervalAbs:
-          return Translate(SqlFunctionType.Abs);
-        default:
-          return base.Translate(type);
-      }
-    }
-
-    /// <inheritdoc/>
-    public override string Translate(SqlCompilerContext context, SqlNextValue node, NodeSection section)
-    {
-      switch (section) {
-        case NodeSection.Entry:
-          return "GEN_ID(";
-        case NodeSection.Exit:
-          return "," + node.Increment + ")";
-      }
-      return string.Empty;
-    }
-
-    /// <inheritdoc/>
-    public override string Translate(SqlLockType lockType)
-    {
-      if (lockType.Supports(SqlLockType.Shared) || lockType.Supports(SqlLockType.SkipLocked))
-        return base.Translate(lockType);
-      return "WITH LOCK";
-    }
-
-    /// <inheritdoc/>
-    public override string Translate(SqlDateTimePart dateTimePart)
-    {
-      switch (dateTimePart) {
-        case SqlDateTimePart.DayOfYear:
-          return "YEARDAY";
-        case SqlDateTimePart.DayOfWeek:
-          return "WEEKDAY";
-      }
-      return base.Translate(dateTimePart);
-    }
-
-    /// <inheritdoc/>
-    public override string Translate(SqlCompilerContext context, SqlSelect node, SelectSection section)
-    {
-      switch (section) {
-        case SelectSection.Limit:
-          return "FIRST";
-        case SelectSection.Offset:
-          return "SKIP";
-      }
-      return base.Translate(context, node, section);
-    }
-
-    /// <inheritdoc/>
-    public override string Translate(SqlCompilerContext context, SqlCreateIndex node, CreateIndexSection section)
-    {
-      switch (section) {
-        case CreateIndexSection.Entry:
-          Index index = node.Index;
-          var builder = new StringBuilder();
-          builder.Append("CREATE ");
-          if (index.IsUnique)
-            builder.Append("UNIQUE ");
-          //else if (!index.IsAscending)
-          //    builder.Append("DESC ");
-          builder.Append("INDEX " + QuoteIdentifier(index.DbName));
-          builder.Append(" ON " + Translate(context, index.DataTable));
-          return builder.ToString();
-        case CreateIndexSection.ColumnsEnter:
-          if (node.Index.Columns[0].Expression!=null) {
-            if (node.Index.Columns.Count > 1)
-              SqlHelper.NotSupported("expression index with multiple column");
-            return "COMPUTED BY (";
-          }
-          else
-            return "(";
-      }
-      return base.Translate(context, node, section);
-    }
-
-    /// <inheritdoc/>
-    public override string Translate(SqlCompilerContext context, Constraint constraint, ConstraintSection section)
-    {
-      switch (section) {
-        case ConstraintSection.Exit:
-          ForeignKey fk = constraint as ForeignKey;
-          StringBuilder sb = new StringBuilder();
-          sb.Append(")");
-          if (fk!=null) {
-            if (fk.OnUpdate!=ReferentialAction.NoAction)
-              sb.Append(" ON UPDATE " + Translate(fk.OnUpdate));
-            if (fk.OnDelete!=ReferentialAction.NoAction)
-              sb.Append(" ON DELETE " + Translate(fk.OnDelete));
-          }
-          return sb.ToString();
-      }
-      return base.Translate(context, constraint, section);
-    }
-
-    /// <inheritdoc/>
-    public override string Translate(SqlCompilerContext context, SqlAlterSequence node, NodeSection section)
-    {
-      switch (section) {
-        case NodeSection.Entry:
-          return "SET GENERATOR " + Translate(context, node.Sequence);
-        case NodeSection.Exit:
-          return "TO " + (node.SequenceDescriptor.LastValue.HasValue ? node.SequenceDescriptor.LastValue : 0);
-      }
-      return string.Empty;
-    }
-
-    /// <inheritdoc/>
-    public override string Translate(SqlCompilerContext context, SqlDropIndex node)
-    {
-      if (!node.Index.IsFullText)
-        return "DROP INDEX " + QuoteIdentifier(node.Index.DbName);
-<<<<<<< HEAD
-      else 
-        return "DROP FULLTEXT INDEX ON " + Translate(context, node.Index.DataTable);
-=======
-      else
-        return "DROP FULLTEXT INDEX ON " + Translate(node.Index.DataTable);
->>>>>>> dadb3e5b
-    }
-
-    public override string Translate(SqlCompilerContext context, SqlDropSequence node)
-    {
-      return "DROP SEQUENCE " + Translate(context, node.Sequence);
-    }
-
-    public override string Translate(SqlCompilerContext context, SqlQueryRef node, TableSection section)
-    {
-      if (context.GetTraversalPath().Any(n => n.NodeType==SqlNodeType.Insert))
-        return string.Empty;
-      return base.Translate(context, node, section);
-    }
-
-    // Constructors
-
-    /// <inheritdoc/>
-    public Translator(SqlDriver driver)
-      : base(driver)
-    {
-    }
-  }
+﻿// Copyright (C) 2003-2010 Xtensive LLC.
+// All rights reserved.
+// For conditions of distribution and use, see license.
+// Created by: Csaba Beer
+// Created:    2011.01.17
+
+using System.Linq;
+using Xtensive.Sql.Compiler;
+using System;
+using System.Text;
+using Xtensive.Core;
+using Xtensive.Sql.Dml;
+using Xtensive.Sql.Ddl;
+using Xtensive.Sql.Model;
+
+
+namespace Xtensive.Sql.Drivers.Firebird.v2_5
+{
+  internal class Translator : SqlTranslator
+  {
+    public override string DateTimeFormatString
+    {
+      get { return Constants.DateTimeFormatString; }
+    }
+
+    public override string TimeSpanFormatString
+    {
+      get { return string.Empty; }
+    }
+
+    /// <inheritdoc/>
+    public override string QuoteIdentifier(params string[] names)
+    {
+      return SqlHelper.QuoteIdentifierWithQuotes(names);
+    }
+
+    /// <inheritdoc/>
+    public override string Translate(SqlCompilerContext context, SequenceDescriptor descriptor,
+      SequenceDescriptorSection section)
+    {
+      switch (section) {
+        case SequenceDescriptorSection.StartValue:
+          return string.Empty;
+        case SequenceDescriptorSection.RestartValue:
+          if (descriptor.StartValue.HasValue)
+            return "RESTART WITH " + descriptor.StartValue.Value;
+          return string.Empty;
+        case SequenceDescriptorSection.Increment:
+          return string.Empty;
+        case SequenceDescriptorSection.MaxValue:
+          return string.Empty;
+        case SequenceDescriptorSection.MinValue:
+          return string.Empty;
+        case SequenceDescriptorSection.AlterMaxValue:
+          return string.Empty;
+        case SequenceDescriptorSection.AlterMinValue:
+          return string.Empty;
+        case SequenceDescriptorSection.IsCyclic:
+          return string.Empty;
+        default:
+          return string.Empty;
+      }
+    }
+
+    /// <inheritdoc/>
+    public override string Translate(SqlCompilerContext context, SqlAlterTable node, AlterTableSection section)
+    {
+      switch (section) {
+        case AlterTableSection.AddColumn:
+          return "ADD";
+        case AlterTableSection.AlterColumn:
+          return "ALTER";
+        case AlterTableSection.DropColumn:
+          return "DROP";
+        case AlterTableSection.RenameColumn:
+          return "ALTER";
+        case AlterTableSection.DropBehavior:
+          return string.Empty;
+      }
+      return base.Translate(context, node, section);
+    }
+
+    /// <inheritdoc/>
+    public override string Translate(SqlCompilerContext context, SqlDropTable node)
+    {
+      return "DROP TABLE " + Translate(context, node.Table);
+    }
+
+    /// <inheritdoc/>
+    public override string Translate(SqlCompilerContext context, object literalValue)
+    {
+      var literalType = literalValue.GetType();
+      switch (Type.GetTypeCode(literalType)) {
+        case TypeCode.Boolean:
+          return (bool) literalValue ? "1" : "0";
+        case TypeCode.UInt64:
+          return QuoteString(((UInt64) literalValue).ToString());
+      }
+      if (literalType==typeof (byte[])) {
+        var values = (byte[]) literalValue;
+        var builder = new StringBuilder(2 * (values.Length + 1));
+        builder.Append("x'");
+        builder.AppendHexArray(values);
+        builder.Append("'");
+        return builder.ToString();
+      }
+      if (literalType==typeof (Guid))
+        return QuoteString(SqlHelper.GuidToString((Guid) literalValue));
+      if (literalType==typeof (TimeSpan))
+        return Convert.ToString((long) ((TimeSpan) literalValue).Ticks * 100);
+      return base.Translate(context, literalValue);
+    }
+
+    /// <inheritdoc/>
+    public override string Translate(SqlNodeType type)
+    {
+      switch (type) {
+        case SqlNodeType.Equals:
+          return "=";
+        case SqlNodeType.NotEquals:
+          return "<>";
+        case SqlNodeType.Modulo:
+          return "MOD";
+        case SqlNodeType.DateTimeMinusDateTime:
+          return "-";
+        case SqlNodeType.Except:
+          throw SqlHelper.NotSupported(type.ToString());
+        case SqlNodeType.Intersect:
+          throw SqlHelper.NotSupported(type.ToString());
+        case SqlNodeType.BitAnd:
+          return "BIN_AND";
+        case SqlNodeType.BitOr:
+          return "BIN_OR";
+        case SqlNodeType.BitXor:
+          return "BIN_XOR";
+        case SqlNodeType.Overlaps:
+          throw SqlHelper.NotSupported(type.ToString());
+        default:
+          return base.Translate(type);
+      }
+    }
+
+    /// <inheritdoc/>
+    public override string Translate(SqlFunctionType type)
+    {
+      switch (type) {
+        case SqlFunctionType.CharLength:
+          return "CHAR_LENGTH";
+        case SqlFunctionType.BinaryLength:
+          return "OCTET_LENGTH";
+        case SqlFunctionType.Truncate:
+          return "TRUNC";
+        case SqlFunctionType.IntervalNegate:
+          return "-";
+        case SqlFunctionType.Log:
+          return "LN";
+        case SqlFunctionType.Log10:
+          return "LOG10";
+        case SqlFunctionType.Ceiling:
+          return "CEIL";
+        case SqlFunctionType.PadLeft:
+          return "LPAD";
+        case SqlFunctionType.PadRight:
+          return "RPAD";
+        case SqlFunctionType.Concat:
+          return "||";
+        case SqlFunctionType.SystemUser:
+        case SqlFunctionType.SessionUser:
+          return base.Translate(SqlFunctionType.CurrentUser);
+        case SqlFunctionType.Degrees:
+        case SqlFunctionType.Radians:
+        case SqlFunctionType.Square:
+          throw SqlHelper.NotSupported(type.ToString());
+        case SqlFunctionType.IntervalAbs:
+          return Translate(SqlFunctionType.Abs);
+        default:
+          return base.Translate(type);
+      }
+    }
+
+    /// <inheritdoc/>
+    public override string Translate(SqlCompilerContext context, SqlNextValue node, NodeSection section)
+    {
+      switch (section) {
+        case NodeSection.Entry:
+          return "GEN_ID(";
+        case NodeSection.Exit:
+          return "," + node.Increment + ")";
+      }
+      return string.Empty;
+    }
+
+    /// <inheritdoc/>
+    public override string Translate(SqlLockType lockType)
+    {
+      if (lockType.Supports(SqlLockType.Shared) || lockType.Supports(SqlLockType.SkipLocked))
+        return base.Translate(lockType);
+      return "WITH LOCK";
+    }
+
+    /// <inheritdoc/>
+    public override string Translate(SqlDateTimePart dateTimePart)
+    {
+      switch (dateTimePart) {
+        case SqlDateTimePart.DayOfYear:
+          return "YEARDAY";
+        case SqlDateTimePart.DayOfWeek:
+          return "WEEKDAY";
+      }
+      return base.Translate(dateTimePart);
+    }
+
+    /// <inheritdoc/>
+    public override string Translate(SqlCompilerContext context, SqlSelect node, SelectSection section)
+    {
+      switch (section) {
+        case SelectSection.Limit:
+          return "FIRST";
+        case SelectSection.Offset:
+          return "SKIP";
+      }
+      return base.Translate(context, node, section);
+    }
+
+    /// <inheritdoc/>
+    public override string Translate(SqlCompilerContext context, SqlCreateIndex node, CreateIndexSection section)
+    {
+      switch (section) {
+        case CreateIndexSection.Entry:
+          Index index = node.Index;
+          var builder = new StringBuilder();
+          builder.Append("CREATE ");
+          if (index.IsUnique)
+            builder.Append("UNIQUE ");
+          //else if (!index.IsAscending)
+          //    builder.Append("DESC ");
+          builder.Append("INDEX " + QuoteIdentifier(index.DbName));
+          builder.Append(" ON " + Translate(context, index.DataTable));
+          return builder.ToString();
+        case CreateIndexSection.ColumnsEnter:
+          if (node.Index.Columns[0].Expression!=null) {
+            if (node.Index.Columns.Count > 1)
+              SqlHelper.NotSupported("expression index with multiple column");
+            return "COMPUTED BY (";
+          }
+          else
+            return "(";
+      }
+      return base.Translate(context, node, section);
+    }
+
+    /// <inheritdoc/>
+    public override string Translate(SqlCompilerContext context, Constraint constraint, ConstraintSection section)
+    {
+      switch (section) {
+        case ConstraintSection.Exit:
+          ForeignKey fk = constraint as ForeignKey;
+          StringBuilder sb = new StringBuilder();
+          sb.Append(")");
+          if (fk!=null) {
+            if (fk.OnUpdate!=ReferentialAction.NoAction)
+              sb.Append(" ON UPDATE " + Translate(fk.OnUpdate));
+            if (fk.OnDelete!=ReferentialAction.NoAction)
+              sb.Append(" ON DELETE " + Translate(fk.OnDelete));
+          }
+          return sb.ToString();
+      }
+      return base.Translate(context, constraint, section);
+    }
+
+    /// <inheritdoc/>
+    public override string Translate(SqlCompilerContext context, SqlAlterSequence node, NodeSection section)
+    {
+      switch (section) {
+        case NodeSection.Entry:
+          return "SET GENERATOR " + Translate(context, node.Sequence);
+        case NodeSection.Exit:
+          return "TO " + (node.SequenceDescriptor.LastValue.HasValue ? node.SequenceDescriptor.LastValue : 0);
+      }
+      return string.Empty;
+    }
+
+    /// <inheritdoc/>
+    public override string Translate(SqlCompilerContext context, SqlDropIndex node)
+    {
+      if (!node.Index.IsFullText)
+        return "DROP INDEX " + QuoteIdentifier(node.Index.DbName);
+      else
+        return "DROP FULLTEXT INDEX ON " + Translate(context, node.Index.DataTable);
+    }
+
+    public override string Translate(SqlCompilerContext context, SqlDropSequence node)
+    {
+      return "DROP SEQUENCE " + Translate(context, node.Sequence);
+    }
+
+    public override string Translate(SqlCompilerContext context, SqlQueryRef node, TableSection section)
+    {
+      if (context.GetTraversalPath().Any(n => n.NodeType==SqlNodeType.Insert))
+        return string.Empty;
+      return base.Translate(context, node, section);
+    }
+
+    // Constructors
+
+    /// <inheritdoc/>
+    public Translator(SqlDriver driver)
+      : base(driver)
+    {
+    }
+  }
 }