<<<<<<< HEAD
﻿// Copyright (C) 2011-2020 Xtensive LLC.
// This code is distributed under MIT license terms.
// See the License.txt file in the project root for more information.
=======
﻿// Copyright (C) 2003-2010 Xtensive LLC.
// All rights reserved.
// For conditions of distribution and use, see license.
>>>>>>> b5d188a2
// Created by: Csaba Beer
// Created:    2011.01.17

using System.Linq;
using Xtensive.Sql.Compiler;
using System;
using System.Text;
using Xtensive.Core;
using Xtensive.Sql.Dml;
using Xtensive.Sql.Ddl;
using Xtensive.Sql.Model;
<<<<<<< HEAD
using Index = Xtensive.Sql.Model.Index;
=======
>>>>>>> b5d188a2


namespace Xtensive.Sql.Drivers.Firebird.v2_5
{
  internal class Translator : SqlTranslator
  {
    public override string DateTimeFormatString
    {
      get { return Constants.DateTimeFormatString; }
    }

    public override string TimeSpanFormatString
    {
      get { return string.Empty; }
    }

    /// <inheritdoc/>
    public override string QuoteIdentifier(params string[] names)
    {
      return SqlHelper.QuoteIdentifierWithQuotes(names);
    }

    /// <inheritdoc/>
    public override string Translate(SqlCompilerContext context, SequenceDescriptor descriptor,
      SequenceDescriptorSection section)
    {
      switch (section) {
        case SequenceDescriptorSection.StartValue:
          return string.Empty;
        case SequenceDescriptorSection.RestartValue:
          if (descriptor.StartValue.HasValue)
            return "RESTART WITH " + descriptor.StartValue.Value;
          return string.Empty;
        case SequenceDescriptorSection.Increment:
          return string.Empty;
        case SequenceDescriptorSection.MaxValue:
          return string.Empty;
        case SequenceDescriptorSection.MinValue:
          return string.Empty;
        case SequenceDescriptorSection.AlterMaxValue:
          return string.Empty;
        case SequenceDescriptorSection.AlterMinValue:
          return string.Empty;
        case SequenceDescriptorSection.IsCyclic:
          return string.Empty;
        default:
          return string.Empty;
      }
    }

    /// <inheritdoc/>
    public override string Translate(SqlCompilerContext context, SqlAlterTable node, AlterTableSection section)
    {
      switch (section) {
        case AlterTableSection.AddColumn:
          return "ADD";
        case AlterTableSection.AlterColumn:
          return "ALTER";
        case AlterTableSection.DropColumn:
          return "DROP";
        case AlterTableSection.RenameColumn:
          return "ALTER";
        case AlterTableSection.DropBehavior:
          return string.Empty;
      }
      return base.Translate(context, node, section);
    }

    /// <inheritdoc/>
    public override string Translate(SqlCompilerContext context, SqlDropTable node)
    {
      return "DROP TABLE " + Translate(context, node.Table);
    }

    /// <inheritdoc/>
    public override string Translate(SqlCompilerContext context, object literalValue)
    {
      var literalType = literalValue.GetType();
      switch (Type.GetTypeCode(literalType)) {
        case TypeCode.Boolean:
          return (bool) literalValue ? "1" : "0";
        case TypeCode.UInt64:
          return QuoteString(((UInt64) literalValue).ToString());
      }
      if (literalType==typeof (byte[])) {
        var values = (byte[]) literalValue;
        var builder = new StringBuilder(2 * (values.Length + 1));
        builder.Append("x'");
        builder.AppendHexArray(values);
        builder.Append("'");
        return builder.ToString();
      }
      if (literalType==typeof (Guid))
        return QuoteString(SqlHelper.GuidToString((Guid) literalValue));
      if (literalType==typeof (TimeSpan))
        return Convert.ToString((long) ((TimeSpan) literalValue).Ticks * 100);
      return base.Translate(context, literalValue);
    }

    /// <inheritdoc/>
    public override string Translate(SqlNodeType type)
    {
      switch (type) {
        case SqlNodeType.Equals:
          return "=";
        case SqlNodeType.NotEquals:
          return "<>";
        case SqlNodeType.Modulo:
          return "MOD";
        case SqlNodeType.DateTimeMinusDateTime:
          return "-";
        case SqlNodeType.Except:
          throw SqlHelper.NotSupported(type.ToString());
        case SqlNodeType.Intersect:
          throw SqlHelper.NotSupported(type.ToString());
        case SqlNodeType.BitAnd:
          return "BIN_AND";
        case SqlNodeType.BitOr:
          return "BIN_OR";
        case SqlNodeType.BitXor:
          return "BIN_XOR";
        case SqlNodeType.Overlaps:
          throw SqlHelper.NotSupported(type.ToString());
        default:
          return base.Translate(type);
      }
    }

    /// <inheritdoc/>
    public override string Translate(SqlFunctionType type)
    {
      switch (type) {
        case SqlFunctionType.CharLength:
          return "CHAR_LENGTH";
        case SqlFunctionType.BinaryLength:
          return "OCTET_LENGTH";
        case SqlFunctionType.Truncate:
          return "TRUNC";
        case SqlFunctionType.IntervalNegate:
          return "-";
        case SqlFunctionType.Log:
          return "LN";
        case SqlFunctionType.Log10:
          return "LOG10";
        case SqlFunctionType.Ceiling:
          return "CEIL";
        case SqlFunctionType.PadLeft:
          return "LPAD";
        case SqlFunctionType.PadRight:
          return "RPAD";
        case SqlFunctionType.Concat:
          return "||";
        case SqlFunctionType.SystemUser:
        case SqlFunctionType.SessionUser:
          return base.Translate(SqlFunctionType.CurrentUser);
        case SqlFunctionType.Degrees:
        case SqlFunctionType.Radians:
        case SqlFunctionType.Square:
          throw SqlHelper.NotSupported(type.ToString());
        case SqlFunctionType.IntervalAbs:
          return Translate(SqlFunctionType.Abs);
        default:
          return base.Translate(type);
      }
    }

    /// <inheritdoc/>
    public override string Translate(SqlCompilerContext context, SqlNextValue node, NodeSection section)
    {
      switch (section) {
        case NodeSection.Entry:
          return "GEN_ID(";
        case NodeSection.Exit:
          return "," + node.Increment + ")";
      }
      return string.Empty;
    }

    /// <inheritdoc/>
    public override string Translate(SqlLockType lockType)
    {
      if (lockType.Supports(SqlLockType.Shared) || lockType.Supports(SqlLockType.SkipLocked))
        return base.Translate(lockType);
      return "WITH LOCK";
    }

    /// <inheritdoc/>
    public override string Translate(SqlDateTimePart dateTimePart)
    {
      switch (dateTimePart) {
        case SqlDateTimePart.DayOfYear:
          return "YEARDAY";
        case SqlDateTimePart.DayOfWeek:
          return "WEEKDAY";
      }
      return base.Translate(dateTimePart);
    }

    /// <inheritdoc/>
    public override string Translate(SqlCompilerContext context, SqlSelect node, SelectSection section)
    {
      switch (section) {
        case SelectSection.Limit:
          return "FIRST";
        case SelectSection.Offset:
          return "SKIP";
      }
      return base.Translate(context, node, section);
    }

    public override string Translate(SqlCompilerContext context, SqlUpdate node, UpdateSection section)
    {
      switch (section) {
        case UpdateSection.Limit:
          return "ROWS";
      }
      return base.Translate(context, node, section);
    }

    /// <inheritdoc />
    public override string Translate(SqlCompilerContext context, SqlDelete node, DeleteSection section)
    {
      switch (section) {
        case DeleteSection.Limit:
          return "ROWS";
      }
      return base.Translate(context, node, section);
    }

    /// <inheritdoc/>
    public override string Translate(SqlCompilerContext context, SqlCreateIndex node, CreateIndexSection section)
    {
      switch (section) {
        case CreateIndexSection.Entry:
          Index index = node.Index;
          var builder = new StringBuilder();
          builder.Append("CREATE ");
          if (index.IsUnique)
            builder.Append("UNIQUE ");
          //else if (!index.IsAscending)
          //    builder.Append("DESC ");
          builder.Append("INDEX " + QuoteIdentifier(index.DbName));
          builder.Append(" ON " + Translate(context, index.DataTable));
          return builder.ToString();
        case CreateIndexSection.ColumnsEnter:
          if (node.Index.Columns[0].Expression!=null) {
            if (node.Index.Columns.Count > 1)
              SqlHelper.NotSupported("expression index with multiple column");
            return "COMPUTED BY (";
          }
          else
            return "(";
      }
      return base.Translate(context, node, section);
    }

    /// <inheritdoc/>
    public override string Translate(SqlCompilerContext context, Constraint constraint, ConstraintSection section)
    {
      switch (section) {
        case ConstraintSection.Exit:
          ForeignKey fk = constraint as ForeignKey;
          StringBuilder sb = new StringBuilder();
          sb.Append(")");
          if (fk!=null) {
            if (fk.OnUpdate!=ReferentialAction.NoAction)
              sb.Append(" ON UPDATE " + Translate(fk.OnUpdate));
            if (fk.OnDelete!=ReferentialAction.NoAction)
              sb.Append(" ON DELETE " + Translate(fk.OnDelete));
          }
          return sb.ToString();
      }
      return base.Translate(context, constraint, section);
    }

    /// <inheritdoc/>
    public override string Translate(SqlCompilerContext context, SqlAlterSequence node, NodeSection section)
    {
      switch (section) {
        case NodeSection.Entry:
          return "SET GENERATOR " + Translate(context, node.Sequence);
        case NodeSection.Exit:
          return "TO " + (node.SequenceDescriptor.LastValue.HasValue ? node.SequenceDescriptor.LastValue : 0);
      }
      return string.Empty;
    }

    /// <inheritdoc/>
    public override string Translate(SqlCompilerContext context, SqlDropIndex node)
    {
      if (!node.Index.IsFullText)
        return "DROP INDEX " + QuoteIdentifier(node.Index.DbName);
      else
        return "DROP FULLTEXT INDEX ON " + Translate(context, node.Index.DataTable);
    }

    public override string Translate(SqlCompilerContext context, SqlDropSequence node)
    {
      return "DROP SEQUENCE " + Translate(context, node.Sequence);
    }

    public override string Translate(SqlCompilerContext context, SqlQueryRef node, TableSection section)
    {
      if (context.GetTraversalPath().Any(n => n.NodeType==SqlNodeType.Insert))
        return string.Empty;
      return base.Translate(context, node, section);
    }

    // Constructors

    /// <inheritdoc/>
    public Translator(SqlDriver driver)
      : base(driver)
    {
    }
  }
}<|MERGE_RESOLUTION|>--- conflicted
+++ resolved
@@ -1,12 +1,6 @@
-<<<<<<< HEAD
 ﻿// Copyright (C) 2011-2020 Xtensive LLC.
 // This code is distributed under MIT license terms.
 // See the License.txt file in the project root for more information.
-=======
-﻿// Copyright (C) 2003-2010 Xtensive LLC.
-// All rights reserved.
-// For conditions of distribution and use, see license.
->>>>>>> b5d188a2
 // Created by: Csaba Beer
 // Created:    2011.01.17
 
@@ -18,10 +12,7 @@
 using Xtensive.Sql.Dml;
 using Xtensive.Sql.Ddl;
 using Xtensive.Sql.Model;
-<<<<<<< HEAD
 using Index = Xtensive.Sql.Model.Index;
-=======
->>>>>>> b5d188a2
 
 
 namespace Xtensive.Sql.Drivers.Firebird.v2_5
