// Copyright (C) 2011-2022 Xtensive LLC.
// This code is distributed under MIT license terms.
// See the License.txt file in the project root for more information.
// Created by: Csaba Beer
// Created:    2011.01.17

using System.Linq;
using Xtensive.Sql.Compiler;
using System;
using System.Text;
using Xtensive.Core;
using Xtensive.Sql.Dml;
using Xtensive.Sql.Ddl;
using Xtensive.Sql.Model;
using Index = Xtensive.Sql.Model.Index;


namespace Xtensive.Sql.Drivers.Firebird.v2_5
{
  internal class Translator : SqlTranslator
  {
    public override string DateTimeFormatString
    {
      get { return Constants.DateTimeFormatString; }
    }

    public override string TimeSpanFormatString
    {
      get { return string.Empty; }
    }

    public override SqlHelper.EscapeSetup EscapeSetup => SqlHelper.EscapeSetup.WithQuotes;

    /// <inheritdoc/>
    public override void Translate(SqlCompilerContext context, SequenceDescriptor descriptor,
      SequenceDescriptorSection section)
    {
      switch (section) {
        case SequenceDescriptorSection.RestartValue when descriptor.StartValue.HasValue:
<<<<<<< HEAD
          context.Output.Append("RESTART WITH ").Append(descriptor.StartValue.Value);
=======
          _ = context.Output.Append("RESTART WITH ").Append(descriptor.StartValue.Value);
>>>>>>> 0fb2dd9f
          break;
        case SequenceDescriptorSection.StartValue:
        case SequenceDescriptorSection.Increment:
        case SequenceDescriptorSection.MaxValue:
        case SequenceDescriptorSection.MinValue:
        case SequenceDescriptorSection.AlterMaxValue:
        case SequenceDescriptorSection.AlterMinValue:
        case SequenceDescriptorSection.IsCyclic:
        default:
          break;
      }
    }

    /// <inheritdoc/>
    public override void Translate(SqlCompilerContext context, SqlAlterTable node, AlterTableSection section)
    {
      var output = context.Output;
      switch (section) {
        case AlterTableSection.AddColumn:
<<<<<<< HEAD
          output.Append("ADD");
          break;
        case AlterTableSection.AlterColumn:
          output.Append("ALTER");
          break;
        case AlterTableSection.DropColumn:
          output.Append("DROP");
          break;
        case AlterTableSection.RenameColumn:
          output.Append("ALTER");
=======
          _ = output.Append("ADD");
          break;
        case AlterTableSection.AlterColumn:
          _ = output.Append("ALTER");
          break;
        case AlterTableSection.DropColumn:
          _ = output.Append("DROP");
          break;
        case AlterTableSection.RenameColumn:
          _ = output.Append("ALTER");
>>>>>>> 0fb2dd9f
          break;
        case AlterTableSection.DropBehavior:
          break;
        default:
          base.Translate(context, node, section);
          break;
      }
    }

    /// <inheritdoc/>
    public override void Translate(SqlCompilerContext context, SqlDropTable node)
    {
<<<<<<< HEAD
      context.Output.Append("DROP TABLE ");
=======
      _ = context.Output.Append("DROP TABLE ");
>>>>>>> 0fb2dd9f
      Translate(context, node.Table);
    }

    /// <inheritdoc/>
    public override void Translate(SqlCompilerContext context, object literalValue)
    {
      var output = context.Output;
      switch (literalValue) {
        case bool v:
<<<<<<< HEAD
          output.Append(v ? '1' : '0');
          break;
        case UInt64 v:
=======
          _ = output.Append(v ? '1' : '0');
          break;
        case ulong v:
>>>>>>> 0fb2dd9f
          TranslateString(output, v.ToString());
          break;
        case byte[] values:
          var builder = output.StringBuilder;
<<<<<<< HEAD
          builder.EnsureCapacity(builder.Length + 2 * (values.Length + 1));
          builder.Append("x'");
          builder.AppendHexArray(values);
          builder.Append("'");
=======
          _ = builder.EnsureCapacity(builder.Length + 2 * (values.Length + 1));
          _ = builder.Append("x'")
            .AppendHexArray(values)
            .Append('\'');
>>>>>>> 0fb2dd9f
          break;
        case Guid guid:
          TranslateString(output, SqlHelper.GuidToString(guid));
          break;
        case TimeSpan timeSpan:
<<<<<<< HEAD
          output.Append(timeSpan.Ticks * 100);
=======
          _ = output.Append(timeSpan.Ticks * 100);
>>>>>>> 0fb2dd9f
          break;
        default:
          base.Translate(context, literalValue);
          break;
      }
    }

    /// <inheritdoc/>
    public override void Translate(IOutput output, SqlNodeType type)
    {
      switch (type) {
        case SqlNodeType.Equals: _ = output.Append("="); break;
        case SqlNodeType.NotEquals:
          _ = output.Append("<>"); break;
        case SqlNodeType.Modulo:
          _ = output.Append("MOD"); break;
        case SqlNodeType.DateTimeMinusDateTime:
          _ = output.Append("-"); break;
        case SqlNodeType.Except:
        case SqlNodeType.Intersect:
        case SqlNodeType.Overlaps:
          throw SqlHelper.NotSupported(type.ToString());
        case SqlNodeType.BitAnd:
          _ = output.Append("BIN_AND"); break;
        case SqlNodeType.BitOr:
          _ = output.Append("BIN_OR"); break;
        case SqlNodeType.BitXor:
          _ = output.Append("BIN_XOR"); break;
        default: base.Translate(output, type); break;
      };
    }

    /// <inheritdoc/>
    public override string TranslateToString(SqlNodeType type)
    {
      return type switch {
        SqlNodeType.Modulo => "MOD",
        SqlNodeType.Except => throw SqlHelper.NotSupported(type.ToString()),
        SqlNodeType.Intersect => throw SqlHelper.NotSupported(type.ToString()),
        SqlNodeType.Overlaps => throw SqlHelper.NotSupported(type.ToString()),
        _ => base.TranslateToString(type),
      };
    }

    /// <inheritdoc/>
    public override void Translate(IOutput output, SqlFunctionType type)
    {
      switch (type) {
        case SqlFunctionType.CharLength: _ = output.Append("CHAR_LENGTH"); break;
        case SqlFunctionType.BinaryLength: _ = output.Append("OCTET_LENGTH"); break;
        case SqlFunctionType.Truncate: _ = output.Append("TRUNC"); break;
        case SqlFunctionType.IntervalNegate: _ = output.Append("-"); break;
        case SqlFunctionType.Log: _ = output.Append("LN"); break;
        case SqlFunctionType.Log10: _ = output.Append("LOG10"); break;
        case SqlFunctionType.Ceiling: _ = output.Append("CEIL"); break;
        case SqlFunctionType.PadLeft: _ = output.Append("LPAD"); break;
        case SqlFunctionType.PadRight: _ = output.Append("RPAD"); break;
        case SqlFunctionType.Concat: _ = output.Append("||"); break;
        case SqlFunctionType.SystemUser:
        case SqlFunctionType.SessionUser:
          base.Translate(output, SqlFunctionType.CurrentUser); break;
        case SqlFunctionType.Degrees:
        case SqlFunctionType.Radians:
        case SqlFunctionType.Square:
          throw SqlHelper.NotSupported(type.ToString());
        case SqlFunctionType.IntervalAbs: base.Translate(output, SqlFunctionType.Abs); break;
        default: base.Translate(output, type); break;
      };
    }

    /// <inheritdoc/>
<<<<<<< HEAD
=======
    public override string TranslateToString(SqlFunctionType type)
    {
      return type switch {
        SqlFunctionType.CharLength => "CHAR_LENGTH",
        SqlFunctionType.SystemUser or SqlFunctionType.SessionUser => base.TranslateToString(SqlFunctionType.CurrentUser),
        _ => base.TranslateToString(type),
      };
    }

    /// <inheritdoc/>
>>>>>>> 0fb2dd9f
    public override void Translate(SqlCompilerContext context, SqlNextValue node, NodeSection section)
    {
      switch (section) {
        case NodeSection.Entry:
<<<<<<< HEAD
          context.Output.Append("GEN_ID(");
          break;
        case NodeSection.Exit:
          context.Output.Append(",")
=======
          _ = context.Output.Append("GEN_ID(");
          break;
        case NodeSection.Exit:
          _ = context.Output.Append(",")
>>>>>>> 0fb2dd9f
            .Append(node.Increment)
            .Append(")");
          break;
      }
    }

    /// <inheritdoc/>
    public override void Translate(IOutput output, SqlLockType lockType)
    {
      if (lockType.Supports(SqlLockType.Shared) || lockType.Supports(SqlLockType.SkipLocked)) {
        base.Translate(output, lockType);
      }
      else {
        _ = output.Append("WITH LOCK");
      }
    }

    /// <inheritdoc/>
    public override void Translate(IOutput output, SqlDateTimePart dateTimePart)
    {
      switch (dateTimePart) {
        case SqlDateTimePart.DayOfYear: _ = output.Append("YEARDAY"); break;
        case SqlDateTimePart.DayOfWeek: _ = output.Append("WEEKDAY"); break;
        default: base.Translate(output, dateTimePart); break;
      }
    }

    /// <inheritdoc/>
    public override void Translate(SqlCompilerContext context, SqlSelect node, SelectSection section)
    {
      switch (section) {
        case SelectSection.Limit:
<<<<<<< HEAD
          context.Output.Append("FIRST");
          break;
        case SelectSection.Offset:
          context.Output.Append("SKIP");
=======
          _ = context.Output.Append("FIRST");
          break;
        case SelectSection.Offset:
          _ = context.Output.Append("SKIP");
>>>>>>> 0fb2dd9f
          break;
        default:
          base.Translate(context, node, section);
          break;
      }
    }

<<<<<<< HEAD
=======
    /// <inheritdoc/>
>>>>>>> 0fb2dd9f
    public override void Translate(SqlCompilerContext context, SqlUpdate node, UpdateSection section)
    {
      switch (section) {
        case UpdateSection.Limit:
<<<<<<< HEAD
          context.Output.Append("ROWS");
=======
          _ = context.Output.Append("ROWS");
>>>>>>> 0fb2dd9f
          break;
        default:
          base.Translate(context, node, section);
          break;
      }
    }

    /// <inheritdoc />
    public override void Translate(SqlCompilerContext context, SqlDelete node, DeleteSection section)
    {
      switch (section) {
        case DeleteSection.Limit:
<<<<<<< HEAD
          context.Output.Append("ROWS");
=======
          _ = context.Output.Append("ROWS");
>>>>>>> 0fb2dd9f
          return;
      }
      base.Translate(context, node, section);
    }

    /// <inheritdoc/>
    public override void Translate(SqlCompilerContext context, SqlCreateIndex node, CreateIndexSection section)
    {
      var output = context.Output;
      switch (section) {
        case CreateIndexSection.Entry:
<<<<<<< HEAD
          Index index = node.Index;
          output.Append("CREATE ");
          if (index.IsUnique)
            output.Append("UNIQUE ");
          //else if (!index.IsAscending)
          //    builder.Append("DESC ");
          output.Append("INDEX ")
            .Append(QuoteIdentifier(index.DbName))
            .Append(" ON ");
=======
          var index = node.Index;
          _ = output.Append("CREATE ");
          if (index.IsUnique) {
            _ = output.Append("UNIQUE ");
          }
          //else if (!index.IsAscending)
          //    builder.Append("DESC ");
          _ = output.Append("INDEX ");
          TranslateIdentifier(output, index.DbName);
          _ = output.Append(" ON ");
>>>>>>> 0fb2dd9f
          Translate(context, index.DataTable);
          return;
        case CreateIndexSection.ColumnsEnter:
          if (node.Index.Columns[0].Expression != null) {
<<<<<<< HEAD
            if (node.Index.Columns.Count > 1)
              SqlHelper.NotSupported("expression index with multiple column");
            output.Append("COMPUTED BY (");
          }
          else
            output.Append("(");
=======
            if (node.Index.Columns.Count > 1) {
              _ = SqlHelper.NotSupported("expression index with multiple column");
            }
            _ = output.Append("COMPUTED BY (");
          }
          else
            _ = output.Append("(");
>>>>>>> 0fb2dd9f
          return;
      }
      base.Translate(context, node, section);
    }

    /// <inheritdoc/>
    public override void Translate(SqlCompilerContext context, Constraint constraint, ConstraintSection section)
    {
      switch (section) {
        case ConstraintSection.Exit:
<<<<<<< HEAD
          context.Output.Append(")");
          if (constraint is ForeignKey fk) {
            if (fk.OnUpdate != ReferentialAction.NoAction)
              context.Output.Append(" ON UPDATE ").Append(Translate(fk.OnUpdate));
            if (fk.OnDelete != ReferentialAction.NoAction)
              context.Output.Append(" ON DELETE ").Append(Translate(fk.OnDelete));
=======
          var output = context.Output;
          _ = output.Append(")");
          if (constraint is ForeignKey fk) {
            if (fk.OnUpdate != ReferentialAction.NoAction) {
              _ = output.Append(" ON UPDATE ");
              Translate(output, fk.OnUpdate);
            }

            if (fk.OnDelete != ReferentialAction.NoAction) {
              _ = output.Append(" ON DELETE ");
              Translate(output, fk.OnDelete);
            }
>>>>>>> 0fb2dd9f
          }
          break;
        default:
          base.Translate(context, constraint, section);
          break;
      }
    }

    /// <inheritdoc/>
    public override void Translate(SqlCompilerContext context, SqlAlterSequence node, NodeSection section)
    {
      var output = context.Output;
      switch (section) {
        case NodeSection.Entry:
<<<<<<< HEAD
          output.Append("SET GENERATOR ");
          Translate(context, node.Sequence);
          break;
        case NodeSection.Exit:
          output.Append("TO ")
=======
          _ = output.Append("SET GENERATOR ");
          Translate(context, node.Sequence);
          break;
        case NodeSection.Exit:
          _ = output.Append("TO ")
>>>>>>> 0fb2dd9f
            .Append(node.SequenceDescriptor.LastValue ?? 0);
          break;
      }
    }

    /// <inheritdoc/>
    public override void Translate(SqlCompilerContext context, SqlDropIndex node)
    {
<<<<<<< HEAD
      if (!node.Index.IsFullText)
        context.Output.Append("DROP INDEX ").Append(QuoteIdentifier(node.Index.DbName));
      else {
        context.Output.Append("DROP FULLTEXT INDEX ON ");
=======
      if (!node.Index.IsFullText) {
        _ = context.Output.Append("DROP INDEX ");
        TranslateIdentifier(context.Output, node.Index.DbName);
      }
      else {
        _ = context.Output.Append("DROP FULLTEXT INDEX ON ");
>>>>>>> 0fb2dd9f
        Translate(context, node.Index.DataTable);
      }
    }

    public override void Translate(SqlCompilerContext context, SqlDropSequence node)
    {
<<<<<<< HEAD
      context.Output.Append("DROP SEQUENCE ");
=======
      _ = context.Output.Append("DROP SEQUENCE ");
>>>>>>> 0fb2dd9f
      Translate(context, node.Sequence);
    }

    public override void Translate(SqlCompilerContext context, SqlQueryRef node, TableSection section)
    {
<<<<<<< HEAD
      if (!context.GetTraversalPath().Any(n => n.NodeType == SqlNodeType.Insert))
        base.Translate(context, node, section);
=======
      if (!context.GetTraversalPath().Any(n => n.NodeType == SqlNodeType.Insert)) {
        base.Translate(context, node, section);
      }
>>>>>>> 0fb2dd9f
    }

    // Constructors

    /// <inheritdoc/>
    public Translator(SqlDriver driver)
      : base(driver)
    {
      FloatFormatString = $"{base.FloatFormatString}e0";
      DoubleFormatString = $"{base.DoubleFormatString}e0";
    }
  }
}<|MERGE_RESOLUTION|>--- conflicted
+++ resolved
@@ -37,11 +37,7 @@
     {
       switch (section) {
         case SequenceDescriptorSection.RestartValue when descriptor.StartValue.HasValue:
-<<<<<<< HEAD
-          context.Output.Append("RESTART WITH ").Append(descriptor.StartValue.Value);
-=======
           _ = context.Output.Append("RESTART WITH ").Append(descriptor.StartValue.Value);
->>>>>>> 0fb2dd9f
           break;
         case SequenceDescriptorSection.StartValue:
         case SequenceDescriptorSection.Increment:
@@ -61,18 +57,6 @@
       var output = context.Output;
       switch (section) {
         case AlterTableSection.AddColumn:
-<<<<<<< HEAD
-          output.Append("ADD");
-          break;
-        case AlterTableSection.AlterColumn:
-          output.Append("ALTER");
-          break;
-        case AlterTableSection.DropColumn:
-          output.Append("DROP");
-          break;
-        case AlterTableSection.RenameColumn:
-          output.Append("ALTER");
-=======
           _ = output.Append("ADD");
           break;
         case AlterTableSection.AlterColumn:
@@ -83,7 +67,6 @@
           break;
         case AlterTableSection.RenameColumn:
           _ = output.Append("ALTER");
->>>>>>> 0fb2dd9f
           break;
         case AlterTableSection.DropBehavior:
           break;
@@ -96,11 +79,7 @@
     /// <inheritdoc/>
     public override void Translate(SqlCompilerContext context, SqlDropTable node)
     {
-<<<<<<< HEAD
-      context.Output.Append("DROP TABLE ");
-=======
       _ = context.Output.Append("DROP TABLE ");
->>>>>>> 0fb2dd9f
       Translate(context, node.Table);
     }
 
@@ -110,40 +89,23 @@
       var output = context.Output;
       switch (literalValue) {
         case bool v:
-<<<<<<< HEAD
-          output.Append(v ? '1' : '0');
-          break;
-        case UInt64 v:
-=======
           _ = output.Append(v ? '1' : '0');
           break;
         case ulong v:
->>>>>>> 0fb2dd9f
           TranslateString(output, v.ToString());
           break;
         case byte[] values:
           var builder = output.StringBuilder;
-<<<<<<< HEAD
-          builder.EnsureCapacity(builder.Length + 2 * (values.Length + 1));
-          builder.Append("x'");
-          builder.AppendHexArray(values);
-          builder.Append("'");
-=======
           _ = builder.EnsureCapacity(builder.Length + 2 * (values.Length + 1));
           _ = builder.Append("x'")
             .AppendHexArray(values)
             .Append('\'');
->>>>>>> 0fb2dd9f
           break;
         case Guid guid:
           TranslateString(output, SqlHelper.GuidToString(guid));
           break;
         case TimeSpan timeSpan:
-<<<<<<< HEAD
-          output.Append(timeSpan.Ticks * 100);
-=======
           _ = output.Append(timeSpan.Ticks * 100);
->>>>>>> 0fb2dd9f
           break;
         default:
           base.Translate(context, literalValue);
@@ -215,8 +177,6 @@
     }
 
     /// <inheritdoc/>
-<<<<<<< HEAD
-=======
     public override string TranslateToString(SqlFunctionType type)
     {
       return type switch {
@@ -227,22 +187,14 @@
     }
 
     /// <inheritdoc/>
->>>>>>> 0fb2dd9f
     public override void Translate(SqlCompilerContext context, SqlNextValue node, NodeSection section)
     {
       switch (section) {
         case NodeSection.Entry:
-<<<<<<< HEAD
-          context.Output.Append("GEN_ID(");
-          break;
-        case NodeSection.Exit:
-          context.Output.Append(",")
-=======
           _ = context.Output.Append("GEN_ID(");
           break;
         case NodeSection.Exit:
           _ = context.Output.Append(",")
->>>>>>> 0fb2dd9f
             .Append(node.Increment)
             .Append(")");
           break;
@@ -275,17 +227,10 @@
     {
       switch (section) {
         case SelectSection.Limit:
-<<<<<<< HEAD
-          context.Output.Append("FIRST");
-          break;
-        case SelectSection.Offset:
-          context.Output.Append("SKIP");
-=======
           _ = context.Output.Append("FIRST");
           break;
         case SelectSection.Offset:
           _ = context.Output.Append("SKIP");
->>>>>>> 0fb2dd9f
           break;
         default:
           base.Translate(context, node, section);
@@ -293,19 +238,12 @@
       }
     }
 
-<<<<<<< HEAD
-=======
-    /// <inheritdoc/>
->>>>>>> 0fb2dd9f
+    /// <inheritdoc/>
     public override void Translate(SqlCompilerContext context, SqlUpdate node, UpdateSection section)
     {
       switch (section) {
         case UpdateSection.Limit:
-<<<<<<< HEAD
-          context.Output.Append("ROWS");
-=======
           _ = context.Output.Append("ROWS");
->>>>>>> 0fb2dd9f
           break;
         default:
           base.Translate(context, node, section);
@@ -318,11 +256,7 @@
     {
       switch (section) {
         case DeleteSection.Limit:
-<<<<<<< HEAD
-          context.Output.Append("ROWS");
-=======
           _ = context.Output.Append("ROWS");
->>>>>>> 0fb2dd9f
           return;
       }
       base.Translate(context, node, section);
@@ -334,17 +268,6 @@
       var output = context.Output;
       switch (section) {
         case CreateIndexSection.Entry:
-<<<<<<< HEAD
-          Index index = node.Index;
-          output.Append("CREATE ");
-          if (index.IsUnique)
-            output.Append("UNIQUE ");
-          //else if (!index.IsAscending)
-          //    builder.Append("DESC ");
-          output.Append("INDEX ")
-            .Append(QuoteIdentifier(index.DbName))
-            .Append(" ON ");
-=======
           var index = node.Index;
           _ = output.Append("CREATE ");
           if (index.IsUnique) {
@@ -355,19 +278,10 @@
           _ = output.Append("INDEX ");
           TranslateIdentifier(output, index.DbName);
           _ = output.Append(" ON ");
->>>>>>> 0fb2dd9f
           Translate(context, index.DataTable);
           return;
         case CreateIndexSection.ColumnsEnter:
           if (node.Index.Columns[0].Expression != null) {
-<<<<<<< HEAD
-            if (node.Index.Columns.Count > 1)
-              SqlHelper.NotSupported("expression index with multiple column");
-            output.Append("COMPUTED BY (");
-          }
-          else
-            output.Append("(");
-=======
             if (node.Index.Columns.Count > 1) {
               _ = SqlHelper.NotSupported("expression index with multiple column");
             }
@@ -375,7 +289,6 @@
           }
           else
             _ = output.Append("(");
->>>>>>> 0fb2dd9f
           return;
       }
       base.Translate(context, node, section);
@@ -386,14 +299,6 @@
     {
       switch (section) {
         case ConstraintSection.Exit:
-<<<<<<< HEAD
-          context.Output.Append(")");
-          if (constraint is ForeignKey fk) {
-            if (fk.OnUpdate != ReferentialAction.NoAction)
-              context.Output.Append(" ON UPDATE ").Append(Translate(fk.OnUpdate));
-            if (fk.OnDelete != ReferentialAction.NoAction)
-              context.Output.Append(" ON DELETE ").Append(Translate(fk.OnDelete));
-=======
           var output = context.Output;
           _ = output.Append(")");
           if (constraint is ForeignKey fk) {
@@ -406,7 +311,6 @@
               _ = output.Append(" ON DELETE ");
               Translate(output, fk.OnDelete);
             }
->>>>>>> 0fb2dd9f
           }
           break;
         default:
@@ -421,19 +325,11 @@
       var output = context.Output;
       switch (section) {
         case NodeSection.Entry:
-<<<<<<< HEAD
-          output.Append("SET GENERATOR ");
-          Translate(context, node.Sequence);
-          break;
-        case NodeSection.Exit:
-          output.Append("TO ")
-=======
           _ = output.Append("SET GENERATOR ");
           Translate(context, node.Sequence);
           break;
         case NodeSection.Exit:
           _ = output.Append("TO ")
->>>>>>> 0fb2dd9f
             .Append(node.SequenceDescriptor.LastValue ?? 0);
           break;
       }
@@ -442,43 +338,27 @@
     /// <inheritdoc/>
     public override void Translate(SqlCompilerContext context, SqlDropIndex node)
     {
-<<<<<<< HEAD
-      if (!node.Index.IsFullText)
-        context.Output.Append("DROP INDEX ").Append(QuoteIdentifier(node.Index.DbName));
-      else {
-        context.Output.Append("DROP FULLTEXT INDEX ON ");
-=======
       if (!node.Index.IsFullText) {
         _ = context.Output.Append("DROP INDEX ");
         TranslateIdentifier(context.Output, node.Index.DbName);
       }
       else {
         _ = context.Output.Append("DROP FULLTEXT INDEX ON ");
->>>>>>> 0fb2dd9f
         Translate(context, node.Index.DataTable);
       }
     }
 
     public override void Translate(SqlCompilerContext context, SqlDropSequence node)
     {
-<<<<<<< HEAD
-      context.Output.Append("DROP SEQUENCE ");
-=======
       _ = context.Output.Append("DROP SEQUENCE ");
->>>>>>> 0fb2dd9f
       Translate(context, node.Sequence);
     }
 
     public override void Translate(SqlCompilerContext context, SqlQueryRef node, TableSection section)
     {
-<<<<<<< HEAD
-      if (!context.GetTraversalPath().Any(n => n.NodeType == SqlNodeType.Insert))
-        base.Translate(context, node, section);
-=======
       if (!context.GetTraversalPath().Any(n => n.NodeType == SqlNodeType.Insert)) {
         base.Translate(context, node, section);
       }
->>>>>>> 0fb2dd9f
     }
 
     // Constructors
