--- conflicted
+++ resolved
@@ -30,11 +30,7 @@
       using (context.EnterScope(node)) {
         var comment = node.Comment;
         VisitCommentIfBefore(comment);
-<<<<<<< HEAD
-        AppendTranslated(node, SelectSection.Entry);
-=======
         AppendTranslatedEntry(node);
->>>>>>> 0fb2dd9f
         VisitCommentIfWithin(comment);
         VisitSelectLimitOffset(node);
         VisitSelectColumns(node);
@@ -43,11 +39,7 @@
         VisitSelectGroupBy(node);
         VisitSelectOrderBy(node);
         VisitSelectLock(node);
-<<<<<<< HEAD
-        AppendTranslated(node, SelectSection.Exit);
-=======
         AppendTranslatedExit(node);
->>>>>>> 0fb2dd9f
         VisitCommentIfAfter(comment);
       }
     }
@@ -57,38 +49,16 @@
     {
       if (node.From != null) {
         base.VisitSelectFrom(node);
-<<<<<<< HEAD
-      else
-        context.Output.Append("FROM RDB$DATABASE ");
-=======
       }
       else {
         _ = context.Output.Append(" FROM RDB$DATABASE");
       }
->>>>>>> 0fb2dd9f
     }
 
     /// <inheritdoc/>
     public override void Visit(SqlQueryExpression node)
     {
       using (context.EnterScope(node)) {
-<<<<<<< HEAD
-        bool needOpeningParenthesis = false;
-        bool needClosingParenthesis = false;
-        AppendTranslated(node, QueryExpressionSection.Entry);
-        if (needOpeningParenthesis)
-          context.Output.Append("(");
-        node.Left.AcceptVisitor(this);
-        if (needClosingParenthesis)
-          context.Output.Append(")");
-        AppendTranslated(node.NodeType);
-        AppendTranslated(node, QueryExpressionSection.All);
-        if (needOpeningParenthesis)
-          context.Output.Append("(");
-        node.Right.AcceptVisitor(this);
-        if (needClosingParenthesis)
-          context.Output.Append(")");
-=======
         //bool needOpeningParenthesis = false;
         //bool needClosingParenthesis = false;
         AppendTranslated(node, QueryExpressionSection.Entry);
@@ -104,7 +74,6 @@
         node.Right.AcceptVisitor(this);
         //if (needClosingParenthesis)
         //  context.Output.Append(")");
->>>>>>> 0fb2dd9f
         AppendTranslated(node, QueryExpressionSection.Exit);
       }
     }
@@ -241,13 +210,8 @@
     /// <inheritdoc/>
     public override void Visit(SqlAlterSequence node)
     {
-<<<<<<< HEAD
-      AppendTranslated(node, NodeSection.Entry);
-      AppendTranslated(node, NodeSection.Exit);
-=======
       translator.Translate(context, node, NodeSection.Entry);
       translator.Translate(context, node, NodeSection.Exit);
->>>>>>> 0fb2dd9f
     }
 
     #region Static helpers
