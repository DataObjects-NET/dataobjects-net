--- conflicted
+++ resolved
@@ -1,8 +1,4 @@
-<<<<<<< HEAD
-﻿// Copyright (C) 2011-2020 Xtensive LLC.
-=======
 // Copyright (C) 2011-2021 Xtensive LLC.
->>>>>>> 3d010c62
 // This code is distributed under MIT license terms.
 // See the License.txt file in the project root for more information.
 // Created by: Csaba Beer
@@ -188,7 +184,6 @@
 
     private void ExtractTableColumns(Catalog catalog)
     {
-<<<<<<< HEAD
       using var command = Connection.CreateCommand(GetExtractTableColumnsQuery());
       using var reader = command.ExecuteReader(CommandBehavior.SingleResult);
       var readerState = new ColumnReaderState<Table>(catalog.DefaultSchema);
@@ -207,33 +202,6 @@
           while (await reader.ReadAsync(token).ConfigureAwait(false)) {
             ReadTableColumnData(reader, ref readerState);
           }
-=======
-      using (var command = Connection.CreateCommand(GetExtractTableColumnsQuery()))
-      using (var reader = command.ExecuteReader(CommandBehavior.SingleResult)) {
-        Table table = null;
-        var lastColumnId = int.MaxValue;
-        while (reader.Read()) {
-          int columnSeq = reader.GetInt16(2);
-          if (columnSeq <= lastColumnId) {
-            var schema = theCatalog.DefaultSchema; // theCatalog.Schemas[reader.GetString(0)];
-            table = schema.Tables[reader.GetString(1).Trim()];
-          }
-          var column = table.CreateColumn(reader.GetString(3));
-          column.DataType = CreateValueType(reader, 4, 5, 7, 8, 9);
-          column.IsNullable = ReadBool(reader, 10);
-          var defaultValue = ReadStringOrNull(reader, 11);
-          if (!string.IsNullOrEmpty(defaultValue)) {
-            defaultValue = defaultValue.TrimStart(' ');
-            if (defaultValue.StartsWith("DEFAULT", StringComparison.OrdinalIgnoreCase)) {
-              defaultValue = defaultValue.Substring(7).TrimStart(' ');
-            }
-            if (!string.IsNullOrEmpty(defaultValue)) {
-              column.DefaultValue = SqlDml.Native(defaultValue);
-            }
-          }
-
-          lastColumnId = columnSeq;
->>>>>>> 3d010c62
         }
       }
     }
@@ -454,7 +422,13 @@
       column.IsNullable = ReadBool(reader, 10);
       var defaultValue = ReadStringOrNull(reader, 11);
       if (!string.IsNullOrEmpty(defaultValue)) {
-        column.DefaultValue = SqlDml.Native(defaultValue);
+        defaultValue = defaultValue.TrimStart(' ');
+        if (defaultValue.StartsWith("DEFAULT", StringComparison.OrdinalIgnoreCase)) {
+          defaultValue = defaultValue.Substring(7).TrimStart(' ');
+        }
+        if (!string.IsNullOrEmpty(defaultValue)) {
+          column.DefaultValue = SqlDml.Native(defaultValue);
+        }
       }
     }
 
