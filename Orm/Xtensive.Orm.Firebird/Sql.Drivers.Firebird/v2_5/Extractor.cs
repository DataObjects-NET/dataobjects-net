﻿// Copyright (C) 2011-2020 Xtensive LLC.
// This code is distributed under MIT license terms.
// See the License.txt file in the project root for more information.
// Created by: Csaba Beer
// Created:    2011.01.13

using System;
using System.Collections.Generic;
using System.Data;
using System.Data.Common;
using System.Threading;
using System.Threading.Tasks;
using Xtensive.Sql.Drivers.Firebird.Resources;
using Xtensive.Sql.Model;
using Constraint = Xtensive.Sql.Model.Constraint;
using Xtensive.Sql.Dml;
using Index = Xtensive.Sql.Model.Index;
using Xtensive.Core;

namespace Xtensive.Sql.Drivers.Firebird.v2_5
{
  internal partial class Extractor : Model.Extractor
  {
    #region States

    private struct ColumnReaderState<TOwner>
    {
      public readonly Schema Schema;
      public TOwner Owner;
      public int LastColumnIndex;

      public ColumnReaderState(Schema schema) : this()
      {
        Schema = schema;
        LastColumnIndex = int.MaxValue;
      }
    }

    private struct IndexReaderState
    {
      public readonly Schema Schema;
      public string IndexName;
      public string LastIndexName;
      public Table Table;
      public Index Index;

      public IndexReaderState(Schema schema) : this()
      {
        Schema = schema;
        LastIndexName = IndexName = string.Empty;
      }
    }

    private struct ForeignKeyReaderState
    {
      public readonly Schema ReferencingSchema;
      public readonly Schema ReferencedSchema;
      public Table ReferencingTable;
      public Table ReferencedTable;
      public ForeignKey ForeignKey;
      public int LastColumnIndex;

      public ForeignKeyReaderState(Schema referencingSchema, Schema referencedSchema) : this()
      {
        ReferencingSchema = referencingSchema;
        ReferencedSchema = referencedSchema;
        LastColumnIndex = int.MaxValue;
      }
    }

    private struct PrimaryKeyReaderState
    {
      public readonly Schema Schema;
      public readonly List<TableColumn> Columns;
      public Table Table;
      public string ConstraintName;
      public string ConstraintType;
      public int LastColumnIndex;

      public PrimaryKeyReaderState(Schema schema) : this()
      {
        Schema = schema;
        Columns = new List<TableColumn>();
        LastColumnIndex = -1;
      }
    }

    #endregion

    public override Catalog ExtractCatalog(string catalogName) =>
      ExtractSchemes(catalogName, Array.Empty<string>());

    public override Task<Catalog> ExtractCatalogAsync(string catalogName, CancellationToken token = default) =>
      ExtractSchemesAsync(catalogName, Array.Empty<string>(), token);

    public override Catalog ExtractSchemes(string catalogName, string[] schemaNames)
    {
      ArgumentValidator.EnsureArgumentNotNullOrEmpty(catalogName, nameof(catalogName));
      ArgumentValidator.EnsureArgumentNotNull(schemaNames, nameof(schemaNames));

      var targetSchema = schemaNames.Length > 0 ? schemaNames[0] : null;
      var catalog = new Catalog(catalogName);
      ExtractSchemas(catalog, targetSchema);
      ExtractCatalogContents(catalog);
      return catalog;
    }

    public override async Task<Catalog> ExtractSchemesAsync(
      string catalogName, string[] schemaNames, CancellationToken token = default)
    {
      ArgumentValidator.EnsureArgumentNotNullOrEmpty(catalogName, nameof(catalogName));
      ArgumentValidator.EnsureArgumentNotNull(schemaNames, nameof(schemaNames));

      var targetSchema = schemaNames.Length > 0 ? schemaNames[0] : null;
      var catalog = new Catalog(catalogName);
      ExtractSchemas(catalog, targetSchema);
      await ExtractCatalogContentsAsync(catalog, token).ConfigureAwait(false);
      return catalog;
    }

    private void ExtractCatalogContents(Catalog catalog)
    {
      ExtractTables(catalog);
      ExtractTableColumns(catalog);
      ExtractViews(catalog);
      ExtractViewColumns(catalog);
      ExtractIndexes(catalog);
      ExtractForeignKeys(catalog);
      ExtractCheckConstraints(catalog);
      ExtractUniqueAndPrimaryKeyConstraints(catalog);
      ExtractSequences(catalog);
    }

    private async Task ExtractCatalogContentsAsync(Catalog catalog, CancellationToken token)
    {
      await ExtractTablesAsync(catalog, token).ConfigureAwait(false);
      await ExtractTableColumnsAsync(catalog, token).ConfigureAwait(false);
      await ExtractViewsAsync(catalog, token).ConfigureAwait(false);
      await ExtractViewColumnsAsync(catalog, token).ConfigureAwait(false);
      await ExtractIndexesAsync(catalog, token).ConfigureAwait(false);
      await ExtractForeignKeysAsync(catalog, token).ConfigureAwait(false);
      await ExtractCheckConstraintsAsync(catalog, token).ConfigureAwait(false);
      await ExtractUniqueAndPrimaryKeyConstraintsAsync(catalog, token).ConfigureAwait(false);
      await ExtractSequencesAsync(catalog, token).ConfigureAwait(false);
    }

    private void ExtractSchemas(Catalog catalog, string targetSchema)
    {
<<<<<<< HEAD
      if (targetSchema == null) {
=======
      if (targetSchema==null) {
>>>>>>> b6ef7e48
        var defaultSchemaName = Driver.CoreServerInfo.DefaultSchemaName.ToUpperInvariant();
        var defaultSchema = catalog.CreateSchema(defaultSchemaName);
        catalog.DefaultSchema = defaultSchema;
      }
      else {
        // since target schema is the only schema to extract
        // it will be set as default for catalog
        _ = catalog.CreateSchema(targetSchema);
      }
    }

    private void ExtractTables(Catalog catalog)
    {
      var query = GetExtractTablesQuery();
      using var command = Connection.CreateCommand(query);
      using var reader = command.ExecuteReader(CommandBehavior.SingleResult);
      while (reader.Read()) {
        ReadTableData(reader, catalog.DefaultSchema);
      }
    }

    private async Task ExtractTablesAsync(Catalog catalog, CancellationToken token)
    {
      var query = GetExtractTablesQuery();
      var command = Connection.CreateCommand(query);
      await using (command.ConfigureAwait(false)) {
        var reader = await command.ExecuteReaderAsync(CommandBehavior.SingleResult, token).ConfigureAwait(false);
        await using (reader.ConfigureAwait(false)) {
          while (await reader.ReadAsync(token).ConfigureAwait(false)) {
            ReadTableData(reader, catalog.DefaultSchema);
          }
        }
      }
    }

    private void ExtractTableColumns(Catalog catalog)
    {
      using var command = Connection.CreateCommand(GetExtractTableColumnsQuery());
      using var reader = command.ExecuteReader(CommandBehavior.SingleResult);
      var readerState = new ColumnReaderState<Table>(catalog.DefaultSchema);
      while (reader.Read()) {
        ReadTableColumnData(reader, ref readerState);
      }
    }

    private async Task ExtractTableColumnsAsync(Catalog catalog, CancellationToken token)
    {
      var command = Connection.CreateCommand(GetExtractTableColumnsQuery());
      await using (command.ConfigureAwait(false)) {
        var reader = await command.ExecuteReaderAsync(CommandBehavior.SingleResult, token).ConfigureAwait(false);
        await using (reader.ConfigureAwait(false)) {
          var readerState = new ColumnReaderState<Table>(catalog.DefaultSchema);
          while (await reader.ReadAsync(token).ConfigureAwait(false)) {
            ReadTableColumnData(reader, ref readerState);
          }
        }
      }
    }

    private void ExtractViews(Catalog catalog)
    {
      using var command = Connection.CreateCommand(GetExtractViewsQuery());
      using var reader = command.ExecuteReader(CommandBehavior.SingleResult);
      while (reader.Read()) {
        ReadViewData(reader, catalog.DefaultSchema);
      }
    }

    private async Task ExtractViewsAsync(Catalog catalog, CancellationToken token)
    {
      var command = Connection.CreateCommand(GetExtractViewsQuery());
      await using (command.ConfigureAwait(false)) {
        var reader = await command.ExecuteReaderAsync(CommandBehavior.SingleResult, token).ConfigureAwait(false);
        await using (reader.ConfigureAwait(false)) {
          while (await reader.ReadAsync(token).ConfigureAwait(false)) {
            ReadViewData(reader, catalog.DefaultSchema);
          }
        }
      }
    }

    private void ExtractViewColumns(Catalog catalog)
    {
      using var command = Connection.CreateCommand(GetExtractViewColumnsQuery());
      using var reader = command.ExecuteReader(CommandBehavior.SingleResult);
      var readerState = new ColumnReaderState<View>(catalog.DefaultSchema);
      while (reader.Read()) {
        ReadViewColumnData(reader, ref readerState);
      }
    }

    private async Task ExtractViewColumnsAsync(Catalog catalog, CancellationToken token)
    {
      var command = Connection.CreateCommand(GetExtractViewColumnsQuery());
      await using (command.ConfigureAwait(false)) {
        var reader = await command.ExecuteReaderAsync(CommandBehavior.SingleResult, token).ConfigureAwait(false);
        await using (reader.ConfigureAwait(false)) {
          var readerState = new ColumnReaderState<View>(catalog.DefaultSchema);
          while (await reader.ReadAsync(token).ConfigureAwait(false)) {
            ReadViewColumnData(reader, ref readerState);
          }
        }
      }
    }

    private void ExtractIndexes(Catalog catalog)
    {
      using var command = Connection.CreateCommand(GetExtractIndexesQuery());
      using var reader = command.ExecuteReader(CommandBehavior.SingleResult);
      var readerState = new IndexReaderState(catalog.DefaultSchema);
      while (reader.Read()) {
        ReadIndexColumnData(reader, ref readerState);
      }
    }

    private async Task ExtractIndexesAsync(Catalog catalog, CancellationToken token)
    {
      var command = Connection.CreateCommand(GetExtractIndexesQuery());
      await using (command.ConfigureAwait(false)) {
        var reader = await command.ExecuteReaderAsync(CommandBehavior.SingleResult, token).ConfigureAwait(false);
        await using (reader.ConfigureAwait(false)) {
          var readerState = new IndexReaderState(catalog.DefaultSchema);
          while (await reader.ReadAsync(token).ConfigureAwait(false)) {
            ReadIndexColumnData(reader, ref readerState);
          }
        }
      }
    }

    private void ExtractForeignKeys(Catalog catalog)
    {
      using var command = Connection.CreateCommand(GetExtractForeignKeysQuery());
      using var reader = command.ExecuteReader(CommandBehavior.SingleResult);
      var readerState = new ForeignKeyReaderState(catalog.DefaultSchema, catalog.DefaultSchema);
      while (reader.Read()) {
        ReadForeignKeyColumnData(reader, ref readerState);
      }
    }

    private async Task ExtractForeignKeysAsync(Catalog catalog, CancellationToken token)
    {
      var command = Connection.CreateCommand(GetExtractForeignKeysQuery());
      await using (command.ConfigureAwait(false)) {
        var reader = await command.ExecuteReaderAsync(CommandBehavior.SingleResult, token).ConfigureAwait(false);
        await using (reader.ConfigureAwait(false)) {
          var readerState = new ForeignKeyReaderState(catalog.DefaultSchema, catalog.DefaultSchema);
          while (await reader.ReadAsync(token).ConfigureAwait(false)) {
            ReadForeignKeyColumnData(reader, ref readerState);
          }
        }
      }
    }

    private void ExtractUniqueAndPrimaryKeyConstraints(Catalog catalog)
    {
      using var command = Connection.CreateCommand(GetExtractUniqueAndPrimaryKeyConstraintsQuery());
      using var reader = command.ExecuteReader(CommandBehavior.SingleResult);
      var readerState = new PrimaryKeyReaderState(catalog.DefaultSchema);
      bool readingCompleted;
      do {
        readingCompleted = !reader.Read();
        ReadPrimaryKeyColumn(reader, readingCompleted, ref readerState);
      } while (!readingCompleted);
    }

    private async Task ExtractUniqueAndPrimaryKeyConstraintsAsync(Catalog catalog, CancellationToken token)
    {
      var command = Connection.CreateCommand(GetExtractUniqueAndPrimaryKeyConstraintsQuery());
      await using (command.ConfigureAwait(false)) {
        var reader = await command.ExecuteReaderAsync(CommandBehavior.SingleResult, token).ConfigureAwait(false);
        await using (reader.ConfigureAwait(false)) {
          var readerState = new PrimaryKeyReaderState(catalog.DefaultSchema);
          bool readingCompleted;
          do {
            readingCompleted = !await reader.ReadAsync(token).ConfigureAwait(false);
            ReadPrimaryKeyColumn(reader, readingCompleted, ref readerState);
          } while (!readingCompleted);
        }
      }
    }

    private void ExtractCheckConstraints(Catalog catalog)
    {
      using var command = Connection.CreateCommand(GetExtractCheckConstraintsQuery());
      using var reader = command.ExecuteReader(CommandBehavior.SingleResult);
      while (reader.Read()) {
        ReadCheckConstraintData(reader, catalog.DefaultSchema);
      }
    }

    private async Task ExtractCheckConstraintsAsync(Catalog catalog, CancellationToken token)
    {
      var command = Connection.CreateCommand(GetExtractCheckConstraintsQuery());
      await using (command.ConfigureAwait(false)) {
        var reader = await command.ExecuteReaderAsync(CommandBehavior.SingleResult, token).ConfigureAwait(false);
        await using (reader.ConfigureAwait(false)) {
          while (await reader.ReadAsync(token).ConfigureAwait(false)) {
            ReadCheckConstraintData(reader, catalog.DefaultSchema);
          }
        }
      }
    }

    private void ExtractSequences(Catalog catalog)
    {
      using (var command = Connection.CreateCommand(GetExtractSequencesQuery()))
      using (var reader = command.ExecuteReader(CommandBehavior.SingleResult)) {
        while (reader.Read()) {
          ReadSequenceData(reader, catalog.DefaultSchema);
        }
      }

      foreach (var sequence in catalog.DefaultSchema.Sequences) {
        var query = string.Format(GetExtractSequenceValueQuery(), Driver.Translator.QuoteIdentifier(sequence.Name));
        using var command = Connection.CreateCommand(query);
        using var reader = command.ExecuteReader(CommandBehavior.SingleResult);
        while (reader.Read()) {
          sequence.SequenceDescriptor.MinValue = reader.GetInt64(0);
        }
      }
    }

    private async Task ExtractSequencesAsync(Catalog catalog, CancellationToken token)
    {
      var command = Connection.CreateCommand(GetExtractSequencesQuery());
      await using (command.ConfigureAwait(false)) {
        var reader = await command.ExecuteReaderAsync(CommandBehavior.SingleResult, token).ConfigureAwait(false);
        await using (reader.ConfigureAwait(false)) {
          while (await reader.ReadAsync(token).ConfigureAwait(false)) {
            ReadSequenceData(reader, catalog.DefaultSchema);
          }
        }
      }

      foreach (var sequence in catalog.DefaultSchema.Sequences) {
        var query = string.Format(GetExtractSequenceValueQuery(), Driver.Translator.QuoteIdentifier(sequence.Name));
        command = Connection.CreateCommand(query);
        await using (command.ConfigureAwait(false)) {
          var reader = await command.ExecuteReaderAsync(CommandBehavior.SingleResult, token).ConfigureAwait(false);
          await using (reader.ConfigureAwait(false)) {
            while (await reader.ReadAsync(token).ConfigureAwait(false)) {
              sequence.SequenceDescriptor.MinValue = reader.GetInt64(0);
            }
          }
        }
      }
    }

    private void ReadTableData(DbDataReader reader, Schema schema)
    {
      var tableName = reader.GetString(1).Trim();
      int tableType = reader.GetInt16(2);
      var isTemporary = tableType == 4 || tableType == 5;
      if (isTemporary) {
        var table = schema.CreateTemporaryTable(tableName);
        table.PreserveRows = tableType == 4;
        table.IsGlobal = true;
      }
      else {
        _ = schema.CreateTable(tableName);
      }
    }

    private void ReadTableColumnData(DbDataReader reader, ref ColumnReaderState<Table> state)
    {
      var columnIndex = reader.GetInt16(2);
      if (columnIndex <= state.LastColumnIndex) {
        state.Owner = state.Schema.Tables[reader.GetString(1).Trim()];
      }
      state.LastColumnIndex = columnIndex;
      var column = state.Owner.CreateColumn(reader.GetString(3));
      column.DataType = CreateValueType(reader, 4, 5, 7, 8, 9);
      column.IsNullable = ReadBool(reader, 10);
      var defaultValue = ReadStringOrNull(reader, 11);
      if (!string.IsNullOrEmpty(defaultValue)) {
        column.DefaultValue = SqlDml.Native(defaultValue);
      }
    }

    private void ReadViewData(DbDataReader reader, Schema schema)
    {
      var view = reader.GetString(1).Trim();
      var definition = ReadStringOrNull(reader, 2);
      if (string.IsNullOrEmpty(definition)) {
<<<<<<< HEAD
        _ = schema.CreateView(view);
=======
        schema.CreateView(view);
>>>>>>> b6ef7e48
      }
      else {
        _ = schema.CreateView(view, SqlDml.Native(definition));
      }
    }

    private static void ReadViewColumnData(DbDataReader reader, ref ColumnReaderState<View> state)
    {
      var columnIndex = reader.GetInt16(3);
      if (columnIndex <= state.LastColumnIndex) {
        state.Owner = state.Schema.Views[reader.GetString(1).Trim()];
      }
      state.LastColumnIndex = columnIndex;
      _ = state.Owner.CreateColumn(reader.GetString(2).Trim());
    }

    private static void ReadIndexColumnData(DbDataReader reader, ref IndexReaderState state)
    {
      SqlExpression expression = null;
      state.IndexName = reader.GetString(2).Trim();
      if (state.IndexName != state.LastIndexName) {
        state.Table = state.Schema.Tables[reader.GetString(1).Trim()];
        state.Index = state.Table.CreateIndex(state.IndexName);
        state.Index.IsUnique = ReadBool(reader, 5);
        state.Index.IsBitmap = false;
        state.Index.IsClustered = false;
        if (!reader.IsDBNull(8)) {
          // expression index
          expression = SqlDml.Native(reader.GetString(8).Trim());
        }
      }

      if (expression == null) {
        var column = state.Table.TableColumns[reader.GetString(6).Trim()];
        var isDescending = ReadBool(reader, 4);
<<<<<<< HEAD
        _ = state.Index.CreateIndexColumn(column, !isDescending);
      }
      else {
        var isDescending = ReadBool(reader, 4);
        _ = state.Index.CreateIndexColumn(expression, !isDescending);
=======
        state.Index.CreateIndexColumn(column, !isDescending);
      }
      else {
        var isDescending = ReadBool(reader, 4);
        state.Index.CreateIndexColumn(expression, !isDescending);
>>>>>>> b6ef7e48
      }

      state.LastIndexName = state.IndexName;
    }

    private static void ReadForeignKeyColumnData(DbDataReader reader, ref ForeignKeyReaderState state)
    {
      int columnPosition = reader.GetInt16(7);
      if (columnPosition <= state.LastColumnIndex) {
        state.ReferencingTable = state.ReferencingSchema.Tables[reader.GetString(1).Trim()];
        state.ForeignKey = state.ReferencingTable.CreateForeignKey(reader.GetString(2).Trim());
        ReadConstraintProperties(state.ForeignKey, reader, 3, 4);
        ReadCascadeAction(state.ForeignKey, reader, 5);
        state.ReferencedTable = state.ReferencedSchema.Tables[reader.GetString(9).Trim()];
        state.ForeignKey.ReferencedTable = state.ReferencedTable;
      }

      var referencingColumn = state.ReferencingTable.TableColumns[reader.GetString(6).Trim()];
      var referencedColumn = state.ReferencedTable.TableColumns[reader.GetString(10).Trim()];
      state.ForeignKey.Columns.Add(referencingColumn);
      state.ForeignKey.ReferencedColumns.Add(referencedColumn);
      state.LastColumnIndex = columnPosition;
    }

    private static void ReadPrimaryKeyColumn(DbDataReader reader, bool readingCompleted, ref PrimaryKeyReaderState state)
    {
      if (readingCompleted) {
        if (state.Columns.Count > 0) {
          CreateIndexBasedConstraint(state.Table, state.ConstraintName, state.ConstraintType, state.Columns);
        }
        return;
      }

      int columnPosition = reader.GetInt16(5);
      if (columnPosition <= state.LastColumnIndex) {
        CreateIndexBasedConstraint(state.Table, state.ConstraintName, state.ConstraintType, state.Columns);
        state.Columns.Clear();
      }

      if (state.Columns.Count == 0) {
        state.Table = state.Schema.Tables[reader.GetString(1).Trim()];
        state.ConstraintName = reader.GetString(2).Trim();
        state.ConstraintType = reader.GetString(3).Trim();
      }

      state.Columns.Add(state.Table.TableColumns[reader.GetString(4).Trim()]);
      state.LastColumnIndex = columnPosition;
    }

    private void ReadCheckConstraintData(DbDataReader reader, Schema schema)
    {
      var table = schema.Tables[reader.GetString(1).Trim()];
      var name = reader.GetString(2).Trim();
      var condition = reader.GetString(3).Trim();
      _ = table.CreateCheckConstraint(name, condition);
    }

    private void ReadSequenceData(DbDataReader reader, Schema schema)
    {
      var sequence = schema.CreateSequence(reader.GetString(1).Trim());
      var descriptor = sequence.SequenceDescriptor;
      descriptor.MinValue = 0;
      // TODO: Firebird quickfix, we must implement support for arbitrary incr. in comparer
      descriptor.Increment = 128;
    }

    private SqlValueType CreateValueType(IDataRecord row,
      int majorTypeIndex, int minorTypeIndex, int precisionIndex, int scaleIndex, int charLengthIndex)
    {
      var majorType = row.GetInt16(majorTypeIndex);
      var minorType = row.GetValue(minorTypeIndex) == DBNull.Value ? (short?) null : row.GetInt16(minorTypeIndex);
      var typeName = GetTypeName(majorType, minorType).Trim();

      if (typeName == "NUMERIC" || typeName == "DECIMAL") {
        var precision = Convert.ToInt32(row[precisionIndex]);
        var scale = Convert.ToInt32(row[scaleIndex]);
        return new SqlValueType(SqlType.Decimal, precision, scale);
      }
      if (typeName.StartsWith("TIMESTAMP")) {
        return new SqlValueType(SqlType.DateTime);
      }

      if (typeName == "VARCHAR" || typeName == "CHAR") {
        var length = Convert.ToInt32(row[charLengthIndex]);
        var sqlType = typeName.Length == 4 ? SqlType.Char : SqlType.VarChar;
        return new SqlValueType(sqlType, length);
      }

      if (typeName == "BLOB SUB TYPE 0") {
        return new SqlValueType(SqlType.VarCharMax);
      }

      if (typeName == "BLOB SUB TYPE 1") {
        return new SqlValueType(SqlType.VarBinaryMax);
      }

      var typeInfo = Driver.ServerInfo.DataTypes[typeName];
      return typeInfo != null
        ? new SqlValueType(typeInfo.Type)
        : new SqlValueType(typeName);
    }

    private static void CreateIndexBasedConstraint(
      Table table, string constraintName, string constraintType, List<TableColumn> columns)
    {
      switch (constraintType.Trim()) {
        case "PRIMARY KEY":
          _ = table.CreatePrimaryKey(constraintName, columns.ToArray());
          return;
        case "UNIQUE":
          _ = table.CreateUniqueConstraint(constraintName, columns.ToArray());
          return;
        default:
          throw new ArgumentOutOfRangeException(nameof(constraintType));
      }
    }

    private static bool ReadBool(IDataRecord row, int index)
    {
      var value = row.IsDBNull(index) ? (short) 0 : Convert.ToInt16(row.GetString(index) ?? "0");
      switch (value) {
        case 1:
          return true;
        case 0:
          return false;
        default:
          throw new ArgumentOutOfRangeException(string.Format(Strings.ExInvalidBooleanSmallintValue, value));
      }
    }

    private static string ReadStringOrNull(IDataRecord row, int index) =>
      row.IsDBNull(index) ? null : row.GetString(index).Trim();

    private static void ReadConstraintProperties(Constraint constraint,
      IDataRecord row, int isDeferrableIndex, int isInitiallyDeferredIndex)
    {
      constraint.IsDeferrable = ReadStringOrNull(row, isDeferrableIndex) == "YES";
      constraint.IsInitiallyDeferred = ReadStringOrNull(row, isInitiallyDeferredIndex) == "YES";
    }

    private static void ReadCascadeAction(ForeignKey foreignKey, IDataRecord row, int deleteRuleIndex)
    {
      var deleteRule = ReadStringOrNull(row, deleteRuleIndex);
      switch (deleteRule) {
        case "CASCADE":
          foreignKey.OnDelete = ReferentialAction.Cascade;
          return;
        case "SET NULL":
          foreignKey.OnDelete = ReferentialAction.SetNull;
          return;
        case "NO ACTION":
          foreignKey.OnDelete = ReferentialAction.NoAction;
          return;
        case "RESTRICT": // behaves like NO ACTION
          foreignKey.OnDelete = ReferentialAction.NoAction;
          return;
        case "SET DEFAULT":
          foreignKey.OnDelete = ReferentialAction.SetDefault;
          return;
      }
    }

    private static string GetTypeName(int majorTypeIdentifier, int? minorTypeIdentifier)
    {
      switch (majorTypeIdentifier) {
        case 7:
          return minorTypeIdentifier == 2
            ? "NUMERIC"
            : minorTypeIdentifier == 1
              ? "DECIMAL"
              : "SMALLINT";
        case 8:
          return minorTypeIdentifier == 2
            ? "NUMERIC"
            : minorTypeIdentifier == 1
              ? "DECIMAL"
              : "INTEGER";
        case 10:
          return "FLOAT";
        case 12:
          return "DATE";
        case 13:
          return "TIME";
        case 14:
          return "CHAR";
        case 16:
          return minorTypeIdentifier == 2
            ? "NUMERIC"
            : minorTypeIdentifier == 1
              ? "DECIMAL"
              : "BIGINT";
        case 27:
          return "DOUBLE PRECISION";
        case 35:
          return "TIMESTAMP";
        case 37:
          return "VARCHAR";
        case 261:
          return minorTypeIdentifier == 0
            ? "BLOB SUB TYPE 1"
            : minorTypeIdentifier == 1
              ? "BLOB SUB TYPE 0"
              : string.Empty;
        default:
          return string.Empty;
      }
    }

    protected override DbDataReader ExecuteReader(ISqlCompileUnit statement)
    {
      var commandText = Connection.Driver.Compile(statement).GetCommandText();
      // base.ExecuteReader(...) cannot be used because it disposes the DbCommand so it makes returned DbDataReader unusable
      return Connection.CreateCommand(commandText).ExecuteReader();
    }

    // Constructors

    public Extractor(SqlDriver driver)
      : base(driver)
    {
    }
  }
}<|MERGE_RESOLUTION|>--- conflicted
+++ resolved
@@ -1,713 +1,697 @@
-﻿// Copyright (C) 2011-2020 Xtensive LLC.
-// This code is distributed under MIT license terms.
-// See the License.txt file in the project root for more information.
-// Created by: Csaba Beer
-// Created:    2011.01.13
-
-using System;
-using System.Collections.Generic;
-using System.Data;
-using System.Data.Common;
-using System.Threading;
-using System.Threading.Tasks;
-using Xtensive.Sql.Drivers.Firebird.Resources;
-using Xtensive.Sql.Model;
-using Constraint = Xtensive.Sql.Model.Constraint;
-using Xtensive.Sql.Dml;
-using Index = Xtensive.Sql.Model.Index;
-using Xtensive.Core;
-
-namespace Xtensive.Sql.Drivers.Firebird.v2_5
-{
-  internal partial class Extractor : Model.Extractor
-  {
-    #region States
-
-    private struct ColumnReaderState<TOwner>
-    {
-      public readonly Schema Schema;
-      public TOwner Owner;
-      public int LastColumnIndex;
-
-      public ColumnReaderState(Schema schema) : this()
-      {
-        Schema = schema;
-        LastColumnIndex = int.MaxValue;
-      }
-    }
-
-    private struct IndexReaderState
-    {
-      public readonly Schema Schema;
-      public string IndexName;
-      public string LastIndexName;
-      public Table Table;
-      public Index Index;
-
-      public IndexReaderState(Schema schema) : this()
-      {
-        Schema = schema;
-        LastIndexName = IndexName = string.Empty;
-      }
-    }
-
-    private struct ForeignKeyReaderState
-    {
-      public readonly Schema ReferencingSchema;
-      public readonly Schema ReferencedSchema;
-      public Table ReferencingTable;
-      public Table ReferencedTable;
-      public ForeignKey ForeignKey;
-      public int LastColumnIndex;
-
-      public ForeignKeyReaderState(Schema referencingSchema, Schema referencedSchema) : this()
-      {
-        ReferencingSchema = referencingSchema;
-        ReferencedSchema = referencedSchema;
-        LastColumnIndex = int.MaxValue;
-      }
-    }
-
-    private struct PrimaryKeyReaderState
-    {
-      public readonly Schema Schema;
-      public readonly List<TableColumn> Columns;
-      public Table Table;
-      public string ConstraintName;
-      public string ConstraintType;
-      public int LastColumnIndex;
-
-      public PrimaryKeyReaderState(Schema schema) : this()
-      {
-        Schema = schema;
-        Columns = new List<TableColumn>();
-        LastColumnIndex = -1;
-      }
-    }
-
-    #endregion
-
-    public override Catalog ExtractCatalog(string catalogName) =>
-      ExtractSchemes(catalogName, Array.Empty<string>());
-
-    public override Task<Catalog> ExtractCatalogAsync(string catalogName, CancellationToken token = default) =>
-      ExtractSchemesAsync(catalogName, Array.Empty<string>(), token);
-
-    public override Catalog ExtractSchemes(string catalogName, string[] schemaNames)
-    {
-      ArgumentValidator.EnsureArgumentNotNullOrEmpty(catalogName, nameof(catalogName));
-      ArgumentValidator.EnsureArgumentNotNull(schemaNames, nameof(schemaNames));
-
-      var targetSchema = schemaNames.Length > 0 ? schemaNames[0] : null;
-      var catalog = new Catalog(catalogName);
-      ExtractSchemas(catalog, targetSchema);
-      ExtractCatalogContents(catalog);
-      return catalog;
-    }
-
-    public override async Task<Catalog> ExtractSchemesAsync(
-      string catalogName, string[] schemaNames, CancellationToken token = default)
-    {
-      ArgumentValidator.EnsureArgumentNotNullOrEmpty(catalogName, nameof(catalogName));
-      ArgumentValidator.EnsureArgumentNotNull(schemaNames, nameof(schemaNames));
-
-      var targetSchema = schemaNames.Length > 0 ? schemaNames[0] : null;
-      var catalog = new Catalog(catalogName);
-      ExtractSchemas(catalog, targetSchema);
-      await ExtractCatalogContentsAsync(catalog, token).ConfigureAwait(false);
-      return catalog;
-    }
-
-    private void ExtractCatalogContents(Catalog catalog)
-    {
-      ExtractTables(catalog);
-      ExtractTableColumns(catalog);
-      ExtractViews(catalog);
-      ExtractViewColumns(catalog);
-      ExtractIndexes(catalog);
-      ExtractForeignKeys(catalog);
-      ExtractCheckConstraints(catalog);
-      ExtractUniqueAndPrimaryKeyConstraints(catalog);
-      ExtractSequences(catalog);
-    }
-
-    private async Task ExtractCatalogContentsAsync(Catalog catalog, CancellationToken token)
-    {
-      await ExtractTablesAsync(catalog, token).ConfigureAwait(false);
-      await ExtractTableColumnsAsync(catalog, token).ConfigureAwait(false);
-      await ExtractViewsAsync(catalog, token).ConfigureAwait(false);
-      await ExtractViewColumnsAsync(catalog, token).ConfigureAwait(false);
-      await ExtractIndexesAsync(catalog, token).ConfigureAwait(false);
-      await ExtractForeignKeysAsync(catalog, token).ConfigureAwait(false);
-      await ExtractCheckConstraintsAsync(catalog, token).ConfigureAwait(false);
-      await ExtractUniqueAndPrimaryKeyConstraintsAsync(catalog, token).ConfigureAwait(false);
-      await ExtractSequencesAsync(catalog, token).ConfigureAwait(false);
-    }
-
-    private void ExtractSchemas(Catalog catalog, string targetSchema)
-    {
-<<<<<<< HEAD
-      if (targetSchema == null) {
-=======
-      if (targetSchema==null) {
->>>>>>> b6ef7e48
-        var defaultSchemaName = Driver.CoreServerInfo.DefaultSchemaName.ToUpperInvariant();
-        var defaultSchema = catalog.CreateSchema(defaultSchemaName);
-        catalog.DefaultSchema = defaultSchema;
-      }
-      else {
-        // since target schema is the only schema to extract
-        // it will be set as default for catalog
-        _ = catalog.CreateSchema(targetSchema);
-      }
-    }
-
-    private void ExtractTables(Catalog catalog)
-    {
-      var query = GetExtractTablesQuery();
-      using var command = Connection.CreateCommand(query);
-      using var reader = command.ExecuteReader(CommandBehavior.SingleResult);
-      while (reader.Read()) {
-        ReadTableData(reader, catalog.DefaultSchema);
-      }
-    }
-
-    private async Task ExtractTablesAsync(Catalog catalog, CancellationToken token)
-    {
-      var query = GetExtractTablesQuery();
-      var command = Connection.CreateCommand(query);
-      await using (command.ConfigureAwait(false)) {
-        var reader = await command.ExecuteReaderAsync(CommandBehavior.SingleResult, token).ConfigureAwait(false);
-        await using (reader.ConfigureAwait(false)) {
-          while (await reader.ReadAsync(token).ConfigureAwait(false)) {
-            ReadTableData(reader, catalog.DefaultSchema);
-          }
-        }
-      }
-    }
-
-    private void ExtractTableColumns(Catalog catalog)
-    {
-      using var command = Connection.CreateCommand(GetExtractTableColumnsQuery());
-      using var reader = command.ExecuteReader(CommandBehavior.SingleResult);
-      var readerState = new ColumnReaderState<Table>(catalog.DefaultSchema);
-      while (reader.Read()) {
-        ReadTableColumnData(reader, ref readerState);
-      }
-    }
-
-    private async Task ExtractTableColumnsAsync(Catalog catalog, CancellationToken token)
-    {
-      var command = Connection.CreateCommand(GetExtractTableColumnsQuery());
-      await using (command.ConfigureAwait(false)) {
-        var reader = await command.ExecuteReaderAsync(CommandBehavior.SingleResult, token).ConfigureAwait(false);
-        await using (reader.ConfigureAwait(false)) {
-          var readerState = new ColumnReaderState<Table>(catalog.DefaultSchema);
-          while (await reader.ReadAsync(token).ConfigureAwait(false)) {
-            ReadTableColumnData(reader, ref readerState);
-          }
-        }
-      }
-    }
-
-    private void ExtractViews(Catalog catalog)
-    {
-      using var command = Connection.CreateCommand(GetExtractViewsQuery());
-      using var reader = command.ExecuteReader(CommandBehavior.SingleResult);
-      while (reader.Read()) {
-        ReadViewData(reader, catalog.DefaultSchema);
-      }
-    }
-
-    private async Task ExtractViewsAsync(Catalog catalog, CancellationToken token)
-    {
-      var command = Connection.CreateCommand(GetExtractViewsQuery());
-      await using (command.ConfigureAwait(false)) {
-        var reader = await command.ExecuteReaderAsync(CommandBehavior.SingleResult, token).ConfigureAwait(false);
-        await using (reader.ConfigureAwait(false)) {
-          while (await reader.ReadAsync(token).ConfigureAwait(false)) {
-            ReadViewData(reader, catalog.DefaultSchema);
-          }
-        }
-      }
-    }
-
-    private void ExtractViewColumns(Catalog catalog)
-    {
-      using var command = Connection.CreateCommand(GetExtractViewColumnsQuery());
-      using var reader = command.ExecuteReader(CommandBehavior.SingleResult);
-      var readerState = new ColumnReaderState<View>(catalog.DefaultSchema);
-      while (reader.Read()) {
-        ReadViewColumnData(reader, ref readerState);
-      }
-    }
-
-    private async Task ExtractViewColumnsAsync(Catalog catalog, CancellationToken token)
-    {
-      var command = Connection.CreateCommand(GetExtractViewColumnsQuery());
-      await using (command.ConfigureAwait(false)) {
-        var reader = await command.ExecuteReaderAsync(CommandBehavior.SingleResult, token).ConfigureAwait(false);
-        await using (reader.ConfigureAwait(false)) {
-          var readerState = new ColumnReaderState<View>(catalog.DefaultSchema);
-          while (await reader.ReadAsync(token).ConfigureAwait(false)) {
-            ReadViewColumnData(reader, ref readerState);
-          }
-        }
-      }
-    }
-
-    private void ExtractIndexes(Catalog catalog)
-    {
-      using var command = Connection.CreateCommand(GetExtractIndexesQuery());
-      using var reader = command.ExecuteReader(CommandBehavior.SingleResult);
-      var readerState = new IndexReaderState(catalog.DefaultSchema);
-      while (reader.Read()) {
-        ReadIndexColumnData(reader, ref readerState);
-      }
-    }
-
-    private async Task ExtractIndexesAsync(Catalog catalog, CancellationToken token)
-    {
-      var command = Connection.CreateCommand(GetExtractIndexesQuery());
-      await using (command.ConfigureAwait(false)) {
-        var reader = await command.ExecuteReaderAsync(CommandBehavior.SingleResult, token).ConfigureAwait(false);
-        await using (reader.ConfigureAwait(false)) {
-          var readerState = new IndexReaderState(catalog.DefaultSchema);
-          while (await reader.ReadAsync(token).ConfigureAwait(false)) {
-            ReadIndexColumnData(reader, ref readerState);
-          }
-        }
-      }
-    }
-
-    private void ExtractForeignKeys(Catalog catalog)
-    {
-      using var command = Connection.CreateCommand(GetExtractForeignKeysQuery());
-      using var reader = command.ExecuteReader(CommandBehavior.SingleResult);
-      var readerState = new ForeignKeyReaderState(catalog.DefaultSchema, catalog.DefaultSchema);
-      while (reader.Read()) {
-        ReadForeignKeyColumnData(reader, ref readerState);
-      }
-    }
-
-    private async Task ExtractForeignKeysAsync(Catalog catalog, CancellationToken token)
-    {
-      var command = Connection.CreateCommand(GetExtractForeignKeysQuery());
-      await using (command.ConfigureAwait(false)) {
-        var reader = await command.ExecuteReaderAsync(CommandBehavior.SingleResult, token).ConfigureAwait(false);
-        await using (reader.ConfigureAwait(false)) {
-          var readerState = new ForeignKeyReaderState(catalog.DefaultSchema, catalog.DefaultSchema);
-          while (await reader.ReadAsync(token).ConfigureAwait(false)) {
-            ReadForeignKeyColumnData(reader, ref readerState);
-          }
-        }
-      }
-    }
-
-    private void ExtractUniqueAndPrimaryKeyConstraints(Catalog catalog)
-    {
-      using var command = Connection.CreateCommand(GetExtractUniqueAndPrimaryKeyConstraintsQuery());
-      using var reader = command.ExecuteReader(CommandBehavior.SingleResult);
-      var readerState = new PrimaryKeyReaderState(catalog.DefaultSchema);
-      bool readingCompleted;
-      do {
-        readingCompleted = !reader.Read();
-        ReadPrimaryKeyColumn(reader, readingCompleted, ref readerState);
-      } while (!readingCompleted);
-    }
-
-    private async Task ExtractUniqueAndPrimaryKeyConstraintsAsync(Catalog catalog, CancellationToken token)
-    {
-      var command = Connection.CreateCommand(GetExtractUniqueAndPrimaryKeyConstraintsQuery());
-      await using (command.ConfigureAwait(false)) {
-        var reader = await command.ExecuteReaderAsync(CommandBehavior.SingleResult, token).ConfigureAwait(false);
-        await using (reader.ConfigureAwait(false)) {
-          var readerState = new PrimaryKeyReaderState(catalog.DefaultSchema);
-          bool readingCompleted;
-          do {
-            readingCompleted = !await reader.ReadAsync(token).ConfigureAwait(false);
-            ReadPrimaryKeyColumn(reader, readingCompleted, ref readerState);
-          } while (!readingCompleted);
-        }
-      }
-    }
-
-    private void ExtractCheckConstraints(Catalog catalog)
-    {
-      using var command = Connection.CreateCommand(GetExtractCheckConstraintsQuery());
-      using var reader = command.ExecuteReader(CommandBehavior.SingleResult);
-      while (reader.Read()) {
-        ReadCheckConstraintData(reader, catalog.DefaultSchema);
-      }
-    }
-
-    private async Task ExtractCheckConstraintsAsync(Catalog catalog, CancellationToken token)
-    {
-      var command = Connection.CreateCommand(GetExtractCheckConstraintsQuery());
-      await using (command.ConfigureAwait(false)) {
-        var reader = await command.ExecuteReaderAsync(CommandBehavior.SingleResult, token).ConfigureAwait(false);
-        await using (reader.ConfigureAwait(false)) {
-          while (await reader.ReadAsync(token).ConfigureAwait(false)) {
-            ReadCheckConstraintData(reader, catalog.DefaultSchema);
-          }
-        }
-      }
-    }
-
-    private void ExtractSequences(Catalog catalog)
-    {
-      using (var command = Connection.CreateCommand(GetExtractSequencesQuery()))
-      using (var reader = command.ExecuteReader(CommandBehavior.SingleResult)) {
-        while (reader.Read()) {
-          ReadSequenceData(reader, catalog.DefaultSchema);
-        }
-      }
-
-      foreach (var sequence in catalog.DefaultSchema.Sequences) {
-        var query = string.Format(GetExtractSequenceValueQuery(), Driver.Translator.QuoteIdentifier(sequence.Name));
-        using var command = Connection.CreateCommand(query);
-        using var reader = command.ExecuteReader(CommandBehavior.SingleResult);
-        while (reader.Read()) {
-          sequence.SequenceDescriptor.MinValue = reader.GetInt64(0);
-        }
-      }
-    }
-
-    private async Task ExtractSequencesAsync(Catalog catalog, CancellationToken token)
-    {
-      var command = Connection.CreateCommand(GetExtractSequencesQuery());
-      await using (command.ConfigureAwait(false)) {
-        var reader = await command.ExecuteReaderAsync(CommandBehavior.SingleResult, token).ConfigureAwait(false);
-        await using (reader.ConfigureAwait(false)) {
-          while (await reader.ReadAsync(token).ConfigureAwait(false)) {
-            ReadSequenceData(reader, catalog.DefaultSchema);
-          }
-        }
-      }
-
-      foreach (var sequence in catalog.DefaultSchema.Sequences) {
-        var query = string.Format(GetExtractSequenceValueQuery(), Driver.Translator.QuoteIdentifier(sequence.Name));
-        command = Connection.CreateCommand(query);
-        await using (command.ConfigureAwait(false)) {
-          var reader = await command.ExecuteReaderAsync(CommandBehavior.SingleResult, token).ConfigureAwait(false);
-          await using (reader.ConfigureAwait(false)) {
-            while (await reader.ReadAsync(token).ConfigureAwait(false)) {
-              sequence.SequenceDescriptor.MinValue = reader.GetInt64(0);
-            }
-          }
-        }
-      }
-    }
-
-    private void ReadTableData(DbDataReader reader, Schema schema)
-    {
-      var tableName = reader.GetString(1).Trim();
-      int tableType = reader.GetInt16(2);
-      var isTemporary = tableType == 4 || tableType == 5;
-      if (isTemporary) {
-        var table = schema.CreateTemporaryTable(tableName);
-        table.PreserveRows = tableType == 4;
-        table.IsGlobal = true;
-      }
-      else {
-        _ = schema.CreateTable(tableName);
-      }
-    }
-
-    private void ReadTableColumnData(DbDataReader reader, ref ColumnReaderState<Table> state)
-    {
-      var columnIndex = reader.GetInt16(2);
-      if (columnIndex <= state.LastColumnIndex) {
-        state.Owner = state.Schema.Tables[reader.GetString(1).Trim()];
-      }
-      state.LastColumnIndex = columnIndex;
-      var column = state.Owner.CreateColumn(reader.GetString(3));
-      column.DataType = CreateValueType(reader, 4, 5, 7, 8, 9);
-      column.IsNullable = ReadBool(reader, 10);
-      var defaultValue = ReadStringOrNull(reader, 11);
-      if (!string.IsNullOrEmpty(defaultValue)) {
-        column.DefaultValue = SqlDml.Native(defaultValue);
-      }
-    }
-
-    private void ReadViewData(DbDataReader reader, Schema schema)
-    {
-      var view = reader.GetString(1).Trim();
-      var definition = ReadStringOrNull(reader, 2);
-      if (string.IsNullOrEmpty(definition)) {
-<<<<<<< HEAD
-        _ = schema.CreateView(view);
-=======
-        schema.CreateView(view);
->>>>>>> b6ef7e48
-      }
-      else {
-        _ = schema.CreateView(view, SqlDml.Native(definition));
-      }
-    }
-
-    private static void ReadViewColumnData(DbDataReader reader, ref ColumnReaderState<View> state)
-    {
-      var columnIndex = reader.GetInt16(3);
-      if (columnIndex <= state.LastColumnIndex) {
-        state.Owner = state.Schema.Views[reader.GetString(1).Trim()];
-      }
-      state.LastColumnIndex = columnIndex;
-      _ = state.Owner.CreateColumn(reader.GetString(2).Trim());
-    }
-
-    private static void ReadIndexColumnData(DbDataReader reader, ref IndexReaderState state)
-    {
-      SqlExpression expression = null;
-      state.IndexName = reader.GetString(2).Trim();
-      if (state.IndexName != state.LastIndexName) {
-        state.Table = state.Schema.Tables[reader.GetString(1).Trim()];
-        state.Index = state.Table.CreateIndex(state.IndexName);
-        state.Index.IsUnique = ReadBool(reader, 5);
-        state.Index.IsBitmap = false;
-        state.Index.IsClustered = false;
-        if (!reader.IsDBNull(8)) {
-          // expression index
-          expression = SqlDml.Native(reader.GetString(8).Trim());
-        }
-      }
-
-      if (expression == null) {
-        var column = state.Table.TableColumns[reader.GetString(6).Trim()];
-        var isDescending = ReadBool(reader, 4);
-<<<<<<< HEAD
-        _ = state.Index.CreateIndexColumn(column, !isDescending);
-      }
-      else {
-        var isDescending = ReadBool(reader, 4);
-        _ = state.Index.CreateIndexColumn(expression, !isDescending);
-=======
-        state.Index.CreateIndexColumn(column, !isDescending);
-      }
-      else {
-        var isDescending = ReadBool(reader, 4);
-        state.Index.CreateIndexColumn(expression, !isDescending);
->>>>>>> b6ef7e48
-      }
-
-      state.LastIndexName = state.IndexName;
-    }
-
-    private static void ReadForeignKeyColumnData(DbDataReader reader, ref ForeignKeyReaderState state)
-    {
-      int columnPosition = reader.GetInt16(7);
-      if (columnPosition <= state.LastColumnIndex) {
-        state.ReferencingTable = state.ReferencingSchema.Tables[reader.GetString(1).Trim()];
-        state.ForeignKey = state.ReferencingTable.CreateForeignKey(reader.GetString(2).Trim());
-        ReadConstraintProperties(state.ForeignKey, reader, 3, 4);
-        ReadCascadeAction(state.ForeignKey, reader, 5);
-        state.ReferencedTable = state.ReferencedSchema.Tables[reader.GetString(9).Trim()];
-        state.ForeignKey.ReferencedTable = state.ReferencedTable;
-      }
-
-      var referencingColumn = state.ReferencingTable.TableColumns[reader.GetString(6).Trim()];
-      var referencedColumn = state.ReferencedTable.TableColumns[reader.GetString(10).Trim()];
-      state.ForeignKey.Columns.Add(referencingColumn);
-      state.ForeignKey.ReferencedColumns.Add(referencedColumn);
-      state.LastColumnIndex = columnPosition;
-    }
-
-    private static void ReadPrimaryKeyColumn(DbDataReader reader, bool readingCompleted, ref PrimaryKeyReaderState state)
-    {
-      if (readingCompleted) {
-        if (state.Columns.Count > 0) {
-          CreateIndexBasedConstraint(state.Table, state.ConstraintName, state.ConstraintType, state.Columns);
-        }
-        return;
-      }
-
-      int columnPosition = reader.GetInt16(5);
-      if (columnPosition <= state.LastColumnIndex) {
-        CreateIndexBasedConstraint(state.Table, state.ConstraintName, state.ConstraintType, state.Columns);
-        state.Columns.Clear();
-      }
-
-      if (state.Columns.Count == 0) {
-        state.Table = state.Schema.Tables[reader.GetString(1).Trim()];
-        state.ConstraintName = reader.GetString(2).Trim();
-        state.ConstraintType = reader.GetString(3).Trim();
-      }
-
-      state.Columns.Add(state.Table.TableColumns[reader.GetString(4).Trim()]);
-      state.LastColumnIndex = columnPosition;
-    }
-
-    private void ReadCheckConstraintData(DbDataReader reader, Schema schema)
-    {
-      var table = schema.Tables[reader.GetString(1).Trim()];
-      var name = reader.GetString(2).Trim();
-      var condition = reader.GetString(3).Trim();
-      _ = table.CreateCheckConstraint(name, condition);
-    }
-
-    private void ReadSequenceData(DbDataReader reader, Schema schema)
-    {
-      var sequence = schema.CreateSequence(reader.GetString(1).Trim());
-      var descriptor = sequence.SequenceDescriptor;
-      descriptor.MinValue = 0;
-      // TODO: Firebird quickfix, we must implement support for arbitrary incr. in comparer
-      descriptor.Increment = 128;
-    }
-
-    private SqlValueType CreateValueType(IDataRecord row,
-      int majorTypeIndex, int minorTypeIndex, int precisionIndex, int scaleIndex, int charLengthIndex)
-    {
-      var majorType = row.GetInt16(majorTypeIndex);
-      var minorType = row.GetValue(minorTypeIndex) == DBNull.Value ? (short?) null : row.GetInt16(minorTypeIndex);
-      var typeName = GetTypeName(majorType, minorType).Trim();
-
-      if (typeName == "NUMERIC" || typeName == "DECIMAL") {
-        var precision = Convert.ToInt32(row[precisionIndex]);
-        var scale = Convert.ToInt32(row[scaleIndex]);
-        return new SqlValueType(SqlType.Decimal, precision, scale);
-      }
-      if (typeName.StartsWith("TIMESTAMP")) {
-        return new SqlValueType(SqlType.DateTime);
-      }
-
-      if (typeName == "VARCHAR" || typeName == "CHAR") {
-        var length = Convert.ToInt32(row[charLengthIndex]);
-        var sqlType = typeName.Length == 4 ? SqlType.Char : SqlType.VarChar;
-        return new SqlValueType(sqlType, length);
-      }
-
-      if (typeName == "BLOB SUB TYPE 0") {
-        return new SqlValueType(SqlType.VarCharMax);
-      }
-
-      if (typeName == "BLOB SUB TYPE 1") {
-        return new SqlValueType(SqlType.VarBinaryMax);
-      }
-
-      var typeInfo = Driver.ServerInfo.DataTypes[typeName];
-      return typeInfo != null
-        ? new SqlValueType(typeInfo.Type)
-        : new SqlValueType(typeName);
-    }
-
-    private static void CreateIndexBasedConstraint(
-      Table table, string constraintName, string constraintType, List<TableColumn> columns)
-    {
-      switch (constraintType.Trim()) {
-        case "PRIMARY KEY":
-          _ = table.CreatePrimaryKey(constraintName, columns.ToArray());
-          return;
-        case "UNIQUE":
-          _ = table.CreateUniqueConstraint(constraintName, columns.ToArray());
-          return;
-        default:
-          throw new ArgumentOutOfRangeException(nameof(constraintType));
-      }
-    }
-
-    private static bool ReadBool(IDataRecord row, int index)
-    {
-      var value = row.IsDBNull(index) ? (short) 0 : Convert.ToInt16(row.GetString(index) ?? "0");
-      switch (value) {
-        case 1:
-          return true;
-        case 0:
-          return false;
-        default:
-          throw new ArgumentOutOfRangeException(string.Format(Strings.ExInvalidBooleanSmallintValue, value));
-      }
-    }
-
-    private static string ReadStringOrNull(IDataRecord row, int index) =>
-      row.IsDBNull(index) ? null : row.GetString(index).Trim();
-
-    private static void ReadConstraintProperties(Constraint constraint,
-      IDataRecord row, int isDeferrableIndex, int isInitiallyDeferredIndex)
-    {
-      constraint.IsDeferrable = ReadStringOrNull(row, isDeferrableIndex) == "YES";
-      constraint.IsInitiallyDeferred = ReadStringOrNull(row, isInitiallyDeferredIndex) == "YES";
-    }
-
-    private static void ReadCascadeAction(ForeignKey foreignKey, IDataRecord row, int deleteRuleIndex)
-    {
-      var deleteRule = ReadStringOrNull(row, deleteRuleIndex);
-      switch (deleteRule) {
-        case "CASCADE":
-          foreignKey.OnDelete = ReferentialAction.Cascade;
-          return;
-        case "SET NULL":
-          foreignKey.OnDelete = ReferentialAction.SetNull;
-          return;
-        case "NO ACTION":
-          foreignKey.OnDelete = ReferentialAction.NoAction;
-          return;
-        case "RESTRICT": // behaves like NO ACTION
-          foreignKey.OnDelete = ReferentialAction.NoAction;
-          return;
-        case "SET DEFAULT":
-          foreignKey.OnDelete = ReferentialAction.SetDefault;
-          return;
-      }
-    }
-
-    private static string GetTypeName(int majorTypeIdentifier, int? minorTypeIdentifier)
-    {
-      switch (majorTypeIdentifier) {
-        case 7:
-          return minorTypeIdentifier == 2
-            ? "NUMERIC"
-            : minorTypeIdentifier == 1
-              ? "DECIMAL"
-              : "SMALLINT";
-        case 8:
-          return minorTypeIdentifier == 2
-            ? "NUMERIC"
-            : minorTypeIdentifier == 1
-              ? "DECIMAL"
-              : "INTEGER";
-        case 10:
-          return "FLOAT";
-        case 12:
-          return "DATE";
-        case 13:
-          return "TIME";
-        case 14:
-          return "CHAR";
-        case 16:
-          return minorTypeIdentifier == 2
-            ? "NUMERIC"
-            : minorTypeIdentifier == 1
-              ? "DECIMAL"
-              : "BIGINT";
-        case 27:
-          return "DOUBLE PRECISION";
-        case 35:
-          return "TIMESTAMP";
-        case 37:
-          return "VARCHAR";
-        case 261:
-          return minorTypeIdentifier == 0
-            ? "BLOB SUB TYPE 1"
-            : minorTypeIdentifier == 1
-              ? "BLOB SUB TYPE 0"
-              : string.Empty;
-        default:
-          return string.Empty;
-      }
-    }
-
-    protected override DbDataReader ExecuteReader(ISqlCompileUnit statement)
-    {
-      var commandText = Connection.Driver.Compile(statement).GetCommandText();
-      // base.ExecuteReader(...) cannot be used because it disposes the DbCommand so it makes returned DbDataReader unusable
-      return Connection.CreateCommand(commandText).ExecuteReader();
-    }
-
-    // Constructors
-
-    public Extractor(SqlDriver driver)
-      : base(driver)
-    {
-    }
-  }
+﻿// Copyright (C) 2011-2020 Xtensive LLC.
+// This code is distributed under MIT license terms.
+// See the License.txt file in the project root for more information.
+// Created by: Csaba Beer
+// Created:    2011.01.13
+
+using System;
+using System.Collections.Generic;
+using System.Data;
+using System.Data.Common;
+using System.Threading;
+using System.Threading.Tasks;
+using Xtensive.Sql.Drivers.Firebird.Resources;
+using Xtensive.Sql.Model;
+using Constraint = Xtensive.Sql.Model.Constraint;
+using Xtensive.Sql.Dml;
+using Index = Xtensive.Sql.Model.Index;
+using Xtensive.Core;
+
+namespace Xtensive.Sql.Drivers.Firebird.v2_5
+{
+  internal partial class Extractor : Model.Extractor
+  {
+    #region States
+
+    private struct ColumnReaderState<TOwner>
+    {
+      public readonly Schema Schema;
+      public TOwner Owner;
+      public int LastColumnIndex;
+
+      public ColumnReaderState(Schema schema) : this()
+      {
+        Schema = schema;
+        LastColumnIndex = int.MaxValue;
+      }
+    }
+
+    private struct IndexReaderState
+    {
+      public readonly Schema Schema;
+      public string IndexName;
+      public string LastIndexName;
+      public Table Table;
+      public Index Index;
+
+      public IndexReaderState(Schema schema) : this()
+      {
+        Schema = schema;
+        LastIndexName = IndexName = string.Empty;
+      }
+    }
+
+    private struct ForeignKeyReaderState
+    {
+      public readonly Schema ReferencingSchema;
+      public readonly Schema ReferencedSchema;
+      public Table ReferencingTable;
+      public Table ReferencedTable;
+      public ForeignKey ForeignKey;
+      public int LastColumnIndex;
+
+      public ForeignKeyReaderState(Schema referencingSchema, Schema referencedSchema) : this()
+      {
+        ReferencingSchema = referencingSchema;
+        ReferencedSchema = referencedSchema;
+        LastColumnIndex = int.MaxValue;
+      }
+    }
+
+    private struct PrimaryKeyReaderState
+    {
+      public readonly Schema Schema;
+      public readonly List<TableColumn> Columns;
+      public Table Table;
+      public string ConstraintName;
+      public string ConstraintType;
+      public int LastColumnIndex;
+
+      public PrimaryKeyReaderState(Schema schema) : this()
+      {
+        Schema = schema;
+        Columns = new List<TableColumn>();
+        LastColumnIndex = -1;
+      }
+    }
+
+    #endregion
+
+    public override Catalog ExtractCatalog(string catalogName) =>
+      ExtractSchemes(catalogName, Array.Empty<string>());
+
+    public override Task<Catalog> ExtractCatalogAsync(string catalogName, CancellationToken token = default) =>
+      ExtractSchemesAsync(catalogName, Array.Empty<string>(), token);
+
+    public override Catalog ExtractSchemes(string catalogName, string[] schemaNames)
+    {
+      ArgumentValidator.EnsureArgumentNotNullOrEmpty(catalogName, nameof(catalogName));
+      ArgumentValidator.EnsureArgumentNotNull(schemaNames, nameof(schemaNames));
+
+      var targetSchema = schemaNames.Length > 0 ? schemaNames[0] : null;
+      var catalog = new Catalog(catalogName);
+      ExtractSchemas(catalog, targetSchema);
+      ExtractCatalogContents(catalog);
+      return catalog;
+    }
+
+    public override async Task<Catalog> ExtractSchemesAsync(
+      string catalogName, string[] schemaNames, CancellationToken token = default)
+    {
+      ArgumentValidator.EnsureArgumentNotNullOrEmpty(catalogName, nameof(catalogName));
+      ArgumentValidator.EnsureArgumentNotNull(schemaNames, nameof(schemaNames));
+
+      var targetSchema = schemaNames.Length > 0 ? schemaNames[0] : null;
+      var catalog = new Catalog(catalogName);
+      ExtractSchemas(catalog, targetSchema);
+      await ExtractCatalogContentsAsync(catalog, token).ConfigureAwait(false);
+      return catalog;
+    }
+
+    private void ExtractCatalogContents(Catalog catalog)
+    {
+      ExtractTables(catalog);
+      ExtractTableColumns(catalog);
+      ExtractViews(catalog);
+      ExtractViewColumns(catalog);
+      ExtractIndexes(catalog);
+      ExtractForeignKeys(catalog);
+      ExtractCheckConstraints(catalog);
+      ExtractUniqueAndPrimaryKeyConstraints(catalog);
+      ExtractSequences(catalog);
+    }
+
+    private async Task ExtractCatalogContentsAsync(Catalog catalog, CancellationToken token)
+    {
+      await ExtractTablesAsync(catalog, token).ConfigureAwait(false);
+      await ExtractTableColumnsAsync(catalog, token).ConfigureAwait(false);
+      await ExtractViewsAsync(catalog, token).ConfigureAwait(false);
+      await ExtractViewColumnsAsync(catalog, token).ConfigureAwait(false);
+      await ExtractIndexesAsync(catalog, token).ConfigureAwait(false);
+      await ExtractForeignKeysAsync(catalog, token).ConfigureAwait(false);
+      await ExtractCheckConstraintsAsync(catalog, token).ConfigureAwait(false);
+      await ExtractUniqueAndPrimaryKeyConstraintsAsync(catalog, token).ConfigureAwait(false);
+      await ExtractSequencesAsync(catalog, token).ConfigureAwait(false);
+    }
+
+    private void ExtractSchemas(Catalog catalog, string targetSchema)
+    {
+      if (targetSchema == null) {
+        var defaultSchemaName = Driver.CoreServerInfo.DefaultSchemaName.ToUpperInvariant();
+        var defaultSchema = catalog.CreateSchema(defaultSchemaName);
+        catalog.DefaultSchema = defaultSchema;
+      }
+      else {
+        // since target schema is the only schema to extract
+        // it will be set as default for catalog
+        _ = catalog.CreateSchema(targetSchema);
+      }
+    }
+
+    private void ExtractTables(Catalog catalog)
+    {
+      var query = GetExtractTablesQuery();
+      using var command = Connection.CreateCommand(query);
+      using var reader = command.ExecuteReader(CommandBehavior.SingleResult);
+      while (reader.Read()) {
+        ReadTableData(reader, catalog.DefaultSchema);
+      }
+    }
+
+    private async Task ExtractTablesAsync(Catalog catalog, CancellationToken token)
+    {
+      var query = GetExtractTablesQuery();
+      var command = Connection.CreateCommand(query);
+      await using (command.ConfigureAwait(false)) {
+        var reader = await command.ExecuteReaderAsync(CommandBehavior.SingleResult, token).ConfigureAwait(false);
+        await using (reader.ConfigureAwait(false)) {
+          while (await reader.ReadAsync(token).ConfigureAwait(false)) {
+            ReadTableData(reader, catalog.DefaultSchema);
+          }
+        }
+      }
+    }
+
+    private void ExtractTableColumns(Catalog catalog)
+    {
+      using var command = Connection.CreateCommand(GetExtractTableColumnsQuery());
+      using var reader = command.ExecuteReader(CommandBehavior.SingleResult);
+      var readerState = new ColumnReaderState<Table>(catalog.DefaultSchema);
+      while (reader.Read()) {
+        ReadTableColumnData(reader, ref readerState);
+      }
+    }
+
+    private async Task ExtractTableColumnsAsync(Catalog catalog, CancellationToken token)
+    {
+      var command = Connection.CreateCommand(GetExtractTableColumnsQuery());
+      await using (command.ConfigureAwait(false)) {
+        var reader = await command.ExecuteReaderAsync(CommandBehavior.SingleResult, token).ConfigureAwait(false);
+        await using (reader.ConfigureAwait(false)) {
+          var readerState = new ColumnReaderState<Table>(catalog.DefaultSchema);
+          while (await reader.ReadAsync(token).ConfigureAwait(false)) {
+            ReadTableColumnData(reader, ref readerState);
+          }
+        }
+      }
+    }
+
+    private void ExtractViews(Catalog catalog)
+    {
+      using var command = Connection.CreateCommand(GetExtractViewsQuery());
+      using var reader = command.ExecuteReader(CommandBehavior.SingleResult);
+      while (reader.Read()) {
+        ReadViewData(reader, catalog.DefaultSchema);
+      }
+    }
+
+    private async Task ExtractViewsAsync(Catalog catalog, CancellationToken token)
+    {
+      var command = Connection.CreateCommand(GetExtractViewsQuery());
+      await using (command.ConfigureAwait(false)) {
+        var reader = await command.ExecuteReaderAsync(CommandBehavior.SingleResult, token).ConfigureAwait(false);
+        await using (reader.ConfigureAwait(false)) {
+          while (await reader.ReadAsync(token).ConfigureAwait(false)) {
+            ReadViewData(reader, catalog.DefaultSchema);
+          }
+        }
+      }
+    }
+
+    private void ExtractViewColumns(Catalog catalog)
+    {
+      using var command = Connection.CreateCommand(GetExtractViewColumnsQuery());
+      using var reader = command.ExecuteReader(CommandBehavior.SingleResult);
+      var readerState = new ColumnReaderState<View>(catalog.DefaultSchema);
+      while (reader.Read()) {
+        ReadViewColumnData(reader, ref readerState);
+      }
+    }
+
+    private async Task ExtractViewColumnsAsync(Catalog catalog, CancellationToken token)
+    {
+      var command = Connection.CreateCommand(GetExtractViewColumnsQuery());
+      await using (command.ConfigureAwait(false)) {
+        var reader = await command.ExecuteReaderAsync(CommandBehavior.SingleResult, token).ConfigureAwait(false);
+        await using (reader.ConfigureAwait(false)) {
+          var readerState = new ColumnReaderState<View>(catalog.DefaultSchema);
+          while (await reader.ReadAsync(token).ConfigureAwait(false)) {
+            ReadViewColumnData(reader, ref readerState);
+          }
+        }
+      }
+    }
+
+    private void ExtractIndexes(Catalog catalog)
+    {
+      using var command = Connection.CreateCommand(GetExtractIndexesQuery());
+      using var reader = command.ExecuteReader(CommandBehavior.SingleResult);
+      var readerState = new IndexReaderState(catalog.DefaultSchema);
+      while (reader.Read()) {
+        ReadIndexColumnData(reader, ref readerState);
+      }
+    }
+
+    private async Task ExtractIndexesAsync(Catalog catalog, CancellationToken token)
+    {
+      var command = Connection.CreateCommand(GetExtractIndexesQuery());
+      await using (command.ConfigureAwait(false)) {
+        var reader = await command.ExecuteReaderAsync(CommandBehavior.SingleResult, token).ConfigureAwait(false);
+        await using (reader.ConfigureAwait(false)) {
+          var readerState = new IndexReaderState(catalog.DefaultSchema);
+          while (await reader.ReadAsync(token).ConfigureAwait(false)) {
+            ReadIndexColumnData(reader, ref readerState);
+          }
+        }
+      }
+    }
+
+    private void ExtractForeignKeys(Catalog catalog)
+    {
+      using var command = Connection.CreateCommand(GetExtractForeignKeysQuery());
+      using var reader = command.ExecuteReader(CommandBehavior.SingleResult);
+      var readerState = new ForeignKeyReaderState(catalog.DefaultSchema, catalog.DefaultSchema);
+      while (reader.Read()) {
+        ReadForeignKeyColumnData(reader, ref readerState);
+      }
+    }
+
+    private async Task ExtractForeignKeysAsync(Catalog catalog, CancellationToken token)
+    {
+      var command = Connection.CreateCommand(GetExtractForeignKeysQuery());
+      await using (command.ConfigureAwait(false)) {
+        var reader = await command.ExecuteReaderAsync(CommandBehavior.SingleResult, token).ConfigureAwait(false);
+        await using (reader.ConfigureAwait(false)) {
+          var readerState = new ForeignKeyReaderState(catalog.DefaultSchema, catalog.DefaultSchema);
+          while (await reader.ReadAsync(token).ConfigureAwait(false)) {
+            ReadForeignKeyColumnData(reader, ref readerState);
+          }
+        }
+      }
+    }
+
+    private void ExtractUniqueAndPrimaryKeyConstraints(Catalog catalog)
+    {
+      using var command = Connection.CreateCommand(GetExtractUniqueAndPrimaryKeyConstraintsQuery());
+      using var reader = command.ExecuteReader(CommandBehavior.SingleResult);
+      var readerState = new PrimaryKeyReaderState(catalog.DefaultSchema);
+      bool readingCompleted;
+      do {
+        readingCompleted = !reader.Read();
+        ReadPrimaryKeyColumn(reader, readingCompleted, ref readerState);
+      } while (!readingCompleted);
+    }
+
+    private async Task ExtractUniqueAndPrimaryKeyConstraintsAsync(Catalog catalog, CancellationToken token)
+    {
+      var command = Connection.CreateCommand(GetExtractUniqueAndPrimaryKeyConstraintsQuery());
+      await using (command.ConfigureAwait(false)) {
+        var reader = await command.ExecuteReaderAsync(CommandBehavior.SingleResult, token).ConfigureAwait(false);
+        await using (reader.ConfigureAwait(false)) {
+          var readerState = new PrimaryKeyReaderState(catalog.DefaultSchema);
+          bool readingCompleted;
+          do {
+            readingCompleted = !await reader.ReadAsync(token).ConfigureAwait(false);
+            ReadPrimaryKeyColumn(reader, readingCompleted, ref readerState);
+          } while (!readingCompleted);
+        }
+      }
+    }
+
+    private void ExtractCheckConstraints(Catalog catalog)
+    {
+      using var command = Connection.CreateCommand(GetExtractCheckConstraintsQuery());
+      using var reader = command.ExecuteReader(CommandBehavior.SingleResult);
+      while (reader.Read()) {
+        ReadCheckConstraintData(reader, catalog.DefaultSchema);
+      }
+    }
+
+    private async Task ExtractCheckConstraintsAsync(Catalog catalog, CancellationToken token)
+    {
+      var command = Connection.CreateCommand(GetExtractCheckConstraintsQuery());
+      await using (command.ConfigureAwait(false)) {
+        var reader = await command.ExecuteReaderAsync(CommandBehavior.SingleResult, token).ConfigureAwait(false);
+        await using (reader.ConfigureAwait(false)) {
+          while (await reader.ReadAsync(token).ConfigureAwait(false)) {
+            ReadCheckConstraintData(reader, catalog.DefaultSchema);
+          }
+        }
+      }
+    }
+
+    private void ExtractSequences(Catalog catalog)
+    {
+      using (var command = Connection.CreateCommand(GetExtractSequencesQuery()))
+      using (var reader = command.ExecuteReader(CommandBehavior.SingleResult)) {
+        while (reader.Read()) {
+          ReadSequenceData(reader, catalog.DefaultSchema);
+        }
+      }
+
+      foreach (var sequence in catalog.DefaultSchema.Sequences) {
+        var query = string.Format(GetExtractSequenceValueQuery(), Driver.Translator.QuoteIdentifier(sequence.Name));
+        using var command = Connection.CreateCommand(query);
+        using var reader = command.ExecuteReader(CommandBehavior.SingleResult);
+        while (reader.Read()) {
+          sequence.SequenceDescriptor.MinValue = reader.GetInt64(0);
+        }
+      }
+    }
+
+    private async Task ExtractSequencesAsync(Catalog catalog, CancellationToken token)
+    {
+      var command = Connection.CreateCommand(GetExtractSequencesQuery());
+      await using (command.ConfigureAwait(false)) {
+        var reader = await command.ExecuteReaderAsync(CommandBehavior.SingleResult, token).ConfigureAwait(false);
+        await using (reader.ConfigureAwait(false)) {
+          while (await reader.ReadAsync(token).ConfigureAwait(false)) {
+            ReadSequenceData(reader, catalog.DefaultSchema);
+          }
+        }
+      }
+
+      foreach (var sequence in catalog.DefaultSchema.Sequences) {
+        var query = string.Format(GetExtractSequenceValueQuery(), Driver.Translator.QuoteIdentifier(sequence.Name));
+        command = Connection.CreateCommand(query);
+        await using (command.ConfigureAwait(false)) {
+          var reader = await command.ExecuteReaderAsync(CommandBehavior.SingleResult, token).ConfigureAwait(false);
+          await using (reader.ConfigureAwait(false)) {
+            while (await reader.ReadAsync(token).ConfigureAwait(false)) {
+              sequence.SequenceDescriptor.MinValue = reader.GetInt64(0);
+            }
+          }
+        }
+      }
+    }
+
+    private void ReadTableData(DbDataReader reader, Schema schema)
+    {
+      var tableName = reader.GetString(1).Trim();
+      int tableType = reader.GetInt16(2);
+      var isTemporary = tableType == 4 || tableType == 5;
+      if (isTemporary) {
+        var table = schema.CreateTemporaryTable(tableName);
+        table.PreserveRows = tableType == 4;
+        table.IsGlobal = true;
+      }
+      else {
+        _ = schema.CreateTable(tableName);
+      }
+    }
+
+    private void ReadTableColumnData(DbDataReader reader, ref ColumnReaderState<Table> state)
+    {
+      var columnIndex = reader.GetInt16(2);
+      if (columnIndex <= state.LastColumnIndex) {
+        state.Owner = state.Schema.Tables[reader.GetString(1).Trim()];
+      }
+      state.LastColumnIndex = columnIndex;
+      var column = state.Owner.CreateColumn(reader.GetString(3));
+      column.DataType = CreateValueType(reader, 4, 5, 7, 8, 9);
+      column.IsNullable = ReadBool(reader, 10);
+      var defaultValue = ReadStringOrNull(reader, 11);
+      if (!string.IsNullOrEmpty(defaultValue)) {
+        column.DefaultValue = SqlDml.Native(defaultValue);
+      }
+    }
+
+    private void ReadViewData(DbDataReader reader, Schema schema)
+    {
+      var view = reader.GetString(1).Trim();
+      var definition = ReadStringOrNull(reader, 2);
+      if (string.IsNullOrEmpty(definition)) {
+        _ = schema.CreateView(view);
+      }
+      else {
+        _ = schema.CreateView(view, SqlDml.Native(definition));
+      }
+    }
+
+    private static void ReadViewColumnData(DbDataReader reader, ref ColumnReaderState<View> state)
+    {
+      var columnIndex = reader.GetInt16(3);
+      if (columnIndex <= state.LastColumnIndex) {
+        state.Owner = state.Schema.Views[reader.GetString(1).Trim()];
+      }
+      state.LastColumnIndex = columnIndex;
+      _ = state.Owner.CreateColumn(reader.GetString(2).Trim());
+    }
+
+    private static void ReadIndexColumnData(DbDataReader reader, ref IndexReaderState state)
+    {
+      SqlExpression expression = null;
+      state.IndexName = reader.GetString(2).Trim();
+      if (state.IndexName != state.LastIndexName) {
+        state.Table = state.Schema.Tables[reader.GetString(1).Trim()];
+        state.Index = state.Table.CreateIndex(state.IndexName);
+        state.Index.IsUnique = ReadBool(reader, 5);
+        state.Index.IsBitmap = false;
+        state.Index.IsClustered = false;
+        if (!reader.IsDBNull(8)) {
+          // expression index
+          expression = SqlDml.Native(reader.GetString(8).Trim());
+        }
+      }
+
+      if (expression == null) {
+        var column = state.Table.TableColumns[reader.GetString(6).Trim()];
+        var isDescending = ReadBool(reader, 4);
+        _ = state.Index.CreateIndexColumn(column, !isDescending);
+      }
+      else {
+        var isDescending = ReadBool(reader, 4);
+        _ = state.Index.CreateIndexColumn(expression, !isDescending);
+      }
+
+      state.LastIndexName = state.IndexName;
+    }
+
+    private static void ReadForeignKeyColumnData(DbDataReader reader, ref ForeignKeyReaderState state)
+    {
+      int columnPosition = reader.GetInt16(7);
+      if (columnPosition <= state.LastColumnIndex) {
+        state.ReferencingTable = state.ReferencingSchema.Tables[reader.GetString(1).Trim()];
+        state.ForeignKey = state.ReferencingTable.CreateForeignKey(reader.GetString(2).Trim());
+        ReadConstraintProperties(state.ForeignKey, reader, 3, 4);
+        ReadCascadeAction(state.ForeignKey, reader, 5);
+        state.ReferencedTable = state.ReferencedSchema.Tables[reader.GetString(9).Trim()];
+        state.ForeignKey.ReferencedTable = state.ReferencedTable;
+      }
+
+      var referencingColumn = state.ReferencingTable.TableColumns[reader.GetString(6).Trim()];
+      var referencedColumn = state.ReferencedTable.TableColumns[reader.GetString(10).Trim()];
+      state.ForeignKey.Columns.Add(referencingColumn);
+      state.ForeignKey.ReferencedColumns.Add(referencedColumn);
+      state.LastColumnIndex = columnPosition;
+    }
+
+    private static void ReadPrimaryKeyColumn(DbDataReader reader, bool readingCompleted, ref PrimaryKeyReaderState state)
+    {
+      if (readingCompleted) {
+        if (state.Columns.Count > 0) {
+          CreateIndexBasedConstraint(state.Table, state.ConstraintName, state.ConstraintType, state.Columns);
+        }
+        return;
+      }
+
+      int columnPosition = reader.GetInt16(5);
+      if (columnPosition <= state.LastColumnIndex) {
+        CreateIndexBasedConstraint(state.Table, state.ConstraintName, state.ConstraintType, state.Columns);
+        state.Columns.Clear();
+      }
+
+      if (state.Columns.Count == 0) {
+        state.Table = state.Schema.Tables[reader.GetString(1).Trim()];
+        state.ConstraintName = reader.GetString(2).Trim();
+        state.ConstraintType = reader.GetString(3).Trim();
+      }
+
+      state.Columns.Add(state.Table.TableColumns[reader.GetString(4).Trim()]);
+      state.LastColumnIndex = columnPosition;
+    }
+
+    private void ReadCheckConstraintData(DbDataReader reader, Schema schema)
+    {
+      var table = schema.Tables[reader.GetString(1).Trim()];
+      var name = reader.GetString(2).Trim();
+      var condition = reader.GetString(3).Trim();
+      _ = table.CreateCheckConstraint(name, condition);
+    }
+
+    private void ReadSequenceData(DbDataReader reader, Schema schema)
+    {
+      var sequence = schema.CreateSequence(reader.GetString(1).Trim());
+      var descriptor = sequence.SequenceDescriptor;
+      descriptor.MinValue = 0;
+      // TODO: Firebird quickfix, we must implement support for arbitrary incr. in comparer
+      descriptor.Increment = 128;
+    }
+
+    private SqlValueType CreateValueType(IDataRecord row,
+      int majorTypeIndex, int minorTypeIndex, int precisionIndex, int scaleIndex, int charLengthIndex)
+    {
+      var majorType = row.GetInt16(majorTypeIndex);
+      var minorType = row.GetValue(minorTypeIndex) == DBNull.Value ? (short?) null : row.GetInt16(minorTypeIndex);
+      var typeName = GetTypeName(majorType, minorType).Trim();
+
+      if (typeName == "NUMERIC" || typeName == "DECIMAL") {
+        var precision = Convert.ToInt32(row[precisionIndex]);
+        var scale = Convert.ToInt32(row[scaleIndex]);
+        return new SqlValueType(SqlType.Decimal, precision, scale);
+      }
+      if (typeName.StartsWith("TIMESTAMP")) {
+        return new SqlValueType(SqlType.DateTime);
+      }
+
+      if (typeName == "VARCHAR" || typeName == "CHAR") {
+        var length = Convert.ToInt32(row[charLengthIndex]);
+        var sqlType = typeName.Length == 4 ? SqlType.Char : SqlType.VarChar;
+        return new SqlValueType(sqlType, length);
+      }
+
+      if (typeName == "BLOB SUB TYPE 0") {
+        return new SqlValueType(SqlType.VarCharMax);
+      }
+
+      if (typeName == "BLOB SUB TYPE 1") {
+        return new SqlValueType(SqlType.VarBinaryMax);
+      }
+
+      var typeInfo = Driver.ServerInfo.DataTypes[typeName];
+      return typeInfo != null
+        ? new SqlValueType(typeInfo.Type)
+        : new SqlValueType(typeName);
+    }
+
+    private static void CreateIndexBasedConstraint(
+      Table table, string constraintName, string constraintType, List<TableColumn> columns)
+    {
+      switch (constraintType.Trim()) {
+        case "PRIMARY KEY":
+          _ = table.CreatePrimaryKey(constraintName, columns.ToArray());
+          return;
+        case "UNIQUE":
+          _ = table.CreateUniqueConstraint(constraintName, columns.ToArray());
+          return;
+        default:
+          throw new ArgumentOutOfRangeException(nameof(constraintType));
+      }
+    }
+
+    private static bool ReadBool(IDataRecord row, int index)
+    {
+      var value = row.IsDBNull(index) ? (short) 0 : Convert.ToInt16(row.GetString(index) ?? "0");
+      switch (value) {
+        case 1:
+          return true;
+        case 0:
+          return false;
+        default:
+          throw new ArgumentOutOfRangeException(string.Format(Strings.ExInvalidBooleanSmallintValue, value));
+      }
+    }
+
+    private static string ReadStringOrNull(IDataRecord row, int index) =>
+      row.IsDBNull(index) ? null : row.GetString(index).Trim();
+
+    private static void ReadConstraintProperties(Constraint constraint,
+      IDataRecord row, int isDeferrableIndex, int isInitiallyDeferredIndex)
+    {
+      constraint.IsDeferrable = ReadStringOrNull(row, isDeferrableIndex) == "YES";
+      constraint.IsInitiallyDeferred = ReadStringOrNull(row, isInitiallyDeferredIndex) == "YES";
+    }
+
+    private static void ReadCascadeAction(ForeignKey foreignKey, IDataRecord row, int deleteRuleIndex)
+    {
+      var deleteRule = ReadStringOrNull(row, deleteRuleIndex);
+      switch (deleteRule) {
+        case "CASCADE":
+          foreignKey.OnDelete = ReferentialAction.Cascade;
+          return;
+        case "SET NULL":
+          foreignKey.OnDelete = ReferentialAction.SetNull;
+          return;
+        case "NO ACTION":
+          foreignKey.OnDelete = ReferentialAction.NoAction;
+          return;
+        case "RESTRICT": // behaves like NO ACTION
+          foreignKey.OnDelete = ReferentialAction.NoAction;
+          return;
+        case "SET DEFAULT":
+          foreignKey.OnDelete = ReferentialAction.SetDefault;
+          return;
+      }
+    }
+
+    private static string GetTypeName(int majorTypeIdentifier, int? minorTypeIdentifier)
+    {
+      switch (majorTypeIdentifier) {
+        case 7:
+          return minorTypeIdentifier == 2
+            ? "NUMERIC"
+            : minorTypeIdentifier == 1
+              ? "DECIMAL"
+              : "SMALLINT";
+        case 8:
+          return minorTypeIdentifier == 2
+            ? "NUMERIC"
+            : minorTypeIdentifier == 1
+              ? "DECIMAL"
+              : "INTEGER";
+        case 10:
+          return "FLOAT";
+        case 12:
+          return "DATE";
+        case 13:
+          return "TIME";
+        case 14:
+          return "CHAR";
+        case 16:
+          return minorTypeIdentifier == 2
+            ? "NUMERIC"
+            : minorTypeIdentifier == 1
+              ? "DECIMAL"
+              : "BIGINT";
+        case 27:
+          return "DOUBLE PRECISION";
+        case 35:
+          return "TIMESTAMP";
+        case 37:
+          return "VARCHAR";
+        case 261:
+          return minorTypeIdentifier == 0
+            ? "BLOB SUB TYPE 1"
+            : minorTypeIdentifier == 1
+              ? "BLOB SUB TYPE 0"
+              : string.Empty;
+        default:
+          return string.Empty;
+      }
+    }
+
+    protected override DbDataReader ExecuteReader(ISqlCompileUnit statement)
+    {
+      var commandText = Connection.Driver.Compile(statement).GetCommandText();
+      // base.ExecuteReader(...) cannot be used because it disposes the DbCommand so it makes returned DbDataReader unusable
+      return Connection.CreateCommand(commandText).ExecuteReader();
+    }
+
+    // Constructors
+
+    public Extractor(SqlDriver driver)
+      : base(driver)
+    {
+    }
+  }
 }