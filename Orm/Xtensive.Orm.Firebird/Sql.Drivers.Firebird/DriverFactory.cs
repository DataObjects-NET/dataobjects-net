// Copyright (C) 2003-2010 Xtensive LLC.
// All rights reserved.
// For conditions of distribution and use, see license.
// Created by: Csaba Beer
// Created:    2011.01.08

using System;
using FirebirdSql.Data.FirebirdClient;
using Xtensive.Core;
using Xtensive.Sql.Drivers.Firebird.Resources;
using Xtensive.Sql.Info;

namespace Xtensive.Sql.Drivers.Firebird
{
  /// <summary>
  /// A <see cref="SqlDriver"/> factory for Firebird.
  /// </summary>
  public class DriverFactory : SqlDriverFactory
  {
    private const int DefaultPort = 3050;

    private const string DataSourceFormat =
      "server={0};port={1};database={2};";

    private const string DatabaseAndSchemaQuery =
      "select mon$database_name, '" + Constants.DefaultSchemaName + "' from mon$database";

<<<<<<< HEAD
        /// <inheritdoc/>
        protected override string BuildConnectionString(UrlInfo connectionUrl)
        {
            SqlHelper.ValidateConnectionUrl(connectionUrl);
            ArgumentValidator.EnsureArgumentNotNullOrEmpty(connectionUrl.Resource, "connectionUrl.Resource");
            ArgumentValidator.EnsureArgumentNotNullOrEmpty(connectionUrl.Host, "connectionUrl.Host");
=======
    /// <inheritdoc/>
    protected override SqlDriver CreateDriver(string connectionString, string forcedVersion)
    {
      using (var connection = new FbConnection(connectionString)) {
        connection.Open();
        var dataSource = new FbConnectionStringBuilder(connectionString).DataSource;
        var coreServerInfo = new CoreServerInfo {
          ServerVersion = connection.ServerVersionNumber,
          ConnectionString = connectionString,
          MultipleActiveResultSets = true,
        };
        SqlHelper.ReadDatabaseAndSchema(connection, DatabaseAndSchemaQuery, coreServerInfo);
        if (Int32.Parse(coreServerInfo.ServerVersion.Major.ToString() + coreServerInfo.ServerVersion.Minor.ToString()) < 25)
          throw new NotSupportedException(Strings.ExFirebirdBelow25IsNotSupported);
        //if (coreServerInfo.ServerVersion.Major == 2 && coreServerInfo.ServerVersion.Minor == 1)
        //    return new v2_1.Driver(coreServerInfo);
        if (coreServerInfo.ServerVersion.Major==2 && coreServerInfo.ServerVersion.Minor==5)
          return new v2_5.Driver(coreServerInfo);
        return null;
      }
    }

    /// <inheritdoc/>
    public override string BuildConnectionString(UrlInfo connectionUrl)
    {
      SqlHelper.ValidateConnectionUrl(connectionUrl);
      ArgumentValidator.EnsureArgumentNotNullOrEmpty(connectionUrl.Resource, "connectionUrl.Resource");
      ArgumentValidator.EnsureArgumentNotNullOrEmpty(connectionUrl.Host, "connectionUrl.Host");
>>>>>>> dadb3e5b

      var builder = new FbConnectionStringBuilder();

      // host, port, database
      if (!string.IsNullOrEmpty(connectionUrl.Host)) {
        int port = connectionUrl.Port!=0 ? connectionUrl.Port : DefaultPort;
        //                builder.DataSource = string.Format(DataSourceFormat, connectionUrl.Host, port, connectionUrl.Resource);
        builder.Database = connectionUrl.Resource;
        builder.DataSource = connectionUrl.Host;
        builder.Dialect = 3;
        builder.Pooling = false;
        builder.Port = port;
        builder.ReturnRecordsAffected = true;
      }

      // user, password
      if (!string.IsNullOrEmpty(connectionUrl.User)) {
        builder.UserID = connectionUrl.User;
        builder.Password = connectionUrl.Password;
      }

      // custom options
      foreach (var parameter in connectionUrl.Params)
        builder.Add(parameter.Key, parameter.Value);

      return builder.ToString();
    }
  }
}<|MERGE_RESOLUTION|>--- conflicted
+++ resolved
@@ -1,93 +1,84 @@
-// Copyright (C) 2003-2010 Xtensive LLC.
-// All rights reserved.
-// For conditions of distribution and use, see license.
-// Created by: Csaba Beer
-// Created:    2011.01.08
-
-using System;
-using FirebirdSql.Data.FirebirdClient;
-using Xtensive.Core;
-using Xtensive.Sql.Drivers.Firebird.Resources;
-using Xtensive.Sql.Info;
-
-namespace Xtensive.Sql.Drivers.Firebird
-{
-  /// <summary>
-  /// A <see cref="SqlDriver"/> factory for Firebird.
-  /// </summary>
-  public class DriverFactory : SqlDriverFactory
-  {
-    private const int DefaultPort = 3050;
-
-    private const string DataSourceFormat =
-      "server={0};port={1};database={2};";
-
-    private const string DatabaseAndSchemaQuery =
-      "select mon$database_name, '" + Constants.DefaultSchemaName + "' from mon$database";
-
-<<<<<<< HEAD
-        /// <inheritdoc/>
-        protected override string BuildConnectionString(UrlInfo connectionUrl)
-        {
-            SqlHelper.ValidateConnectionUrl(connectionUrl);
-            ArgumentValidator.EnsureArgumentNotNullOrEmpty(connectionUrl.Resource, "connectionUrl.Resource");
-            ArgumentValidator.EnsureArgumentNotNullOrEmpty(connectionUrl.Host, "connectionUrl.Host");
-=======
-    /// <inheritdoc/>
-    protected override SqlDriver CreateDriver(string connectionString, string forcedVersion)
-    {
-      using (var connection = new FbConnection(connectionString)) {
-        connection.Open();
-        var dataSource = new FbConnectionStringBuilder(connectionString).DataSource;
-        var coreServerInfo = new CoreServerInfo {
-          ServerVersion = connection.ServerVersionNumber,
-          ConnectionString = connectionString,
-          MultipleActiveResultSets = true,
-        };
-        SqlHelper.ReadDatabaseAndSchema(connection, DatabaseAndSchemaQuery, coreServerInfo);
-        if (Int32.Parse(coreServerInfo.ServerVersion.Major.ToString() + coreServerInfo.ServerVersion.Minor.ToString()) < 25)
-          throw new NotSupportedException(Strings.ExFirebirdBelow25IsNotSupported);
-        //if (coreServerInfo.ServerVersion.Major == 2 && coreServerInfo.ServerVersion.Minor == 1)
-        //    return new v2_1.Driver(coreServerInfo);
-        if (coreServerInfo.ServerVersion.Major==2 && coreServerInfo.ServerVersion.Minor==5)
-          return new v2_5.Driver(coreServerInfo);
-        return null;
-      }
-    }
-
-    /// <inheritdoc/>
-    public override string BuildConnectionString(UrlInfo connectionUrl)
-    {
-      SqlHelper.ValidateConnectionUrl(connectionUrl);
-      ArgumentValidator.EnsureArgumentNotNullOrEmpty(connectionUrl.Resource, "connectionUrl.Resource");
-      ArgumentValidator.EnsureArgumentNotNullOrEmpty(connectionUrl.Host, "connectionUrl.Host");
->>>>>>> dadb3e5b
-
-      var builder = new FbConnectionStringBuilder();
-
-      // host, port, database
-      if (!string.IsNullOrEmpty(connectionUrl.Host)) {
-        int port = connectionUrl.Port!=0 ? connectionUrl.Port : DefaultPort;
-        //                builder.DataSource = string.Format(DataSourceFormat, connectionUrl.Host, port, connectionUrl.Resource);
-        builder.Database = connectionUrl.Resource;
-        builder.DataSource = connectionUrl.Host;
-        builder.Dialect = 3;
-        builder.Pooling = false;
-        builder.Port = port;
-        builder.ReturnRecordsAffected = true;
-      }
-
-      // user, password
-      if (!string.IsNullOrEmpty(connectionUrl.User)) {
-        builder.UserID = connectionUrl.User;
-        builder.Password = connectionUrl.Password;
-      }
-
-      // custom options
-      foreach (var parameter in connectionUrl.Params)
-        builder.Add(parameter.Key, parameter.Value);
-
-      return builder.ToString();
-    }
-  }
+// Copyright (C) 2003-2010 Xtensive LLC.
+// All rights reserved.
+// For conditions of distribution and use, see license.
+// Created by: Csaba Beer
+// Created:    2011.01.08
+
+using System;
+using FirebirdSql.Data.FirebirdClient;
+using Xtensive.Core;
+using Xtensive.Sql.Drivers.Firebird.Resources;
+using Xtensive.Sql.Info;
+
+namespace Xtensive.Sql.Drivers.Firebird
+{
+  /// <summary>
+  /// A <see cref="SqlDriver"/> factory for Firebird.
+  /// </summary>
+  public class DriverFactory : SqlDriverFactory
+  {
+    private const int DefaultPort = 3050;
+
+    private const string DataSourceFormat =
+      "server={0};port={1};database={2};";
+
+    private const string DatabaseAndSchemaQuery =
+      "select mon$database_name, '" + Constants.DefaultSchemaName + "' from mon$database";
+
+    /// <inheritdoc/>
+    protected override SqlDriver CreateDriver(string connectionString, string forcedVersion)
+    {
+      using (var connection = new FbConnection(connectionString)) {
+        connection.Open();
+        var dataSource = new FbConnectionStringBuilder(connectionString).DataSource;
+        var coreServerInfo = new CoreServerInfo {
+          ServerVersion = connection.ServerVersionNumber,
+          ConnectionString = connectionString,
+          MultipleActiveResultSets = true,
+        };
+        SqlHelper.ReadDatabaseAndSchema(connection, DatabaseAndSchemaQuery, coreServerInfo);
+        if (Int32.Parse(coreServerInfo.ServerVersion.Major.ToString() + coreServerInfo.ServerVersion.Minor.ToString()) < 25)
+          throw new NotSupportedException(Strings.ExFirebirdBelow25IsNotSupported);
+        //if (coreServerInfo.ServerVersion.Major == 2 && coreServerInfo.ServerVersion.Minor == 1)
+        //    return new v2_1.Driver(coreServerInfo);
+        if (coreServerInfo.ServerVersion.Major==2 && coreServerInfo.ServerVersion.Minor==5)
+          return new v2_5.Driver(coreServerInfo);
+        return null;
+      }
+    }
+
+    /// <inheritdoc/>
+    protected override string BuildConnectionString(UrlInfo connectionUrl)
+    {
+      SqlHelper.ValidateConnectionUrl(connectionUrl);
+      ArgumentValidator.EnsureArgumentNotNullOrEmpty(connectionUrl.Resource, "connectionUrl.Resource");
+      ArgumentValidator.EnsureArgumentNotNullOrEmpty(connectionUrl.Host, "connectionUrl.Host");
+
+      var builder = new FbConnectionStringBuilder();
+
+      // host, port, database
+      if (!string.IsNullOrEmpty(connectionUrl.Host)) {
+        int port = connectionUrl.Port!=0 ? connectionUrl.Port : DefaultPort;
+        //                builder.DataSource = string.Format(DataSourceFormat, connectionUrl.Host, port, connectionUrl.Resource);
+        builder.Database = connectionUrl.Resource;
+        builder.DataSource = connectionUrl.Host;
+        builder.Dialect = 3;
+        builder.Pooling = false;
+        builder.Port = port;
+        builder.ReturnRecordsAffected = true;
+      }
+
+      // user, password
+      if (!string.IsNullOrEmpty(connectionUrl.User)) {
+        builder.UserID = connectionUrl.User;
+        builder.Password = connectionUrl.Password;
+      }
+
+      // custom options
+      foreach (var parameter in connectionUrl.Params)
+        builder.Add(parameter.Key, parameter.Value);
+
+      return builder.ToString();
+    }
+  }
 }