// Copyright (C) 2021-2022 Xtensive LLC.
// This code is distributed under MIT license terms.
// See the License.txt file in the project root for more information.

using Xtensive.Sql.Compiler;
using Xtensive.Sql.Dml;

namespace Xtensive.Sql.Drivers.Firebird.v4_0
{
  internal class Translator : v2_5.Translator
  {
    public override void Translate(SqlCompilerContext context, SqlJoinExpression node, JoinSection section)
    {
      var output = context.Output;
      switch (section) {
        case JoinSection.Specification:
          if (node.Expression == null) {
            switch (node.JoinType) {
              case SqlJoinType.CrossApply:
<<<<<<< HEAD
                output.Append("CROSS JOIN LATERAL");
                break;
              case SqlJoinType.LeftOuterApply:
                output.Append("LEFT JOIN LATERAL");
=======
                _ = output.Append("CROSS JOIN LATERAL");
                break;
              case SqlJoinType.LeftOuterApply:
                _ = output.Append("LEFT JOIN LATERAL");
>>>>>>> 0fb2dd9f
                break;
              default:
                base.Translate(context, node, section);
                break;
            }
            return;
          }
<<<<<<< HEAD
          output.Append(Translate(node.JoinType) + " JOIN");
          return;
        }
        case JoinSection.Exit: {
          if (node.JoinType == SqlJoinType.LeftOuterApply) {
            output.Append("ON TRUE");
          }
          return;
        }
      }
      base.Translate(context, node, section);
=======
          Translate(output, node.JoinType);
          _ = output.Append(" JOIN");
          break;
        case JoinSection.Exit:
          if (node.JoinType == SqlJoinType.LeftOuterApply) {
            _ = output.Append("ON TRUE");
          }
          break;
        default:
          base.Translate(context, node, section);
          break;
      }
>>>>>>> 0fb2dd9f
    }

    // Constructors

    /// <inheritdoc/>
    public Translator(SqlDriver driver)
      : base(driver)
    {
    }
  }
}<|MERGE_RESOLUTION|>--- conflicted
+++ resolved
@@ -17,17 +17,10 @@
           if (node.Expression == null) {
             switch (node.JoinType) {
               case SqlJoinType.CrossApply:
-<<<<<<< HEAD
-                output.Append("CROSS JOIN LATERAL");
-                break;
-              case SqlJoinType.LeftOuterApply:
-                output.Append("LEFT JOIN LATERAL");
-=======
                 _ = output.Append("CROSS JOIN LATERAL");
                 break;
               case SqlJoinType.LeftOuterApply:
                 _ = output.Append("LEFT JOIN LATERAL");
->>>>>>> 0fb2dd9f
                 break;
               default:
                 base.Translate(context, node, section);
@@ -35,19 +28,6 @@
             }
             return;
           }
-<<<<<<< HEAD
-          output.Append(Translate(node.JoinType) + " JOIN");
-          return;
-        }
-        case JoinSection.Exit: {
-          if (node.JoinType == SqlJoinType.LeftOuterApply) {
-            output.Append("ON TRUE");
-          }
-          return;
-        }
-      }
-      base.Translate(context, node, section);
-=======
           Translate(output, node.JoinType);
           _ = output.Append(" JOIN");
           break;
@@ -60,7 +40,6 @@
           base.Translate(context, node, section);
           break;
       }
->>>>>>> 0fb2dd9f
     }
 
     // Constructors
