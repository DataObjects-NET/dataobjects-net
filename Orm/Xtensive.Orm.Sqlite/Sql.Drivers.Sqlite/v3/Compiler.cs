// Copyright (C) 2011-2021 Xtensive LLC.
// This code is distributed under MIT license terms.
// See the License.txt file in the project root for more information.
// Created by: Malisa Ncube
// Created:    2011.04.29

using System;
using System.Collections.Generic;
using System.Linq;
using Xtensive.Sql.Compiler;
using Xtensive.Sql.Ddl;
using Xtensive.Sql.Dml;
using Xtensive.Sql.Model;

namespace Xtensive.Sql.Drivers.Sqlite.v3
{
  internal class Compiler : SqlCompiler
  {
    private static readonly long NanosecondsPerDay = (long) TimeSpan.FromDays(1).TotalMilliseconds * NanosecondsPerMillisecond;
    private static readonly long NanosecondsPerHour = (long) TimeSpan.FromHours(1).TotalMilliseconds * NanosecondsPerMillisecond;
    private static readonly long NanosecondsPerSecond = (long) TimeSpan.FromSeconds(1).TotalMilliseconds * NanosecondsPerMillisecond;
    private static readonly long MillisecondsPerSecond = (long) TimeSpan.FromSeconds(1).TotalMilliseconds;
    private static readonly int StartOffsetIndex = DateTimeOffsetExampleString.IndexOf('+');

    private const long NanosecondsPerMillisecond = 1000000L;
    private const string DateFormat = "%Y-%m-%d 00:00:00.000";
    private const string DateTimeFormat = "%Y-%m-%d %H:%M:%f";
    private const string DateTimeIsoFormat = "%Y-%m-%dT%H:%M:%S";
    private const string DateTimeOffsetExampleString = "2001-02-03 04:05:06.789+02.45";
    

    protected override bool VisitCreateTableConstraints(SqlCreateTable node, IEnumerable<TableConstraint> constraints, bool hasItems)
    {
      // SQLite has special syntax for autoincrement primary keys
      // We write everything when doing translation for column definition
      // and should skip any PK definitions here.
      var hasAutoIncrementColumn = node.Table.TableColumns.Any(c => c.SequenceDescriptor!=null);
      constraints = hasAutoIncrementColumn ? constraints.Where(c => !(c is PrimaryKey)) : constraints;
      return base.VisitCreateTableConstraints(node, constraints, hasItems);
    }

    public override void Visit(SqlBinary node)
    {
      switch (node.NodeType) {
        // Bit XOR is not supported by SQLite
        // but it can be easily emulated using remaining bit operators
      case SqlNodeType.BitXor:
        // A ^ B = (A | B) & ~(A & B)
        var replacement = SqlDml.BitAnd(
          SqlDml.BitOr(node.Left, node.Right),
          SqlDml.BitNot(SqlDml.BitAnd(node.Left, node.Right)));
        replacement.AcceptVisitor(this);
        return;
      case SqlNodeType.DateTimePlusInterval:
        DateTimeAddInterval(node.Left, node.Right).AcceptVisitor(this);
        return;
      case SqlNodeType.DateTimeMinusInterval:
        DateTimeAddInterval(node.Left, -node.Right).AcceptVisitor(this);
        return;
      case SqlNodeType.DateTimeMinusDateTime:
      case SqlNodeType.DateTimeOffsetMinusDateTimeOffset:
        DateTimeSubtractDateTime(node.Left, node.Right).AcceptVisitor(this);
        return;
      case SqlNodeType.DateTimeOffsetPlusInterval:
        SqlDml.Concat(
          DateTimeAddInterval(DateTimeOffsetExtractDateTimeAsString(node.Left), node.Right),
          DateTimeOffsetExtractOffsetAsString(node.Left))
          .AcceptVisitor(this);
        return;
      case SqlNodeType.DateTimeOffsetMinusInterval:
        SqlDml.Concat(
          DateTimeAddInterval(DateTimeOffsetExtractDateTimeAsString(node.Left), -node.Right),
          DateTimeOffsetExtractOffsetAsString(node.Left))
          .AcceptVisitor(this);
        return;
      default:
        base.Visit(node);
        return;
      }
    }

    public override void Visit(SqlAlterTable node)
    {
      var renameColumnAction = node.Action as SqlRenameColumn;
      if (renameColumnAction!=null)
        context.Output.Append(((Translator) translator).Translate(context, renameColumnAction));
      else if (node.Action is SqlDropConstraint) {
        using (context.EnterScope(node)) {
          AppendTranslated(node, AlterTableSection.Entry);

          var action = node.Action as SqlDropConstraint;
          var constraint = action.Constraint as TableConstraint;
          AppendTranslated(node, AlterTableSection.DropConstraint);
          if (constraint is ForeignKey) {
            context.Output.Append("REFERENCES ");
            translator.TranslateIdentifier(context.Output, constraint.DbName);
          }
          else
            AppendTranslated(constraint, ConstraintSection.Entry);
          AppendTranslated(node, AlterTableSection.DropBehavior);
          AppendTranslated(node, AlterTableSection.Exit);
        }
      }
      else
        base.Visit(node);
    }

    public override void Visit(SqlExtract node)
    {
      if (node.IntervalPart!=SqlIntervalPart.Nothing) {
        VisitInterval(node);
        return;
      }
      if (node.DateTimePart!=SqlDateTimePart.Nothing) {
        VisitDateTime(node);
        return;
      }
      if (node.DateTimeOffsetPart!=SqlDateTimeOffsetPart.Nothing) {
        VisitDateTimeOffset(node);
        return;
      }
      base.Visit(node);
    }

    public override void Visit(SqlFreeTextTable node)
    {
      throw SqlHelper.NotSupported("FreeText");
    }

    public override void Visit(SqlFunctionCall node)
    {
      switch (node.FunctionType) {
      case SqlFunctionType.CharLength:
        (SqlDml.FunctionCall("LENGTH", node.Arguments) / 2).AcceptVisitor(this);
        return;
      case SqlFunctionType.PadLeft:
      case SqlFunctionType.PadRight:
        return;
      case SqlFunctionType.Concat:
        var nod = node.Arguments[0];
        return;
      case SqlFunctionType.Round:
        // Round should always be called with 2 arguments
        if (node.Arguments.Count==1) {
          Visit(SqlDml.FunctionCall(translator.Translate(SqlFunctionType.Round), node.Arguments[0], SqlDml.Literal(0)));
          return;
        }
        break;
      case SqlFunctionType.Truncate:
        Visit(CastToLong(node.Arguments[0]));
        return;
      case SqlFunctionType.IntervalConstruct:
        Visit(CastToLong(node.Arguments[0]));
        return;
      case SqlFunctionType.IntervalToNanoseconds:
        Visit(CastToLong(node.Arguments[0]));
        return;
      case SqlFunctionType.IntervalToMilliseconds:
        Visit(CastToLong(node.Arguments[0] / NanosecondsPerMillisecond));
        return;
      case SqlFunctionType.DateTimeAddMonths:
        DateAddMonth(node.Arguments[0], node.Arguments[1]).AcceptVisitor(this);
        return;
      case SqlFunctionType.DateTimeAddYears:
        DateAddYear(node.Arguments[0], node.Arguments[1]).AcceptVisitor(this);
        return;
      case SqlFunctionType.DateTimeTruncate:
        DateTimeTruncate(node.Arguments[0]).AcceptVisitor(this);
        return;
      case SqlFunctionType.DateTimeConstruct:
        DateAddDay(DateAddMonth(DateAddYear(SqlDml.Literal(new DateTime(2001, 1, 1)),
          node.Arguments[0] - 2001),
          node.Arguments[1] - 1),
          node.Arguments[2] - 1).AcceptVisitor(this);
        return;
      case SqlFunctionType.DateTimeToStringIso:
        DateTimeToStringIso(node.Arguments[0]).AcceptVisitor(this);
        return;
      case SqlFunctionType.DateTimeOffsetAddMonths:
        SqlDml.Concat(DateAddMonth(DateTimeOffsetExtractDateTimeAsString(node.Arguments[0]), node.Arguments[1]), DateTimeOffsetExtractOffsetAsString(node.Arguments[0])).AcceptVisitor(this);
        return;
      case SqlFunctionType.DateTimeOffsetAddYears:
        SqlDml.Concat(DateAddYear(DateTimeOffsetExtractDateTimeAsString(node.Arguments[0]), node.Arguments[1]), DateTimeOffsetExtractOffsetAsString(node.Arguments[0])).AcceptVisitor(this);
        return;
      case SqlFunctionType.DateTimeOffsetConstruct:
        SqlDml.Concat(node.Arguments[0], OffsetToOffsetAsString(node.Arguments[1])).AcceptVisitor(this);
        return;
      case SqlFunctionType.DateTimeOffsetToLocalTime:
        SqlDml.Concat(DateTimeOffsetToLocalDateTime(node.Arguments[0]), ServerOffsetAsString()).AcceptVisitor(this);
        return;
      case SqlFunctionType.DateTimeOffsetToUtcTime:
        SqlDml.Concat(DateTimeOffsetToUtcDateTime(node.Arguments[0]), "+00:00").AcceptVisitor(this);
        return;
      case SqlFunctionType.DateTimeOffsetTimeOfDay:
        SqlDml.DateTimeMinusDateTime(
          DateTimeOffsetExtractDateTimeAsString(node.Arguments[0]),
          DateTimeTruncate(DateTimeOffsetExtractDateTimeAsString(node.Arguments[0])))
          .AcceptVisitor(this);
        return;
      case SqlFunctionType.DateTimeToDateTimeOffset:
        SqlDml.Concat(DateTime(node.Arguments[0]), ServerOffsetAsString()).AcceptVisitor(this);
        return;
      }
      base.Visit(node);
    }

    public override void Visit(SqlQueryExpression node)
    {
      using (context.EnterScope(node)) {
        AppendTranslated(node, QueryExpressionSection.Entry);
        node.Left.AcceptVisitor(this);
        AppendTranslated(node.NodeType);
        AppendTranslated(node, QueryExpressionSection.All);
        node.Right.AcceptVisitor(this);
        AppendTranslated(node, QueryExpressionSection.Exit);
      }
    }

    public override void Visit(SqlSelect node)
    {
      // For hinting limitations see http://www.sqlite.org/lang_indexedby.html

      using (context.EnterScope(node)) {
<<<<<<< HEAD
        AppendTranslated(node, SelectSection.Entry);
=======
        var comment = node.Comment;
        VisitCommentIfBefore(comment);
        context.Output.AppendText(translator.Translate(context, node, SelectSection.Entry));
        VisitCommentIfWithin(comment);
>>>>>>> 84f48644
        VisitSelectColumns(node);
        VisitSelectFrom(node);
        VisitSelectWhere(node);
        VisitSelectGroupBy(node);
        VisitSelectOrderBy(node);
        VisitSelectLimitOffset(node);
<<<<<<< HEAD
        AppendTranslated(node, SelectSection.Exit);
=======
        context.Output.AppendText(translator.Translate(context, node, SelectSection.Exit));
        VisitCommentIfAfter(comment);
>>>>>>> 84f48644
      }
    }

    public override void Visit(SqlTrim node)
    {
      using (context.EnterScope(node)) {
        AppendTranslated(node, TrimSection.Entry);
        context.Output.Append(translator.Translate(node.TrimType));
        node.Expression.AcceptVisitor(this);
        if (node.TrimCharacters!=null) {
          context.Output.Append(",");
          AppendTranslatedLiteral(node.TrimCharacters);
        }
        AppendTranslated(node, TrimSection.Exit);
      }
    }

    /// <inheritdoc/>
    public override void VisitSelectLimitOffset(SqlSelect node)
    {
      // SQLite requires limit to be present if offset it used,
      // luckily negatives value does the job.

      var isSpecialCase = !node.HasLimit && node.HasOffset;

      if (!isSpecialCase) {
        base.VisitSelectLimitOffset(node);
        return;
      }

      AppendTranslated(node, SelectSection.Limit);
      SqlDml.Literal(-1).AcceptVisitor(this);
      AppendTranslated(node, SelectSection.LimitEnd);

      AppendTranslated(node, SelectSection.Offset);
      node.Offset.AcceptVisitor(this);
      AppendTranslated(node, SelectSection.OffsetEnd);
    }

    public override void Visit(SqlCreateIndex node, IndexColumn item)
    {
      base.Visit(node, item);

      var column = item.Column as TableColumn;
      if (column!=null && column.Collation!=null) {
        AppendTranslated(column, TableColumnSection.Collate);
      }
    }

    private void VisitInterval(SqlExtract node)
    {
      switch (node.IntervalPart) {
      case SqlIntervalPart.Day:
        Visit(CastToLong(node.Operand / NanosecondsPerDay));
        return;
      case SqlIntervalPart.Hour:
        Visit(CastToLong(node.Operand / (60 * 60 * NanosecondsPerSecond)) % 24);
        return;
      case SqlIntervalPart.Minute:
        Visit(CastToLong(node.Operand / (60 * NanosecondsPerSecond)) % 60);
        return;
      case SqlIntervalPart.Second:
        Visit(CastToLong(node.Operand / NanosecondsPerSecond) % 60);
        return;
      case SqlIntervalPart.Millisecond:
        Visit(CastToLong(node.Operand / NanosecondsPerMillisecond) % MillisecondsPerSecond);
        return;
      case SqlIntervalPart.Nanosecond:
        Visit(CastToLong(node.Operand % NanosecondsPerMillisecond));
        return;
      }
    }

    private void VisitDateTime(SqlExtract node)
    {
      if (node.DateTimePart==SqlDateTimePart.Millisecond) {
        Visit(CastToLong(DateGetMilliseconds(node.Operand)));
        return;
      }
      base.Visit(node);
    }

    private void VisitDateTimeOffset(SqlExtract node)
    {
      switch (node.DateTimeOffsetPart) {
      case SqlDateTimeOffsetPart.Date:
        DateTimeTruncate(DateTimeOffsetExtractDateTimeAsString(node.Operand)).AcceptVisitor(this);
        return;
      case SqlDateTimeOffsetPart.DateTime:
        DateTime(DateTimeOffsetExtractDateTimeAsString(node.Operand)).AcceptVisitor(this);
        return;
      case SqlDateTimeOffsetPart.LocalDateTime:
        DateTimeOffsetToLocalDateTime(node.Operand).AcceptVisitor(this);
        return;
      case SqlDateTimeOffsetPart.UtcDateTime:
        DateTimeOffsetToUtcDateTime(node.Operand).AcceptVisitor(this);
        return;
      case SqlDateTimeOffsetPart.Offset:
        (DateTimeOffsetExtractOffsetAsTotalNanoseconds(node.Operand)).AcceptVisitor(this);
        return;
      case SqlDateTimeOffsetPart.TimeZoneHour:
        (DateTimeOffsetExtractOffsetAsTotalNanoseconds(node.Operand) / NanosecondsPerHour).AcceptVisitor(this);
        return;
      case SqlDateTimeOffsetPart.TimeZoneMinute:
        (((DateTimeOffsetExtractOffsetAsTotalNanoseconds(node.Operand)) % NanosecondsPerHour) / (60 * NanosecondsPerSecond)).AcceptVisitor(this);
        return;
      }
      Visit(SqlDml.Extract(ConvertDateTimeOffsetPartToDateTimePart(node.DateTimeOffsetPart), DateTimeOffsetExtractDateTimeAsString(node.Operand)));
    }

    private static SqlExpression DateTimeAddInterval(SqlExpression date, SqlExpression interval)
    {
      return DateAddSeconds(date, interval / Convert.ToDouble(NanosecondsPerSecond));
    }

    private static SqlExpression DateTimeTruncate(SqlExpression date)
    {
      return DateTime(SqlDml.FunctionCall("STRFTIME", DateFormat, date));
    }

    private static SqlExpression DateTime(SqlExpression date)
    {
      return SqlDml.FunctionCall("STRFTIME", DateTimeFormat, date);
    }

    private static SqlCast CastToInt(SqlExpression arg)
    {
      return SqlDml.Cast(arg, SqlType.Int32);
    }

    private static SqlCast CastToLong(SqlExpression arg)
    {
      return SqlDml.Cast(arg, SqlType.Int64);
    }

    private static SqlExpression OffsetToOffsetAsString(SqlExpression offset)
    {
      var sign = '+';
      var offsetAsInt = offset as SqlLiteral<int>;
      var offsetAsDouble = offset as SqlLiteral<double>;
      if (offsetAsInt!=null) {
        if (offsetAsInt.Value < 0) {
          sign = '-';
          offset = -offset;
        }
      }
      else if (offsetAsDouble!=null) {
        if (offsetAsDouble.Value < 0) {
          sign = '-';
          offset = -offset;
        }
      }
      return SqlDml.Concat(sign, ToStringWithLeadZero(CastToInt(offset / 60), 2), ':', ToStringWithLeadZero(CastToInt(offset % 60), 2));
    }

    /// Truncate string from start, if length larger resultStringLength; Add lead zero, if length less resultStringLength
    /// (2, 3) => "002"; (41, 3) => "041", (4321, 3) => "321"
    private static SqlExpression ToStringWithLeadZero(SqlExpression expression, int resultStringLength)
    {
      return SqlDml.Substring(SqlDml.Concat(new String('0', resultStringLength), expression), -resultStringLength - 1, resultStringLength);
    }

    private static SqlExpression DateTimeOffsetExtractDateTimeAsString(SqlExpression dateTimeOffset)
    {
      return SqlDml.Substring(dateTimeOffset, 0, StartOffsetIndex);
    }

    private static SqlExpression DateTimeOffsetExtractOffsetAsString(SqlExpression dateTimeOffset)
    {
      return SqlDml.Substring(dateTimeOffset, StartOffsetIndex);
    }

    private static SqlExpression DateTimeOffsetExtractOffsetAsTotalNanoseconds(SqlExpression dateTimeOffset)
    {
      return DateTimeSubtractDateTime(DateTimeOffsetExtractDateTimeAsString(dateTimeOffset), dateTimeOffset);
    }

    private static SqlExpression DateTimeOffsetToUtcDateTime(SqlExpression dateTimeOffset)
    {
      return SqlDml.FunctionCall("STRFTIME", DateTimeFormat, dateTimeOffset, "LOCALTIME", "UTC");
    }

    private static SqlExpression DateTimeOffsetToLocalDateTime(SqlExpression dateTimeOffset)
    {
      return SqlDml.FunctionCall("STRFTIME", DateTimeFormat, dateTimeOffset, "LOCALTIME");
    }

    private static SqlExpression DateTimeToStringIso(SqlExpression dateTime)
    {
      return SqlDml.FunctionCall("STRFTIME", DateTimeIsoFormat, dateTime);
    }

    private static SqlExpression DateAddYear(SqlExpression date, SqlExpression years)
    {
      return SqlDml.FunctionCall("STRFTIME", DateTimeFormat, date, SqlDml.Concat(years, " ", "YEARS"));
    }

    private static SqlExpression DateAddMonth(SqlExpression date, SqlExpression months)
    {
      return SqlDml.FunctionCall("STRFTIME", DateTimeFormat, date, SqlDml.Concat(months, " ", "MONTHS"));
    }

    private static SqlExpression DateAddDay(SqlExpression date, SqlExpression days)
    {
      return SqlDml.FunctionCall("STRFTIME", DateTimeFormat, date, SqlDml.Concat(days, " ", "DAYS"));
    }

    private static SqlExpression DateAddSeconds(SqlExpression date, SqlExpression seconds)
    {
      return SqlDml.FunctionCall("STRFTIME", DateTimeFormat, date, SqlDml.Concat(seconds, " ", "SECONDS"));
    }

    private static SqlExpression DateGetMilliseconds(SqlExpression date)
    {
      return CastToLong(SqlDml.FunctionCall("STRFTIME", "%f", date) * MillisecondsPerSecond) -
             CastToLong(SqlDml.FunctionCall("STRFTIME", "%S", date) * MillisecondsPerSecond);
    }

    private static SqlExpression DateGetTotalSeconds(SqlExpression date)
    {
      return SqlDml.FunctionCall("STRFTIME", "%s", date);
    }

    private static SqlExpression DateTimeSubtractDateTime(SqlExpression date1, SqlExpression date2)
    {
      return ((DateGetTotalSeconds(date1) - DateGetTotalSeconds(date2)) * MillisecondsPerSecond
              + DateGetMilliseconds(date1) - DateGetMilliseconds(date2)) * NanosecondsPerMillisecond;
    }

    private static SqlExpression ServerOffsetAsString()
    {
      const string constDateTime = "2016-01-01 12:00:00";
      return OffsetToOffsetAsString((SqlDml.FunctionCall("STRFTIME", "%s", constDateTime) - SqlDml.FunctionCall("STRFTIME", "%s", constDateTime, "UTC")) / 60);
    }

    private static SqlDateTimePart ConvertDateTimeOffsetPartToDateTimePart(SqlDateTimeOffsetPart dateTimeOffsetPart)
    {
      switch (dateTimeOffsetPart) {
      case SqlDateTimeOffsetPart.Year:
        return SqlDateTimePart.Year;
      case SqlDateTimeOffsetPart.Month:
        return SqlDateTimePart.Month;
      case SqlDateTimeOffsetPart.Day:
        return SqlDateTimePart.Day;
      case SqlDateTimeOffsetPart.Hour:
        return SqlDateTimePart.Hour;
      case SqlDateTimeOffsetPart.Minute:
        return SqlDateTimePart.Minute;
      case SqlDateTimeOffsetPart.Second:
        return SqlDateTimePart.Second;
      case SqlDateTimeOffsetPart.Millisecond:
        return SqlDateTimePart.Millisecond;
      case SqlDateTimeOffsetPart.Nanosecond:
        return SqlDateTimePart.Nanosecond;
      case SqlDateTimeOffsetPart.DayOfYear:
        return SqlDateTimePart.DayOfYear;
      case SqlDateTimeOffsetPart.DayOfWeek:
        return SqlDateTimePart.DayOfWeek;
      case SqlDateTimeOffsetPart.TimeZoneHour:
        return SqlDateTimePart.TimeZoneHour;
      case SqlDateTimeOffsetPart.TimeZoneMinute:
        return SqlDateTimePart.TimeZoneMinute;
      }
      throw SqlHelper.NotSupported($"Converting {dateTimeOffsetPart} to SqlDateTimePart");
    }

    // Constructors

    /// <param name="driver">The driver.</param>
    public Compiler(SqlDriver driver)
      : base(driver)
    {
    }
  }
}<|MERGE_RESOLUTION|>--- conflicted
+++ resolved
@@ -221,26 +221,18 @@
       // For hinting limitations see http://www.sqlite.org/lang_indexedby.html
 
       using (context.EnterScope(node)) {
-<<<<<<< HEAD
-        AppendTranslated(node, SelectSection.Entry);
-=======
         var comment = node.Comment;
         VisitCommentIfBefore(comment);
-        context.Output.AppendText(translator.Translate(context, node, SelectSection.Entry));
+        AppendTranslated(node, SelectSection.Entry);
         VisitCommentIfWithin(comment);
->>>>>>> 84f48644
         VisitSelectColumns(node);
         VisitSelectFrom(node);
         VisitSelectWhere(node);
         VisitSelectGroupBy(node);
         VisitSelectOrderBy(node);
         VisitSelectLimitOffset(node);
-<<<<<<< HEAD
         AppendTranslated(node, SelectSection.Exit);
-=======
-        context.Output.AppendText(translator.Translate(context, node, SelectSection.Exit));
         VisitCommentIfAfter(comment);
->>>>>>> 84f48644
       }
     }
 
