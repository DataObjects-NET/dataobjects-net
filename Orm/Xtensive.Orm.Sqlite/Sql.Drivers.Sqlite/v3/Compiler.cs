// Copyright (C) 2003-2010 Xtensive LLC.
// All rights reserved.
// For conditions of distribution and use, see license.
// Created by: Malisa Ncube
// Created:    2011.04.29

using System;
using System.Collections.Generic;
using System.Linq;
using Xtensive.Sql.Compiler;
using Xtensive.Sql.Ddl;
using Xtensive.Sql.Dml;
using Xtensive.Sql.Model;

namespace Xtensive.Sql.Drivers.Sqlite.v3
{
  internal class Compiler : SqlCompiler
  {
    private static readonly long NanosecondsPerDay = TimeSpan.FromDays(1).Ticks * 100;
    private static readonly long NanosecondsPerSecond = 1000000000;
    private static readonly long NanosecondsPerMillisecond = 1000000;
    private static readonly long MillisecondsPerDay = (long) TimeSpan.FromDays(1).TotalMilliseconds;
    private static readonly long MillisecondsPerSecond = 1000L;

    protected override bool VisitCreateTableConstraints(SqlCreateTable node, IEnumerable<TableConstraint> constraints, bool hasItems)
    {
      // SQLite has special syntax for autoincrement primary keys
      // We write everything when doing translation for column definition
      // and should skip any PK definitions here.
      var hasAutoIncrementColumn = node.Table.TableColumns.Any(c => c.SequenceDescriptor!=null);
      constraints = hasAutoIncrementColumn ? constraints.Where(c => !(c is PrimaryKey)) : constraints;
      return base.VisitCreateTableConstraints(node, constraints, hasItems);
    }

    public override void Visit(SqlBinary node)
    {
      switch (node.NodeType) {
        // Bit XOR is not supported by SQLite
        // but it can be easily emulated using remaining bit operators
      case SqlNodeType.BitXor:
        // A ^ B = (A | B) & ~(A & B)
        var replacement = SqlDml.BitAnd(
          SqlDml.BitOr(node.Left, node.Right),
          SqlDml.BitNot(SqlDml.BitAnd(node.Left, node.Right)));
        replacement.AcceptVisitor(this);
        return;
      case SqlNodeType.DateTimePlusInterval:
        DateTimeAddInterval(node.Left, node.Right).AcceptVisitor(this);
        return;
      case SqlNodeType.DateTimeMinusInterval:
        DateTimeAddInterval(node.Left, -node.Right).AcceptVisitor(this);
        return;
      case SqlNodeType.DateTimeMinusDateTime:
        DateTimeSubtractDateTime(node.Left, node.Right).AcceptVisitor(this);
        return;
      default:
        base.Visit(node);
        return;
      }
    }

    public override void Visit(SqlAlterTable node)
    {
      var renameColumnAction = node.Action as SqlRenameColumn;
      if (renameColumnAction!=null)
        context.Output.AppendText(((Translator) translator).Translate(context, renameColumnAction));
      else if (node.Action is SqlDropConstraint)
        using (context.EnterScope(node)) {
          context.Output.AppendText(translator.Translate(context, node, AlterTableSection.Entry));

          var action = node.Action as SqlDropConstraint;
          var constraint = action.Constraint as TableConstraint;
          context.Output.AppendText(translator.Translate(context, node, AlterTableSection.DropConstraint));
          if (constraint is ForeignKey)
            context.Output.AppendText("REFERENCES " + translator.QuoteIdentifier(constraint.DbName));
          else
            context.Output.AppendText(translator.Translate(context, constraint, ConstraintSection.Entry));
          context.Output.AppendText(translator.Translate(context, node, AlterTableSection.DropBehavior));
          context.Output.AppendText(translator.Translate(context, node, AlterTableSection.Exit));
        }
      else
        base.Visit(node);
    }

    public override void Visit(SqlExtract node)
    {
      using (context.EnterScope(node)) {
        context.Output.AppendText(translator.Translate(context, node, ExtractSection.Entry));
        var part = node.DateTimePart!=SqlDateTimePart.Nothing ? translator.Translate(node.DateTimePart) : translator.Translate(node.IntervalPart);
        context.Output.AppendText(translator.Translate(context, node, ExtractSection.From));
        context.Output.AppendText(",");
        node.Operand.AcceptVisitor(this);
        context.Output.AppendText(translator.Translate(context, node, ExtractSection.Exit));
      }
    }

    public override void Visit(SqlFreeTextTable node)
    {
      throw SqlHelper.NotSupported("FreeText");
    }

    public override void Visit(SqlFunctionCall node)
    {
      switch (node.FunctionType) {
        case SqlFunctionType.CharLength:
          (SqlDml.FunctionCall("LENGTH", node.Arguments) / 2).AcceptVisitor(this);
          return;
        case SqlFunctionType.PadLeft:
        case SqlFunctionType.PadRight:
          return;
        case SqlFunctionType.Concat:
          var nod = node.Arguments[0];
          return;
        case SqlFunctionType.Round:
          // Round should always be called with 2 arguments
          if (node.Arguments.Count==1) {
            Visit(SqlDml.FunctionCall(translator.Translate(SqlFunctionType.Round), node.Arguments[0], SqlDml.Literal(0)));
            return;
          }
          break;
        case SqlFunctionType.Truncate:
          Visit(CastToLong(node.Arguments[0]));
          return;
        case SqlFunctionType.IntervalToNanoseconds:
          Visit(CastToLong(node.Arguments[0] / NanosecondsPerMillisecond));
          return;
        case SqlFunctionType.IntervalConstruct:
        case SqlFunctionType.IntervalToMilliseconds:
          Visit(CastToLong(node.Arguments[0] / NanosecondsPerMillisecond));
          return;
        case SqlFunctionType.DateTimeAddMonths:
          DateAddMonth(node.Arguments[0], node.Arguments[1]).AcceptVisitor(this);
          return;
        case SqlFunctionType.DateTimeAddYears:
          DateAddYear(node.Arguments[0], node.Arguments[1]).AcceptVisitor(this);
          return;
        case SqlFunctionType.DateTimeTruncate:
          DateTimeTruncate(node.Arguments[0]).AcceptVisitor(this);
          return;
        case SqlFunctionType.DateTimeConstruct:
          DateAddDay(DateAddMonth(DateAddYear(SqlDml.Literal(new DateTime(2001, 1, 1)),
            node.Arguments[0] - 2001),
            node.Arguments[1] - 1),
            node.Arguments[2] - 1).AcceptVisitor(this);
          return;
        case SqlFunctionType.DateTimeToStringIso:
          DateTimeToStringIso(node.Arguments[0]).AcceptVisitor(this);
          return;
      }
      base.Visit(node);
    }

    public override void Visit(SqlQueryExpression node)
    {
      using (context.EnterScope(node)) {
        context.Output.AppendText(translator.Translate(context, node, QueryExpressionSection.Entry));
        node.Left.AcceptVisitor(this);
        context.Output.AppendText(translator.Translate(node.NodeType));
        context.Output.AppendText(translator.Translate(context, node, QueryExpressionSection.All));
        node.Right.AcceptVisitor(this);
        context.Output.AppendText(translator.Translate(context, node, QueryExpressionSection.Exit));
      }
    }

    public override void Visit(SqlSelect node)
    {
      // For hinting limitations see http://www.sqlite.org/lang_indexedby.html

      using (context.EnterScope(node)) {
        context.Output.AppendText(translator.Translate(context, node, SelectSection.Entry));
        VisitSelectColumns(node);
        VisitSelectFrom(node);
        VisitSelectWhere(node);
        VisitSelectGroupBy(node);
        VisitSelectOrderBy(node);
        VisitSelectLimitOffset(node);
        context.Output.AppendText(translator.Translate(context, node, SelectSection.Exit));
      }
    }

    public override void Visit(SqlTrim node)
    {
      using (context.EnterScope(node)) {
        context.Output.AppendText(translator.Translate(context, node, TrimSection.Entry));
        context.Output.AppendText(translator.Translate(node.TrimType));
        node.Expression.AcceptVisitor(this);
        if (node.TrimCharacters!=null) {
          context.Output.AppendText(",");
          context.Output.AppendText(translator.Translate(context, node.TrimCharacters));
        }
        context.Output.AppendText(translator.Translate(context, node, TrimSection.Exit));
      }
    }

    /// <inheritdoc/>
    public override void VisitSelectLimitOffset(SqlSelect node)
    {
      // SQLite requires limit to be present if offset it used,
      // luckily negatives value does the job.

      var isSpecialCase = !node.HasLimit && node.HasOffset;

      if (!isSpecialCase) {
        base.VisitSelectLimitOffset(node);
        return;
      }

      context.Output.AppendText(translator.Translate(context, node, SelectSection.Limit));
      SqlDml.Literal(-1).AcceptVisitor(this);
      context.Output.AppendText(translator.Translate(context, node, SelectSection.LimitEnd));

      context.Output.AppendText(translator.Translate(context, node, SelectSection.Offset));
      node.Offset.AcceptVisitor(this);
      context.Output.AppendText(translator.Translate(context, node, SelectSection.OffsetEnd));
    }

    public override void Visit(SqlCreateIndex node, IndexColumn item)
    {
      base.Visit(node, item);

      var column = item.Column as TableColumn;
      if (column!=null && column.Collation!=null)
        context.Output.AppendText(translator.Translate(context, column, TableColumnSection.Collate));
    }

    protected virtual SqlExpression DateTimeAddInterval(SqlExpression date, SqlExpression interval)
    {
      return DateAddDay(date, interval / MillisecondsPerDay);
    }

    private SqlExpression DateTimeTruncate(SqlExpression date)
    {
      return SqlDml.FunctionCall("DATETIME", SqlDml.FunctionCall("DATE", date));
    }

    private static SqlCast CastToLong(SqlExpression arg)
    {
      return SqlDml.Cast(arg, SqlType.Int64);
    }

<<<<<<< HEAD
    private static SqlExpression DateTimeToStringIso(SqlExpression dateTime)
    {
      return SqlDml.FunctionCall("strftime", "%Y-%m-%dT%H:%M:%S", dateTime);
=======
    private static SqlExpression DateAddYear(SqlExpression date, SqlExpression years)
    {
      return SqlDml.FunctionCall("DATETIME", date, SqlDml.Concat(years, " ", "YEARS"));
    }

    private static SqlExpression DateAddMonth(SqlExpression date, SqlExpression months)
    {
      return SqlDml.FunctionCall("DATETIME", date, SqlDml.Concat(months, " ", "MONTHS"));
    }

    private static SqlExpression DateAddDay(SqlExpression date, SqlExpression days)
    {
      return SqlDml.FunctionCall("DATETIME", date, SqlDml.Concat(days, " ", "DAYS"));
    }

    private static SqlExpression DateDiffDay(SqlExpression date1, SqlExpression date2)
    {
      return SqlDml.FunctionCall("strftime", "%d", date1) - SqlDml.FunctionCall("strftime", "%d", date2);
    }

    private static SqlExpression DateDiffSeconds(SqlExpression date1, SqlExpression date2)
    {
      return SqlDml.FunctionCall("strftime", "%s", date1) - SqlDml.FunctionCall("strftime", "%s", date2);
    }

    protected static SqlExpression DateTimeSubtractDateTime(SqlExpression date1, SqlExpression date2)
    {
      return CastToLong(DateDiffDay(date1, date2)) * NanosecondsPerDay
        +
        CastToLong(DateDiffSeconds(DateAddDay(date1, DateDiffDay(date1, date2)), date2)) *
          NanosecondsPerSecond;
>>>>>>> beef94b4
    }

    // Constructors

    /// <param name="driver">The driver.</param>
    public Compiler(SqlDriver driver)
      : base(driver)
    {
    }
  }
}<|MERGE_RESOLUTION|>--- conflicted
+++ resolved
@@ -1,288 +1,287 @@
-// Copyright (C) 2003-2010 Xtensive LLC.
-// All rights reserved.
-// For conditions of distribution and use, see license.
-// Created by: Malisa Ncube
-// Created:    2011.04.29
-
-using System;
-using System.Collections.Generic;
-using System.Linq;
-using Xtensive.Sql.Compiler;
-using Xtensive.Sql.Ddl;
-using Xtensive.Sql.Dml;
-using Xtensive.Sql.Model;
-
-namespace Xtensive.Sql.Drivers.Sqlite.v3
-{
-  internal class Compiler : SqlCompiler
-  {
-    private static readonly long NanosecondsPerDay = TimeSpan.FromDays(1).Ticks * 100;
-    private static readonly long NanosecondsPerSecond = 1000000000;
-    private static readonly long NanosecondsPerMillisecond = 1000000;
-    private static readonly long MillisecondsPerDay = (long) TimeSpan.FromDays(1).TotalMilliseconds;
-    private static readonly long MillisecondsPerSecond = 1000L;
-
-    protected override bool VisitCreateTableConstraints(SqlCreateTable node, IEnumerable<TableConstraint> constraints, bool hasItems)
-    {
-      // SQLite has special syntax for autoincrement primary keys
-      // We write everything when doing translation for column definition
-      // and should skip any PK definitions here.
-      var hasAutoIncrementColumn = node.Table.TableColumns.Any(c => c.SequenceDescriptor!=null);
-      constraints = hasAutoIncrementColumn ? constraints.Where(c => !(c is PrimaryKey)) : constraints;
-      return base.VisitCreateTableConstraints(node, constraints, hasItems);
-    }
-
-    public override void Visit(SqlBinary node)
-    {
-      switch (node.NodeType) {
-        // Bit XOR is not supported by SQLite
-        // but it can be easily emulated using remaining bit operators
-      case SqlNodeType.BitXor:
-        // A ^ B = (A | B) & ~(A & B)
-        var replacement = SqlDml.BitAnd(
-          SqlDml.BitOr(node.Left, node.Right),
-          SqlDml.BitNot(SqlDml.BitAnd(node.Left, node.Right)));
-        replacement.AcceptVisitor(this);
-        return;
-      case SqlNodeType.DateTimePlusInterval:
-        DateTimeAddInterval(node.Left, node.Right).AcceptVisitor(this);
-        return;
-      case SqlNodeType.DateTimeMinusInterval:
-        DateTimeAddInterval(node.Left, -node.Right).AcceptVisitor(this);
-        return;
-      case SqlNodeType.DateTimeMinusDateTime:
-        DateTimeSubtractDateTime(node.Left, node.Right).AcceptVisitor(this);
-        return;
-      default:
-        base.Visit(node);
-        return;
-      }
-    }
-
-    public override void Visit(SqlAlterTable node)
-    {
-      var renameColumnAction = node.Action as SqlRenameColumn;
-      if (renameColumnAction!=null)
-        context.Output.AppendText(((Translator) translator).Translate(context, renameColumnAction));
-      else if (node.Action is SqlDropConstraint)
-        using (context.EnterScope(node)) {
-          context.Output.AppendText(translator.Translate(context, node, AlterTableSection.Entry));
-
-          var action = node.Action as SqlDropConstraint;
-          var constraint = action.Constraint as TableConstraint;
-          context.Output.AppendText(translator.Translate(context, node, AlterTableSection.DropConstraint));
-          if (constraint is ForeignKey)
-            context.Output.AppendText("REFERENCES " + translator.QuoteIdentifier(constraint.DbName));
-          else
-            context.Output.AppendText(translator.Translate(context, constraint, ConstraintSection.Entry));
-          context.Output.AppendText(translator.Translate(context, node, AlterTableSection.DropBehavior));
-          context.Output.AppendText(translator.Translate(context, node, AlterTableSection.Exit));
-        }
-      else
-        base.Visit(node);
-    }
-
-    public override void Visit(SqlExtract node)
-    {
-      using (context.EnterScope(node)) {
-        context.Output.AppendText(translator.Translate(context, node, ExtractSection.Entry));
-        var part = node.DateTimePart!=SqlDateTimePart.Nothing ? translator.Translate(node.DateTimePart) : translator.Translate(node.IntervalPart);
-        context.Output.AppendText(translator.Translate(context, node, ExtractSection.From));
-        context.Output.AppendText(",");
-        node.Operand.AcceptVisitor(this);
-        context.Output.AppendText(translator.Translate(context, node, ExtractSection.Exit));
-      }
-    }
-
-    public override void Visit(SqlFreeTextTable node)
-    {
-      throw SqlHelper.NotSupported("FreeText");
-    }
-
-    public override void Visit(SqlFunctionCall node)
-    {
-      switch (node.FunctionType) {
-        case SqlFunctionType.CharLength:
-          (SqlDml.FunctionCall("LENGTH", node.Arguments) / 2).AcceptVisitor(this);
-          return;
-        case SqlFunctionType.PadLeft:
-        case SqlFunctionType.PadRight:
-          return;
-        case SqlFunctionType.Concat:
-          var nod = node.Arguments[0];
-          return;
-        case SqlFunctionType.Round:
-          // Round should always be called with 2 arguments
-          if (node.Arguments.Count==1) {
-            Visit(SqlDml.FunctionCall(translator.Translate(SqlFunctionType.Round), node.Arguments[0], SqlDml.Literal(0)));
-            return;
-          }
-          break;
-        case SqlFunctionType.Truncate:
-          Visit(CastToLong(node.Arguments[0]));
-          return;
-        case SqlFunctionType.IntervalToNanoseconds:
-          Visit(CastToLong(node.Arguments[0] / NanosecondsPerMillisecond));
-          return;
-        case SqlFunctionType.IntervalConstruct:
-        case SqlFunctionType.IntervalToMilliseconds:
-          Visit(CastToLong(node.Arguments[0] / NanosecondsPerMillisecond));
-          return;
-        case SqlFunctionType.DateTimeAddMonths:
-          DateAddMonth(node.Arguments[0], node.Arguments[1]).AcceptVisitor(this);
-          return;
-        case SqlFunctionType.DateTimeAddYears:
-          DateAddYear(node.Arguments[0], node.Arguments[1]).AcceptVisitor(this);
-          return;
-        case SqlFunctionType.DateTimeTruncate:
-          DateTimeTruncate(node.Arguments[0]).AcceptVisitor(this);
-          return;
-        case SqlFunctionType.DateTimeConstruct:
-          DateAddDay(DateAddMonth(DateAddYear(SqlDml.Literal(new DateTime(2001, 1, 1)),
-            node.Arguments[0] - 2001),
-            node.Arguments[1] - 1),
-            node.Arguments[2] - 1).AcceptVisitor(this);
-          return;
-        case SqlFunctionType.DateTimeToStringIso:
-          DateTimeToStringIso(node.Arguments[0]).AcceptVisitor(this);
-          return;
-      }
-      base.Visit(node);
-    }
-
-    public override void Visit(SqlQueryExpression node)
-    {
-      using (context.EnterScope(node)) {
-        context.Output.AppendText(translator.Translate(context, node, QueryExpressionSection.Entry));
-        node.Left.AcceptVisitor(this);
-        context.Output.AppendText(translator.Translate(node.NodeType));
-        context.Output.AppendText(translator.Translate(context, node, QueryExpressionSection.All));
-        node.Right.AcceptVisitor(this);
-        context.Output.AppendText(translator.Translate(context, node, QueryExpressionSection.Exit));
-      }
-    }
-
-    public override void Visit(SqlSelect node)
-    {
-      // For hinting limitations see http://www.sqlite.org/lang_indexedby.html
-
-      using (context.EnterScope(node)) {
-        context.Output.AppendText(translator.Translate(context, node, SelectSection.Entry));
-        VisitSelectColumns(node);
-        VisitSelectFrom(node);
-        VisitSelectWhere(node);
-        VisitSelectGroupBy(node);
-        VisitSelectOrderBy(node);
-        VisitSelectLimitOffset(node);
-        context.Output.AppendText(translator.Translate(context, node, SelectSection.Exit));
-      }
-    }
-
-    public override void Visit(SqlTrim node)
-    {
-      using (context.EnterScope(node)) {
-        context.Output.AppendText(translator.Translate(context, node, TrimSection.Entry));
-        context.Output.AppendText(translator.Translate(node.TrimType));
-        node.Expression.AcceptVisitor(this);
-        if (node.TrimCharacters!=null) {
-          context.Output.AppendText(",");
-          context.Output.AppendText(translator.Translate(context, node.TrimCharacters));
-        }
-        context.Output.AppendText(translator.Translate(context, node, TrimSection.Exit));
-      }
-    }
-
-    /// <inheritdoc/>
-    public override void VisitSelectLimitOffset(SqlSelect node)
-    {
-      // SQLite requires limit to be present if offset it used,
-      // luckily negatives value does the job.
-
-      var isSpecialCase = !node.HasLimit && node.HasOffset;
-
-      if (!isSpecialCase) {
-        base.VisitSelectLimitOffset(node);
-        return;
-      }
-
-      context.Output.AppendText(translator.Translate(context, node, SelectSection.Limit));
-      SqlDml.Literal(-1).AcceptVisitor(this);
-      context.Output.AppendText(translator.Translate(context, node, SelectSection.LimitEnd));
-
-      context.Output.AppendText(translator.Translate(context, node, SelectSection.Offset));
-      node.Offset.AcceptVisitor(this);
-      context.Output.AppendText(translator.Translate(context, node, SelectSection.OffsetEnd));
-    }
-
-    public override void Visit(SqlCreateIndex node, IndexColumn item)
-    {
-      base.Visit(node, item);
-
-      var column = item.Column as TableColumn;
-      if (column!=null && column.Collation!=null)
-        context.Output.AppendText(translator.Translate(context, column, TableColumnSection.Collate));
-    }
-
-    protected virtual SqlExpression DateTimeAddInterval(SqlExpression date, SqlExpression interval)
-    {
-      return DateAddDay(date, interval / MillisecondsPerDay);
-    }
-
-    private SqlExpression DateTimeTruncate(SqlExpression date)
-    {
-      return SqlDml.FunctionCall("DATETIME", SqlDml.FunctionCall("DATE", date));
-    }
-
-    private static SqlCast CastToLong(SqlExpression arg)
-    {
-      return SqlDml.Cast(arg, SqlType.Int64);
-    }
-
-<<<<<<< HEAD
-    private static SqlExpression DateTimeToStringIso(SqlExpression dateTime)
-    {
-      return SqlDml.FunctionCall("strftime", "%Y-%m-%dT%H:%M:%S", dateTime);
-=======
-    private static SqlExpression DateAddYear(SqlExpression date, SqlExpression years)
-    {
-      return SqlDml.FunctionCall("DATETIME", date, SqlDml.Concat(years, " ", "YEARS"));
-    }
-
-    private static SqlExpression DateAddMonth(SqlExpression date, SqlExpression months)
-    {
-      return SqlDml.FunctionCall("DATETIME", date, SqlDml.Concat(months, " ", "MONTHS"));
-    }
-
-    private static SqlExpression DateAddDay(SqlExpression date, SqlExpression days)
-    {
-      return SqlDml.FunctionCall("DATETIME", date, SqlDml.Concat(days, " ", "DAYS"));
-    }
-
-    private static SqlExpression DateDiffDay(SqlExpression date1, SqlExpression date2)
-    {
-      return SqlDml.FunctionCall("strftime", "%d", date1) - SqlDml.FunctionCall("strftime", "%d", date2);
-    }
-
-    private static SqlExpression DateDiffSeconds(SqlExpression date1, SqlExpression date2)
-    {
-      return SqlDml.FunctionCall("strftime", "%s", date1) - SqlDml.FunctionCall("strftime", "%s", date2);
-    }
-
-    protected static SqlExpression DateTimeSubtractDateTime(SqlExpression date1, SqlExpression date2)
-    {
-      return CastToLong(DateDiffDay(date1, date2)) * NanosecondsPerDay
-        +
-        CastToLong(DateDiffSeconds(DateAddDay(date1, DateDiffDay(date1, date2)), date2)) *
-          NanosecondsPerSecond;
->>>>>>> beef94b4
-    }
-
-    // Constructors
-
-    /// <param name="driver">The driver.</param>
-    public Compiler(SqlDriver driver)
-      : base(driver)
-    {
-    }
-  }
+// Copyright (C) 2003-2010 Xtensive LLC.
+// All rights reserved.
+// For conditions of distribution and use, see license.
+// Created by: Malisa Ncube
+// Created:    2011.04.29
+
+using System;
+using System.Collections.Generic;
+using System.Linq;
+using Xtensive.Sql.Compiler;
+using Xtensive.Sql.Ddl;
+using Xtensive.Sql.Dml;
+using Xtensive.Sql.Model;
+
+namespace Xtensive.Sql.Drivers.Sqlite.v3
+{
+  internal class Compiler : SqlCompiler
+  {
+    private static readonly long NanosecondsPerDay = TimeSpan.FromDays(1).Ticks * 100;
+    private static readonly long NanosecondsPerSecond = 1000000000;
+    private static readonly long NanosecondsPerMillisecond = 1000000;
+    private static readonly long MillisecondsPerDay = (long) TimeSpan.FromDays(1).TotalMilliseconds;
+    private static readonly long MillisecondsPerSecond = 1000L;
+
+    protected override bool VisitCreateTableConstraints(SqlCreateTable node, IEnumerable<TableConstraint> constraints, bool hasItems)
+    {
+      // SQLite has special syntax for autoincrement primary keys
+      // We write everything when doing translation for column definition
+      // and should skip any PK definitions here.
+      var hasAutoIncrementColumn = node.Table.TableColumns.Any(c => c.SequenceDescriptor!=null);
+      constraints = hasAutoIncrementColumn ? constraints.Where(c => !(c is PrimaryKey)) : constraints;
+      return base.VisitCreateTableConstraints(node, constraints, hasItems);
+    }
+
+    public override void Visit(SqlBinary node)
+    {
+      switch (node.NodeType) {
+        // Bit XOR is not supported by SQLite
+        // but it can be easily emulated using remaining bit operators
+      case SqlNodeType.BitXor:
+        // A ^ B = (A | B) & ~(A & B)
+        var replacement = SqlDml.BitAnd(
+          SqlDml.BitOr(node.Left, node.Right),
+          SqlDml.BitNot(SqlDml.BitAnd(node.Left, node.Right)));
+        replacement.AcceptVisitor(this);
+        return;
+      case SqlNodeType.DateTimePlusInterval:
+        DateTimeAddInterval(node.Left, node.Right).AcceptVisitor(this);
+        return;
+      case SqlNodeType.DateTimeMinusInterval:
+        DateTimeAddInterval(node.Left, -node.Right).AcceptVisitor(this);
+        return;
+      case SqlNodeType.DateTimeMinusDateTime:
+        DateTimeSubtractDateTime(node.Left, node.Right).AcceptVisitor(this);
+        return;
+      default:
+        base.Visit(node);
+        return;
+      }
+    }
+
+    public override void Visit(SqlAlterTable node)
+    {
+      var renameColumnAction = node.Action as SqlRenameColumn;
+      if (renameColumnAction!=null)
+        context.Output.AppendText(((Translator) translator).Translate(context, renameColumnAction));
+      else if (node.Action is SqlDropConstraint)
+        using (context.EnterScope(node)) {
+          context.Output.AppendText(translator.Translate(context, node, AlterTableSection.Entry));
+
+          var action = node.Action as SqlDropConstraint;
+          var constraint = action.Constraint as TableConstraint;
+          context.Output.AppendText(translator.Translate(context, node, AlterTableSection.DropConstraint));
+          if (constraint is ForeignKey)
+            context.Output.AppendText("REFERENCES " + translator.QuoteIdentifier(constraint.DbName));
+          else
+            context.Output.AppendText(translator.Translate(context, constraint, ConstraintSection.Entry));
+          context.Output.AppendText(translator.Translate(context, node, AlterTableSection.DropBehavior));
+          context.Output.AppendText(translator.Translate(context, node, AlterTableSection.Exit));
+        }
+      else
+        base.Visit(node);
+    }
+
+    public override void Visit(SqlExtract node)
+    {
+      using (context.EnterScope(node)) {
+        context.Output.AppendText(translator.Translate(context, node, ExtractSection.Entry));
+        var part = node.DateTimePart!=SqlDateTimePart.Nothing ? translator.Translate(node.DateTimePart) : translator.Translate(node.IntervalPart);
+        context.Output.AppendText(translator.Translate(context, node, ExtractSection.From));
+        context.Output.AppendText(",");
+        node.Operand.AcceptVisitor(this);
+        context.Output.AppendText(translator.Translate(context, node, ExtractSection.Exit));
+      }
+    }
+
+    public override void Visit(SqlFreeTextTable node)
+    {
+      throw SqlHelper.NotSupported("FreeText");
+    }
+
+    public override void Visit(SqlFunctionCall node)
+    {
+      switch (node.FunctionType) {
+        case SqlFunctionType.CharLength:
+          (SqlDml.FunctionCall("LENGTH", node.Arguments) / 2).AcceptVisitor(this);
+          return;
+        case SqlFunctionType.PadLeft:
+        case SqlFunctionType.PadRight:
+          return;
+        case SqlFunctionType.Concat:
+          var nod = node.Arguments[0];
+          return;
+        case SqlFunctionType.Round:
+          // Round should always be called with 2 arguments
+          if (node.Arguments.Count==1) {
+            Visit(SqlDml.FunctionCall(translator.Translate(SqlFunctionType.Round), node.Arguments[0], SqlDml.Literal(0)));
+            return;
+          }
+          break;
+        case SqlFunctionType.Truncate:
+          Visit(CastToLong(node.Arguments[0]));
+          return;
+        case SqlFunctionType.IntervalToNanoseconds:
+          Visit(CastToLong(node.Arguments[0] / NanosecondsPerMillisecond));
+          return;
+        case SqlFunctionType.IntervalConstruct:
+        case SqlFunctionType.IntervalToMilliseconds:
+          Visit(CastToLong(node.Arguments[0] / NanosecondsPerMillisecond));
+          return;
+        case SqlFunctionType.DateTimeAddMonths:
+          DateAddMonth(node.Arguments[0], node.Arguments[1]).AcceptVisitor(this);
+          return;
+        case SqlFunctionType.DateTimeAddYears:
+          DateAddYear(node.Arguments[0], node.Arguments[1]).AcceptVisitor(this);
+          return;
+        case SqlFunctionType.DateTimeTruncate:
+          DateTimeTruncate(node.Arguments[0]).AcceptVisitor(this);
+          return;
+        case SqlFunctionType.DateTimeConstruct:
+          DateAddDay(DateAddMonth(DateAddYear(SqlDml.Literal(new DateTime(2001, 1, 1)),
+            node.Arguments[0] - 2001),
+            node.Arguments[1] - 1),
+            node.Arguments[2] - 1).AcceptVisitor(this);
+          return;
+        case SqlFunctionType.DateTimeToStringIso:
+          DateTimeToStringIso(node.Arguments[0]).AcceptVisitor(this);
+          return;
+      }
+      base.Visit(node);
+    }
+
+    public override void Visit(SqlQueryExpression node)
+    {
+      using (context.EnterScope(node)) {
+        context.Output.AppendText(translator.Translate(context, node, QueryExpressionSection.Entry));
+        node.Left.AcceptVisitor(this);
+        context.Output.AppendText(translator.Translate(node.NodeType));
+        context.Output.AppendText(translator.Translate(context, node, QueryExpressionSection.All));
+        node.Right.AcceptVisitor(this);
+        context.Output.AppendText(translator.Translate(context, node, QueryExpressionSection.Exit));
+      }
+    }
+
+    public override void Visit(SqlSelect node)
+    {
+      // For hinting limitations see http://www.sqlite.org/lang_indexedby.html
+
+      using (context.EnterScope(node)) {
+        context.Output.AppendText(translator.Translate(context, node, SelectSection.Entry));
+        VisitSelectColumns(node);
+        VisitSelectFrom(node);
+        VisitSelectWhere(node);
+        VisitSelectGroupBy(node);
+        VisitSelectOrderBy(node);
+        VisitSelectLimitOffset(node);
+        context.Output.AppendText(translator.Translate(context, node, SelectSection.Exit));
+      }
+    }
+
+    public override void Visit(SqlTrim node)
+    {
+      using (context.EnterScope(node)) {
+        context.Output.AppendText(translator.Translate(context, node, TrimSection.Entry));
+        context.Output.AppendText(translator.Translate(node.TrimType));
+        node.Expression.AcceptVisitor(this);
+        if (node.TrimCharacters!=null) {
+          context.Output.AppendText(",");
+          context.Output.AppendText(translator.Translate(context, node.TrimCharacters));
+        }
+        context.Output.AppendText(translator.Translate(context, node, TrimSection.Exit));
+      }
+    }
+
+    /// <inheritdoc/>
+    public override void VisitSelectLimitOffset(SqlSelect node)
+    {
+      // SQLite requires limit to be present if offset it used,
+      // luckily negatives value does the job.
+
+      var isSpecialCase = !node.HasLimit && node.HasOffset;
+
+      if (!isSpecialCase) {
+        base.VisitSelectLimitOffset(node);
+        return;
+      }
+
+      context.Output.AppendText(translator.Translate(context, node, SelectSection.Limit));
+      SqlDml.Literal(-1).AcceptVisitor(this);
+      context.Output.AppendText(translator.Translate(context, node, SelectSection.LimitEnd));
+
+      context.Output.AppendText(translator.Translate(context, node, SelectSection.Offset));
+      node.Offset.AcceptVisitor(this);
+      context.Output.AppendText(translator.Translate(context, node, SelectSection.OffsetEnd));
+    }
+
+    public override void Visit(SqlCreateIndex node, IndexColumn item)
+    {
+      base.Visit(node, item);
+
+      var column = item.Column as TableColumn;
+      if (column!=null && column.Collation!=null)
+        context.Output.AppendText(translator.Translate(context, column, TableColumnSection.Collate));
+    }
+
+    protected virtual SqlExpression DateTimeAddInterval(SqlExpression date, SqlExpression interval)
+    {
+      return DateAddDay(date, interval / MillisecondsPerDay);
+    }
+
+    private SqlExpression DateTimeTruncate(SqlExpression date)
+    {
+      return SqlDml.FunctionCall("DATETIME", SqlDml.FunctionCall("DATE", date));
+    }
+
+    private static SqlCast CastToLong(SqlExpression arg)
+    {
+      return SqlDml.Cast(arg, SqlType.Int64);
+    }
+
+    private static SqlExpression DateTimeToStringIso(SqlExpression dateTime)
+    {
+      return SqlDml.FunctionCall("strftime", "%Y-%m-%dT%H:%M:%S", dateTime);
+    }
+
+    private static SqlExpression DateAddYear(SqlExpression date, SqlExpression years)
+    {
+      return SqlDml.FunctionCall("DATETIME", date, SqlDml.Concat(years, " ", "YEARS"));
+    }
+
+    private static SqlExpression DateAddMonth(SqlExpression date, SqlExpression months)
+    {
+      return SqlDml.FunctionCall("DATETIME", date, SqlDml.Concat(months, " ", "MONTHS"));
+    }
+
+    private static SqlExpression DateAddDay(SqlExpression date, SqlExpression days)
+    {
+      return SqlDml.FunctionCall("DATETIME", date, SqlDml.Concat(days, " ", "DAYS"));
+    }
+
+    private static SqlExpression DateDiffDay(SqlExpression date1, SqlExpression date2)
+    {
+      return SqlDml.FunctionCall("strftime", "%d", date1) - SqlDml.FunctionCall("strftime", "%d", date2);
+    }
+
+    private static SqlExpression DateDiffSeconds(SqlExpression date1, SqlExpression date2)
+    {
+      return SqlDml.FunctionCall("strftime", "%s", date1) - SqlDml.FunctionCall("strftime", "%s", date2);
+    }
+
+    protected static SqlExpression DateTimeSubtractDateTime(SqlExpression date1, SqlExpression date2)
+    {
+      return CastToLong(DateDiffDay(date1, date2)) * NanosecondsPerDay
+        +
+        CastToLong(DateDiffSeconds(DateAddDay(date1, DateDiffDay(date1, date2)), date2)) *
+          NanosecondsPerSecond;
+    }
+
+    // Constructors
+
+    /// <param name="driver">The driver.</param>
+    public Compiler(SqlDriver driver)
+      : base(driver)
+    {
+    }
+  }
 }