--- conflicted
+++ resolved
@@ -1,66 +1,35 @@
-<<<<<<< HEAD
-﻿<Project Sdk="Microsoft.NET.Sdk">
-  <PropertyGroup>
-    <IsPackable>true</IsPackable>
-    <DocumentationFile>$(OutputPath)$(TargetFramework)\$(AssemblyName).xml</DocumentationFile>
-  </PropertyGroup>
-  <PropertyGroup>
-    <RootNamespace>Xtensive</RootNamespace>
-    <PackageId>Xtensive.Orm.Sqlite</PackageId>
-    <Title>$(DoProductName) provider for SQLite</Title>
-    <AssemblyTitle>$(Title)</AssemblyTitle>
-    <PackageDescription>Adds support for SQLite to $(DoProductName)</PackageDescription>
-    <SignAssembly>true</SignAssembly>
-    <AssemblyOriginatorKeyFile>$(OrmKeyFile)</AssemblyOriginatorKeyFile>
-    <AllowUnsafeBlocks>true</AllowUnsafeBlocks>
-    <WarningLevel>2</WarningLevel>
-  </PropertyGroup>
-  <ItemGroup>
-    <PackageReference Include="System.Data.SQLite.Core" Version="1.0.109.2" />
-  </ItemGroup>
-  <ItemGroup>
-    <ProjectReference Include="..\Xtensive.Orm\Xtensive.Orm.csproj" />
-  </ItemGroup>
-  <ItemGroup>
-    <Compile Include="..\Xtensive.Orm\Properties\Visibility.cs">
-      <Link>Properties\Visibility.cs</Link>
-    </Compile>
-  </ItemGroup>
-=======
-<Project Sdk="Microsoft.NET.Sdk">
-  <PropertyGroup>
-    <IsPackable>true</IsPackable>
-    <OutputPath>$(SolutionDir)_Build\$(Configuration)\lib\</OutputPath>
-    <DocumentationFile>$(SolutionDir)_Build\$(Configuration)\lib\$(TargetFramework)\Xtensive.Orm.Sqlite.xml</DocumentationFile>
-  </PropertyGroup>
-  <PropertyGroup>
-    <RootNamespace>Xtensive</RootNamespace>
-    <PackageId>Xtensive.Orm.Sqlite</PackageId>
-    <Title>$(DoProductName) provider for SQLite</Title>
-    <AssemblyTitle>$(Title)</AssemblyTitle>
-    <PackageDescription>Adds support for SQLite to $(DoProductName)</PackageDescription>
-    <SignAssembly>true</SignAssembly>
-    <AssemblyOriginatorKeyFile>$(OrmKeyFile)</AssemblyOriginatorKeyFile>
-    <AllowUnsafeBlocks>true</AllowUnsafeBlocks>
-    <WarningLevel>2</WarningLevel>
-  </PropertyGroup>
-  <ItemGroup>
-    <PackageReference Include="System.Data.SQLite.Core" Version="1.0.109.2" />
-  </ItemGroup>
-  <ItemGroup>
-    <ProjectReference Include="..\Xtensive.Orm\Xtensive.Orm.csproj" />
-  </ItemGroup>
-  <ItemGroup>
-    <Compile Include="..\Xtensive.Orm\Properties\Visibility.cs">
-      <Link>Properties\Visibility.cs</Link>
-    </Compile>
-  </ItemGroup>
-  <ItemGroup>
-    <Compile Update="Sql.Drivers.Sqlite\Resources\Strings.Designer.cs">
-      <DesignTime>True</DesignTime>
-      <AutoGen>True</AutoGen>
-      <DependentUpon>Strings.resx</DependentUpon>
-    </Compile>
-  </ItemGroup>
->>>>>>> f4803a45
+﻿<Project Sdk="Microsoft.NET.Sdk">
+  <PropertyGroup>
+    <IsPackable>true</IsPackable>
+    <DocumentationFile>$(OutputPath)$(TargetFramework)\$(AssemblyName).xml</DocumentationFile>
+  </PropertyGroup>
+  <PropertyGroup>
+    <RootNamespace>Xtensive</RootNamespace>
+    <PackageId>Xtensive.Orm.Sqlite</PackageId>
+    <Title>$(DoProductName) provider for SQLite</Title>
+    <AssemblyTitle>$(Title)</AssemblyTitle>
+    <PackageDescription>Adds support for SQLite to $(DoProductName)</PackageDescription>
+    <SignAssembly>true</SignAssembly>
+    <AssemblyOriginatorKeyFile>$(OrmKeyFile)</AssemblyOriginatorKeyFile>
+    <AllowUnsafeBlocks>true</AllowUnsafeBlocks>
+    <WarningLevel>2</WarningLevel>
+  </PropertyGroup>
+  <ItemGroup>
+    <PackageReference Include="System.Data.SQLite.Core" Version="1.0.109.2" />
+  </ItemGroup>
+  <ItemGroup>
+    <ProjectReference Include="..\Xtensive.Orm\Xtensive.Orm.csproj" />
+  </ItemGroup>
+  <ItemGroup>
+    <Compile Include="..\Xtensive.Orm\Properties\Visibility.cs">
+      <Link>Properties\Visibility.cs</Link>
+    </Compile>
+  </ItemGroup>
+  <ItemGroup>
+    <Compile Update="Sql.Drivers.Sqlite\Resources\Strings.Designer.cs">
+      <DesignTime>True</DesignTime>
+      <AutoGen>True</AutoGen>
+      <DependentUpon>Strings.resx</DependentUpon>
+    </Compile>
+  </ItemGroup>
 </Project>