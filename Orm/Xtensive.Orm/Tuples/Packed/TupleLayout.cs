--- conflicted
+++ resolved
@@ -69,28 +69,18 @@
             ReferenceEquals(type, WellKnownTypes.Bool) ? BoolAccessor :
             ReferenceEquals(type, WellKnownTypes.DateTime) ? DateTimeAccessor :
             ReferenceEquals(type, WellKnownTypes.TimeSpan) ? TimeSpanAccessor :
-<<<<<<< HEAD
-            ReferenceEquals(type, WellKnownTypes.DateOnly) ? DateOnlyAccessor :
-            ReferenceEquals(type, WellKnownTypes.TimeOnly) ? TimeOnlyAccessor :
-            ReferenceEquals(type, WellKnownTypes.Decimal) ? DecimalAccessor :
-            ReferenceEquals(type, WellKnownTypes.Guid) ? GuidAccessor :
-            ReferenceEquals(type, WellKnownTypes.DateTimeOffset) ? DateTimeOffsetAccessor : null;
-=======
             ReferenceEquals(type, WellKnownTypes.Double) ? DoubleAccessor :
             ReferenceEquals(type, WellKnownTypes.Decimal) ? DecimalAccessor :
             ReferenceEquals(type, WellKnownTypes.Single) ? SingleAccessor :
             ReferenceEquals(type, WellKnownTypes.DateTimeOffset) ? DateTimeOffsetAccessor :
-#if NET6_0_OR_GREATER
             ReferenceEquals(type, WellKnownTypes.DateOnly) ? DateOnlyAccessor :
             ReferenceEquals(type, WellKnownTypes.TimeOnly) ? TimeOnlyAccessor :
-#endif
             ReferenceEquals(type, WellKnownTypes.Int16) ? Int16Accessor :
             ReferenceEquals(type, WellKnownTypes.Byte) ? ByteAccessor :
             ReferenceEquals(type, WellKnownTypes.SByte) ? SByteAccessor :
             ReferenceEquals(type, WellKnownTypes.UInt16) ? UInt16Accessor :
             ReferenceEquals(type, WellKnownTypes.UInt32) ? UInt32Accessor :
             ReferenceEquals(type, WellKnownTypes.UInt64) ? UInt64Accessor : null;
->>>>>>> bafc803a
         }
 
         ValueFieldAccessor ResolveByNullableType(Type type)
@@ -102,19 +92,10 @@
             ReferenceEquals(type, WellKnownTypes.NullableInt64) ? Int64Accessor :
             ReferenceEquals(type, WellKnownTypes.NullableDateTime) ? DateTimeAccessor :
             ReferenceEquals(type, WellKnownTypes.NullableTimeSpan) ? TimeSpanAccessor :
-<<<<<<< HEAD
+            ReferenceEquals(type, WellKnownTypes.NullableDateTimeOffset) ? DateTimeOffsetAccessor :
+            ReferenceEquals(type, WellKnownTypes.NullableSingle) ? SingleAccessor :
             ReferenceEquals(type, WellKnownTypes.NullableDateOnly) ? DateOnlyAccessor :
             ReferenceEquals(type, WellKnownTypes.NullableTimeOnly) ? TimeOnlyAccessor :
-            ReferenceEquals(type, WellKnownTypes.NullableDecimal) ? DecimalAccessor :
-            ReferenceEquals(type, WellKnownTypes.NullableGuid) ? GuidAccessor :
-            ReferenceEquals(type, WellKnownTypes.NullableDateTimeOffset) ? DateTimeOffsetAccessor : null;
-=======
-            ReferenceEquals(type, WellKnownTypes.NullableDateTimeOffset) ? DateTimeOffsetAccessor :
-            ReferenceEquals(type, WellKnownTypes.NullableSingle) ? SingleAccessor :
-#if NET6_0_OR_GREATER
-            ReferenceEquals(type, WellKnownTypes.NullableDateOnly) ? DateOnlyAccessor :
-            ReferenceEquals(type, WellKnownTypes.NullableTimeOnly) ? TimeOnlyAccessor :
-#endif
             ReferenceEquals(type, WellKnownTypes.NullableGuid) ? GuidAccessor : 
             ReferenceEquals(type, WellKnownTypes.NullableInt16) ? Int16Accessor :
             ReferenceEquals(type, WellKnownTypes.NullableByte) ? ByteAccessor :
@@ -122,7 +103,6 @@
             ReferenceEquals(type, WellKnownTypes.NullableUInt16) ? UInt16Accessor :
             ReferenceEquals(type, WellKnownTypes.NullableUInt32) ? UInt32Accessor :
             ReferenceEquals(type, WellKnownTypes.NullableUInt64) ? UInt64Accessor : null;
->>>>>>> bafc803a
         }
       }
     }
