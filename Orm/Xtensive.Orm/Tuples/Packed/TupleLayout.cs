--- conflicted
+++ resolved
@@ -58,53 +58,6 @@
       public static ValueFieldAccessor GetValue(Type probeType)
       {
         return (probeType.MetadataToken ^ NullableTypeMetadataToken) == 0
-<<<<<<< HEAD
-          ? ResolveByNullableType(probeType)
-          : ResolveByType(probeType);
-
-        ValueFieldAccessor ResolveByType(Type type)
-        {
-          return ReferenceEquals(type, WellKnownTypes.Int64) ? Int64Accessor :
-            ReferenceEquals(type, WellKnownTypes.Guid) ? GuidAccessor :
-            ReferenceEquals(type, WellKnownTypes.Int32) ? Int32Accessor :
-            ReferenceEquals(type, WellKnownTypes.Bool) ? BoolAccessor :
-            ReferenceEquals(type, WellKnownTypes.DateTime) ? DateTimeAccessor :
-            ReferenceEquals(type, WellKnownTypes.TimeSpan) ? TimeSpanAccessor :
-            ReferenceEquals(type, WellKnownTypes.Double) ? DoubleAccessor :
-            ReferenceEquals(type, WellKnownTypes.Decimal) ? DecimalAccessor :
-            ReferenceEquals(type, WellKnownTypes.Single) ? SingleAccessor :
-            ReferenceEquals(type, WellKnownTypes.DateTimeOffset) ? DateTimeOffsetAccessor :
-            ReferenceEquals(type, WellKnownTypes.DateOnly) ? DateOnlyAccessor :
-            ReferenceEquals(type, WellKnownTypes.TimeOnly) ? TimeOnlyAccessor :
-            ReferenceEquals(type, WellKnownTypes.Int16) ? Int16Accessor :
-            ReferenceEquals(type, WellKnownTypes.Byte) ? ByteAccessor :
-            ReferenceEquals(type, WellKnownTypes.SByte) ? SByteAccessor :
-            ReferenceEquals(type, WellKnownTypes.UInt16) ? UInt16Accessor :
-            ReferenceEquals(type, WellKnownTypes.UInt32) ? UInt32Accessor :
-            ReferenceEquals(type, WellKnownTypes.UInt64) ? UInt64Accessor : null;
-        }
-
-        ValueFieldAccessor ResolveByNullableType(Type type)
-        {
-          return ReferenceEquals(type, WellKnownTypes.NullableBool) ? BoolAccessor :
-            ReferenceEquals(type, WellKnownTypes.NullableInt32) ? Int32Accessor :
-            ReferenceEquals(type, WellKnownTypes.NullableDouble) ? DoubleAccessor :
-            ReferenceEquals(type, WellKnownTypes.NullableDecimal) ? DecimalAccessor :
-            ReferenceEquals(type, WellKnownTypes.NullableInt64) ? Int64Accessor :
-            ReferenceEquals(type, WellKnownTypes.NullableDateTime) ? DateTimeAccessor :
-            ReferenceEquals(type, WellKnownTypes.NullableTimeSpan) ? TimeSpanAccessor :
-            ReferenceEquals(type, WellKnownTypes.NullableDateTimeOffset) ? DateTimeOffsetAccessor :
-            ReferenceEquals(type, WellKnownTypes.NullableSingle) ? SingleAccessor :
-            ReferenceEquals(type, WellKnownTypes.NullableDateOnly) ? DateOnlyAccessor :
-            ReferenceEquals(type, WellKnownTypes.NullableTimeOnly) ? TimeOnlyAccessor :
-            ReferenceEquals(type, WellKnownTypes.NullableGuid) ? GuidAccessor : 
-            ReferenceEquals(type, WellKnownTypes.NullableInt16) ? Int16Accessor :
-            ReferenceEquals(type, WellKnownTypes.NullableByte) ? ByteAccessor :
-            ReferenceEquals(type, WellKnownTypes.NullableSByte) ? SByteAccessor :
-            ReferenceEquals(type, WellKnownTypes.NullableUInt16) ? UInt16Accessor :
-            ReferenceEquals(type, WellKnownTypes.NullableUInt32) ? UInt32Accessor :
-            ReferenceEquals(type, WellKnownTypes.NullableUInt64) ? UInt64Accessor : null;
-=======
           ? (ResolveByNullableType(probeType) ?? TryResolveNullableEnum(probeType))
           : (ResolveByType(probeType) ?? TryResolveEnum(probeType));
       }
@@ -171,7 +124,6 @@
         var generic = type.GetGenericArguments()[0];
         if (!generic.IsEnum) {
           return null;
->>>>>>> 7539eb94
         }
         type = Enum.GetUnderlyingType(generic);
         return ResolveByType(type);
