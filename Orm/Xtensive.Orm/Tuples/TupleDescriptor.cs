// Copyright (C) 2003-2010 Xtensive LLC.
// All rights reserved.
// For conditions of distribution and use, see license.
// Created by: Nick Svetlov
// Created:    2007.05.30


using System;
using System.Collections;
using System.Collections.Generic;
using System.Diagnostics;
using System.Runtime.Serialization;
using System.Text;
using Xtensive.Core;
using Xtensive.Linq.SerializableExpressions.Internals;
using Xtensive.Reflection;
using Xtensive.Tuples.Packed;

namespace Xtensive.Tuples
{
  /// <summary>
  /// Tuple descriptor.
  /// Provides information about <see cref="Tuple"/> structure.
  /// </summary>
  [Serializable]
  public sealed class TupleDescriptor : IEquatable<TupleDescriptor>, IReadOnlyList<Type>, ISerializable
  {
    private static readonly TupleDescriptor EmptyDescriptor = new TupleDescriptor(Array.Empty<Type>());

    private readonly int FieldCount;
    internal readonly int ValuesLength;
    internal readonly int ObjectsLength;

    [NonSerialized]
    internal readonly PackedFieldDescriptor[] FieldDescriptors;
    
    [field: NonSerialized]
    private Type[] FieldTypes { get; }

    /// <summary>
    /// Gets the empty tuple descriptor.
    /// </summary>
    /// <value>The empty tuple descriptor.</value>
    public static TupleDescriptor Empty
    {
      [DebuggerStepThrough]
      get => EmptyDescriptor;
    }

    #region IList members

    /// <inheritdoc/>
    public Type this[int fieldIndex]
    {
      get => FieldTypes[fieldIndex];
      set => throw Exceptions.CollectionIsReadOnly(null);
    }

    /// <inheritdoc/>
    public int Count
    {
      [DebuggerStepThrough]
<<<<<<< HEAD
      get { return FieldCount; }
    }

    /// <inheritdoc/>
    public int IndexOf(Type item)
    {
      return FieldTypes.IndexOf(item, true);
    }

    /// <inheritdoc/>
    public void Insert(int index, Type item)
    {
      throw Exceptions.CollectionIsReadOnly(null);
    }

    /// <inheritdoc/>
    public void RemoveAt(int index)
    {
      throw Exceptions.CollectionIsReadOnly(null);
    }

    /// <inheritdoc/>
    public void Add(Type item)
    {
      throw Exceptions.CollectionIsReadOnly(null);
    }

    /// <inheritdoc/>
    public void Clear()
    {
      throw Exceptions.CollectionIsReadOnly(null);
    }

    /// <inheritdoc/>
    public bool Contains(Type item)
    {
      return FieldTypes.IndexOf(item, true) >= 0;
    }

    /// <inheritdoc/>
    public void CopyTo(Type[] array, int arrayIndex)
    {
      FieldTypes.CopyTo(array, arrayIndex);
    }

    /// <inheritdoc/>
    public bool Remove(Type item)
    {
      throw Exceptions.CollectionIsReadOnly(null);
    }

    /// <inheritdoc/>
    public bool IsReadOnly
    {
      get { return true; }
=======
      get => FieldCount;
>>>>>>> e9e18e7f
    }

    /// <inheritdoc/>
    public IEnumerator<Type> GetEnumerator()
    {
      for (var index = 0; index < FieldCount; index++) {
        yield return FieldTypes[index];
      }
    }

    /// <inheritdoc/>
    [DebuggerStepThrough]
    IEnumerator IEnumerable.GetEnumerator()
    {
      return GetEnumerator();
    }

    #endregion

    #region IEquatable members, GetHashCode

    /// <inheritdoc/>
    public bool Equals(TupleDescriptor other)
    {
      if (ReferenceEquals(other, null))
        return false;
      if (ReferenceEquals(other, this))
        return true;
      if (FieldCount!=other.FieldCount)
        return false;
      for (int i = 0; i < FieldCount; i++)
        if (FieldTypes[i]!=other.FieldTypes[i])
          return false;
      return true;
    }

    /// <inheritdoc/>
    public override bool Equals(object obj)
    {
      return Equals(obj as TupleDescriptor);
    }

    /// <inheritdoc/>
    public override int GetHashCode()
    {
      int result = FieldCount;
      for (int i = 0; i < FieldCount; i++)
        result = unchecked (FieldTypes[i].GetHashCode() + 29 * result);
      return result;
    }

    public static bool operator ==(TupleDescriptor left, TupleDescriptor right)
    {
      if (ReferenceEquals(left, right))
        return true;
      if (ReferenceEquals(left, null))
        return false;
      return left.Equals(right);
    }

    public static bool operator !=(TupleDescriptor left, TupleDescriptor right)
    {
      return !(left==right);
    }

    #endregion

    public void GetObjectData(SerializationInfo info, StreamingContext context)
    {
      info.AddValue("FieldCount", FieldCount);
      info.AddValue("ValuesLength", ValuesLength);
      info.AddValue("ObjectsLength", ObjectsLength);

      var typeNames = new string[FieldTypes.Length];
      for (var i = 0; i < typeNames.Length; i++)
        typeNames[i] = FieldTypes[i].ToSerializableForm();

      info.AddValue("FieldTypes", typeNames);
      info.AddValue("FieldDescriptors", FieldDescriptors);
    }

    /// <inheritdoc/>
    public override string ToString()
    {
      var sb = new StringBuilder();
      for (int i = 0; i < FieldCount; i++) {
        if (i > 0)
          sb.Append(", ");
        sb.Append(FieldTypes[i].GetShortName());
      }
      return string.Format(Strings.TupleDescriptorFormat, sb);
    }

    #region Create methods (base)

    public static TupleDescriptor Create(Type t1)
    {
      return new TupleDescriptor(new [] {t1});
    }

    public static TupleDescriptor Create(Type t1, Type t2)
    {
      return new TupleDescriptor(new [] {t1, t2});
    }

    public static TupleDescriptor Create(Type t1, Type t2, Type t3)
    {
      return new TupleDescriptor(new [] {t1, t2, t3});
    }

    public static TupleDescriptor Create(Type t1, Type t2, Type t3, Type t4)
    {
      return  new TupleDescriptor(new [] {t1, t2, t3, t4});
    }

    /// <summary>
    /// Creates or returns already created descriptor
    /// for provided set of types.
    /// </summary>
    /// <param name="fieldTypes">List of tuple field types.</param>
    /// <returns>Either new or existing tuple descriptor
    /// describing the specified set of fields.</returns>
    public static TupleDescriptor Create(Type[] fieldTypes)
    {
      ArgumentValidator.EnsureArgumentNotNull(fieldTypes, nameof(fieldTypes));
      if (fieldTypes.Length == 0) {
        return EmptyDescriptor;
      }
      return new TupleDescriptor(fieldTypes);
    }

    /// <summary>
    /// Creates tuple descriptor containing head of the current one.
    /// </summary>
    /// <param name="fieldCount">Head field count.</param>
    /// <returns>Either new or existing tuple descriptor
    /// describing the specified set of fields.</returns>
    public TupleDescriptor Head(int fieldCount)
    {
      ArgumentValidator.EnsureArgumentIsInRange(fieldCount, 1, Count, nameof(fieldCount));
      var fieldTypes = new Type[fieldCount];
      Array.Copy(FieldTypes, 0, fieldTypes, 0, fieldCount);
      return new TupleDescriptor(fieldTypes);
    }

    /// <summary>
    /// Creates tuple descriptor containing tail of the current one.
    /// </summary>
    /// <param name="tailFieldCount">Tail field count.</param>
    /// <returns>Either new or existing tuple descriptor
    /// describing the specified set of fields.</returns>
    public TupleDescriptor Tail(int tailFieldCount)
    {
      ArgumentValidator.EnsureArgumentIsInRange(tailFieldCount, 1, Count, nameof(tailFieldCount));
      var fieldTypes = new Type[tailFieldCount];
      Array.Copy(FieldTypes, Count - tailFieldCount, fieldTypes, 0, tailFieldCount);
      return new TupleDescriptor(fieldTypes);
    }

    #endregion

    #region Create<...> methods (generic shortcuts)

    /// <summary>
    /// Creates new <see cref="TupleDescriptor"/> by its field type(s).
    /// </summary>
    /// <typeparam name="T">Type of the only tuple field.</typeparam>
    /// <returns>Newly created <see cref="TupleDescriptor"/> object.</returns>
    public static TupleDescriptor Create<T>() 
      => Create(typeof(T));

    /// <summary>
    /// Creates new <see cref="TupleDescriptor"/> by its field type(s).
    /// </summary>
    /// <typeparam name="T1">Type of the first tuple field.</typeparam>
    /// <typeparam name="T2">Type of the 2nd tuple field.</typeparam>
    /// <returns>Newly created <see cref="TupleDescriptor"/> object</returns>
    public static TupleDescriptor Create<T1, T2>() 
      => Create(typeof(T1), typeof(T2));

    /// <summary>
    /// Creates new <see cref="TupleDescriptor"/> by its field type(s).
    /// </summary>
    /// <typeparam name="T1">Type of the first tuple field.</typeparam>
    /// <typeparam name="T2">Type of the 2nd tuple field.</typeparam>
    /// <typeparam name="T3">Type of the 3rd tuple field.</typeparam>
    /// <returns>Newly created <see cref="TupleDescriptor"/> object</returns>
    public static TupleDescriptor Create<T1, T2, T3>()
      => Create(typeof(T1), typeof(T2), typeof(T3));

    /// <summary>
    /// Creates new <see cref="TupleDescriptor"/> by its field type(s).
    /// </summary>
    /// <typeparam name="T1">Type of the first tuple field.</typeparam>
    /// <typeparam name="T2">Type of the 2nd tuple field.</typeparam>
    /// <typeparam name="T3">Type of the 3rd tuple field.</typeparam>
    /// <typeparam name="T4">Type of the 4th tuple field.</typeparam>
    /// <returns>Newly created <see cref="TupleDescriptor"/> object</returns>
    public static TupleDescriptor Create<T1, T2, T3, T4>()
      => Create(typeof(T1), typeof(T2), typeof(T3), typeof(T4));

    #endregion

    // Constructors

    private TupleDescriptor(Type[] fieldTypes)
    {
      FieldTypes = fieldTypes;
      FieldCount = fieldTypes.Length;
      FieldDescriptors = new PackedFieldDescriptor[FieldCount];

      switch (FieldCount) {
        case 0:
          return;
        case 1:
          TupleLayout.ConfigureLen1(FieldTypes,
            ref FieldDescriptors[0],
            out ValuesLength, out ObjectsLength);
          break;
        case 2:
          TupleLayout.ConfigureLen2(FieldTypes,
            ref FieldDescriptors[0], ref FieldDescriptors[1],
            out ValuesLength, out ObjectsLength);
          break;
        default:
          TupleLayout.Configure(FieldTypes, FieldDescriptors, out ValuesLength, out ObjectsLength);
          break;
      }

    }

    public TupleDescriptor(SerializationInfo info, StreamingContext context)
    {
      FieldCount = info.GetInt32("FieldCount");
      ValuesLength = info.GetInt32("ValuesLength");
      ObjectsLength = info.GetInt32("ObjectsLength");

      var typeNames = (string[]) info.GetValue("FieldTypes", typeof(string[]));
      FieldDescriptors = (PackedFieldDescriptor[])info.GetValue(
        "FieldDescriptors", typeof(PackedFieldDescriptor[]));

      FieldTypes = new Type[typeNames.Length];
      for (var i = 0; i < typeNames.Length; i++) {
        FieldTypes[i] = typeNames[i].GetTypeFromSerializableForm();
        TupleLayout.ConfigureFieldAccessor(ref FieldDescriptors[i], FieldTypes[i]);
      }
    }
  }
}
<|MERGE_RESOLUTION|>--- conflicted
+++ resolved
@@ -1,370 +1,312 @@
-// Copyright (C) 2003-2010 Xtensive LLC.
-// All rights reserved.
-// For conditions of distribution and use, see license.
-// Created by: Nick Svetlov
-// Created:    2007.05.30
-
-
-using System;
-using System.Collections;
-using System.Collections.Generic;
-using System.Diagnostics;
-using System.Runtime.Serialization;
-using System.Text;
-using Xtensive.Core;
-using Xtensive.Linq.SerializableExpressions.Internals;
-using Xtensive.Reflection;
-using Xtensive.Tuples.Packed;
-
-namespace Xtensive.Tuples
-{
-  /// <summary>
-  /// Tuple descriptor.
-  /// Provides information about <see cref="Tuple"/> structure.
-  /// </summary>
-  [Serializable]
-  public sealed class TupleDescriptor : IEquatable<TupleDescriptor>, IReadOnlyList<Type>, ISerializable
-  {
-    private static readonly TupleDescriptor EmptyDescriptor = new TupleDescriptor(Array.Empty<Type>());
-
-    private readonly int FieldCount;
-    internal readonly int ValuesLength;
-    internal readonly int ObjectsLength;
-
-    [NonSerialized]
-    internal readonly PackedFieldDescriptor[] FieldDescriptors;
-    
-    [field: NonSerialized]
-    private Type[] FieldTypes { get; }
-
-    /// <summary>
-    /// Gets the empty tuple descriptor.
-    /// </summary>
-    /// <value>The empty tuple descriptor.</value>
-    public static TupleDescriptor Empty
-    {
-      [DebuggerStepThrough]
-      get => EmptyDescriptor;
-    }
-
-    #region IList members
-
-    /// <inheritdoc/>
-    public Type this[int fieldIndex]
-    {
-      get => FieldTypes[fieldIndex];
-      set => throw Exceptions.CollectionIsReadOnly(null);
-    }
-
-    /// <inheritdoc/>
-    public int Count
-    {
-      [DebuggerStepThrough]
-<<<<<<< HEAD
-      get { return FieldCount; }
-    }
-
-    /// <inheritdoc/>
-    public int IndexOf(Type item)
-    {
-      return FieldTypes.IndexOf(item, true);
-    }
-
-    /// <inheritdoc/>
-    public void Insert(int index, Type item)
-    {
-      throw Exceptions.CollectionIsReadOnly(null);
-    }
-
-    /// <inheritdoc/>
-    public void RemoveAt(int index)
-    {
-      throw Exceptions.CollectionIsReadOnly(null);
-    }
-
-    /// <inheritdoc/>
-    public void Add(Type item)
-    {
-      throw Exceptions.CollectionIsReadOnly(null);
-    }
-
-    /// <inheritdoc/>
-    public void Clear()
-    {
-      throw Exceptions.CollectionIsReadOnly(null);
-    }
-
-    /// <inheritdoc/>
-    public bool Contains(Type item)
-    {
-      return FieldTypes.IndexOf(item, true) >= 0;
-    }
-
-    /// <inheritdoc/>
-    public void CopyTo(Type[] array, int arrayIndex)
-    {
-      FieldTypes.CopyTo(array, arrayIndex);
-    }
-
-    /// <inheritdoc/>
-    public bool Remove(Type item)
-    {
-      throw Exceptions.CollectionIsReadOnly(null);
-    }
-
-    /// <inheritdoc/>
-    public bool IsReadOnly
-    {
-      get { return true; }
-=======
-      get => FieldCount;
->>>>>>> e9e18e7f
-    }
-
-    /// <inheritdoc/>
-    public IEnumerator<Type> GetEnumerator()
-    {
-      for (var index = 0; index < FieldCount; index++) {
-        yield return FieldTypes[index];
-      }
-    }
-
-    /// <inheritdoc/>
-    [DebuggerStepThrough]
-    IEnumerator IEnumerable.GetEnumerator()
-    {
-      return GetEnumerator();
-    }
-
-    #endregion
-
-    #region IEquatable members, GetHashCode
-
-    /// <inheritdoc/>
-    public bool Equals(TupleDescriptor other)
-    {
-      if (ReferenceEquals(other, null))
-        return false;
-      if (ReferenceEquals(other, this))
-        return true;
-      if (FieldCount!=other.FieldCount)
-        return false;
-      for (int i = 0; i < FieldCount; i++)
-        if (FieldTypes[i]!=other.FieldTypes[i])
-          return false;
-      return true;
-    }
-
-    /// <inheritdoc/>
-    public override bool Equals(object obj)
-    {
-      return Equals(obj as TupleDescriptor);
-    }
-
-    /// <inheritdoc/>
-    public override int GetHashCode()
-    {
-      int result = FieldCount;
-      for (int i = 0; i < FieldCount; i++)
-        result = unchecked (FieldTypes[i].GetHashCode() + 29 * result);
-      return result;
-    }
-
-    public static bool operator ==(TupleDescriptor left, TupleDescriptor right)
-    {
-      if (ReferenceEquals(left, right))
-        return true;
-      if (ReferenceEquals(left, null))
-        return false;
-      return left.Equals(right);
-    }
-
-    public static bool operator !=(TupleDescriptor left, TupleDescriptor right)
-    {
-      return !(left==right);
-    }
-
-    #endregion
-
-    public void GetObjectData(SerializationInfo info, StreamingContext context)
-    {
-      info.AddValue("FieldCount", FieldCount);
-      info.AddValue("ValuesLength", ValuesLength);
-      info.AddValue("ObjectsLength", ObjectsLength);
-
-      var typeNames = new string[FieldTypes.Length];
-      for (var i = 0; i < typeNames.Length; i++)
-        typeNames[i] = FieldTypes[i].ToSerializableForm();
-
-      info.AddValue("FieldTypes", typeNames);
-      info.AddValue("FieldDescriptors", FieldDescriptors);
-    }
-
-    /// <inheritdoc/>
-    public override string ToString()
-    {
-      var sb = new StringBuilder();
-      for (int i = 0; i < FieldCount; i++) {
-        if (i > 0)
-          sb.Append(", ");
-        sb.Append(FieldTypes[i].GetShortName());
-      }
-      return string.Format(Strings.TupleDescriptorFormat, sb);
-    }
-
-    #region Create methods (base)
-
-    public static TupleDescriptor Create(Type t1)
-    {
-      return new TupleDescriptor(new [] {t1});
-    }
-
-    public static TupleDescriptor Create(Type t1, Type t2)
-    {
-      return new TupleDescriptor(new [] {t1, t2});
-    }
-
-    public static TupleDescriptor Create(Type t1, Type t2, Type t3)
-    {
-      return new TupleDescriptor(new [] {t1, t2, t3});
-    }
-
-    public static TupleDescriptor Create(Type t1, Type t2, Type t3, Type t4)
-    {
-      return  new TupleDescriptor(new [] {t1, t2, t3, t4});
-    }
-
-    /// <summary>
-    /// Creates or returns already created descriptor
-    /// for provided set of types.
-    /// </summary>
-    /// <param name="fieldTypes">List of tuple field types.</param>
-    /// <returns>Either new or existing tuple descriptor
-    /// describing the specified set of fields.</returns>
-    public static TupleDescriptor Create(Type[] fieldTypes)
-    {
-      ArgumentValidator.EnsureArgumentNotNull(fieldTypes, nameof(fieldTypes));
-      if (fieldTypes.Length == 0) {
-        return EmptyDescriptor;
-      }
-      return new TupleDescriptor(fieldTypes);
-    }
-
-    /// <summary>
-    /// Creates tuple descriptor containing head of the current one.
-    /// </summary>
-    /// <param name="fieldCount">Head field count.</param>
-    /// <returns>Either new or existing tuple descriptor
-    /// describing the specified set of fields.</returns>
-    public TupleDescriptor Head(int fieldCount)
-    {
-      ArgumentValidator.EnsureArgumentIsInRange(fieldCount, 1, Count, nameof(fieldCount));
-      var fieldTypes = new Type[fieldCount];
-      Array.Copy(FieldTypes, 0, fieldTypes, 0, fieldCount);
-      return new TupleDescriptor(fieldTypes);
-    }
-
-    /// <summary>
-    /// Creates tuple descriptor containing tail of the current one.
-    /// </summary>
-    /// <param name="tailFieldCount">Tail field count.</param>
-    /// <returns>Either new or existing tuple descriptor
-    /// describing the specified set of fields.</returns>
-    public TupleDescriptor Tail(int tailFieldCount)
-    {
-      ArgumentValidator.EnsureArgumentIsInRange(tailFieldCount, 1, Count, nameof(tailFieldCount));
-      var fieldTypes = new Type[tailFieldCount];
-      Array.Copy(FieldTypes, Count - tailFieldCount, fieldTypes, 0, tailFieldCount);
-      return new TupleDescriptor(fieldTypes);
-    }
-
-    #endregion
-
-    #region Create<...> methods (generic shortcuts)
-
-    /// <summary>
-    /// Creates new <see cref="TupleDescriptor"/> by its field type(s).
-    /// </summary>
-    /// <typeparam name="T">Type of the only tuple field.</typeparam>
-    /// <returns>Newly created <see cref="TupleDescriptor"/> object.</returns>
-    public static TupleDescriptor Create<T>() 
-      => Create(typeof(T));
-
-    /// <summary>
-    /// Creates new <see cref="TupleDescriptor"/> by its field type(s).
-    /// </summary>
-    /// <typeparam name="T1">Type of the first tuple field.</typeparam>
-    /// <typeparam name="T2">Type of the 2nd tuple field.</typeparam>
-    /// <returns>Newly created <see cref="TupleDescriptor"/> object</returns>
-    public static TupleDescriptor Create<T1, T2>() 
-      => Create(typeof(T1), typeof(T2));
-
-    /// <summary>
-    /// Creates new <see cref="TupleDescriptor"/> by its field type(s).
-    /// </summary>
-    /// <typeparam name="T1">Type of the first tuple field.</typeparam>
-    /// <typeparam name="T2">Type of the 2nd tuple field.</typeparam>
-    /// <typeparam name="T3">Type of the 3rd tuple field.</typeparam>
-    /// <returns>Newly created <see cref="TupleDescriptor"/> object</returns>
-    public static TupleDescriptor Create<T1, T2, T3>()
-      => Create(typeof(T1), typeof(T2), typeof(T3));
-
-    /// <summary>
-    /// Creates new <see cref="TupleDescriptor"/> by its field type(s).
-    /// </summary>
-    /// <typeparam name="T1">Type of the first tuple field.</typeparam>
-    /// <typeparam name="T2">Type of the 2nd tuple field.</typeparam>
-    /// <typeparam name="T3">Type of the 3rd tuple field.</typeparam>
-    /// <typeparam name="T4">Type of the 4th tuple field.</typeparam>
-    /// <returns>Newly created <see cref="TupleDescriptor"/> object</returns>
-    public static TupleDescriptor Create<T1, T2, T3, T4>()
-      => Create(typeof(T1), typeof(T2), typeof(T3), typeof(T4));
-
-    #endregion
-
-    // Constructors
-
-    private TupleDescriptor(Type[] fieldTypes)
-    {
-      FieldTypes = fieldTypes;
-      FieldCount = fieldTypes.Length;
-      FieldDescriptors = new PackedFieldDescriptor[FieldCount];
-
-      switch (FieldCount) {
-        case 0:
-          return;
-        case 1:
-          TupleLayout.ConfigureLen1(FieldTypes,
-            ref FieldDescriptors[0],
-            out ValuesLength, out ObjectsLength);
-          break;
-        case 2:
-          TupleLayout.ConfigureLen2(FieldTypes,
-            ref FieldDescriptors[0], ref FieldDescriptors[1],
-            out ValuesLength, out ObjectsLength);
-          break;
-        default:
-          TupleLayout.Configure(FieldTypes, FieldDescriptors, out ValuesLength, out ObjectsLength);
-          break;
-      }
-
-    }
-
-    public TupleDescriptor(SerializationInfo info, StreamingContext context)
-    {
-      FieldCount = info.GetInt32("FieldCount");
-      ValuesLength = info.GetInt32("ValuesLength");
-      ObjectsLength = info.GetInt32("ObjectsLength");
-
-      var typeNames = (string[]) info.GetValue("FieldTypes", typeof(string[]));
-      FieldDescriptors = (PackedFieldDescriptor[])info.GetValue(
-        "FieldDescriptors", typeof(PackedFieldDescriptor[]));
-
-      FieldTypes = new Type[typeNames.Length];
-      for (var i = 0; i < typeNames.Length; i++) {
-        FieldTypes[i] = typeNames[i].GetTypeFromSerializableForm();
-        TupleLayout.ConfigureFieldAccessor(ref FieldDescriptors[i], FieldTypes[i]);
-      }
-    }
-  }
-}
+// Copyright (C) 2003-2010 Xtensive LLC.
+// All rights reserved.
+// For conditions of distribution and use, see license.
+// Created by: Nick Svetlov
+// Created:    2007.05.30
+
+
+using System;
+using System.Collections;
+using System.Collections.Generic;
+using System.Diagnostics;
+using System.Runtime.Serialization;
+using System.Text;
+using Xtensive.Core;
+using Xtensive.Linq.SerializableExpressions.Internals;
+using Xtensive.Reflection;
+using Xtensive.Tuples.Packed;
+
+namespace Xtensive.Tuples
+{
+  /// <summary>
+  /// Tuple descriptor.
+  /// Provides information about <see cref="Tuple"/> structure.
+  /// </summary>
+  [Serializable]
+  public sealed class TupleDescriptor : IEquatable<TupleDescriptor>, IReadOnlyList<Type>, ISerializable
+  {
+    private static readonly TupleDescriptor EmptyDescriptor = new TupleDescriptor(Array.Empty<Type>());
+
+    private readonly int FieldCount;
+    internal readonly int ValuesLength;
+    internal readonly int ObjectsLength;
+
+    [NonSerialized]
+    internal readonly PackedFieldDescriptor[] FieldDescriptors;
+    
+    [field: NonSerialized]
+    private Type[] FieldTypes { get; }
+
+    /// <summary>
+    /// Gets the empty tuple descriptor.
+    /// </summary>
+    /// <value>The empty tuple descriptor.</value>
+    public static TupleDescriptor Empty
+    {
+      [DebuggerStepThrough]
+      get => EmptyDescriptor;
+    }
+
+    #region IList members
+
+    /// <inheritdoc/>
+    public Type this[int fieldIndex]
+    {
+      get => FieldTypes[fieldIndex];
+      set => throw Exceptions.CollectionIsReadOnly(null);
+    }
+
+    /// <inheritdoc/>
+    public int Count
+    {
+      [DebuggerStepThrough]
+      get => FieldCount;
+    }
+
+    /// <inheritdoc/>
+    public IEnumerator<Type> GetEnumerator()
+    {
+      for (var index = 0; index < FieldCount; index++) {
+        yield return FieldTypes[index];
+      }
+    }
+
+    /// <inheritdoc/>
+    [DebuggerStepThrough]
+    IEnumerator IEnumerable.GetEnumerator()
+    {
+      return GetEnumerator();
+    }
+
+    #endregion
+
+    #region IEquatable members, GetHashCode
+
+    /// <inheritdoc/>
+    public bool Equals(TupleDescriptor other)
+    {
+      if (ReferenceEquals(other, null))
+        return false;
+      if (ReferenceEquals(other, this))
+        return true;
+      if (FieldCount!=other.FieldCount)
+        return false;
+      for (int i = 0; i < FieldCount; i++)
+        if (FieldTypes[i]!=other.FieldTypes[i])
+          return false;
+      return true;
+    }
+
+    /// <inheritdoc/>
+    public override bool Equals(object obj)
+    {
+      return Equals(obj as TupleDescriptor);
+    }
+
+    /// <inheritdoc/>
+    public override int GetHashCode()
+    {
+      int result = FieldCount;
+      for (int i = 0; i < FieldCount; i++)
+        result = unchecked (FieldTypes[i].GetHashCode() + 29 * result);
+      return result;
+    }
+
+    public static bool operator ==(TupleDescriptor left, TupleDescriptor right)
+    {
+      if (ReferenceEquals(left, right))
+        return true;
+      if (ReferenceEquals(left, null))
+        return false;
+      return left.Equals(right);
+    }
+
+    public static bool operator !=(TupleDescriptor left, TupleDescriptor right)
+    {
+      return !(left==right);
+    }
+
+    #endregion
+
+    public void GetObjectData(SerializationInfo info, StreamingContext context)
+    {
+      info.AddValue("FieldCount", FieldCount);
+      info.AddValue("ValuesLength", ValuesLength);
+      info.AddValue("ObjectsLength", ObjectsLength);
+
+      var typeNames = new string[FieldTypes.Length];
+      for (var i = 0; i < typeNames.Length; i++)
+        typeNames[i] = FieldTypes[i].ToSerializableForm();
+
+      info.AddValue("FieldTypes", typeNames);
+      info.AddValue("FieldDescriptors", FieldDescriptors);
+    }
+
+    /// <inheritdoc/>
+    public override string ToString()
+    {
+      var sb = new StringBuilder();
+      for (int i = 0; i < FieldCount; i++) {
+        if (i > 0)
+          sb.Append(", ");
+        sb.Append(FieldTypes[i].GetShortName());
+      }
+      return string.Format(Strings.TupleDescriptorFormat, sb);
+    }
+
+    #region Create methods (base)
+
+    public static TupleDescriptor Create(Type t1)
+    {
+      return new TupleDescriptor(new [] {t1});
+    }
+
+    public static TupleDescriptor Create(Type t1, Type t2)
+    {
+      return new TupleDescriptor(new [] {t1, t2});
+    }
+
+    public static TupleDescriptor Create(Type t1, Type t2, Type t3)
+    {
+      return new TupleDescriptor(new [] {t1, t2, t3});
+    }
+
+    public static TupleDescriptor Create(Type t1, Type t2, Type t3, Type t4)
+    {
+      return  new TupleDescriptor(new [] {t1, t2, t3, t4});
+    }
+
+    /// <summary>
+    /// Creates or returns already created descriptor
+    /// for provided set of types.
+    /// </summary>
+    /// <param name="fieldTypes">List of tuple field types.</param>
+    /// <returns>Either new or existing tuple descriptor
+    /// describing the specified set of fields.</returns>
+    public static TupleDescriptor Create(Type[] fieldTypes)
+    {
+      ArgumentValidator.EnsureArgumentNotNull(fieldTypes, nameof(fieldTypes));
+      if (fieldTypes.Length == 0) {
+        return EmptyDescriptor;
+      }
+      return new TupleDescriptor(fieldTypes);
+    }
+
+    /// <summary>
+    /// Creates tuple descriptor containing head of the current one.
+    /// </summary>
+    /// <param name="fieldCount">Head field count.</param>
+    /// <returns>Either new or existing tuple descriptor
+    /// describing the specified set of fields.</returns>
+    public TupleDescriptor Head(int fieldCount)
+    {
+      ArgumentValidator.EnsureArgumentIsInRange(fieldCount, 1, Count, nameof(fieldCount));
+      var fieldTypes = new Type[fieldCount];
+      Array.Copy(FieldTypes, 0, fieldTypes, 0, fieldCount);
+      return new TupleDescriptor(fieldTypes);
+    }
+
+    /// <summary>
+    /// Creates tuple descriptor containing tail of the current one.
+    /// </summary>
+    /// <param name="tailFieldCount">Tail field count.</param>
+    /// <returns>Either new or existing tuple descriptor
+    /// describing the specified set of fields.</returns>
+    public TupleDescriptor Tail(int tailFieldCount)
+    {
+      ArgumentValidator.EnsureArgumentIsInRange(tailFieldCount, 1, Count, nameof(tailFieldCount));
+      var fieldTypes = new Type[tailFieldCount];
+      Array.Copy(FieldTypes, Count - tailFieldCount, fieldTypes, 0, tailFieldCount);
+      return new TupleDescriptor(fieldTypes);
+    }
+
+    #endregion
+
+    #region Create<...> methods (generic shortcuts)
+
+    /// <summary>
+    /// Creates new <see cref="TupleDescriptor"/> by its field type(s).
+    /// </summary>
+    /// <typeparam name="T">Type of the only tuple field.</typeparam>
+    /// <returns>Newly created <see cref="TupleDescriptor"/> object.</returns>
+    public static TupleDescriptor Create<T>() 
+      => Create(typeof(T));
+
+    /// <summary>
+    /// Creates new <see cref="TupleDescriptor"/> by its field type(s).
+    /// </summary>
+    /// <typeparam name="T1">Type of the first tuple field.</typeparam>
+    /// <typeparam name="T2">Type of the 2nd tuple field.</typeparam>
+    /// <returns>Newly created <see cref="TupleDescriptor"/> object</returns>
+    public static TupleDescriptor Create<T1, T2>() 
+      => Create(typeof(T1), typeof(T2));
+
+    /// <summary>
+    /// Creates new <see cref="TupleDescriptor"/> by its field type(s).
+    /// </summary>
+    /// <typeparam name="T1">Type of the first tuple field.</typeparam>
+    /// <typeparam name="T2">Type of the 2nd tuple field.</typeparam>
+    /// <typeparam name="T3">Type of the 3rd tuple field.</typeparam>
+    /// <returns>Newly created <see cref="TupleDescriptor"/> object</returns>
+    public static TupleDescriptor Create<T1, T2, T3>()
+      => Create(typeof(T1), typeof(T2), typeof(T3));
+
+    /// <summary>
+    /// Creates new <see cref="TupleDescriptor"/> by its field type(s).
+    /// </summary>
+    /// <typeparam name="T1">Type of the first tuple field.</typeparam>
+    /// <typeparam name="T2">Type of the 2nd tuple field.</typeparam>
+    /// <typeparam name="T3">Type of the 3rd tuple field.</typeparam>
+    /// <typeparam name="T4">Type of the 4th tuple field.</typeparam>
+    /// <returns>Newly created <see cref="TupleDescriptor"/> object</returns>
+    public static TupleDescriptor Create<T1, T2, T3, T4>()
+      => Create(typeof(T1), typeof(T2), typeof(T3), typeof(T4));
+
+    #endregion
+
+    // Constructors
+
+    private TupleDescriptor(Type[] fieldTypes)
+    {
+      FieldTypes = fieldTypes;
+      FieldCount = fieldTypes.Length;
+      FieldDescriptors = new PackedFieldDescriptor[FieldCount];
+
+      switch (FieldCount) {
+        case 0:
+          return;
+        case 1:
+          TupleLayout.ConfigureLen1(FieldTypes,
+            ref FieldDescriptors[0],
+            out ValuesLength, out ObjectsLength);
+          break;
+        case 2:
+          TupleLayout.ConfigureLen2(FieldTypes,
+            ref FieldDescriptors[0], ref FieldDescriptors[1],
+            out ValuesLength, out ObjectsLength);
+          break;
+        default:
+          TupleLayout.Configure(FieldTypes, FieldDescriptors, out ValuesLength, out ObjectsLength);
+          break;
+      }
+
+    }
+
+    public TupleDescriptor(SerializationInfo info, StreamingContext context)
+    {
+      FieldCount = info.GetInt32("FieldCount");
+      ValuesLength = info.GetInt32("ValuesLength");
+      ObjectsLength = info.GetInt32("ObjectsLength");
+
+      var typeNames = (string[]) info.GetValue("FieldTypes", typeof(string[]));
+      FieldDescriptors = (PackedFieldDescriptor[])info.GetValue(
+        "FieldDescriptors", typeof(PackedFieldDescriptor[]));
+
+      FieldTypes = new Type[typeNames.Length];
+      for (var i = 0; i < typeNames.Length; i++) {
+        FieldTypes[i] = typeNames[i].GetTypeFromSerializableForm();
+        TupleLayout.ConfigureFieldAccessor(ref FieldDescriptors[i], FieldTypes[i]);
+      }
+    }
+  }
+}