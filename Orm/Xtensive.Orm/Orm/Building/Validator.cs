<<<<<<< HEAD
// Copyright (C) 2007-2020 Xtensive LLC.
// This code is distributed under MIT license terms.
// See the License.txt file in the project root for more information.
=======
// Copyright (C) 2003-2010 Xtensive LLC.
// All rights reserved.
// For conditions of distribution and use, see license.
>>>>>>> b5d188a2
// Created by: Dmitri Maximov
// Created:    2007.09.12

using System;
using System.Collections.Generic;
<<<<<<< HEAD
using System.Text.RegularExpressions;
using Xtensive.Orm.Building.Definitions;
using Xtensive.Orm.Internals;
=======
using System.Linq;
using System.Text.RegularExpressions;
using Xtensive.Orm.Building.Definitions;
>>>>>>> b5d188a2
using Xtensive.Reflection;
using FieldAttributes = Xtensive.Orm.Model.FieldAttributes;

namespace Xtensive.Orm.Building
{
  internal class Validator
  {
<<<<<<< HEAD
    private readonly HashSet<Type> validFieldTypes;
    private readonly Regex columnNamingRule;
    private readonly Regex typeNamingRule;
    private readonly Regex fieldNamingRule;
=======
    private readonly HashSet<Type> ValidFieldTypes = new HashSet<Type>();
    private readonly Regex ColumnNamingRule;
    private readonly Regex TypeNamingRule;
    private readonly Regex FieldNamingRule;
>>>>>>> b5d188a2

    /// <summary>
    /// Determines whether the specified name is valid.
    /// </summary>
    /// <param name="name">The name to validate.</param>
    /// <param name="rule">The validation rule.</param>
    /// <returns>
    /// <see langword="true"/> if the specified name is valid; otherwise, <see langword="false"/>.
    /// </returns>
    public void ValidateName(string name, ValidationRule rule)
    {
<<<<<<< HEAD
      if (string.IsNullOrEmpty(name)) {
        throw new DomainBuilderException(string.Format(Strings.ExXNameCantBeEmpty, rule));
      }
=======
      if (String.IsNullOrEmpty(name))
        throw new DomainBuilderException(String.Format(Strings.ExXNameCantBeEmpty, rule));
>>>>>>> b5d188a2

      Regex namingRule;
      switch (rule) {
        case ValidationRule.Index:
        case ValidationRule.Type:
        case ValidationRule.Schema:
        case ValidationRule.Database:
<<<<<<< HEAD
          namingRule = typeNamingRule;
          break;
        case ValidationRule.Field:
          namingRule = fieldNamingRule;
          break;
        case ValidationRule.Column:
          namingRule = columnNamingRule;
=======
          namingRule = TypeNamingRule;
          break;
        case ValidationRule.Field:
          namingRule = FieldNamingRule;
          break;
        case ValidationRule.Column:
          namingRule = ColumnNamingRule;
>>>>>>> b5d188a2
          break;
        default:
          throw new ArgumentOutOfRangeException();
      }
<<<<<<< HEAD

      if (!namingRule.IsMatch(name)) {
        throw new DomainBuilderException(string.Format(Strings.ExXIsNotValidNameForX, name, rule));
      }
=======
      if (!namingRule.IsMatch(name))
        throw new DomainBuilderException(string.Format(Strings.ExXIsNotValidNameForX, name, rule));
>>>>>>> b5d188a2
    }

    public void ValidateHierarchyRoot(DomainModelDef modelDef, TypeDef typeDef)
    {
      // Ensures that typeDef doesn't belong to another hierarchy
<<<<<<< HEAD
      var root = modelDef.FindRoot(typeDef);
      if (root != null && typeDef != root) {
        throw new DomainBuilderException(
          string.Format(Strings.ExTypeDefXIsAlreadyBelongsToHierarchyWithTheRootY,
            typeDef.UnderlyingType.GetFullName(), root.UnderlyingType.GetFullName()));
      }

      // Ensures that typeDef is not an ancestor of any other hierarchy root
      foreach (var hierarchy in modelDef.Hierarchies) {
        if (hierarchy.Root.UnderlyingType.IsSubclassOf(typeDef.UnderlyingType)) {
          throw new DomainBuilderException(string.Format(
            Strings.ExXDescendantIsAlreadyARootOfAnotherHierarchy, hierarchy.Root.UnderlyingType));
        }
      }
=======
      TypeDef root = modelDef.FindRoot(typeDef);
      if (root!=null && typeDef!=root)
        throw new DomainBuilderException(
          String.Format(Strings.ExTypeDefXIsAlreadyBelongsToHierarchyWithTheRootY,
            typeDef.UnderlyingType.GetFullName(), root.UnderlyingType.GetFullName()));

      // Ensures that typeDef is not an ancestor of any other hierarchy root
      foreach (HierarchyDef hierarchy in modelDef.Hierarchies)
        if (hierarchy.Root.UnderlyingType.IsSubclassOf(typeDef.UnderlyingType))
          throw new DomainBuilderException(string.Format(
            Strings.ExXDescendantIsAlreadyARootOfAnotherHierarchy, hierarchy.Root.UnderlyingType));
>>>>>>> b5d188a2
    }

    public void ValidateHierarchy(HierarchyDef hierarchyDef)
    {
      var keyFields = hierarchyDef.KeyFields;

<<<<<<< HEAD
      if (keyFields.Count == 0) {
        throw new DomainBuilderException(string.Format(
          Strings.ExHierarchyXDoesntContainAnyKeyFields, hierarchyDef.Root.Name));
      }

      var root = hierarchyDef.Root;

      if (hierarchyDef.KeyGeneratorKind == KeyGeneratorKind.Default) {
        // Default key generator can't produce values with 2 or more fields
        if (keyFields.Count > 2) {
          throw new DomainBuilderException(Strings.ExDefaultGeneratorCanServeHierarchyWithExactlyOneKeyField);
        }

        // if one of key fields is TypeId field and number of fields == 2 then it is OK
        if (keyFields.Count == 2 && keyFields.Find(f => f.Name == WellKnown.TypeIdFieldName) != null) {
          throw new DomainBuilderException(Strings.ExDefaultGeneratorCanServeHierarchyWithExactlyOneKeyField);
        }
=======
      if (keyFields.Count==0)
        throw new DomainBuilderException(string.Format(
          Strings.ExHierarchyXDoesntContainAnyKeyFields, hierarchyDef.Root.Name));

      var root = hierarchyDef.Root;

      if (hierarchyDef.KeyGeneratorKind==KeyGeneratorKind.Default) {
        // Default key generator can't produce values with 2 or more fields
        if (keyFields.Count > 2)
          throw new DomainBuilderException(Strings.ExDefaultGeneratorCanServeHierarchyWithExactlyOneKeyField);
        // if one of key fields is TypeId field and number of fields == 2 then it is OK
        if (keyFields.Count==2 && keyFields.Find(f => f.Name==WellKnown.TypeIdFieldName)!=null)
          throw new DomainBuilderException(Strings.ExDefaultGeneratorCanServeHierarchyWithExactlyOneKeyField);
        var field = keyFields.FirstOrDefault(f => f.Name!=WellKnown.TypeIdFieldName);
>>>>>>> b5d188a2
      }

      foreach (var keyField in keyFields) {

<<<<<<< HEAD
        if (keyField == null) {
          throw new DomainBuilderException(string.Format(Strings.ExKeyStructureForXContainsNULLValue, root.Name));
        }

        var fieldDef = root.Fields[keyField.Name];
        if (fieldDef == null) {
          throw new DomainBuilderException(string.Format(Strings.ExKeyFieldXXIsNotFound, root.Name, keyField.Name));
        }

        ValidateFieldType(root, fieldDef.ValueType, true);

        if (fieldDef.IsLazyLoad) {
          throw new DomainBuilderException(string.Format(
            Strings.ExFieldXCannotBeLazyLoadAsItIsIncludedInPrimaryKey, fieldDef.Name));
        }
=======
        if (keyField==null)
          throw new DomainBuilderException(String.Format(Strings.ExKeyStructureForXContainsNULLValue, root.Name));

        FieldDef fieldDef = root.Fields[keyField.Name];
        if (fieldDef==null)
          throw new DomainBuilderException(string.Format(Strings.ExKeyFieldXXIsNotFound, root.Name, keyField.Name));

        ValidateFieldType(root, fieldDef.ValueType, true);

        if (fieldDef.IsLazyLoad)
          throw new DomainBuilderException(string.Format(
            Strings.ExFieldXCannotBeLazyLoadAsItIsIncludedInPrimaryKey, fieldDef.Name));
>>>>>>> b5d188a2
      }
    }

    internal void ValidateFieldType(TypeDef declaringType, Type fieldType, bool isKeyField)
    {
<<<<<<< HEAD
      var nullableFieldType = fieldType.StripNullable();
      if (!ReferenceEquals(fieldType, nullableFieldType)) {
        // Field type is nullable
        ValidateFieldType(declaringType, nullableFieldType, isKeyField);
        return;
      }

      if (fieldType.IsArray && isKeyField) {
        throw new DomainBuilderException(string.Format(Strings.ExKeyFieldCantBeOfXType, fieldType.GetShortName()));
      }

      if (fieldType.IsPrimitive || fieldType.IsEnum || validFieldTypes.Contains(fieldType)) {
        return;
      }

      if (fieldType.IsSubclassOf(WellKnownOrmTypes.Entity)) {
        return;
      }

      if (fieldType.IsInterface && WellKnownOrmInterfaces.Entity.IsAssignableFrom(fieldType)
        && fieldType != WellKnownOrmInterfaces.Entity) {
        return;
      }

      if (fieldType.IsSubclassOf(WellKnownOrmTypes.Structure)) {
        if (isKeyField) {
          throw new DomainBuilderException(string.Format(Strings.ExKeyFieldCantBeOfXType, fieldType.GetShortName()));
        }

        return;
      }

      if (fieldType.IsOfGenericType(WellKnownOrmTypes.EntitySetOfT)) {
        if (declaringType.IsStructure) {
          throw new DomainBuilderException(
            string.Format(Strings.ExStructuresDoNotSupportFieldsOfTypeX, fieldType.Name));
        }

        if (isKeyField) {
          throw new DomainBuilderException(string.Format(Strings.ExKeyFieldCantBeOfXType, fieldType.GetShortName()));
        }

        return;
      }

      throw new DomainBuilderException(string.Format(Strings.ExUnsupportedType, fieldType.GetShortName()));
=======
      if (fieldType.IsGenericType) {
        Type genericType = fieldType.GetGenericTypeDefinition();
        if (genericType==typeof (Nullable<>)) {
          ValidateFieldType(declaringType, Nullable.GetUnderlyingType(fieldType), isKeyField);
          return;
        }
      }

      if (fieldType.IsArray && isKeyField)
        throw new DomainBuilderException(String.Format(Strings.ExKeyFieldCantBeOfXType, fieldType.GetShortName()));

      if (fieldType.IsPrimitive || fieldType.IsEnum || ValidFieldTypes.Contains(fieldType))
        return;

      if (fieldType.IsSubclassOf(typeof (Entity)))
        return;

      if (fieldType.IsInterface && typeof (IEntity).IsAssignableFrom(fieldType) && fieldType!=typeof (IEntity))
        return;

      if (fieldType.IsSubclassOf(typeof (Structure))) {
        if (isKeyField)
          throw new DomainBuilderException(String.Format(Strings.ExKeyFieldCantBeOfXType, fieldType.GetShortName()));
        return;
      }

      if (fieldType.IsOfGenericType(typeof (EntitySet<>))) {
        if (declaringType.IsStructure)
          throw new DomainBuilderException(
            String.Format(Strings.ExStructuresDoNotSupportFieldsOfTypeX, fieldType.Name));
        if (isKeyField)
          throw new DomainBuilderException(String.Format(Strings.ExKeyFieldCantBeOfXType, fieldType.GetShortName()));
        return;
      }

      throw new DomainBuilderException(String.Format(Strings.ExUnsupportedType, fieldType.GetShortName()));
>>>>>>> b5d188a2
    }

    internal void ValidateVersionField(FieldDef field, bool isKeyField)
    {
<<<<<<< HEAD
      if (isKeyField) {
        throw new DomainBuilderException(string.Format(
          Strings.ExPrimaryKeyFieldXCanTBeMarkedAsVersion, field.Name));
      }

      if (field.IsLazyLoad) {
        throw new DomainBuilderException(string.Format(
          Strings.ExVersionFieldXCanTBeLazyLoadField, field.Name));
      }

      if (field.IsEntitySet) {
        throw new DomainBuilderException(string.Format(
          Strings.ExVersionFieldXCanTBeOfYType, field.Name, field.ValueType.GetShortName()));
      }

      if (field.ValueType.IsArray) {
        throw new DomainBuilderException(string.Format(
          Strings.ExVersionFieldXCanTBeOfYType, field.Name, field.ValueType.GetShortName()));
      }

      if (field.IsSystem) {
        throw new DomainBuilderException(string.Format(
          Strings.ExVersionFieldXCanTBeSystemField, field.Name));
      }

      if (field.IsTypeId) {
        throw new DomainBuilderException(string.Format(
          Strings.VersionFieldXCanTBeTypeIdField, field.Name));
      }

      if (field.IsTypeDiscriminator) {
        throw new DomainBuilderException(string.Format(
          Strings.VersionFieldXCanTBeTypeIdField, field.Name));
      }

      if ((field.Attributes & (FieldAttributes.AutoVersion | FieldAttributes.ManualVersion)) > 0 && field.IsStructure) {
        throw new DomainBuilderException(string.Format(
          Strings.ExUnableToApplyVersionOnFieldXOfTypeY, field.Name, field.ValueType.GetShortName()));
      }
=======
      if (isKeyField)
        throw new DomainBuilderException(string.Format(
          Strings.ExPrimaryKeyFieldXCanTBeMarkedAsVersion, field.Name));
      if (field.IsLazyLoad)
        throw new DomainBuilderException(string.Format(
          Strings.ExVersionFieldXCanTBeLazyLoadField, field.Name));
      if (field.IsEntitySet)
        throw new DomainBuilderException(string.Format(
          Strings.ExVersionFieldXCanTBeOfYType, field.Name, field.ValueType.GetShortName()));
      if (field.ValueType.IsArray)
        throw new DomainBuilderException(string.Format(
          Strings.ExVersionFieldXCanTBeOfYType, field.Name, field.ValueType.GetShortName()));
      if (field.IsSystem)
        throw new DomainBuilderException(string.Format(
          Strings.ExVersionFieldXCanTBeSystemField, field.Name));
      if (field.IsTypeId)
        throw new DomainBuilderException(string.Format(
          Strings.VersionFieldXCanTBeTypeIdField, field.Name));
      if (field.IsTypeDiscriminator)
        throw new DomainBuilderException(string.Format(
          Strings.VersionFieldXCanTBeTypeIdField, field.Name));
      if ((field.Attributes & (FieldAttributes.AutoVersion | FieldAttributes.ManualVersion )) > 0 && field.IsStructure)
        throw new DomainBuilderException(string.Format(
          Strings.ExUnableToApplyVersionOnFieldXOfTypeY, field.Name, field.ValueType.GetShortName()));
>>>>>>> b5d188a2
    }

    internal void ValidateType(TypeDef typeDef, HierarchyDef hierarchyDef)
    {
    }

    public void EnsureTypeIsPersistent(Type type)
    {
<<<<<<< HEAD
      if (type.IsClass && type.IsSubclassOf(WellKnownOrmTypes.Persistent)) {
        return;
      }

      if (type.IsInterface && WellKnownOrmInterfaces.Entity.IsAssignableFrom(type)) {
        return;
      }

      throw new DomainBuilderException(string.Format(Strings.ExUnsupportedType, type));
=======
      if (type.IsClass && type.IsSubclassOf(typeof (Persistent)))
        return;

      if (type.IsInterface && typeof (IEntity).IsAssignableFrom(type))
        return;

      throw new DomainBuilderException(String.Format(Strings.ExUnsupportedType, type));
>>>>>>> b5d188a2
    }

    public void ValidateStructureField(TypeDef typeDef, FieldDef fieldDef)
    {
<<<<<<< HEAD
      if (fieldDef.ValueType == typeDef.UnderlyingType) {
        throw new DomainBuilderException(
          string.Format(Strings.ExStructureXCantContainFieldOfTheSameType, typeDef.Name));
      }
=======
      if (fieldDef.ValueType==typeDef.UnderlyingType)
        throw new DomainBuilderException(String.Format(Strings.ExStructureXCantContainFieldOfTheSameType, typeDef.Name));
>>>>>>> b5d188a2
    }

    public void ValidateEntitySetField(TypeDef typeDef, FieldDef fieldDef)
    {
      // Restriction for EntitySet properties only
<<<<<<< HEAD
      if (fieldDef.OnTargetRemove == OnRemoveAction.Cascade || fieldDef.OnTargetRemove == OnRemoveAction.None) {
        throw new DomainBuilderException(string.Format(
          Strings.ExValueIsNotAcceptableForOnTargetRemoveProperty, typeDef.Name, fieldDef.Name, fieldDef.OnTargetRemove));
      }
=======
      if (fieldDef.OnTargetRemove == OnRemoveAction.Cascade || fieldDef.OnTargetRemove == OnRemoveAction.None)
        throw new DomainBuilderException(string.Format(
          Strings.ExValueIsNotAcceptableForOnTargetRemoveProperty, typeDef.Name, fieldDef.Name, fieldDef.OnTargetRemove));
>>>>>>> b5d188a2
    }

    /// <exception cref="DomainBuilderException">Field cannot be nullable.</exception>
    internal void EnsureIsNullable(Type valueType)
    {
<<<<<<< HEAD
      if (!(WellKnownOrmInterfaces.Entity.IsAssignableFrom(valueType) || valueType == WellKnownTypes.String
        || valueType == WellKnownTypes.ByteArray)) {
        throw new DomainBuilderException(string.Format(
          Strings.ExFieldOfTypeXCannotBeNullableForValueTypesConsiderUsingNullableT, valueType));
      }
=======
      if (!(typeof(IEntity).IsAssignableFrom(valueType) || valueType==typeof (string) || valueType==typeof (byte[])))
        throw new DomainBuilderException(string.Format(
          Strings.ExFieldOfTypeXCannotBeNullableForValueTypesConsiderUsingNullableT, valueType));
>>>>>>> b5d188a2
    }

    // Type initializer

    public Validator(IEnumerable<Type> validFieldTypes)
    {
<<<<<<< HEAD
      columnNamingRule = new Regex(@"^[\w][\w\-\.]*$", RegexOptions.Compiled | RegexOptions.CultureInvariant);
      typeNamingRule = new Regex(@"^[\w][\w\-\.\(\),]*$", RegexOptions.Compiled | RegexOptions.CultureInvariant);
      fieldNamingRule = new Regex(@"^[\w][\w\-\.]*$", RegexOptions.Compiled | RegexOptions.CultureInvariant);

      this.validFieldTypes = new HashSet<Type>(validFieldTypes) {WellKnownOrmTypes.Key};
=======
      ColumnNamingRule = new Regex(@"^[\w][\w\-\.]*$", RegexOptions.Compiled | RegexOptions.CultureInvariant);
      TypeNamingRule = new Regex(@"^[\w][\w\-\.\(\),]*$", RegexOptions.Compiled | RegexOptions.CultureInvariant);
      FieldNamingRule = new Regex(@"^[\w][\w\-\.]*$", RegexOptions.Compiled | RegexOptions.CultureInvariant);

      ValidFieldTypes = new HashSet<Type>(validFieldTypes) {typeof (Key)};
>>>>>>> b5d188a2
    }

    public void ValidateHierarchyEquality(TypeDef @interface, HierarchyDef first, HierarchyDef second)
    {
      // TypeId mode must match
<<<<<<< HEAD
      if (first.IncludeTypeId != second.IncludeTypeId) {
        throw new DomainBuilderException(string.Format(
          Strings.ExImplementorsOfXInterfaceBelongToHierarchiesOneOfWhichIncludesTypeIdButAnotherDoesntYZ,
          @interface.Name, first.Root.Name, second.Root.Name));
      }

      // Number of key fields must match
      if (first.KeyFields.Count != second.KeyFields.Count) {
        throw new DomainBuilderException(string.Format(
          Strings.ExImplementorsOfXInterfaceBelongToHierarchiesWithDifferentKeyStructureYZ,
          @interface.Name, first.Root.Name, second.Root.Name));
      }

      // Type of each key field must match
      for (var i = 0; i < first.KeyFields.Count; i++) {
        var masterField = first.Root.Fields[first.KeyFields[i].Name];
        var candidateField = second.Root.Fields[second.KeyFields[i].Name];
        if (masterField.ValueType != candidateField.ValueType) {
          throw new DomainBuilderException(string.Format(
            Strings.ExImplementorsOfXInterfaceBelongToHierarchiesWithDifferentKeyStructureYZ,
            @interface.Name, first.Root.Name, second.Root.Name));
        }
=======
      if (first.IncludeTypeId != second.IncludeTypeId)
        throw new DomainBuilderException(string.Format(
          Strings.ExImplementorsOfXInterfaceBelongToHierarchiesOneOfWhichIncludesTypeIdButAnotherDoesntYZ,
          @interface.Name, first.Root.Name, second.Root.Name));

      // Number of key fields must match
      if (first.KeyFields.Count != second.KeyFields.Count)
        throw new DomainBuilderException(string.Format(
          Strings.ExImplementorsOfXInterfaceBelongToHierarchiesWithDifferentKeyStructureYZ,
          @interface.Name, first.Root.Name, second.Root.Name));

      // Type of each key field must match
      for (int i = 0; i < first.KeyFields.Count; i++) {
        var masterField = first.Root.Fields[first.KeyFields[i].Name];
        var candidateField = second.Root.Fields[second.KeyFields[i].Name];
        if (masterField.ValueType != candidateField.ValueType)
          throw new DomainBuilderException(string.Format(
            Strings.ExImplementorsOfXInterfaceBelongToHierarchiesWithDifferentKeyStructureYZ,
            @interface.Name, first.Root.Name, second.Root.Name));
>>>>>>> b5d188a2
      }
    }
  }
}<|MERGE_RESOLUTION|>--- conflicted
+++ resolved
@@ -1,26 +1,14 @@
-<<<<<<< HEAD
 // Copyright (C) 2007-2020 Xtensive LLC.
 // This code is distributed under MIT license terms.
 // See the License.txt file in the project root for more information.
-=======
-// Copyright (C) 2003-2010 Xtensive LLC.
-// All rights reserved.
-// For conditions of distribution and use, see license.
->>>>>>> b5d188a2
 // Created by: Dmitri Maximov
 // Created:    2007.09.12
 
 using System;
 using System.Collections.Generic;
-<<<<<<< HEAD
 using System.Text.RegularExpressions;
 using Xtensive.Orm.Building.Definitions;
 using Xtensive.Orm.Internals;
-=======
-using System.Linq;
-using System.Text.RegularExpressions;
-using Xtensive.Orm.Building.Definitions;
->>>>>>> b5d188a2
 using Xtensive.Reflection;
 using FieldAttributes = Xtensive.Orm.Model.FieldAttributes;
 
@@ -28,17 +16,10 @@
 {
   internal class Validator
   {
-<<<<<<< HEAD
     private readonly HashSet<Type> validFieldTypes;
     private readonly Regex columnNamingRule;
     private readonly Regex typeNamingRule;
     private readonly Regex fieldNamingRule;
-=======
-    private readonly HashSet<Type> ValidFieldTypes = new HashSet<Type>();
-    private readonly Regex ColumnNamingRule;
-    private readonly Regex TypeNamingRule;
-    private readonly Regex FieldNamingRule;
->>>>>>> b5d188a2
 
     /// <summary>
     /// Determines whether the specified name is valid.
@@ -50,14 +31,9 @@
     /// </returns>
     public void ValidateName(string name, ValidationRule rule)
     {
-<<<<<<< HEAD
       if (string.IsNullOrEmpty(name)) {
         throw new DomainBuilderException(string.Format(Strings.ExXNameCantBeEmpty, rule));
       }
-=======
-      if (String.IsNullOrEmpty(name))
-        throw new DomainBuilderException(String.Format(Strings.ExXNameCantBeEmpty, rule));
->>>>>>> b5d188a2
 
       Regex namingRule;
       switch (rule) {
@@ -65,7 +41,6 @@
         case ValidationRule.Type:
         case ValidationRule.Schema:
         case ValidationRule.Database:
-<<<<<<< HEAD
           namingRule = typeNamingRule;
           break;
         case ValidationRule.Field:
@@ -73,34 +48,19 @@
           break;
         case ValidationRule.Column:
           namingRule = columnNamingRule;
-=======
-          namingRule = TypeNamingRule;
-          break;
-        case ValidationRule.Field:
-          namingRule = FieldNamingRule;
-          break;
-        case ValidationRule.Column:
-          namingRule = ColumnNamingRule;
->>>>>>> b5d188a2
           break;
         default:
           throw new ArgumentOutOfRangeException();
       }
-<<<<<<< HEAD
 
       if (!namingRule.IsMatch(name)) {
         throw new DomainBuilderException(string.Format(Strings.ExXIsNotValidNameForX, name, rule));
       }
-=======
-      if (!namingRule.IsMatch(name))
-        throw new DomainBuilderException(string.Format(Strings.ExXIsNotValidNameForX, name, rule));
->>>>>>> b5d188a2
     }
 
     public void ValidateHierarchyRoot(DomainModelDef modelDef, TypeDef typeDef)
     {
       // Ensures that typeDef doesn't belong to another hierarchy
-<<<<<<< HEAD
       var root = modelDef.FindRoot(typeDef);
       if (root != null && typeDef != root) {
         throw new DomainBuilderException(
@@ -115,26 +75,12 @@
             Strings.ExXDescendantIsAlreadyARootOfAnotherHierarchy, hierarchy.Root.UnderlyingType));
         }
       }
-=======
-      TypeDef root = modelDef.FindRoot(typeDef);
-      if (root!=null && typeDef!=root)
-        throw new DomainBuilderException(
-          String.Format(Strings.ExTypeDefXIsAlreadyBelongsToHierarchyWithTheRootY,
-            typeDef.UnderlyingType.GetFullName(), root.UnderlyingType.GetFullName()));
-
-      // Ensures that typeDef is not an ancestor of any other hierarchy root
-      foreach (HierarchyDef hierarchy in modelDef.Hierarchies)
-        if (hierarchy.Root.UnderlyingType.IsSubclassOf(typeDef.UnderlyingType))
-          throw new DomainBuilderException(string.Format(
-            Strings.ExXDescendantIsAlreadyARootOfAnotherHierarchy, hierarchy.Root.UnderlyingType));
->>>>>>> b5d188a2
     }
 
     public void ValidateHierarchy(HierarchyDef hierarchyDef)
     {
       var keyFields = hierarchyDef.KeyFields;
 
-<<<<<<< HEAD
       if (keyFields.Count == 0) {
         throw new DomainBuilderException(string.Format(
           Strings.ExHierarchyXDoesntContainAnyKeyFields, hierarchyDef.Root.Name));
@@ -152,27 +98,10 @@
         if (keyFields.Count == 2 && keyFields.Find(f => f.Name == WellKnown.TypeIdFieldName) != null) {
           throw new DomainBuilderException(Strings.ExDefaultGeneratorCanServeHierarchyWithExactlyOneKeyField);
         }
-=======
-      if (keyFields.Count==0)
-        throw new DomainBuilderException(string.Format(
-          Strings.ExHierarchyXDoesntContainAnyKeyFields, hierarchyDef.Root.Name));
-
-      var root = hierarchyDef.Root;
-
-      if (hierarchyDef.KeyGeneratorKind==KeyGeneratorKind.Default) {
-        // Default key generator can't produce values with 2 or more fields
-        if (keyFields.Count > 2)
-          throw new DomainBuilderException(Strings.ExDefaultGeneratorCanServeHierarchyWithExactlyOneKeyField);
-        // if one of key fields is TypeId field and number of fields == 2 then it is OK
-        if (keyFields.Count==2 && keyFields.Find(f => f.Name==WellKnown.TypeIdFieldName)!=null)
-          throw new DomainBuilderException(Strings.ExDefaultGeneratorCanServeHierarchyWithExactlyOneKeyField);
-        var field = keyFields.FirstOrDefault(f => f.Name!=WellKnown.TypeIdFieldName);
->>>>>>> b5d188a2
       }
 
       foreach (var keyField in keyFields) {
 
-<<<<<<< HEAD
         if (keyField == null) {
           throw new DomainBuilderException(string.Format(Strings.ExKeyStructureForXContainsNULLValue, root.Name));
         }
@@ -188,26 +117,11 @@
           throw new DomainBuilderException(string.Format(
             Strings.ExFieldXCannotBeLazyLoadAsItIsIncludedInPrimaryKey, fieldDef.Name));
         }
-=======
-        if (keyField==null)
-          throw new DomainBuilderException(String.Format(Strings.ExKeyStructureForXContainsNULLValue, root.Name));
-
-        FieldDef fieldDef = root.Fields[keyField.Name];
-        if (fieldDef==null)
-          throw new DomainBuilderException(string.Format(Strings.ExKeyFieldXXIsNotFound, root.Name, keyField.Name));
-
-        ValidateFieldType(root, fieldDef.ValueType, true);
-
-        if (fieldDef.IsLazyLoad)
-          throw new DomainBuilderException(string.Format(
-            Strings.ExFieldXCannotBeLazyLoadAsItIsIncludedInPrimaryKey, fieldDef.Name));
->>>>>>> b5d188a2
       }
     }
 
     internal void ValidateFieldType(TypeDef declaringType, Type fieldType, bool isKeyField)
     {
-<<<<<<< HEAD
       var nullableFieldType = fieldType.StripNullable();
       if (!ReferenceEquals(fieldType, nullableFieldType)) {
         // Field type is nullable
@@ -254,49 +168,10 @@
       }
 
       throw new DomainBuilderException(string.Format(Strings.ExUnsupportedType, fieldType.GetShortName()));
-=======
-      if (fieldType.IsGenericType) {
-        Type genericType = fieldType.GetGenericTypeDefinition();
-        if (genericType==typeof (Nullable<>)) {
-          ValidateFieldType(declaringType, Nullable.GetUnderlyingType(fieldType), isKeyField);
-          return;
-        }
-      }
-
-      if (fieldType.IsArray && isKeyField)
-        throw new DomainBuilderException(String.Format(Strings.ExKeyFieldCantBeOfXType, fieldType.GetShortName()));
-
-      if (fieldType.IsPrimitive || fieldType.IsEnum || ValidFieldTypes.Contains(fieldType))
-        return;
-
-      if (fieldType.IsSubclassOf(typeof (Entity)))
-        return;
-
-      if (fieldType.IsInterface && typeof (IEntity).IsAssignableFrom(fieldType) && fieldType!=typeof (IEntity))
-        return;
-
-      if (fieldType.IsSubclassOf(typeof (Structure))) {
-        if (isKeyField)
-          throw new DomainBuilderException(String.Format(Strings.ExKeyFieldCantBeOfXType, fieldType.GetShortName()));
-        return;
-      }
-
-      if (fieldType.IsOfGenericType(typeof (EntitySet<>))) {
-        if (declaringType.IsStructure)
-          throw new DomainBuilderException(
-            String.Format(Strings.ExStructuresDoNotSupportFieldsOfTypeX, fieldType.Name));
-        if (isKeyField)
-          throw new DomainBuilderException(String.Format(Strings.ExKeyFieldCantBeOfXType, fieldType.GetShortName()));
-        return;
-      }
-
-      throw new DomainBuilderException(String.Format(Strings.ExUnsupportedType, fieldType.GetShortName()));
->>>>>>> b5d188a2
     }
 
     internal void ValidateVersionField(FieldDef field, bool isKeyField)
     {
-<<<<<<< HEAD
       if (isKeyField) {
         throw new DomainBuilderException(string.Format(
           Strings.ExPrimaryKeyFieldXCanTBeMarkedAsVersion, field.Name));
@@ -336,32 +211,6 @@
         throw new DomainBuilderException(string.Format(
           Strings.ExUnableToApplyVersionOnFieldXOfTypeY, field.Name, field.ValueType.GetShortName()));
       }
-=======
-      if (isKeyField)
-        throw new DomainBuilderException(string.Format(
-          Strings.ExPrimaryKeyFieldXCanTBeMarkedAsVersion, field.Name));
-      if (field.IsLazyLoad)
-        throw new DomainBuilderException(string.Format(
-          Strings.ExVersionFieldXCanTBeLazyLoadField, field.Name));
-      if (field.IsEntitySet)
-        throw new DomainBuilderException(string.Format(
-          Strings.ExVersionFieldXCanTBeOfYType, field.Name, field.ValueType.GetShortName()));
-      if (field.ValueType.IsArray)
-        throw new DomainBuilderException(string.Format(
-          Strings.ExVersionFieldXCanTBeOfYType, field.Name, field.ValueType.GetShortName()));
-      if (field.IsSystem)
-        throw new DomainBuilderException(string.Format(
-          Strings.ExVersionFieldXCanTBeSystemField, field.Name));
-      if (field.IsTypeId)
-        throw new DomainBuilderException(string.Format(
-          Strings.VersionFieldXCanTBeTypeIdField, field.Name));
-      if (field.IsTypeDiscriminator)
-        throw new DomainBuilderException(string.Format(
-          Strings.VersionFieldXCanTBeTypeIdField, field.Name));
-      if ((field.Attributes & (FieldAttributes.AutoVersion | FieldAttributes.ManualVersion )) > 0 && field.IsStructure)
-        throw new DomainBuilderException(string.Format(
-          Strings.ExUnableToApplyVersionOnFieldXOfTypeY, field.Name, field.ValueType.GetShortName()));
->>>>>>> b5d188a2
     }
 
     internal void ValidateType(TypeDef typeDef, HierarchyDef hierarchyDef)
@@ -370,7 +219,6 @@
 
     public void EnsureTypeIsPersistent(Type type)
     {
-<<<<<<< HEAD
       if (type.IsClass && type.IsSubclassOf(WellKnownOrmTypes.Persistent)) {
         return;
       }
@@ -380,84 +228,49 @@
       }
 
       throw new DomainBuilderException(string.Format(Strings.ExUnsupportedType, type));
-=======
-      if (type.IsClass && type.IsSubclassOf(typeof (Persistent)))
-        return;
-
-      if (type.IsInterface && typeof (IEntity).IsAssignableFrom(type))
-        return;
-
-      throw new DomainBuilderException(String.Format(Strings.ExUnsupportedType, type));
->>>>>>> b5d188a2
     }
 
     public void ValidateStructureField(TypeDef typeDef, FieldDef fieldDef)
     {
-<<<<<<< HEAD
       if (fieldDef.ValueType == typeDef.UnderlyingType) {
         throw new DomainBuilderException(
           string.Format(Strings.ExStructureXCantContainFieldOfTheSameType, typeDef.Name));
       }
-=======
-      if (fieldDef.ValueType==typeDef.UnderlyingType)
-        throw new DomainBuilderException(String.Format(Strings.ExStructureXCantContainFieldOfTheSameType, typeDef.Name));
->>>>>>> b5d188a2
     }
 
     public void ValidateEntitySetField(TypeDef typeDef, FieldDef fieldDef)
     {
       // Restriction for EntitySet properties only
-<<<<<<< HEAD
       if (fieldDef.OnTargetRemove == OnRemoveAction.Cascade || fieldDef.OnTargetRemove == OnRemoveAction.None) {
         throw new DomainBuilderException(string.Format(
           Strings.ExValueIsNotAcceptableForOnTargetRemoveProperty, typeDef.Name, fieldDef.Name, fieldDef.OnTargetRemove));
       }
-=======
-      if (fieldDef.OnTargetRemove == OnRemoveAction.Cascade || fieldDef.OnTargetRemove == OnRemoveAction.None)
-        throw new DomainBuilderException(string.Format(
-          Strings.ExValueIsNotAcceptableForOnTargetRemoveProperty, typeDef.Name, fieldDef.Name, fieldDef.OnTargetRemove));
->>>>>>> b5d188a2
     }
 
     /// <exception cref="DomainBuilderException">Field cannot be nullable.</exception>
     internal void EnsureIsNullable(Type valueType)
     {
-<<<<<<< HEAD
       if (!(WellKnownOrmInterfaces.Entity.IsAssignableFrom(valueType) || valueType == WellKnownTypes.String
         || valueType == WellKnownTypes.ByteArray)) {
         throw new DomainBuilderException(string.Format(
           Strings.ExFieldOfTypeXCannotBeNullableForValueTypesConsiderUsingNullableT, valueType));
       }
-=======
-      if (!(typeof(IEntity).IsAssignableFrom(valueType) || valueType==typeof (string) || valueType==typeof (byte[])))
-        throw new DomainBuilderException(string.Format(
-          Strings.ExFieldOfTypeXCannotBeNullableForValueTypesConsiderUsingNullableT, valueType));
->>>>>>> b5d188a2
     }
 
     // Type initializer
 
     public Validator(IEnumerable<Type> validFieldTypes)
     {
-<<<<<<< HEAD
       columnNamingRule = new Regex(@"^[\w][\w\-\.]*$", RegexOptions.Compiled | RegexOptions.CultureInvariant);
       typeNamingRule = new Regex(@"^[\w][\w\-\.\(\),]*$", RegexOptions.Compiled | RegexOptions.CultureInvariant);
       fieldNamingRule = new Regex(@"^[\w][\w\-\.]*$", RegexOptions.Compiled | RegexOptions.CultureInvariant);
 
       this.validFieldTypes = new HashSet<Type>(validFieldTypes) {WellKnownOrmTypes.Key};
-=======
-      ColumnNamingRule = new Regex(@"^[\w][\w\-\.]*$", RegexOptions.Compiled | RegexOptions.CultureInvariant);
-      TypeNamingRule = new Regex(@"^[\w][\w\-\.\(\),]*$", RegexOptions.Compiled | RegexOptions.CultureInvariant);
-      FieldNamingRule = new Regex(@"^[\w][\w\-\.]*$", RegexOptions.Compiled | RegexOptions.CultureInvariant);
-
-      ValidFieldTypes = new HashSet<Type>(validFieldTypes) {typeof (Key)};
->>>>>>> b5d188a2
     }
 
     public void ValidateHierarchyEquality(TypeDef @interface, HierarchyDef first, HierarchyDef second)
     {
       // TypeId mode must match
-<<<<<<< HEAD
       if (first.IncludeTypeId != second.IncludeTypeId) {
         throw new DomainBuilderException(string.Format(
           Strings.ExImplementorsOfXInterfaceBelongToHierarchiesOneOfWhichIncludesTypeIdButAnotherDoesntYZ,
@@ -480,27 +293,6 @@
             Strings.ExImplementorsOfXInterfaceBelongToHierarchiesWithDifferentKeyStructureYZ,
             @interface.Name, first.Root.Name, second.Root.Name));
         }
-=======
-      if (first.IncludeTypeId != second.IncludeTypeId)
-        throw new DomainBuilderException(string.Format(
-          Strings.ExImplementorsOfXInterfaceBelongToHierarchiesOneOfWhichIncludesTypeIdButAnotherDoesntYZ,
-          @interface.Name, first.Root.Name, second.Root.Name));
-
-      // Number of key fields must match
-      if (first.KeyFields.Count != second.KeyFields.Count)
-        throw new DomainBuilderException(string.Format(
-          Strings.ExImplementorsOfXInterfaceBelongToHierarchiesWithDifferentKeyStructureYZ,
-          @interface.Name, first.Root.Name, second.Root.Name));
-
-      // Type of each key field must match
-      for (int i = 0; i < first.KeyFields.Count; i++) {
-        var masterField = first.Root.Fields[first.KeyFields[i].Name];
-        var candidateField = second.Root.Fields[second.KeyFields[i].Name];
-        if (masterField.ValueType != candidateField.ValueType)
-          throw new DomainBuilderException(string.Format(
-            Strings.ExImplementorsOfXInterfaceBelongToHierarchiesWithDifferentKeyStructureYZ,
-            @interface.Name, first.Root.Name, second.Root.Name));
->>>>>>> b5d188a2
       }
     }
   }
