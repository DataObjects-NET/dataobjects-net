// Copyright (C) 2007-2022 Xtensive LLC.
// This code is distributed under MIT license terms.
// See the License.txt file in the project root for more information.
// Created by: Dmitri Maximov
// Created:    2007.08.27

using System;
using System.Collections.Generic;
using System.Diagnostics;
using System.Reflection;
using Xtensive.Core;
using Xtensive.Orm.Validation;
using Xtensive.Reflection;
using Xtensive.Orm.Building.Builders;
using Xtensive.Orm.Internals;
using Xtensive.Orm.Model;
using TypeAttributes=Xtensive.Orm.Model.TypeAttributes;

namespace Xtensive.Orm.Building.Definitions
{
  /// <summary>
  /// Defines a single persistent type.
  /// </summary>
  [DebuggerDisplay("{underlyingType}")]
  [Serializable]
  public sealed class TypeDef : SchemaMappedNode
  {
    private readonly ModelDefBuilder builder;
    private readonly NodeCollection<FieldDef> fields;
    private readonly NodeCollection<IndexDef> indexes;
    private readonly Validator validator;

    private NodeCollection<TypeDef> implementors;
  
    /// <summary>
    /// Gets or sets static type id for this type.
    /// </summary>
    public int? StaticTypeId { get; internal set; }

    /// <summary>
    /// Gets a value indicating whether this instance is entity.
    /// </summary>
    public bool IsEntity => Attributes.HasFlag(TypeAttributes.Entity);

    /// <summary>
    /// Gets a value indicating whether this instance is abstract entity.
    /// </summary>
    public bool IsAbstract
    {
      get => Attributes.HasFlag(TypeAttributes.Abstract);
      internal set {
        EnsureNotLocked();
        Attributes = value
          ? Attributes | TypeAttributes.Abstract
          : Attributes & ~TypeAttributes.Abstract;
      }
    }

    /// <summary>
    /// Gets a value indicating whether this instance is system type.
    /// </summary>
    public bool IsSystem => Attributes.HasFlag(TypeAttributes.System);

    /// <summary>
    /// Gets a value indicating whether this instance is interface.
    /// </summary>
    public bool IsInterface => Attributes.HasFlag(TypeAttributes.Interface);

    /// <summary>
    /// Gets a value indicating whether this instance is structure.
    /// </summary>
    public bool IsStructure => Attributes.HasFlag(TypeAttributes.Structure);

    /// <summary>
    /// Gets a value indicating whether this instance is generic type definition.
    /// </summary>
    public bool IsGenericTypeDefinition => Attributes.HasFlag(TypeAttributes.GenericTypeDefinition);

    /// <summary>
    /// Gets a value indicating whether this instance is automatically registered generic type instance.
    /// </summary>
    public bool IsAutoGenericInstance => Attributes.HasFlag(TypeAttributes.AutoGenericInstance);

    /// <summary>
    /// Gets or sets the underlying system type.
    /// </summary>
    public Type UnderlyingType { get; }

    /// <summary>
    /// Gets the attributes.
    /// </summary>
    public TypeAttributes Attributes { get; internal set; }

    /// <summary>
    /// Gets the indexes for this instance.
    /// </summary>
    public NodeCollection<IndexDef> Indexes => indexes;

    /// <summary>
    /// Gets the fields contained in this instance.
    /// </summary>
    public NodeCollection<FieldDef> Fields => fields;

    /// <summary>
    /// Gets the direct implementors of this instance (if this is an interface).
    /// </summary>
    public NodeCollection<TypeDef> Implementors
    {
      get => implementors;
      internal set => implementors = value;
    }

    /// <summary>
    /// Gets <see cref="IObjectValidator"/> instances associated with this type.
    /// </summary>
<<<<<<< HEAD
    public List<IObjectValidator> Validators { get; } = new();
=======
    public List<IObjectValidator> Validators { get; private set; }
>>>>>>> 9d8b1488

    /// <summary>
    /// Gets or sets the type discriminator value.
    /// </summary>
    /// <value>The type discriminator value.</value>
    public object TypeDiscriminatorValue { get; set; }

    /// <summary>
    /// Gets or sets a value indicating whether this instance is default type in hierarchy.
    /// </summary>
    /// <value>
    /// <see langword="true"/> if this instance is default type in hierarchy; otherwise, <see langword="false"/>.
    /// </value>
    public bool IsDefaultTypeInHierarchy { get; set; }

    /// <summary>
    /// Defines the index and adds it to the <see cref="Indexes"/>.
    /// </summary>
    /// <param name="name">The name.</param>
    /// <returns></returns>
    /// <exception cref="ArgumentOutOfRangeException">Argument "name" is invalid.</exception>
    public IndexDef DefineIndex(string name)
    {
      validator.ValidateName(name, ValidationRule.Index);

      var indexDef = new IndexDef(this, validator) {Name = name, IsSecondary = true};
      indexes.Add(indexDef);
      return indexDef;
    }

    /// <summary>
    /// Defines the field and adds it to the <see cref="Fields"/>.
    /// </summary>
    /// <param name="property">The underlying property.</param>
    /// <returns></returns>
    public FieldDef DefineField(PropertyInfo property)
    {
      ArgumentValidator.EnsureArgumentNotNull(property, nameof(property));

      if (property.ReflectedType != UnderlyingType) {
        throw new DomainBuilderException(
          string.Format(Strings.ExPropertyXMustBeDeclaredInTypeY, property.Name, UnderlyingType.GetFullName()));
      }

      var fieldDef = builder.DefineField(property);
      fields.Add(fieldDef);
      return fieldDef;
    }

    /// <summary>
    /// Defines the field and adds it to the <see cref="Fields"/>.
    /// </summary>
    /// <param name="name">The name.</param>
    /// <param name="valueType">The type of the field value.</param>
    /// <returns></returns>
    public FieldDef DefineField(string name, Type valueType)
    {
      ArgumentValidator.EnsureArgumentNotNullOrEmpty(name, nameof(name));
      ArgumentValidator.EnsureArgumentNotNull(valueType, nameof(valueType));

      var field = builder.DefineField(UnderlyingType, name, valueType);
      fields.Add(field);
      return field;
    }

    /// <summary>
    /// Performs additional custom processes before setting new name to this instance.
    /// </summary>
    /// <param name="newName">The new name of this instance.</param>
    protected override void ValidateName(string newName)
    {
      base.ValidateName(newName);
      validator.ValidateName(newName, ValidationRule.Type);
    }


    // Constructors

    internal TypeDef(ModelDefBuilder builder, Type type, Validator validator)
    {
      this.builder = builder;
      UnderlyingType = type;
      this.validator = validator;

      if (type.IsInterface) {
        Attributes = TypeAttributes.Interface;
      }
      else if (type == WellKnownOrmTypes.Structure || type.IsSubclassOf(WellKnownOrmTypes.Structure)) {
        Attributes = TypeAttributes.Structure;
      }
      else {
        Attributes = type.IsAbstract
          ? TypeAttributes.Entity | TypeAttributes.Abstract
          : TypeAttributes.Entity;
      }

      if (type.IsGenericTypeDefinition) {
        Attributes = Attributes | TypeAttributes.GenericTypeDefinition;
      }

      fields = new NodeCollection<FieldDef>(this, "Fields");
      indexes = new NodeCollection<IndexDef>(this, "Indexes");
      implementors = IsInterface
        ? new NodeCollection<TypeDef>(this, "Implementors")
        : NodeCollection<TypeDef>.Empty;
    }
  }
}<|MERGE_RESOLUTION|>--- conflicted
+++ resolved
@@ -113,11 +113,7 @@
     /// <summary>
     /// Gets <see cref="IObjectValidator"/> instances associated with this type.
     /// </summary>
-<<<<<<< HEAD
-    public List<IObjectValidator> Validators { get; } = new();
-=======
     public List<IObjectValidator> Validators { get; private set; }
->>>>>>> 9d8b1488
 
     /// <summary>
     /// Gets or sets the type discriminator value.
