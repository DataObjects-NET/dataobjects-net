--- conflicted
+++ resolved
@@ -31,7 +31,7 @@
     private readonly Validator validator;
 
     private NodeCollection<TypeDef> implementors;
-  
+
     /// <summary>
     /// Gets or sets static type id for this type.
     /// </summary>
@@ -113,11 +113,7 @@
     /// <summary>
     /// Gets <see cref="IObjectValidator"/> instances associated with this type.
     /// </summary>
-<<<<<<< HEAD
     public List<IObjectValidator> Validators { get; } = new();
-=======
-    public List<IObjectValidator> Validators { get; private set; }
->>>>>>> 146c357f
 
     /// <summary>
     /// Gets or sets the type discriminator value.
