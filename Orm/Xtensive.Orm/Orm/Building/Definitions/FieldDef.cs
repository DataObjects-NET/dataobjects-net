<<<<<<< HEAD
// Copyright (C) 2007-2020 Xtensive LLC.
// This code is distributed under MIT license terms.
// See the License.txt file in the project root for more information.
=======
// Copyright (C) 2003-2010 Xtensive LLC.
// All rights reserved.
// For conditions of distribution and use, see license.
>>>>>>> b5d188a2
// Created by: Dmitri Maximov
// Created:    2007.09.10

using System;
using System.Collections.Generic;
using System.Diagnostics;
using System.Reflection;
using Xtensive.Core;
<<<<<<< HEAD
using Xtensive.Orm.Internals;
=======
>>>>>>> b5d188a2
using Xtensive.Orm.Validation;
using Xtensive.Reflection;
using Xtensive.Orm.Model;
using FieldAttributes=Xtensive.Orm.Model.FieldAttributes;

namespace Xtensive.Orm.Building.Definitions
{
  /// <summary>
  /// Defines a signle persistent field.
  /// </summary>
  [DebuggerDisplay("{Name}; Attributes = {Attributes}")]
  [Serializable]
  public class FieldDef : MappedNode
  {
    private readonly PropertyInfo           underlyingProperty;
    private FieldAttributes                 attributes;
    private OnRemoveAction?                 onTargetRemove;
    private OnRemoveAction?                 onOwnerRemove;
    private string                          pairTo;
    private int?                            length;
    private int?                            scale;
    private int?                            precision;
    private object                          defaultValue;
    private string                          defaultSqlExpression;
    private Validator                       validator;

    /// <summary>
    /// Gets or sets the maximal length of the field.
    /// </summary>
    public int? Length
    {
      get { return length; }
      set
      {
        if (value.HasValue)
          ArgumentValidator.EnsureArgumentIsGreaterThan(value.Value, 0, "Length");
        length = value;
      }
    }

    /// <summary>
    /// Gets or sets the scale of the field.
    /// </summary>
    public int? Scale
    {
      get { return scale; }
      set
      {
        if (value.HasValue)
          ArgumentValidator.EnsureArgumentIsGreaterThan(value.Value, -1, "Scale");
        scale = value;
      }
    }

    /// <summary>
    /// Gets or sets the precision of the field.
    /// </summary>
    public int? Precision
    {
      get { return precision; }
      set
      {
        if (value.HasValue)
          ArgumentValidator.EnsureArgumentIsGreaterThan(value.Value, 0, "Precision");
        precision = value;
      }
    }

    /// <summary>
    /// Gets or sets the default value for this field.
    /// <see langword="null" /> indicates default value is provided automatically.
    /// </summary>
    public object DefaultValue
    {
      get { return defaultValue; }
      set { defaultValue = value; }
    }

    /// <summary>
    /// Gets or sets arbitrary SQL expression as default value for this field.
    /// This default value has higher priority than <see cref="FieldDef.DefaultValue"/>.
    /// <see langword="null" /> indicates default value is provided automatically.
    /// </summary>
    public string DefaultSqlExpression
    {
      get { return defaultSqlExpression; }
      set { defaultSqlExpression = value; }
    }

    /// <summary>
    /// Gets or sets a value indicating whether this instance should be loaded on demand.
    /// </summary>
    public bool IsLazyLoad
    {
      get { return (attributes & FieldAttributes.LazyLoad) != 0; }
      set { attributes = value ? attributes | FieldAttributes.LazyLoad : attributes & ~FieldAttributes.LazyLoad; }
    }

    /// <summary>
    /// Gets or sets a value indicating whether property is nullable.
    /// </summary>
    public bool IsNullable
    {
      get { return (attributes & FieldAttributes.Nullable) != 0; }
      internal set
      {
        validator.EnsureIsNullable(ValueType);
        attributes = value ? attributes | FieldAttributes.Nullable : attributes & ~FieldAttributes.Nullable;
      }
    }

    /// <summary>
    /// Gets a value indicating whether this property is structure field.
    /// </summary>
    public bool IsStructure
    {
      get { return (attributes & FieldAttributes.Structure) != 0; }
      internal set { attributes = value ? attributes | FieldAttributes.Structure : attributes & ~FieldAttributes.Structure; }
    }

    /// <summary>
    /// Gets a value indicating whether this property is reference to EntitySet.
    /// </summary>
    public bool IsEntitySet
    {
      get { return (attributes & FieldAttributes.EntitySet) != 0; }
      internal set { attributes = value ? attributes | FieldAttributes.EntitySet : attributes & ~FieldAttributes.EntitySet; }
    }

    /// <summary>
    /// Gets a value indicating whether this property is primitive field.
    /// </summary>
    public bool IsPrimitive
    {
      get { return !IsStructure && !IsEntity && !IsEntitySet; }
    }

    /// <summary>
    /// Gets a value indicating whether this property is a reference to Entity.
    /// </summary>
    public bool IsEntity
    {
      get { return (attributes & FieldAttributes.Entity) != 0; }
      internal set { attributes = value ? attributes | FieldAttributes.Entity : attributes & ~FieldAttributes.Entity; }
    }

    /// <summary>
    /// Gets a value indicating whether this property is system field.
    /// </summary>
    public bool IsSystem
    {
      get { return (attributes & FieldAttributes.System) != 0; }
      internal set { attributes = value ? attributes | FieldAttributes.System : attributes & ~FieldAttributes.System; }
    }

    /// <summary>
    /// Gets a value indicating whether this property contains information about Type identifier.
    /// </summary>
    public bool IsTypeId
    {
      get { return (attributes & FieldAttributes.TypeId) != 0; }
      internal set { attributes = value ? attributes | FieldAttributes.TypeId | FieldAttributes.System : attributes & ~FieldAttributes.TypeId; }
    }

    /// <summary>
    /// Gets or sets a value indicating whether this instance is used as custom type discriminator.
    /// </summary>
    public bool IsTypeDiscriminator
    {
      get { return (attributes & FieldAttributes.TypeDiscriminator) != 0; }
      set { attributes = value ? attributes | FieldAttributes.TypeDiscriminator : attributes & ~FieldAttributes.TypeDiscriminator; }
    }

    /// <summary>
    /// Gets a value indicating whether this property is indexed.
    /// Setting this value to <see langword="true"/> resets <see cref="IsNotIndexed"/> to <see langword="false"/>.
    /// </summary>
    public bool IsIndexed
    {
      get { return (attributes & FieldAttributes.Indexed) != 0; }
      internal set {
        attributes = value
          ? (attributes | FieldAttributes.Indexed) & ~FieldAttributes.NotIndexed
          : attributes & ~FieldAttributes.Indexed;
      }
    }

    /// <summary>
    /// Gets a value indicating whether this property should not be indexed implicitly.
    /// Setting this value to <see langword="true"/> resets <see cref="IsIndexed"/> to <see langword="false"/>.
    /// </summary>
    public bool IsNotIndexed
    {
      get { return (attributes & FieldAttributes.NotIndexed)!=0; }
      internal set
      {
        attributes = value
          ? (attributes | FieldAttributes.NotIndexed) & ~FieldAttributes.Indexed
          : attributes & ~FieldAttributes.NotIndexed;
      }
    }

    /// <summary>
    /// Gets the underlying system property.
    /// </summary>
    public PropertyInfo UnderlyingProperty
    {
      get { return underlyingProperty; }
    }

    /// <summary>
    /// Gets or sets the type of the value of this instance.
    /// </summary>
    public Type ValueType { get; private set; }

    /// <summary>
    /// Gets or sets the item type for field that describes the entity set.
    /// </summary>
    public Type ItemType { get; private set; }

    /// <summary>
    /// Gets the attributes.
    /// </summary>
    public FieldAttributes Attributes
    {
      get { return attributes; }
      internal set { attributes = value; }
    }

    /// <summary>
    /// Gets or sets the <see cref="OnRemoveAction"/> action that will be executed on referenced Entity removal.
    /// </summary>
    /// <exception cref="InvalidOperationException">Field is not reference to entity, nor <see cref="EntitySet{TItem}"/>.</exception>
    public OnRemoveAction? OnTargetRemove
    {
      get { return onTargetRemove; }
      set
      {
        if (!(IsEntity || IsEntitySet))
          throw new InvalidOperationException(String.Format(Strings.ExFieldXIsNotAnEntityReferenceNorEntitySet, this));
        onTargetRemove = value;
      }
    }

    /// <summary>
    /// Gets or sets the <see cref="OnRemoveAction"/> action that will be executed with referenced Entity on field owner removal.
    /// </summary>
    /// <exception cref="InvalidOperationException">Field is not reference to entity, nor <see cref="EntitySet{TItem}"/>.</exception>
    public OnRemoveAction? OnOwnerRemove
    {
      get { return onOwnerRemove; }
      set
      {
        if (!(IsEntity || IsEntitySet))
          throw new InvalidOperationException(String.Format(Strings.ExFieldXIsNotAnEntityReferenceNorEntitySet, this));
        onOwnerRemove = value;
      }
    }

    /// <summary>
    /// Gets or sets the name of the paired field.
    /// </summary>
    /// <exception cref="InvalidOperationException">Field is not reference to entity.</exception>
    public string PairTo
    {
      get { return pairTo; }
      set
      {
        if (!(IsEntity || IsEntitySet))
          throw new InvalidOperationException(String.Format(Strings.ExFieldXIsNotAnEntityReferenceNorEntitySet, this));
        pairTo = value;
      }
    }

    /// <summary>
    /// Gets of <see cref="IPropertyValidator"/> instances associated with this field.
    /// </summary>
    public IList<IPropertyValidator> Validators { get; private set; }

    internal bool IsDeclaredAsNullable
    {
      get { return (attributes & FieldAttributes.DeclaredAsNullable) != 0; }
      set {
        validator.EnsureIsNullable(ValueType);
        attributes = value ? attributes | FieldAttributes.DeclaredAsNullable : attributes & ~FieldAttributes.DeclaredAsNullable;
      }
    }

    /// <summary>
    /// Performs additional custom processes before setting new name to this instance.
    /// </summary>
    /// <param name="newName">The new name of this instance.</param>
    protected override void ValidateName(string newName)
    {
      base.ValidateName(newName);
      validator.ValidateName(newName, ValidationRule.Field);
    }


    // Constructors

    internal FieldDef(PropertyInfo property, Validator validator)
      : this(property.PropertyType, validator)
    {
      underlyingProperty = property;
    }

    internal FieldDef(Type valueType, Validator validator)
    {
      this.validator = validator;
<<<<<<< HEAD
      IsStructure = valueType.IsSubclassOf(WellKnownOrmTypes.Structure) || valueType == WellKnownOrmTypes.Structure;
      IsEntity = WellKnownOrmInterfaces.Entity.IsAssignableFrom(valueType);
=======
      IsStructure = valueType.IsSubclassOf(typeof(Structure)) || valueType == typeof(Structure);
      IsEntity = typeof(IEntity).IsAssignableFrom(valueType);
>>>>>>> b5d188a2
      if ((valueType.IsClass || valueType.IsInterface) && !IsStructure)
        attributes |= FieldAttributes.Nullable;
      ValueType = valueType;
      Validators = new List<IPropertyValidator>();

      // Nullable<T>
<<<<<<< HEAD
      if (valueType.IsNullable()) {
=======
      if (valueType.IsGenericType && valueType.GetGenericTypeDefinition()==typeof (Nullable<>)) {
>>>>>>> b5d188a2
        attributes |= FieldAttributes.Nullable;
        return;
      }

      // EntitySet<TEntity>
<<<<<<< HEAD
      var genericTypeDefinition = valueType.GetGenericType(WellKnownOrmTypes.EntitySetOfT);
=======
      var genericTypeDefinition = valueType.GetGenericType(typeof (EntitySet<>));
>>>>>>> b5d188a2
      if (genericTypeDefinition != null) {
        IsEntitySet = true;
        ItemType = genericTypeDefinition.GetGenericArguments()[0];
      }
    }
  }
}<|MERGE_RESOLUTION|>--- conflicted
+++ resolved
@@ -1,12 +1,6 @@
-<<<<<<< HEAD
 // Copyright (C) 2007-2020 Xtensive LLC.
 // This code is distributed under MIT license terms.
 // See the License.txt file in the project root for more information.
-=======
-// Copyright (C) 2003-2010 Xtensive LLC.
-// All rights reserved.
-// For conditions of distribution and use, see license.
->>>>>>> b5d188a2
 // Created by: Dmitri Maximov
 // Created:    2007.09.10
 
@@ -15,10 +9,7 @@
 using System.Diagnostics;
 using System.Reflection;
 using Xtensive.Core;
-<<<<<<< HEAD
 using Xtensive.Orm.Internals;
-=======
->>>>>>> b5d188a2
 using Xtensive.Orm.Validation;
 using Xtensive.Reflection;
 using Xtensive.Orm.Model;
@@ -329,34 +320,21 @@
     internal FieldDef(Type valueType, Validator validator)
     {
       this.validator = validator;
-<<<<<<< HEAD
       IsStructure = valueType.IsSubclassOf(WellKnownOrmTypes.Structure) || valueType == WellKnownOrmTypes.Structure;
       IsEntity = WellKnownOrmInterfaces.Entity.IsAssignableFrom(valueType);
-=======
-      IsStructure = valueType.IsSubclassOf(typeof(Structure)) || valueType == typeof(Structure);
-      IsEntity = typeof(IEntity).IsAssignableFrom(valueType);
->>>>>>> b5d188a2
       if ((valueType.IsClass || valueType.IsInterface) && !IsStructure)
         attributes |= FieldAttributes.Nullable;
       ValueType = valueType;
       Validators = new List<IPropertyValidator>();
 
       // Nullable<T>
-<<<<<<< HEAD
       if (valueType.IsNullable()) {
-=======
-      if (valueType.IsGenericType && valueType.GetGenericTypeDefinition()==typeof (Nullable<>)) {
->>>>>>> b5d188a2
         attributes |= FieldAttributes.Nullable;
         return;
       }
 
       // EntitySet<TEntity>
-<<<<<<< HEAD
       var genericTypeDefinition = valueType.GetGenericType(WellKnownOrmTypes.EntitySetOfT);
-=======
-      var genericTypeDefinition = valueType.GetGenericType(typeof (EntitySet<>));
->>>>>>> b5d188a2
       if (genericTypeDefinition != null) {
         IsEntitySet = true;
         ItemType = genericTypeDefinition.GetGenericArguments()[0];
