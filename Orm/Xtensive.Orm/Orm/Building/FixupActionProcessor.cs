--- conflicted
+++ resolved
@@ -1,12 +1,6 @@
-<<<<<<< HEAD
 // Copyright (C) 2009-2020 Xtensive LLC.
 // This code is distributed under MIT license terms.
 // See the License.txt file in the project root for more information.
-=======
-// Copyright (C) 2003-2010 Xtensive LLC.
-// All rights reserved.
-// For conditions of distribution and use, see license.
->>>>>>> b5d188a2
 // Created by: Dmitri Maximov
 // Created:    2009.05.28
 
@@ -17,10 +11,7 @@
 using Xtensive.Orm.Building.Definitions;
 using Xtensive.Orm.Building.DependencyGraph;
 using Xtensive.Orm.Building.FixupActions;
-<<<<<<< HEAD
 using Xtensive.Orm.Internals;
-=======
->>>>>>> b5d188a2
 using Xtensive.Orm.Model;
 
 namespace Xtensive.Orm.Building
@@ -104,11 +95,7 @@
         var argument = arguments[i];
         var constraints = argument.GetGenericParameterConstraints()
           .ToList();
-<<<<<<< HEAD
         if (constraints.Count==0 || !constraints.Any(c => WellKnownOrmInterfaces.Entity.IsAssignableFrom(c)))
-=======
-        if (constraints.Count==0 || !constraints.Any(c => typeof (IEntity).IsAssignableFrom(c)))
->>>>>>> b5d188a2
           return; // No IEntity / Entity constraints
         var queue = new Queue<Type>(
           from hierarchy in hierarchies
@@ -223,11 +210,7 @@
 
     public void Process(AddTypeIdFieldAction action)
     {
-<<<<<<< HEAD
       var fieldDef = context.ModelDefBuilder.DefineField(WellKnownOrmTypes.Entity.GetProperty(WellKnown.TypeIdFieldName));
-=======
-      FieldDef fieldDef = context.ModelDefBuilder.DefineField(typeof (Entity).GetProperty(WellKnown.TypeIdFieldName));
->>>>>>> b5d188a2
       fieldDef.IsTypeId = true;
       fieldDef.IsSystem = true;
       action.Type.Fields.Add(fieldDef);
