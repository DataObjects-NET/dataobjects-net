--- conflicted
+++ resolved
@@ -46,11 +46,7 @@
 
     private static void ApplyModelFixesForMySql(DomainModelDef model)
     {
-<<<<<<< HEAD
-      BuildLog.Info(nameof(Strings.ApplyingChangesToMetadata));
-=======
       BuildLog.Info(nameof(Strings.LogApplyModelFixesForMySql));
->>>>>>> 0afc1c1c
 
       // Fixing length of Assembly.Name field
       TypeDef type = model.Types.TryGetValue(typeof (Assembly));
