// Copyright (C) 2009-2020 Xtensive LLC.
// This code is distributed under MIT license terms.
// See the License.txt file in the project root for more information.
// Created by: Alexander Nikolaev
// Created:    2009.06.17

using System;
using System.Collections.Generic;
using System.Linq;
using Xtensive.Core;
using Xtensive.Orm.Model;

namespace Xtensive.Orm.Building.Builders
{
  internal partial class IndexBuilder
  {
    private void BuildSingleTableIndexes(TypeInfo type)
    {
      if (type.Indexes.Count > 0 || type.IsStructure) {
        return;
      }

      var typeDef = context.ModelDef.Types[type.UnderlyingType];
      var root = type.Hierarchy.Root;

      // Building declared indexes both secondary and primary (for root of the hierarchy only)
      foreach (var indexDescriptor in typeDef.Indexes) {
        
        // Skip indef building for inherited indexes
        //
        // NOTE THAT DO optimizes model and removes entities, which has no hierarchy, from model
        // and if they have some indexes then IndexDef.IsInherited of them will be true and it's truth actually,
        // but fields inherited from removed entities will have FieldInfo.IsInherited = false.
        // So, if we check only IndexDef.IsInherited then some indexes will be ignored.
        if (indexDescriptor.IsInherited && indexDescriptor.KeyFields.Select(kf => type.Fields[kf.Key]).Any(static f => f.IsInherited)) {
          continue;
        }

        var declaredIndex = BuildIndex(type, indexDescriptor, false);
        root.Indexes.Add(declaredIndex);
        context.Model.RealIndexes.Add(declaredIndex);
      }

      var parent = type.Ancestor;
      // Building inherited from interfaces indexes
<<<<<<< HEAD
      foreach (var @interface in type.Interfaces) {
        foreach (var interfaceIndex in @interface.Indexes.Find(IndexAttributes.Primary, MatchType.None)) {
          if (root.Indexes.Any(i => i.DeclaringIndex == interfaceIndex.DeclaringIndex && i.ReflectedType == type))
=======
      foreach (var @interface in type.DirectInterfaces) {
        foreach (var interfaceIndex in @interface.Indexes.Find(IndexAttributes.Primary, MatchType.None).ToChainedBuffer()) {
          if (root.Indexes.Any(i => i.DeclaringIndex == interfaceIndex.DeclaringIndex && i.ReflectedType == type)) {
>>>>>>> 20b3f6ed
            continue;
          }

          var index = BuildInheritedIndex(type, interfaceIndex, false);
          root.Indexes.Add(index);
          context.Model.RealIndexes.Add(index);
        }
      }

      var types = type.Ancestors.ToHashSet();
      _ = types.Add(type);

      // Build typed indexes
      foreach (var realIndex in root.Indexes.Find(IndexAttributes.Real).ToChainedBuffer()) {
        if (!types.Contains(realIndex.ReflectedType)) {
          continue;
        }
        if (!untypedIndexes.Contains(realIndex)) {
          continue;
        }
        if (root.Indexes.Any(i => i.DeclaringIndex == realIndex.DeclaringIndex && i.ReflectedType == type && i.IsTyped)) {
          continue;
        }
        var typedIndex = BuildTypedIndex(type, realIndex);
        root.Indexes.Add(typedIndex);
      }

      // Build indexes for descendants
      foreach (var descendant in type.Descendants) {
        BuildSingleTableIndexes(descendant);
      }

<<<<<<< HEAD
      if (type == root) return;
      var descendants = type.RecursiveDescendants;
=======
      if (type == root) {
        return;
      }
      var descendants = type.AllDescendants;
>>>>>>> 20b3f6ed

      var primaryIndexFilterTypes = new List<TypeInfo>(type.IsAbstract ? descendants.Count : descendants.Count + 1);
      if (!type.IsAbstract)
        primaryIndexFilterTypes.Add(type);
      primaryIndexFilterTypes.AddRange(descendants);

      // Import inherited indexes
      var ancestorIndexes = root.Indexes
        .Where(i => types.Contains(i.ReflectedType) && !i.IsTyped)
        .Reverse()
        .Select(i => untypedIndexes.Contains(i)
          ? root.Indexes.Single(index => index.DeclaringIndex == i.DeclaringIndex && index.ReflectedType == type && index.IsTyped)
          : i)
        .ToChainedBuffer();
      foreach (var ancestorIndex in ancestorIndexes) {
        if (type.Indexes.Any(i => 
            i.DeclaringIndex == ancestorIndex.DeclaringIndex &&
            i.ReflectedType == type && 
            i.IsVirtual)) {
          continue;
        }

        if (ancestorIndex.DeclaringType.IsInterface) {
          var filteredDescendants = descendants
<<<<<<< HEAD
            .Where(t => !t.IsAbstract && !t.Interfaces.Contains(ancestorIndex.DeclaringType));
          var filterByTypes = new List<TypeInfo>();
          if (!type.IsAbstract)
=======
            .Where(t => !t.IsAbstract && !t.DirectInterfaces.Contains(ancestorIndex.DeclaringType));
          var filterByTypes = new List<TypeInfo>(2);
          if (!type.IsAbstract) {
>>>>>>> 20b3f6ed
            filterByTypes.Add(type);
          }
          filterByTypes.AddRange(filterByTypes);
          var filterIndex = BuildFilterIndex(type, ancestorIndex, filterByTypes);
          var indexView = BuildViewIndex(type, filterIndex);
          type.Indexes.Add(indexView);
        }
        else {
          if (ancestorIndex.IsPrimary) {
            var filterIndex = BuildFilterIndex(type, ancestorIndex, primaryIndexFilterTypes);
            var indexView = BuildViewIndex(type, filterIndex);
            type.Indexes.Add(indexView);
          }
          else {
            var filterIndex = BuildFilterIndex(type, ancestorIndex, primaryIndexFilterTypes);
            type.Indexes.Add(filterIndex);
          }
        }
      }
    }
  }
}<|MERGE_RESOLUTION|>--- conflicted
+++ resolved
@@ -43,15 +43,9 @@
 
       var parent = type.Ancestor;
       // Building inherited from interfaces indexes
-<<<<<<< HEAD
-      foreach (var @interface in type.Interfaces) {
-        foreach (var interfaceIndex in @interface.Indexes.Find(IndexAttributes.Primary, MatchType.None)) {
-          if (root.Indexes.Any(i => i.DeclaringIndex == interfaceIndex.DeclaringIndex && i.ReflectedType == type))
-=======
       foreach (var @interface in type.DirectInterfaces) {
         foreach (var interfaceIndex in @interface.Indexes.Find(IndexAttributes.Primary, MatchType.None).ToChainedBuffer()) {
           if (root.Indexes.Any(i => i.DeclaringIndex == interfaceIndex.DeclaringIndex && i.ReflectedType == type)) {
->>>>>>> 20b3f6ed
             continue;
           }
 
@@ -80,19 +74,14 @@
       }
 
       // Build indexes for descendants
-      foreach (var descendant in type.Descendants) {
+      foreach (var descendant in type.DirectDescendants) {
         BuildSingleTableIndexes(descendant);
       }
 
-<<<<<<< HEAD
-      if (type == root) return;
-      var descendants = type.RecursiveDescendants;
-=======
       if (type == root) {
         return;
       }
       var descendants = type.AllDescendants;
->>>>>>> 20b3f6ed
 
       var primaryIndexFilterTypes = new List<TypeInfo>(type.IsAbstract ? descendants.Count : descendants.Count + 1);
       if (!type.IsAbstract)
@@ -117,15 +106,9 @@
 
         if (ancestorIndex.DeclaringType.IsInterface) {
           var filteredDescendants = descendants
-<<<<<<< HEAD
-            .Where(t => !t.IsAbstract && !t.Interfaces.Contains(ancestorIndex.DeclaringType));
-          var filterByTypes = new List<TypeInfo>();
-          if (!type.IsAbstract)
-=======
             .Where(t => !t.IsAbstract && !t.DirectInterfaces.Contains(ancestorIndex.DeclaringType));
           var filterByTypes = new List<TypeInfo>(2);
           if (!type.IsAbstract) {
->>>>>>> 20b3f6ed
             filterByTypes.Add(type);
           }
           filterByTypes.AddRange(filterByTypes);
