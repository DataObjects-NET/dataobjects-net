--- conflicted
+++ resolved
@@ -42,11 +42,7 @@
 
       var parent = type.Ancestor;
       // Building inherited from interfaces indexes
-<<<<<<< HEAD
-      foreach (var @interface in type.Interfaces) {
-=======
       foreach (var @interface in type.DirectInterfaces) {
->>>>>>> ed81e6b5
         foreach (var interfaceIndex in @interface.Indexes.Find(IndexAttributes.Primary, MatchType.None)) {
           if (root.Indexes.Any(i => i.DeclaringIndex == interfaceIndex.DeclaringIndex && i.ReflectedType == type))
             continue;
@@ -72,20 +68,12 @@
       }
 
       // Build indexes for descendants
-<<<<<<< HEAD
-      foreach (var descendant in type.Descendants) {
-=======
       foreach (var descendant in type.DirectDescendants) {
->>>>>>> ed81e6b5
         BuildSingleTableIndexes(descendant);
       }
 
       if (type == root) return;
-<<<<<<< HEAD
-      var descendants = type.RecursiveDescendants;
-=======
       var descendants = type.AllDescendants;
->>>>>>> ed81e6b5
 
       var primaryIndexFilterTypes = new List<TypeInfo>();
       if (!type.IsAbstract)
@@ -108,11 +96,7 @@
           continue;
         if (ancestorIndex.DeclaringType.IsInterface) {
           var filteredDescendants = descendants
-<<<<<<< HEAD
-            .Where(t => !t.IsAbstract && !t.Interfaces.Contains(ancestorIndex.DeclaringType));
-=======
             .Where(t => !t.IsAbstract && !t.DirectInterfaces.Contains(ancestorIndex.DeclaringType));
->>>>>>> ed81e6b5
           var filterByTypes = new List<TypeInfo>();
           if (!type.IsAbstract)
             filterByTypes.Add(type);
