--- conflicted
+++ resolved
@@ -67,14 +67,8 @@
       var types = new HashSet<TypeInfo>();
       foreach (var fullTextIndexDef in hierarchyIndexes) {
         var type = model.Types[fullTextIndexDef.Type.UnderlyingType];
-<<<<<<< HEAD
         _ = types.Add(type);
         types.UnionWith(type.AllDescendants);
-=======
-        types.Add(type);
-        foreach (var descendant in type.AllDescendants)
-          types.Add(descendant);
->>>>>>> b52e6142
         foreach (var fullTextFieldDef in fullTextIndexDef.Fields) {
           var fullTextColumn = GetFullTextColumn(type, fullTextFieldDef);
           index.Columns.Add(fullTextColumn);
@@ -115,8 +109,8 @@
         typeColumn = field.Column;
       }
       return new FullTextColumnInfo(column) {
-        IsAnalyzed = fullTextFieldDef.IsAnalyzed, 
-        Configuration = fullTextFieldDef.Configuration, 
+        IsAnalyzed = fullTextFieldDef.IsAnalyzed,
+        Configuration = fullTextFieldDef.Configuration,
         TypeColumn = typeColumn
       };
     }
@@ -125,11 +119,7 @@
     {
       var model = context.Model;
       var processQueue = new Queue<TypeInfo>();
-<<<<<<< HEAD
       foreach (var type in root.DirectDescendants) {
-=======
-      foreach (var type in root.DirectDescendants)
->>>>>>> b52e6142
         processQueue.Enqueue(type);
       }
 
