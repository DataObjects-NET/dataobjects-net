// Copyright (C) 2009-2020 Xtensive LLC.
// This code is distributed under MIT license terms.
// See the License.txt file in the project root for more information.
// Created by: Alexis Kochetov
// Created:    2009.12.16

using System;
using System.Collections.Generic;
using System.Linq;
using Xtensive.Core;
using Xtensive.Orm.Building.Definitions;
using Xtensive.Orm.Model;
using Xtensive.Reflection;


namespace Xtensive.Orm.Building.Builders
{
  partial class IndexBuilder 
  {
    private void BuildFullTextIndexes()
    {
      var modelDef = context.ModelDef;
      var model = context.Model;
      var indexLookup = modelDef.FullTextIndexes.Where(index => !index.Type.IsStructure).ToLookup(fi => model.Types[fi.Type.UnderlyingType].Hierarchy);
      foreach (var hierarchyIndexes in indexLookup) {
        var root = hierarchyIndexes.Key.Root;
        switch(hierarchyIndexes.Key.InheritanceSchema) {
          case InheritanceSchema.ClassTable:
            BuildFullTextIndexesClassTable(root, hierarchyIndexes);
            break;
          case InheritanceSchema.SingleTable:
            BuildFullTextIndexesSingleTable(root, hierarchyIndexes);
            break;
          case InheritanceSchema.ConcreteTable:
            BuildFullTextIndexesConcreteTable(root, hierarchyIndexes);
            break;
        }
      }
    }

    private void BuildFullTextIndexesClassTable(TypeInfo root, IEnumerable<FullTextIndexDef> hierarchyIndexes)
    {
      var model = context.Model;
      var indexesToDefine = hierarchyIndexes.ToList();
      if (indexesToDefine.Any(fti => fti.Type.UnderlyingType != root.UnderlyingType) || indexesToDefine.Count > 1)
        throw new DomainBuilderException(string.Format(Strings.ExUnableToBuildFulltextIndexesForHierarchyWithInheritanceSchemaClassTable, root.Name));
<<<<<<< HEAD
      var descendants = root.RecursiveDescendants.Append(root);
=======
      var descendants = root.AllDescendants.Append(root);
>>>>>>> ed81e6b5
      var indexDef = indexesToDefine[0];
      var primaryIndex = root.Indexes.Single(i => i.IsPrimary && !i.IsVirtual);
      var name = context.NameBuilder.BuildFullTextIndexName(root);
      var index = new FullTextIndexInfo(primaryIndex, name);
      foreach (var fullTextFieldDef in indexDef.Fields) {
        var fullTextColumn = GetFullTextColumn(root, fullTextFieldDef);
        index.Columns.Add(fullTextColumn);
      }
      foreach (var type in descendants) {
        model.FullTextIndexes.Add(type, index);
      }
    }

    private void BuildFullTextIndexesSingleTable(TypeInfo root, IEnumerable<FullTextIndexDef> hierarchyIndexes)
    {
      var model = context.Model;
      var primaryIndex = root.Indexes.Single(i => i.IsPrimary && !i.IsVirtual);
      var name = context.NameBuilder.BuildFullTextIndexName(root);
      var index = new FullTextIndexInfo(primaryIndex, name);
      var types = new HashSet<TypeInfo>();
      foreach (var fullTextIndexDef in hierarchyIndexes) {
        var type = model.Types[fullTextIndexDef.Type.UnderlyingType];
        types.Add(type);
<<<<<<< HEAD
        types.UnionWith(type.RecursiveDescendants);
=======
        foreach (var descendant in type.AllDescendants)
          types.Add(descendant);
>>>>>>> ed81e6b5
        foreach (var fullTextFieldDef in fullTextIndexDef.Fields) {
          var fullTextColumn = GetFullTextColumn(type, fullTextFieldDef);
          index.Columns.Add(fullTextColumn);
        }
      }
      foreach (var type in types)
        model.FullTextIndexes.Add(type, index);
    }

    private void BuildFullTextIndexesConcreteTable(TypeInfo root, IEnumerable<FullTextIndexDef> hierarchyIndexes)
    {
      var model = context.Model;
      var indexDefs = GatherFullTextIndexDefinitons(root, hierarchyIndexes);

      foreach (var typeIndexDef in indexDefs) {
        var type = typeIndexDef.Key;
        var primaryIndex = type.Indexes.Single(i => i.IsPrimary && !i.IsVirtual);
        var name = context.NameBuilder.BuildFullTextIndexName(root);
        var index = new FullTextIndexInfo(primaryIndex, name);
        foreach (var fullTextFieldDef in typeIndexDef.Value.SelectMany(def => def.Fields)) {
          var fullTextColumn = GetFullTextColumn(type, fullTextFieldDef);
          index.Columns.Add(fullTextColumn);
        }
        model.FullTextIndexes.Add(type, index);
      }
    }

    private static FullTextColumnInfo GetFullTextColumn(TypeInfo type, FullTextFieldDef fullTextFieldDef)
    {
      var column = type.Fields[fullTextFieldDef.Name].Column;
      ColumnInfo typeColumn = null;
      if (fullTextFieldDef.TypeFieldName!=null) {
        FieldInfo field;
        if (!type.Fields.TryGetValue(fullTextFieldDef.TypeFieldName, out field))
          throw new DomainBuilderException(string.Format(Strings.ExColumnXIsNotFound, fullTextFieldDef.TypeFieldName));
        if (field.ValueType!=WellKnownTypes.String)
          throw new DomainBuilderException(string.Format(Strings.ExTypeColumnXForFulltextColumnYMustBeTypeOfString, field.Name, column.Name));
        typeColumn = field.Column;
      }
      return new FullTextColumnInfo(column) {
        IsAnalyzed = fullTextFieldDef.IsAnalyzed, 
        Configuration = fullTextFieldDef.Configuration, 
        TypeColumn = typeColumn
      };
    }

    private Dictionary<TypeInfo, List<FullTextIndexDef>> GatherFullTextIndexDefinitons(TypeInfo root, IEnumerable<FullTextIndexDef> hierarchyIndexes)
    {
      var model = context.Model;
      var processQueue = new Queue<TypeInfo>();
<<<<<<< HEAD
      foreach (var type in root.Descendants) {
=======
      foreach (var type in root.DirectDescendants)
>>>>>>> ed81e6b5
        processQueue.Enqueue(type);
      }

      var indexDefs = hierarchyIndexes.ToDictionary(
        ftid => model.Types[ftid.Type.UnderlyingType],
        ftid => new List<FullTextIndexDef>() {ftid});

      while (processQueue.TryDequeue(out var type)) {
        List<FullTextIndexDef> indexes;
        List<FullTextIndexDef> parentIndexes;
        var typeHasIndexDef = indexDefs.TryGetValue(type, out indexes);
        if (indexDefs.TryGetValue(type.Ancestor, out parentIndexes)) {
          if (typeHasIndexDef)
            indexes.AddRange(parentIndexes);
          else {
            indexes = new List<FullTextIndexDef>(parentIndexes);
            indexDefs.Add(type, indexes);
            typeHasIndexDef = true;
          }
        }
        if (typeHasIndexDef)
<<<<<<< HEAD
          foreach (var descendant in type.Descendants) {
=======
          foreach (var descendant in type.DirectDescendants)
>>>>>>> ed81e6b5
            processQueue.Enqueue(descendant);
          }
      }
      return indexDefs;
    }


  }
}<|MERGE_RESOLUTION|>--- conflicted
+++ resolved
@@ -44,11 +44,7 @@
       var indexesToDefine = hierarchyIndexes.ToList();
       if (indexesToDefine.Any(fti => fti.Type.UnderlyingType != root.UnderlyingType) || indexesToDefine.Count > 1)
         throw new DomainBuilderException(string.Format(Strings.ExUnableToBuildFulltextIndexesForHierarchyWithInheritanceSchemaClassTable, root.Name));
-<<<<<<< HEAD
-      var descendants = root.RecursiveDescendants.Append(root);
-=======
       var descendants = root.AllDescendants.Append(root);
->>>>>>> ed81e6b5
       var indexDef = indexesToDefine[0];
       var primaryIndex = root.Indexes.Single(i => i.IsPrimary && !i.IsVirtual);
       var name = context.NameBuilder.BuildFullTextIndexName(root);
@@ -72,12 +68,8 @@
       foreach (var fullTextIndexDef in hierarchyIndexes) {
         var type = model.Types[fullTextIndexDef.Type.UnderlyingType];
         types.Add(type);
-<<<<<<< HEAD
-        types.UnionWith(type.RecursiveDescendants);
-=======
         foreach (var descendant in type.AllDescendants)
           types.Add(descendant);
->>>>>>> ed81e6b5
         foreach (var fullTextFieldDef in fullTextIndexDef.Fields) {
           var fullTextColumn = GetFullTextColumn(type, fullTextFieldDef);
           index.Columns.Add(fullTextColumn);
@@ -128,11 +120,7 @@
     {
       var model = context.Model;
       var processQueue = new Queue<TypeInfo>();
-<<<<<<< HEAD
-      foreach (var type in root.Descendants) {
-=======
-      foreach (var type in root.DirectDescendants)
->>>>>>> ed81e6b5
+      foreach (var type in root.DirectDescendants) {
         processQueue.Enqueue(type);
       }
 
@@ -154,11 +142,7 @@
           }
         }
         if (typeHasIndexDef)
-<<<<<<< HEAD
-          foreach (var descendant in type.Descendants) {
-=======
-          foreach (var descendant in type.DirectDescendants)
->>>>>>> ed81e6b5
+          foreach (var descendant in type.DirectDescendants) {
             processQueue.Enqueue(descendant);
           }
       }
