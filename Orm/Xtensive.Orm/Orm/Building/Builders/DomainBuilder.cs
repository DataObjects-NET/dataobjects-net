// Copyright (C) 2003-2010 Xtensive LLC.
// All rights reserved.
// For conditions of distribution and use, see license.
// Created by: Dmitri Maximov
// Created:    2007.08.03

using System.Collections.Generic;
using System.Linq;
using Xtensive.Core;
using Xtensive.IoC;
using Xtensive.Orm.Configuration;
using Xtensive.Orm.Providers;
using Xtensive.Reflection;

namespace Xtensive.Orm.Building.Builders
{
  /// <summary>
  /// Utility class for <see cref="Domain"/> building.
  /// </summary>
  internal sealed class DomainBuilder
  {
    private readonly BuildingContext context;

    /// <summary>
    /// Builds the domain.
    /// </summary>
    /// <param name="builderConfiguration">The builder configuration.</param>
    /// <returns>Built domain.</returns>
    public static Domain Run(DomainBuilderConfiguration builderConfiguration)
    {
      ArgumentValidator.EnsureArgumentNotNull(builderConfiguration, "builderConfiguration");

      var context = new BuildingContext(builderConfiguration);
      using (BuildLog.InfoRegion(Strings.LogBuildingX, typeof (Domain).GetShortName()))
        new DomainBuilder(context).Run();

      return context.Domain;
    }

    private void Run()
    {
      CreateDomain();
      CreateHandlers();
      BuildModel();
      CreateServices();
      InitializeServices();
    }

    private void CreateDomain()
    {
      using (BuildLog.InfoRegion(Strings.LogCreatingX, typeof (Domain).GetShortName())) {
        context.Domain = new Domain(context.Configuration);
      }
    }

    private void CreateHandlers()
    {
      var configuration = context.Domain.Configuration;
      var handlers = context.Domain.Handlers;
      var services = context.BuilderConfiguration.Services;

<<<<<<< HEAD
      switch (providerName) {
      case WellKnown.Provider.SqlServer:
        return typeof(DomainBuilder).Assembly;
      case WellKnown.Provider.SqlServerCe:
      case WellKnown.Provider.PostgreSql:
      case WellKnown.Provider.Oracle:
      case WellKnown.Provider.Firebird:
      case WellKnown.Provider.MySql:
      case WellKnown.Provider.Sqlite:
        return AssemblyHelper.LoadExtensionAssembly(string.Format(sqlAssemblyFormat, providerName));
      default:
        throw new NotSupportedException(
          string.Format(Strings.ExProviderXIsNotSupportedUseOneOfTheFollowingY, providerName, WellKnown.Provider.All));
      }
    }
=======
      using (BuildLog.InfoRegion(Strings.LogCreatingX, typeof (DomainHandler).GetShortName())) {
        // HandlerFactory
        handlers.Factory = services.HandlerFactory;
>>>>>>> 6036a1ae

        // NameBuilder
        handlers.NameBuilder = services.NameBuilder;

        // SchemaResolver
        handlers.MappingResolver = services.Resolver;

        // StorageDriver
        handlers.StorageDriver = services.Driver.CreateNew(context.Domain);

        // GeneratorQueryBuilder
        handlers.SequenceQueryBuilder = new SequenceQueryBuilder(handlers.StorageDriver);

        // DomainHandler
        handlers.DomainHandler = handlers.Create<DomainHandler>();
        handlers.DomainHandler.BuildHandlers();
      }
    }

    private void CreateServices()
    {
      using (BuildLog.InfoRegion(Strings.LogCreatingX, typeof (IServiceContainer).GetShortName())) {
        var domain = context.Domain;
        var configuration = domain.Configuration;
        var userContainerType = configuration.ServiceContainerType ?? typeof (ServiceContainer);
        var registrations = CreateServiceRegistrations(configuration).Concat(KeyGeneratorFactory.GetRegistrations(context));
        var systemContainer = domain.CreateSystemServices();
        var userContainer = ServiceContainer.Create(userContainerType, systemContainer);
        domain.Services = new ServiceContainer(registrations, userContainer);
      }
    }

    private void BuildModel()
    {
      using (BuildLog.InfoRegion(Strings.LogBuildingX, Strings.Model)) {
        ModelBuilder.Run(context);
        var model = context.Model;
        model.Lock(true);
        context.Domain.Model = model;
      }
    }

    private void InitializeServices()
    {
      using (BuildLog.InfoRegion(Strings.LogBuildingX, Strings.KeyGenerators)) {
        var domain = context.Domain;
        var generators = domain.KeyGenerators;
        var initialized = new HashSet<IKeyGenerator>();
        var keysToProcess = domain.Model.Hierarchies
          .Select(h => h.Key)
          .Where(k => k.GeneratorKind!=KeyGeneratorKind.None);
        foreach (var keyInfo in keysToProcess) {
          var generator = domain.Services.Demand<IKeyGenerator>(keyInfo.GeneratorName);
          generators.Register(keyInfo, generator);
          if (keyInfo.IsFirstAmongSimilarKeys)
            generator.Initialize(context.Domain, keyInfo.TupleDescriptor);
          var temporaryGenerator = domain.Services.Get<ITemporaryKeyGenerator>(keyInfo.GeneratorName);
          if (temporaryGenerator==null)
            continue; // Temporary key generators are optional
          generators.RegisterTemporary(keyInfo, temporaryGenerator);
          if (keyInfo.IsFirstAmongSimilarKeys)
            temporaryGenerator.Initialize(context.Domain, keyInfo.TupleDescriptor);
        }
        generators.Lock();
      }

      // Initialize DomainHandler services as well
      context.Domain.Handler.InitializeServices();
    }

    private static IEnumerable<ServiceRegistration> CreateServiceRegistrations(DomainConfiguration configuration)
    {
      return configuration.Types.DomainServices.SelectMany(ServiceRegistration.CreateAll);
    }

    // Constructors

    private DomainBuilder(BuildingContext context)
    {
      this.context = context;
    }
  }
}
<|MERGE_RESOLUTION|>--- conflicted
+++ resolved
@@ -1,165 +1,147 @@
-// Copyright (C) 2003-2010 Xtensive LLC.
-// All rights reserved.
-// For conditions of distribution and use, see license.
-// Created by: Dmitri Maximov
-// Created:    2007.08.03
-
-using System.Collections.Generic;
-using System.Linq;
-using Xtensive.Core;
-using Xtensive.IoC;
-using Xtensive.Orm.Configuration;
-using Xtensive.Orm.Providers;
-using Xtensive.Reflection;
-
-namespace Xtensive.Orm.Building.Builders
-{
-  /// <summary>
-  /// Utility class for <see cref="Domain"/> building.
-  /// </summary>
-  internal sealed class DomainBuilder
-  {
-    private readonly BuildingContext context;
-
-    /// <summary>
-    /// Builds the domain.
-    /// </summary>
-    /// <param name="builderConfiguration">The builder configuration.</param>
-    /// <returns>Built domain.</returns>
-    public static Domain Run(DomainBuilderConfiguration builderConfiguration)
-    {
-      ArgumentValidator.EnsureArgumentNotNull(builderConfiguration, "builderConfiguration");
-
-      var context = new BuildingContext(builderConfiguration);
-      using (BuildLog.InfoRegion(Strings.LogBuildingX, typeof (Domain).GetShortName()))
-        new DomainBuilder(context).Run();
-
-      return context.Domain;
-    }
-
-    private void Run()
-    {
-      CreateDomain();
-      CreateHandlers();
-      BuildModel();
-      CreateServices();
-      InitializeServices();
-    }
-
-    private void CreateDomain()
-    {
-      using (BuildLog.InfoRegion(Strings.LogCreatingX, typeof (Domain).GetShortName())) {
-        context.Domain = new Domain(context.Configuration);
-      }
-    }
-
-    private void CreateHandlers()
-    {
-      var configuration = context.Domain.Configuration;
-      var handlers = context.Domain.Handlers;
-      var services = context.BuilderConfiguration.Services;
-
-<<<<<<< HEAD
-      switch (providerName) {
-      case WellKnown.Provider.SqlServer:
-        return typeof(DomainBuilder).Assembly;
-      case WellKnown.Provider.SqlServerCe:
-      case WellKnown.Provider.PostgreSql:
-      case WellKnown.Provider.Oracle:
-      case WellKnown.Provider.Firebird:
-      case WellKnown.Provider.MySql:
-      case WellKnown.Provider.Sqlite:
-        return AssemblyHelper.LoadExtensionAssembly(string.Format(sqlAssemblyFormat, providerName));
-      default:
-        throw new NotSupportedException(
-          string.Format(Strings.ExProviderXIsNotSupportedUseOneOfTheFollowingY, providerName, WellKnown.Provider.All));
-      }
-    }
-=======
-      using (BuildLog.InfoRegion(Strings.LogCreatingX, typeof (DomainHandler).GetShortName())) {
-        // HandlerFactory
-        handlers.Factory = services.HandlerFactory;
->>>>>>> 6036a1ae
-
-        // NameBuilder
-        handlers.NameBuilder = services.NameBuilder;
-
-        // SchemaResolver
-        handlers.MappingResolver = services.Resolver;
-
-        // StorageDriver
-        handlers.StorageDriver = services.Driver.CreateNew(context.Domain);
-
-        // GeneratorQueryBuilder
-        handlers.SequenceQueryBuilder = new SequenceQueryBuilder(handlers.StorageDriver);
-
-        // DomainHandler
-        handlers.DomainHandler = handlers.Create<DomainHandler>();
-        handlers.DomainHandler.BuildHandlers();
-      }
-    }
-
-    private void CreateServices()
-    {
-      using (BuildLog.InfoRegion(Strings.LogCreatingX, typeof (IServiceContainer).GetShortName())) {
-        var domain = context.Domain;
-        var configuration = domain.Configuration;
-        var userContainerType = configuration.ServiceContainerType ?? typeof (ServiceContainer);
-        var registrations = CreateServiceRegistrations(configuration).Concat(KeyGeneratorFactory.GetRegistrations(context));
-        var systemContainer = domain.CreateSystemServices();
-        var userContainer = ServiceContainer.Create(userContainerType, systemContainer);
-        domain.Services = new ServiceContainer(registrations, userContainer);
-      }
-    }
-
-    private void BuildModel()
-    {
-      using (BuildLog.InfoRegion(Strings.LogBuildingX, Strings.Model)) {
-        ModelBuilder.Run(context);
-        var model = context.Model;
-        model.Lock(true);
-        context.Domain.Model = model;
-      }
-    }
-
-    private void InitializeServices()
-    {
-      using (BuildLog.InfoRegion(Strings.LogBuildingX, Strings.KeyGenerators)) {
-        var domain = context.Domain;
-        var generators = domain.KeyGenerators;
-        var initialized = new HashSet<IKeyGenerator>();
-        var keysToProcess = domain.Model.Hierarchies
-          .Select(h => h.Key)
-          .Where(k => k.GeneratorKind!=KeyGeneratorKind.None);
-        foreach (var keyInfo in keysToProcess) {
-          var generator = domain.Services.Demand<IKeyGenerator>(keyInfo.GeneratorName);
-          generators.Register(keyInfo, generator);
-          if (keyInfo.IsFirstAmongSimilarKeys)
-            generator.Initialize(context.Domain, keyInfo.TupleDescriptor);
-          var temporaryGenerator = domain.Services.Get<ITemporaryKeyGenerator>(keyInfo.GeneratorName);
-          if (temporaryGenerator==null)
-            continue; // Temporary key generators are optional
-          generators.RegisterTemporary(keyInfo, temporaryGenerator);
-          if (keyInfo.IsFirstAmongSimilarKeys)
-            temporaryGenerator.Initialize(context.Domain, keyInfo.TupleDescriptor);
-        }
-        generators.Lock();
-      }
-
-      // Initialize DomainHandler services as well
-      context.Domain.Handler.InitializeServices();
-    }
-
-    private static IEnumerable<ServiceRegistration> CreateServiceRegistrations(DomainConfiguration configuration)
-    {
-      return configuration.Types.DomainServices.SelectMany(ServiceRegistration.CreateAll);
-    }
-
-    // Constructors
-
-    private DomainBuilder(BuildingContext context)
-    {
-      this.context = context;
-    }
-  }
-}
+// Copyright (C) 2003-2010 Xtensive LLC.
+// All rights reserved.
+// For conditions of distribution and use, see license.
+// Created by: Dmitri Maximov
+// Created:    2007.08.03
+
+using System.Collections.Generic;
+using System.Linq;
+using Xtensive.Core;
+using Xtensive.IoC;
+using Xtensive.Orm.Configuration;
+using Xtensive.Orm.Providers;
+using Xtensive.Reflection;
+
+namespace Xtensive.Orm.Building.Builders
+{
+  /// <summary>
+  /// Utility class for <see cref="Domain"/> building.
+  /// </summary>
+  internal sealed class DomainBuilder
+  {
+    private readonly BuildingContext context;
+
+    /// <summary>
+    /// Builds the domain.
+    /// </summary>
+    /// <param name="builderConfiguration">The builder configuration.</param>
+    /// <returns>Built domain.</returns>
+    public static Domain Run(DomainBuilderConfiguration builderConfiguration)
+    {
+      ArgumentValidator.EnsureArgumentNotNull(builderConfiguration, "builderConfiguration");
+
+      var context = new BuildingContext(builderConfiguration);
+      using (BuildLog.InfoRegion(Strings.LogBuildingX, typeof (Domain).GetShortName()))
+        new DomainBuilder(context).Run();
+
+      return context.Domain;
+    }
+
+    private void Run()
+    {
+      CreateDomain();
+      CreateHandlers();
+      BuildModel();
+      CreateServices();
+      InitializeServices();
+    }
+
+    private void CreateDomain()
+    {
+      using (BuildLog.InfoRegion(Strings.LogCreatingX, typeof (Domain).GetShortName())) {
+        context.Domain = new Domain(context.Configuration);
+      }
+    }
+
+    private void CreateHandlers()
+    {
+      var configuration = context.Domain.Configuration;
+      var handlers = context.Domain.Handlers;
+      var services = context.BuilderConfiguration.Services;
+
+      using (BuildLog.InfoRegion(Strings.LogCreatingX, typeof (DomainHandler).GetShortName())) {
+        // HandlerFactory
+        handlers.Factory = services.HandlerFactory;
+
+        // NameBuilder
+        handlers.NameBuilder = services.NameBuilder;
+
+        // SchemaResolver
+        handlers.MappingResolver = services.Resolver;
+
+        // StorageDriver
+        handlers.StorageDriver = services.Driver.CreateNew(context.Domain);
+
+        // GeneratorQueryBuilder
+        handlers.SequenceQueryBuilder = new SequenceQueryBuilder(handlers.StorageDriver);
+
+        // DomainHandler
+        handlers.DomainHandler = handlers.Create<DomainHandler>();
+        handlers.DomainHandler.BuildHandlers();
+      }
+    }
+
+    private void CreateServices()
+    {
+      using (BuildLog.InfoRegion(Strings.LogCreatingX, typeof (IServiceContainer).GetShortName())) {
+        var domain = context.Domain;
+        var configuration = domain.Configuration;
+        var userContainerType = configuration.ServiceContainerType ?? typeof (ServiceContainer);
+        var registrations = CreateServiceRegistrations(configuration).Concat(KeyGeneratorFactory.GetRegistrations(context));
+        var systemContainer = domain.CreateSystemServices();
+        var userContainer = ServiceContainer.Create(userContainerType, systemContainer);
+        domain.Services = new ServiceContainer(registrations, userContainer);
+      }
+    }
+
+    private void BuildModel()
+    {
+      using (BuildLog.InfoRegion(Strings.LogBuildingX, Strings.Model)) {
+        ModelBuilder.Run(context);
+        var model = context.Model;
+        model.Lock(true);
+        context.Domain.Model = model;
+      }
+    }
+
+    private void InitializeServices()
+    {
+      using (BuildLog.InfoRegion(Strings.LogBuildingX, Strings.KeyGenerators)) {
+        var domain = context.Domain;
+        var generators = domain.KeyGenerators;
+        var initialized = new HashSet<IKeyGenerator>();
+        var keysToProcess = domain.Model.Hierarchies
+          .Select(h => h.Key)
+          .Where(k => k.GeneratorKind!=KeyGeneratorKind.None);
+        foreach (var keyInfo in keysToProcess) {
+          var generator = domain.Services.Demand<IKeyGenerator>(keyInfo.GeneratorName);
+          generators.Register(keyInfo, generator);
+          if (keyInfo.IsFirstAmongSimilarKeys)
+            generator.Initialize(context.Domain, keyInfo.TupleDescriptor);
+          var temporaryGenerator = domain.Services.Get<ITemporaryKeyGenerator>(keyInfo.GeneratorName);
+          if (temporaryGenerator==null)
+            continue; // Temporary key generators are optional
+          generators.RegisterTemporary(keyInfo, temporaryGenerator);
+          if (keyInfo.IsFirstAmongSimilarKeys)
+            temporaryGenerator.Initialize(context.Domain, keyInfo.TupleDescriptor);
+        }
+        generators.Lock();
+      }
+
+      // Initialize DomainHandler services as well
+      context.Domain.Handler.InitializeServices();
+    }
+
+    private static IEnumerable<ServiceRegistration> CreateServiceRegistrations(DomainConfiguration configuration)
+    {
+      return configuration.Types.DomainServices.SelectMany(ServiceRegistration.CreateAll);
+    }
+
+    // Constructors
+
+    private DomainBuilder(BuildingContext context)
+    {
+      this.context = context;
+    }
+  }
+}