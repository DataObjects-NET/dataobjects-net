// Copyright (C) 2012 Xtensive LLC.
// All rights reserved.
// For conditions of distribution and use, see license.
// Created by: Denis Krjuchkov
// Created:    2012.02.13

using System;
using System.Collections.Generic;
using System.Linq;
using Xtensive.Core;
using Xtensive.Orm.Configuration;
using Xtensive.Orm.Model;
using Xtensive.Reflection;

namespace Xtensive.Orm.Building.Builders
{
  internal sealed class StorageMappingValidator
  {
    private readonly DomainModel model;
    private readonly DomainConfiguration configuration;
    private readonly Validator validator;

    public static void Run(BuildingContext context)
    {
      using (BuildLog.InfoRegion(nameof(Strings.LogValidatingMappingConfiguration))) {
        new StorageMappingValidator(context).ValidateAll();
      }
    }

    private void ValidateAll()
    {
      EnsureDefaultsAreValid();

      if (configuration.IsMultidatabase) {
        EnsureMappingDatabaseIsValid();
        EnsureHierarchiesMapToSingleDatabase();
        if (!configuration.MultidatabaseKeys)
          EnsureIntefacesAreImplementedWithinSingleDatabase();
      }

      if (configuration.IsMultischema)
        EnsureMappingSchemaIsValid();
    }

    private void EnsureMappingSchemaIsValid()
    {
      foreach (var type in GetMappedTypes()) {
        var mappingSchema = type.MappingSchema;
        if (string.IsNullOrEmpty(mappingSchema))
          throw new DomainBuilderException(string.Format(
            Strings.ExMultischemaModeIsActiveButNoSchemaSpecifiedForX,
            type.UnderlyingType.GetShortName()));
        validator.ValidateName(mappingSchema, ValidationRule.Schema);
      }
    }

    private void EnsureMappingDatabaseIsValid()
    {
      foreach (var type in GetMappedTypes()) {
        var mappingDatabase = type.MappingDatabase;
        if (string.IsNullOrEmpty(mappingDatabase))
          throw new DomainBuilderException(string.Format(
            Strings.ExMultidatabaseModeIsActiveButNoDatabaseSpecifiedForX,
            type.UnderlyingType.GetShortName()));
        validator.ValidateName(mappingDatabase, ValidationRule.Database);
      }
    }

    private void EnsureIntefacesAreImplementedWithinSingleDatabase()
    {
      foreach (var @interface in model.Types.Where(t => t.IsInterface)) {
<<<<<<< HEAD
        var implementors = @interface.RecursiveImplementors;
        if (implementors.Count==0)
=======
        var implementors = @interface.AllImplementors;
        if (implementors.Count == 0) {
>>>>>>> ed81e6b5
          continue; // shouldn't reach here, but it's safer to do check anyway
        }
        var firstImplementor = implementors.First();
        foreach (var implementor in implementors.Skip(1))
          if (firstImplementor.MappingDatabase != implementor.MappingDatabase)
            throw new DomainBuilderException(string.Format(
              Strings.ExInterfaceXIsImplementedByTypesMappedToDifferentDatabasesYZ,
              @interface.UnderlyingType.GetShortName(),
              GetDatabaseMapping(firstImplementor),
              GetDatabaseMapping(implementor)));
      }
    }

    private void EnsureHierarchiesMapToSingleDatabase()
    {
      foreach (var hierarchy in model.Hierarchies) {
        var root = hierarchy.Root;
        var rootDatabase = root.MappingDatabase;
        foreach (var type in hierarchy.Types.Where(t => t!=root))
          if (type.MappingDatabase!=rootDatabase)
            throw new DomainBuilderException(string.Format(
              Strings.ExSingleHierarchyIsMappedToMultipleDatabasesXY,
              GetDatabaseMapping(root), GetDatabaseMapping(type)));
      }
    }

    private void EnsureDefaultsAreValid()
    {
      var hasDefaultSchema = !string.IsNullOrEmpty(configuration.DefaultSchema);
      var hasDefaultDatabase = !string.IsNullOrEmpty(configuration.DefaultDatabase);

      if (configuration.IsMultidatabase) {
        if (!hasDefaultDatabase || !hasDefaultSchema)
          throw new InvalidOperationException(
            Strings.ExDefaultSchemaAndDefaultDatabaseShouldBeSpecifiedWhenMultidatabaseModeIsActive);
        validator.ValidateName(configuration.DefaultDatabase, ValidationRule.Database);
      }

      if (configuration.IsMultischema) {
        if (!hasDefaultSchema)
          throw new InvalidOperationException(
            Strings.ExDefaultSchemaShouldBeSpecifiedWhenMultischemaOrMultidatabaseModeIsActive);
        validator.ValidateName(configuration.DefaultSchema, ValidationRule.Schema);
      }
    }

    private IEnumerable<TypeInfo> GetMappedTypes()
    {
      return model.Types.Where(t => t.IsEntity);
    }

    private static string GetDatabaseMapping(TypeInfo type)
    {
      return $"{type.UnderlyingType.GetShortName()} -> {type.MappingDatabase}";
    }

    // Constructors

    private StorageMappingValidator(BuildingContext context)
    {
      model = context.Model;
      configuration = context.Domain.Configuration;
      validator = context.Validator;
    }
  }
}<|MERGE_RESOLUTION|>--- conflicted
+++ resolved
@@ -69,13 +69,8 @@
     private void EnsureIntefacesAreImplementedWithinSingleDatabase()
     {
       foreach (var @interface in model.Types.Where(t => t.IsInterface)) {
-<<<<<<< HEAD
-        var implementors = @interface.RecursiveImplementors;
-        if (implementors.Count==0)
-=======
         var implementors = @interface.AllImplementors;
         if (implementors.Count == 0) {
->>>>>>> ed81e6b5
           continue; // shouldn't reach here, but it's safer to do check anyway
         }
         var firstImplementor = implementors.First();
