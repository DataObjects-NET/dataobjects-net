--- conflicted
+++ resolved
@@ -55,15 +55,9 @@
       }
 
       // Building inherited from interfaces indexes
-<<<<<<< HEAD
-      foreach (var @interface in type.RecursiveInterfaces) {
-        foreach (var parentIndex in @interface.Indexes.Find(IndexAttributes.Primary, MatchType.None)) {
-          if (parentIndex.DeclaringIndex != parentIndex) 
-=======
       foreach (var @interface in type.AllInterfaces) {
         foreach (var parentIndex in @interface.Indexes.Find(IndexAttributes.Primary, MatchType.None).ToChainedBuffer()) {
           if (parentIndex.DeclaringIndex != parentIndex) {
->>>>>>> d1e4da8e
             continue;
           }
 
@@ -89,20 +83,12 @@
       }
 
       // Build indexes for descendants
-<<<<<<< HEAD
-      foreach (var descendant in type.Descendants) {
-=======
       foreach (var descendant in type.DirectDescendants) {
->>>>>>> d1e4da8e
         BuildConcreteTableIndexes(descendant);
       }
 
       var ancestors = type.Ancestors;
-<<<<<<< HEAD
-      var descendants = type.RecursiveDescendants;
-=======
       var descendants = type.AllDescendants;
->>>>>>> d1e4da8e
 
       // Build primary virtual union index
       if (descendants.Count > 0) {
