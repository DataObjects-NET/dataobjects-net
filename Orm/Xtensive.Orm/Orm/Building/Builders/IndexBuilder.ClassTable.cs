// Copyright (C) 2009-2020 Xtensive LLC.
// This code is distributed under MIT license terms.
// See the License.txt file in the project root for more information.
// Created by: Alexander Nikolaev
// Created:    2009.06.17

using System;
using System.Collections.Generic;
using System.Linq;
using Xtensive.Core;
using Xtensive.Orm.Model;


namespace Xtensive.Orm.Building.Builders
{
  partial class IndexBuilder
  {
    private void BuildClassTableIndexes(TypeInfo type)
    {
      if (type.Indexes.Count > 0)
        return;
      if (type.IsStructure)
        return;

      var root = type.Hierarchy.Root;
      var typeDef = context.ModelDef.Types[type.UnderlyingType];
      var ancestors = type.Ancestors;
<<<<<<< HEAD
      var interfaces = type.Interfaces;
=======
      var interfaces = type.DirectInterfaces;
>>>>>>> ed81e6b5
      
      // Building declared indexes both secondary and primary (for root of the hierarchy only)
      foreach (var indexDescriptor in typeDef.Indexes) {
        // Skip indef building for inherited fields
        var hasInheritedFields = indexDescriptor.KeyFields
          .Select(kvp => type.Fields[kvp.Key])
          .Any(f => f.IsInherited);
        if (hasInheritedFields)
          continue;
        var declaredIndex = BuildIndex(type, indexDescriptor, false);

        type.Indexes.Add(declaredIndex);
        context.Model.RealIndexes.Add(declaredIndex);
      }

      // Building primary index for non root entities
      var parent = type.Ancestor;
      if (parent != null) {
        var parentPrimaryIndex = parent.Indexes.FindFirst(IndexAttributes.Primary | IndexAttributes.Real);
        var inheritedIndex = BuildInheritedIndex(type, parentPrimaryIndex, false);
       
        type.Indexes.Add(inheritedIndex);
        context.Model.RealIndexes.Add(inheritedIndex);
      }

      // Building inherited from interfaces indexes
      foreach (var @interface in interfaces) {
        foreach (var interfaceIndex in @interface.Indexes.Find(IndexAttributes.Primary, MatchType.None)) {
          if (interfaceIndex.DeclaringIndex != interfaceIndex &&
              parent != null &&
              parent.Indexes.Any(i => i.DeclaringIndex == interfaceIndex))
            continue;
          if (type.Indexes.Any(i => i.DeclaringIndex == interfaceIndex))
            continue;
          var index = BuildInheritedIndex(type, interfaceIndex, false);
          if (IndexBuiltOverInheritedFields(index))
            BuildLog.Warning(string.Format(Strings.ExUnableToBuildIndexXBecauseItWasBuiltOverInheritedFields, index.Name));
          else {
            type.Indexes.Add(index);
            context.Model.RealIndexes.Add(index);
          }
        }
      }

      // Build typed indexes
      if (type == root)
        foreach (var realIndex in type.Indexes.Find(IndexAttributes.Real)) {
          if (!untypedIndexes.Contains(realIndex)) 
            continue;
          var typedIndex = BuildTypedIndex(type, realIndex);
          type.Indexes.Add(typedIndex);
        }

      // Build indexes for descendants
<<<<<<< HEAD
      foreach (var descendant in type.Descendants)
=======
      foreach (var descendant in type.DirectDescendants)
>>>>>>> ed81e6b5
        BuildClassTableIndexes(descendant);

      // Import inherited indexes
      var primaryIndex = type.Indexes.FindFirst(IndexAttributes.Primary | IndexAttributes.Real);
      if (untypedIndexes.Contains(primaryIndex) && primaryIndex.ReflectedType == root)
        primaryIndex = type.Indexes.Single(i => i.DeclaringIndex == primaryIndex.DeclaringIndex && i.IsTyped);
<<<<<<< HEAD
      var filterByTypes = type.RecursiveDescendants.Append(type).ToList();
=======
      var filterByTypes = type.AllDescendants.Append(type).ToList(type.AllDescendants.Count + 1);
>>>>>>> ed81e6b5

      // Build virtual primary index
      if (ancestors.Count > 0) {
        var baseIndexes = new Stack<IndexInfo>();
        foreach (var ancestor in ancestors.Where(t => t.Fields.Any(f => !f.IsPrimaryKey && !f.IsTypeId && f.IsDeclared))) {
          var ancestorIndex = ancestor.Indexes.Single(i => i.IsPrimary && !i.IsVirtual);
          if (untypedIndexes.Contains(ancestorIndex) && ancestorIndex.ReflectedType == root)
            ancestorIndex = ancestor.Indexes.Single(i => i.DeclaringIndex == ancestorIndex.DeclaringIndex && i.IsTyped);
          if (ancestorIndex.ValueColumns.Count > 0)
            baseIndexes.Push(ancestorIndex);
        }
        if (baseIndexes.Count > 0) {
          if (primaryIndex.ValueColumns.Count > 0 && type.Fields.Any(f => !f.IsPrimaryKey && !f.IsTypeId && f.IsDeclared))
            baseIndexes.Push(primaryIndex);
          else {
            var ancestorIndex = baseIndexes.Pop();
            var filteredIndex = BuildFilterIndex(type, ancestorIndex, filterByTypes);
            baseIndexes.Push(filteredIndex);
          }
          var virtualPrimaryIndex = baseIndexes.Count == 1 
            ? baseIndexes.Pop()
            : BuildJoinIndex(type, baseIndexes);
          type.Indexes.Add(virtualPrimaryIndex);
        }
      }

      // Build virtual secondary index
      foreach (var ancestorIndex in ancestors.SelectMany(ancestor => ancestor.Indexes.Find(IndexAttributes.Primary | IndexAttributes.Virtual, MatchType.None))) {
        if (ancestorIndex.DeclaringIndex != ancestorIndex)
          continue;
        var ancestorType = ancestorIndex.ReflectedType;
        var indexToFilter = untypedIndexes.Contains(ancestorIndex) && ancestorIndex.ReflectedType == root
          ? ancestorType.Indexes.Single(i => i.DeclaringIndex == ancestorIndex.DeclaringIndex && i.IsTyped)
          : ancestorIndex;
        var virtualIndex = BuildFilterIndex(type, ancestorIndex, filterByTypes);
        type.Indexes.Add(virtualIndex);
      }
    }

    static bool IndexBuiltOverInheritedFields(IndexInfo index)
    {
      if (index.IsVirtual)
        return false;
      foreach (KeyValuePair<ColumnInfo, Direction> pair in index.KeyColumns)
        if (pair.Key.Field.IsInherited && !pair.Key.Field.IsPrimaryKey)
          return true;
      return false;
    }
  }
}<|MERGE_RESOLUTION|>--- conflicted
+++ resolved
@@ -25,11 +25,7 @@
       var root = type.Hierarchy.Root;
       var typeDef = context.ModelDef.Types[type.UnderlyingType];
       var ancestors = type.Ancestors;
-<<<<<<< HEAD
-      var interfaces = type.Interfaces;
-=======
       var interfaces = type.DirectInterfaces;
->>>>>>> ed81e6b5
       
       // Building declared indexes both secondary and primary (for root of the hierarchy only)
       foreach (var indexDescriptor in typeDef.Indexes) {
@@ -84,22 +80,14 @@
         }
 
       // Build indexes for descendants
-<<<<<<< HEAD
-      foreach (var descendant in type.Descendants)
-=======
       foreach (var descendant in type.DirectDescendants)
->>>>>>> ed81e6b5
         BuildClassTableIndexes(descendant);
 
       // Import inherited indexes
       var primaryIndex = type.Indexes.FindFirst(IndexAttributes.Primary | IndexAttributes.Real);
       if (untypedIndexes.Contains(primaryIndex) && primaryIndex.ReflectedType == root)
         primaryIndex = type.Indexes.Single(i => i.DeclaringIndex == primaryIndex.DeclaringIndex && i.IsTyped);
-<<<<<<< HEAD
-      var filterByTypes = type.RecursiveDescendants.Append(type).ToList();
-=======
       var filterByTypes = type.AllDescendants.Append(type).ToList(type.AllDescendants.Count + 1);
->>>>>>> ed81e6b5
 
       // Build virtual primary index
       if (ancestors.Count > 0) {
