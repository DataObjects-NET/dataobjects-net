// Copyright (C) 2009-2020 Xtensive LLC.
// This code is distributed under MIT license terms.
// See the License.txt file in the project root for more information.
// Created by: Alexander Nikolaev
// Created:    2009.06.17

using System;
using System.Collections.Generic;
using System.Linq;
using Xtensive.Core;
using Xtensive.Orm.Model;


namespace Xtensive.Orm.Building.Builders
{
  internal partial class IndexBuilder
  {
    private void BuildClassTableIndexes(TypeInfo type)
    {
      if (type.Indexes.Count > 0 || type.IsStructure) {
        return;
      }

      var root = type.Hierarchy.Root;
      var typeDef = context.ModelDef.Types[type.UnderlyingType];
      var ancestors = type.Ancestors;
      var interfaces = type.Interfaces;
      
      // Building declared indexes both secondary and primary (for root of the hierarchy only)
      foreach (var indexDescriptor in typeDef.Indexes) {
        // Skip indef building for inherited fields
        var hasInheritedFields = indexDescriptor.KeyFields
          .Select(kvp => type.Fields[kvp.Key])
          .Any(static f => f.IsInherited);
        if (hasInheritedFields) {
          continue;
        }

        var declaredIndex = BuildIndex(type, indexDescriptor, false);

        type.Indexes.Add(declaredIndex);
        context.Model.RealIndexes.Add(declaredIndex);
      }

      // Building primary index for non root entities
      var parent = type.Ancestor;
      if (parent != null) {
        var parentPrimaryIndex = parent.Indexes.FindFirst(IndexAttributes.Primary | IndexAttributes.Real);
        var inheritedIndex = BuildInheritedIndex(type, parentPrimaryIndex, false);
       
        type.Indexes.Add(inheritedIndex);
        context.Model.RealIndexes.Add(inheritedIndex);
      }

      // Building inherited from interfaces indexes
      foreach (var @interface in interfaces) {
        foreach (var interfaceIndex in @interface.Indexes.Find(IndexAttributes.Primary, MatchType.None).ToChainedBuffer()) {
          if (interfaceIndex.DeclaringIndex != interfaceIndex &&
              parent != null &&
              parent.Indexes.Any(i => i.DeclaringIndex == interfaceIndex)) {
            continue;
          }

          if (type.Indexes.Any(i => i.DeclaringIndex == interfaceIndex)) {
            continue;
          }

          var index = BuildInheritedIndex(type, interfaceIndex, false);
          if (IndexBuiltOverInheritedFields(index)) {
            BuildLog.Warning(string.Format(Strings.ExUnableToBuildIndexXBecauseItWasBuiltOverInheritedFields, index.Name));
          }
          else {
            type.Indexes.Add(index);
            context.Model.RealIndexes.Add(index);
          }
        }
      }

      // Build typed indexes
      if (type == root) {
        foreach (var realIndex in type.Indexes.Find(IndexAttributes.Real).ToChainedBuffer()) {
          if (!untypedIndexes.Contains(realIndex)) {
            continue;
          }
          var typedIndex = BuildTypedIndex(type, realIndex);
          type.Indexes.Add(typedIndex);
        }
      }

      // Build indexes for descendants
<<<<<<< HEAD
      foreach (var descendant in type.Descendants)
=======
      foreach (var descendant in type.DirectDescendants) {
>>>>>>> 20b3f6ed
        BuildClassTableIndexes(descendant);
      }

      // Import inherited indexes
      var primaryIndex = type.Indexes.FindFirst(IndexAttributes.Primary | IndexAttributes.Real);
      if (untypedIndexes.Contains(primaryIndex) && primaryIndex.ReflectedType == root) {
        primaryIndex = type.Indexes.Single(i => i.DeclaringIndex == primaryIndex.DeclaringIndex && i.IsTyped);
<<<<<<< HEAD
      var filterByTypes = type.RecursiveDescendants.Append(type).ToList();
=======
      }
      var filterByTypes = type.AllDescendants.Append(type).ToList(type.AllDescendants.Count + 1);
>>>>>>> 20b3f6ed

      // Build virtual primary index
      if (ancestors.Count > 0) {
        var baseIndexes = new Stack<IndexInfo>();
        foreach (var ancestor in ancestors.Where(t => t.Fields.Any(static f => !f.IsPrimaryKey && !f.IsTypeId && f.IsDeclared))) {
          var ancestorIndex = ancestor.Indexes.Single(static i => i.IsPrimary && !i.IsVirtual);
          if (untypedIndexes.Contains(ancestorIndex) && ancestorIndex.ReflectedType == root) {
            ancestorIndex = ancestor.Indexes.Single(i => i.DeclaringIndex == ancestorIndex.DeclaringIndex && i.IsTyped);
          }
          if (ancestorIndex.ValueColumns.Count > 0) {
            baseIndexes.Push(ancestorIndex);
          }
        }
        if (baseIndexes.Count > 0) {
          if (primaryIndex.ValueColumns.Count > 0 && type.Fields.Any(static f => !f.IsPrimaryKey && !f.IsTypeId && f.IsDeclared)) {
            baseIndexes.Push(primaryIndex);
          }
          else {
            var ancestorIndex = baseIndexes.Pop();
            var filteredIndex = BuildFilterIndex(type, ancestorIndex, filterByTypes);
            baseIndexes.Push(filteredIndex);
          }
          var virtualPrimaryIndex = baseIndexes.Count == 1 
            ? baseIndexes.Pop()
            : BuildJoinIndex(type, baseIndexes);
          type.Indexes.Add(virtualPrimaryIndex);
        }
      }

      // Build virtual secondary index
      var primaryOrVirtualIndexes = ancestors
        .SelectMany(
          ancestor => ancestor.Indexes.Find(IndexAttributes.Primary | IndexAttributes.Virtual, MatchType.None).ToChainedBuffer());

      foreach (var ancestorIndex in primaryOrVirtualIndexes) {
        if (ancestorIndex.DeclaringIndex != ancestorIndex) {
          continue;
        }

        var ancestorType = ancestorIndex.ReflectedType;
        var indexToFilter = untypedIndexes.Contains(ancestorIndex) && ancestorIndex.ReflectedType == root
          ? ancestorType.Indexes.Single(i => i.DeclaringIndex == ancestorIndex.DeclaringIndex && i.IsTyped)
          : ancestorIndex;
        var virtualIndex = BuildFilterIndex(type, ancestorIndex, filterByTypes);
        type.Indexes.Add(virtualIndex);
      }
    }

    private static bool IndexBuiltOverInheritedFields(IndexInfo index)
    {
      if (index.IsVirtual)
        return false;
      foreach (KeyValuePair<ColumnInfo, Direction> pair in index.KeyColumns)
        if (pair.Key.Field.IsInherited && !pair.Key.Field.IsPrimaryKey)
          return true;
      return false;
    }
  }
}<|MERGE_RESOLUTION|>--- conflicted
+++ resolved
@@ -24,7 +24,7 @@
       var root = type.Hierarchy.Root;
       var typeDef = context.ModelDef.Types[type.UnderlyingType];
       var ancestors = type.Ancestors;
-      var interfaces = type.Interfaces;
+      var interfaces = type.DirectInterfaces;
       
       // Building declared indexes both secondary and primary (for root of the hierarchy only)
       foreach (var indexDescriptor in typeDef.Indexes) {
@@ -88,11 +88,7 @@
       }
 
       // Build indexes for descendants
-<<<<<<< HEAD
-      foreach (var descendant in type.Descendants)
-=======
       foreach (var descendant in type.DirectDescendants) {
->>>>>>> 20b3f6ed
         BuildClassTableIndexes(descendant);
       }
 
@@ -100,12 +96,8 @@
       var primaryIndex = type.Indexes.FindFirst(IndexAttributes.Primary | IndexAttributes.Real);
       if (untypedIndexes.Contains(primaryIndex) && primaryIndex.ReflectedType == root) {
         primaryIndex = type.Indexes.Single(i => i.DeclaringIndex == primaryIndex.DeclaringIndex && i.IsTyped);
-<<<<<<< HEAD
-      var filterByTypes = type.RecursiveDescendants.Append(type).ToList();
-=======
       }
       var filterByTypes = type.AllDescendants.Append(type).ToList(type.AllDescendants.Count + 1);
->>>>>>> 20b3f6ed
 
       // Build virtual primary index
       if (ancestors.Count > 0) {
