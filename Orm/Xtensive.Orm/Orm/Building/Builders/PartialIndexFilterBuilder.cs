// Copyright (C) 2011-2021 Xtensive LLC.
// This code is distributed under MIT license terms.
// See the License.txt file in the project root for more information.
// Created by: Denis Krjuchkov
// Created:    2011.10.07

using System;
using System.Collections.Generic;
using System.Linq;
using System.Linq.Expressions;
using System.Reflection;
using Xtensive.Core;
using Xtensive.Linq;
using Xtensive.Orm;
using Xtensive.Orm.Internals;
using Xtensive.Reflection;
using Xtensive.Orm.Linq;
using Xtensive.Orm.Model;

using ExpressionVisitor = Xtensive.Linq.ExpressionVisitor;
using FieldInfo = Xtensive.Orm.Model.FieldInfo;
using TypeInfo = Xtensive.Orm.Model.TypeInfo;
using System.Text;

namespace Xtensive.Orm.Building.Builders
{
  internal class PartialIndexFilterBuilder : ExpressionVisitor
  {
<<<<<<< HEAD
    private static readonly ParameterExpression parameter = Expression.Parameter(WellKnownOrmTypes.Tuple, "tuple");
=======
    private static readonly ParameterExpression Parameter = Expression.Parameter(WellKnownOrmTypes.Tuple, "tuple");
>>>>>>> 8b153c80

    private readonly TypeInfo declaringType;
    private readonly TypeInfo reflectedType;
    private readonly IndexInfo index;
    private readonly List<FieldInfo> usedFields = new List<FieldInfo>();
    private readonly Dictionary<Expression, FieldInfo> entityAccessMap = new Dictionary<Expression, FieldInfo>();

    public static void BuildFilter(IndexInfo index)
    {
      ArgumentValidator.EnsureArgumentNotNull(index, "index");
      var builder = new PartialIndexFilterBuilder(index);
      var body = builder.Visit(index.FilterExpression.Body);
      var filter = new PartialIndexFilterInfo {
        Expression = FastExpression.Lambda(body, Parameter),
        Fields = builder.usedFields,
      };
      index.Filter = filter;
    }

    protected override Expression VisitBinary(BinaryExpression b)
    {
      // Detect f!=null and f==null for entity fields

      if (!(b.NodeType is ExpressionType.Equal or ExpressionType.NotEqual))
        return base.VisitBinary(b);

      var left = Visit(b.Left);
      var right = Visit(b.Right);

      FieldInfo field;
      if (entityAccessMap.TryGetValue(left, out field) && IsNull(right))
        return BuildEntityCheck(field, b.NodeType);
      if (entityAccessMap.TryGetValue(right, out field) && IsNull(left))
        return BuildEntityCheck(field, b.NodeType);

      return base.VisitBinary(b);
    }

    protected override Expression VisitMemberAccess(MemberExpression originalMemberAccess)
    {
      // Try to collapse series of member access expressions.
      // Finally we should reach original parameter.

      var memberAccess = originalMemberAccess;
      var memberAccessSequence = new List<MemberExpression>();
      for (; ; ) {
        if (!IsPersistentFieldAccess(memberAccess)) {
          break;
        }
        memberAccessSequence.Add(memberAccess);
        if (memberAccess.Expression.NodeType != ExpressionType.MemberAccess) {
          break;
        }
        memberAccess = (MemberExpression) memberAccess.Expression;
      }
      if (memberAccessSequence.Count == 0 || !IsEntityParameter(memberAccess.Expression)) {
        return base.VisitMemberAccess(originalMemberAccess);
      }
      var nameBuilder = new StringBuilder();
      for (var i = memberAccessSequence.Count; i-- > 0;) {
        nameBuilder
          .Append(memberAccessSequence[i].Member.Name)
          .Append('.');
      }
      nameBuilder.Length -= 1;
      var fieldName = nameBuilder.ToString();
      var field = reflectedType.Fields[fieldName];
      if (field == null) {
        throw UnableToTranslate(originalMemberAccess, Strings.MemberAccessSequenceContainsNonPersistentFields);
      }
      if (field.IsEntity) {
        EnsureCanBeUsedInFilter(originalMemberAccess, field);
        entityAccessMap[originalMemberAccess] = field;
        return originalMemberAccess;
      }
      if (field.IsPrimitive) {
        EnsureCanBeUsedInFilter(originalMemberAccess, field);
        return BuildFieldAccess(field, false);
      }
      throw UnableToTranslate(originalMemberAccess, Strings.OnlyPrimitiveAndReferenceFieldsAreSupported);
    }

    private void EnsureCanBeUsedInFilter(Expression expression, FieldInfo field)
    {
      var canBeUsed = field.ReflectedType == field.DeclaringType
        || field.IsPrimaryKey
        || field.DeclaringType.Hierarchy.InheritanceSchema!=InheritanceSchema.ClassTable;
      if (!canBeUsed)
        throw UnableToTranslate(expression, string.Format(Strings.FieldXDoesNotExistInTableForY, field.Name, field.ReflectedType));
    }

    private Expression BuildFieldAccess(FieldInfo field, bool addNullability)
    {
      var fieldIndex = usedFields.Count;
      var valueType = addNullability ? field.ValueType.ToNullable() : field.ValueType;
      usedFields.Add(field);
<<<<<<< HEAD
      return Expression.Call(parameter,
        WellKnownMembers.Tuple.GenericAccessor.CachedMakeGenericMethod(valueType),
=======
      return Expression.Call(Parameter,
        WellKnownMembers.Tuple.GenericAccessor.MakeGenericMethod(valueType),
>>>>>>> 8b153c80
        Expression.Constant(fieldIndex));
    }

    private Expression BuildFieldCheck(FieldInfo field, ExpressionType nodeType)
    {
      return Expression.MakeBinary(nodeType, BuildFieldAccess(field, true), Expression.Constant(null, field.ValueType.ToNullable()));
    }

    private Expression BuildEntityCheck(FieldInfo field, ExpressionType nodeType)
    {
      var fields = field.Fields.Where(f => f.Column!=null).ToList();
      if (fields.Count==0)
        throw new InvalidOperationException();
      return fields
        .Skip(1)
        .Aggregate(BuildFieldCheck(fields[0], nodeType), (c, f) => Expression.AndAlso(c, BuildFieldCheck(f, nodeType)));
    }

    private bool IsNull(Expression expression)
    {
      return expression.NodeType==ExpressionType.Constant && ((ConstantExpression) expression).Value==null;
    }

    private bool IsEntityParameter(Expression expression)
    {
      return expression.NodeType==ExpressionType.Parameter
        && declaringType.UnderlyingType.IsAssignableFrom(expression.Type);
    }

    private bool IsPersistentFieldAccess(MemberExpression expression)
    {
      if (!(expression.Member is PropertyInfo))
        return false;
      var ownerType = expression.Expression.Type;
      return WellKnownOrmInterfaces.Entity.IsAssignableFrom(ownerType)
        || WellKnownOrmTypes.Structure.IsAssignableFrom(ownerType);
    }

    protected override Expression VisitParameter(ParameterExpression p)
    {
      // Parameters should be wiped in VisitMemberAccess.
      // If they are not for some reason fail here.
      throw UnableToTranslate(p, string.Format(Strings.ParametersOfTypeOtherThanXAreNotSupported, declaringType.UnderlyingType));
    }

    protected override Expression VisitLambda(LambdaExpression l)
    {
      throw UnableToTranslate(l);
    }

    private DomainBuilderException UnableToTranslate(Expression expression, string reason)
    {
      return new DomainBuilderException(string.Format(Strings.ExUnableToTranslateXInPartialIndexDefinitionForIndexYReasonZ, expression, index, reason));
    }

    private DomainBuilderException UnableToTranslate(Expression expression)
    {
      return UnableToTranslate(expression, string.Format(Strings.ExpressionsOfTypeXAreNotSupported, expression.NodeType));
    }

    private PartialIndexFilterBuilder(IndexInfo index)
    {
      this.index = index;

      declaringType = index.DeclaringType;
      reflectedType = index.ReflectedType;
    }
  }
}<|MERGE_RESOLUTION|>--- conflicted
+++ resolved
@@ -26,11 +26,7 @@
 {
   internal class PartialIndexFilterBuilder : ExpressionVisitor
   {
-<<<<<<< HEAD
-    private static readonly ParameterExpression parameter = Expression.Parameter(WellKnownOrmTypes.Tuple, "tuple");
-=======
     private static readonly ParameterExpression Parameter = Expression.Parameter(WellKnownOrmTypes.Tuple, "tuple");
->>>>>>> 8b153c80
 
     private readonly TypeInfo declaringType;
     private readonly TypeInfo reflectedType;
@@ -127,13 +123,8 @@
       var fieldIndex = usedFields.Count;
       var valueType = addNullability ? field.ValueType.ToNullable() : field.ValueType;
       usedFields.Add(field);
-<<<<<<< HEAD
-      return Expression.Call(parameter,
+      return Expression.Call(Parameter,
         WellKnownMembers.Tuple.GenericAccessor.CachedMakeGenericMethod(valueType),
-=======
-      return Expression.Call(Parameter,
-        WellKnownMembers.Tuple.GenericAccessor.MakeGenericMethod(valueType),
->>>>>>> 8b153c80
         Expression.Constant(fieldIndex));
     }
 
