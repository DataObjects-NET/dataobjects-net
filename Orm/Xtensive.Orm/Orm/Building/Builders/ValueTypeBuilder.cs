<<<<<<< HEAD
﻿// Copyright (C) 2011-2020 Xtensive LLC.
// This code is distributed under MIT license terms.
// See the License.txt file in the project root for more information.
=======
﻿// Copyright (C) 2011 Xtensive LLC.
// All rights reserved.
// For conditions of distribution and use, see license.
>>>>>>> b5d188a2
// Created by: Denis Krjuchkov
// Created:    2011.09.27

using System;
using Xtensive.Reflection;
using Xtensive.Orm.Building.Definitions;
<<<<<<< HEAD
using Xtensive.Orm.Internals;
=======
>>>>>>> b5d188a2


namespace Xtensive.Orm.Building.Builders
{
  internal static class ValueTypeBuilder
  {
    public static object AdjustValue(FieldDef targetField, object value)
    {
      var fieldType = targetField.ValueType;

<<<<<<< HEAD
      if (fieldType.IsInstanceOfType(value)) {
        return value;
      }

      // We can't do anything here cause we don't know the structure of referenced Entity's key
      if (WellKnownOrmInterfaces.Entity.IsAssignableFrom(fieldType)) {
        return value;
      }
=======
      if (fieldType.IsAssignableFrom(value.GetType()))
        return value;

      // We can't do anything here cause we don't know the structure of referenced Entity's key
      if (typeof(IEntity).IsAssignableFrom(fieldType))
        return value;
>>>>>>> b5d188a2

      return AdjustValue(targetField.Name, fieldType, value);
    }

<<<<<<< HEAD
    public static object AdjustValue(Model.FieldInfo targetField, Type targetType, object value) =>
      AdjustValue(targetField.Name, targetType, value);
=======
    public static object AdjustValue(Model.FieldInfo targetField, Type targetType, object value)
    {
      return AdjustValue(targetField.Name, targetType, value);
    }
>>>>>>> b5d188a2

    private static object AdjustValue(string fieldName, Type fieldType, object value)
    {
      var valueType = fieldType.StripNullable();

<<<<<<< HEAD
      if (valueType == WellKnownTypes.Guid) {
=======
      if (valueType==typeof (Guid)) {
>>>>>>> b5d188a2
        Guid guid;
        try {
          guid = new Guid((string) value);
        }
        catch (FormatException) {
          throw FailToParseValue(fieldName, value);
        }
<<<<<<< HEAD

        return guid;
      }

      if (valueType == WellKnownTypes.TimeSpan) {
        if (value is string timespanString && !TimeSpan.TryParse(timespanString, out var timespan)) {
          throw FailToParseValue(fieldName, timespanString);
        }

        var ticks = (long) Convert.ChangeType(value, WellKnownTypes.Int64);
=======
        return guid;
      }

      if (valueType==typeof (TimeSpan)) {
        TimeSpan timespan;
        if (value is string && !TimeSpan.TryParse((string) value, out timespan))
          throw FailToParseValue(fieldName, value);
        var ticks = (long) Convert.ChangeType(value, typeof (long));
>>>>>>> b5d188a2
        timespan = TimeSpan.FromTicks(ticks);
        return timespan;
      }

      return Convert.ChangeType(value, valueType);
    }

<<<<<<< HEAD
    private static DomainBuilderException FailToParseValue(string fieldName, object value) =>
      new DomainBuilderException(string.Format(Strings.ExUnableToParseValueXForFieldY, value, fieldName));
=======
    private static DomainBuilderException FailToParseValue(string fieldName, object value)
    {
      return new DomainBuilderException(String.Format(Strings.ExUnableToParseValueXForFieldY, value, fieldName));
    }
>>>>>>> b5d188a2
  }
}<|MERGE_RESOLUTION|>--- conflicted
+++ resolved
@@ -1,22 +1,13 @@
-<<<<<<< HEAD
 ﻿// Copyright (C) 2011-2020 Xtensive LLC.
 // This code is distributed under MIT license terms.
 // See the License.txt file in the project root for more information.
-=======
-﻿// Copyright (C) 2011 Xtensive LLC.
-// All rights reserved.
-// For conditions of distribution and use, see license.
->>>>>>> b5d188a2
 // Created by: Denis Krjuchkov
 // Created:    2011.09.27
 
 using System;
 using Xtensive.Reflection;
 using Xtensive.Orm.Building.Definitions;
-<<<<<<< HEAD
 using Xtensive.Orm.Internals;
-=======
->>>>>>> b5d188a2
 
 
 namespace Xtensive.Orm.Building.Builders
@@ -27,7 +18,6 @@
     {
       var fieldType = targetField.ValueType;
 
-<<<<<<< HEAD
       if (fieldType.IsInstanceOfType(value)) {
         return value;
       }
@@ -36,37 +26,18 @@
       if (WellKnownOrmInterfaces.Entity.IsAssignableFrom(fieldType)) {
         return value;
       }
-=======
-      if (fieldType.IsAssignableFrom(value.GetType()))
-        return value;
-
-      // We can't do anything here cause we don't know the structure of referenced Entity's key
-      if (typeof(IEntity).IsAssignableFrom(fieldType))
-        return value;
->>>>>>> b5d188a2
 
       return AdjustValue(targetField.Name, fieldType, value);
     }
 
-<<<<<<< HEAD
     public static object AdjustValue(Model.FieldInfo targetField, Type targetType, object value) =>
       AdjustValue(targetField.Name, targetType, value);
-=======
-    public static object AdjustValue(Model.FieldInfo targetField, Type targetType, object value)
-    {
-      return AdjustValue(targetField.Name, targetType, value);
-    }
->>>>>>> b5d188a2
 
     private static object AdjustValue(string fieldName, Type fieldType, object value)
     {
       var valueType = fieldType.StripNullable();
 
-<<<<<<< HEAD
       if (valueType == WellKnownTypes.Guid) {
-=======
-      if (valueType==typeof (Guid)) {
->>>>>>> b5d188a2
         Guid guid;
         try {
           guid = new Guid((string) value);
@@ -74,7 +45,6 @@
         catch (FormatException) {
           throw FailToParseValue(fieldName, value);
         }
-<<<<<<< HEAD
 
         return guid;
       }
@@ -85,16 +55,6 @@
         }
 
         var ticks = (long) Convert.ChangeType(value, WellKnownTypes.Int64);
-=======
-        return guid;
-      }
-
-      if (valueType==typeof (TimeSpan)) {
-        TimeSpan timespan;
-        if (value is string && !TimeSpan.TryParse((string) value, out timespan))
-          throw FailToParseValue(fieldName, value);
-        var ticks = (long) Convert.ChangeType(value, typeof (long));
->>>>>>> b5d188a2
         timespan = TimeSpan.FromTicks(ticks);
         return timespan;
       }
@@ -102,14 +62,7 @@
       return Convert.ChangeType(value, valueType);
     }
 
-<<<<<<< HEAD
     private static DomainBuilderException FailToParseValue(string fieldName, object value) =>
       new DomainBuilderException(string.Format(Strings.ExUnableToParseValueXForFieldY, value, fieldName));
-=======
-    private static DomainBuilderException FailToParseValue(string fieldName, object value)
-    {
-      return new DomainBuilderException(String.Format(Strings.ExUnableToParseValueXForFieldY, value, fieldName));
-    }
->>>>>>> b5d188a2
   }
 }