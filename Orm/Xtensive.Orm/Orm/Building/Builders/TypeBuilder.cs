// Copyright (C) 2003-2010 Xtensive LLC.
// All rights reserved.
// For conditions of distribution and use, see license.
// Created by: Dmitri Maximov
// Created:    2007.10.02

using System;
using System.Collections.Generic;
using System.Linq;
using System.Reflection;
using Xtensive.Orm.Building.Definitions;
using Xtensive.Orm.Building.DependencyGraph;
using Xtensive.Orm.Configuration;
using Xtensive.Orm.Internals;
using Xtensive.Orm.Model;
using Xtensive.Orm.Validation;
using Xtensive.Reflection;
using Xtensive.Tuples;
using FieldAttributes = Xtensive.Orm.Model.FieldAttributes;
using FieldInfo = Xtensive.Orm.Model.FieldInfo;

namespace Xtensive.Orm.Building.Builders
{
  internal sealed class TypeBuilder
  {
    private readonly BuildingContext context;
    private readonly HashSet<string> processedKeyGenerators = new HashSet<string>();
    private readonly Dictionary<string, object> keyEqualityIdentifiers = new Dictionary<string, object>();
    private readonly Dictionary<string, SequenceInfo> sequences = new Dictionary<string, SequenceInfo>();
    private readonly Dictionary<string, KeyGeneratorConfiguration> keyGeneratorConfigurations;

    /// <summary>
    /// Builds the <see cref="TypeInfo"/> instance, its key fields and <see cref="HierarchyInfo"/> for hierarchy root.
    /// </summary>
    /// <param name="typeDef"><see cref="TypeDef"/> instance.</param>
    public TypeInfo BuildType(TypeDef typeDef)
    {
      using (BuildLog.InfoRegion(Strings.LogBuildingX, typeDef.UnderlyingType.GetShortName())) {

        var typeInfo = new TypeInfo(context.Model, typeDef.Attributes) {
          UnderlyingType = typeDef.UnderlyingType,
          Name = typeDef.Name,
          MappingName = typeDef.MappingName,
          MappingDatabase = typeDef.MappingDatabase,
          MappingSchema = typeDef.MappingSchema,
          HasVersionRoots = typeDef.UnderlyingType.GetInterfaces().Any(type => type==typeof (IHasVersionRoots)),
          Validators = typeDef.Validators,
        };

        if (typeInfo.IsEntity && DeclaresOnValidate(typeInfo.UnderlyingType))
          typeInfo.Validators.Add(new EntityValidator());

        if (typeDef.StaticTypeId!=null)
          typeInfo.TypeId = typeDef.StaticTypeId.Value;

        context.Model.Types.Add(typeInfo);

        // Registering connections between type & its ancestors
        var node = context.DependencyGraph.TryGetNode(typeDef);
        if (node!=null) {
          foreach (var edge in node.OutgoingEdges.Where(e => e.Kind==EdgeKind.Implementation || e.Kind==EdgeKind.Inheritance)) {
            var baseType = context.Model.Types[edge.Head.Value.UnderlyingType];
            switch (edge.Kind) {
              case EdgeKind.Inheritance:
                context.Model.Types.RegisterInheritance(baseType, typeInfo);
                break;
              case EdgeKind.Implementation:
                context.Model.Types.RegisterImplementation(baseType, typeInfo);
                break;
            }
          }
        }

        if (typeDef.IsEntity) {
          var hierarchyDef = context.ModelDef.FindHierarchy(typeDef);

          // Is type a hierarchy root?
          if (typeInfo.UnderlyingType==hierarchyDef.Root.UnderlyingType) {
            foreach (var keyField in hierarchyDef.KeyFields) {
              var fieldInfo = BuildDeclaredField(typeInfo, typeDef.Fields[keyField.Name]);
              fieldInfo.IsPrimaryKey = true;
            }
            typeInfo.Hierarchy = BuildHierarchyInfo(typeInfo, hierarchyDef);
          }
          else {
            var root = context.Model.Types[hierarchyDef.Root.UnderlyingType];
            typeInfo.Hierarchy = root.Hierarchy;
            foreach (var fieldInfo in root.Fields.Where(f => f.IsPrimaryKey && f.Parent==null))
              BuildInheritedField(typeInfo, fieldInfo);
          }
        }
        else if (typeDef.IsInterface) {
          var hierarchyDef = context.ModelDef.FindHierarchy(typeDef.Implementors[0]);
          foreach (var keyField in hierarchyDef.KeyFields) {
            var fieldInfo = BuildDeclaredField(typeInfo, typeDef.Fields[keyField.Name]);
            fieldInfo.IsPrimaryKey = true;
          }
        }

        return typeInfo;
      }
    }

    public void BuildTypeDiscriminatorMap(TypeDef typeDef, TypeInfo typeInfo)
    {
      if (typeDef.TypeDiscriminatorValue!=null) {
        var targetField = typeInfo.Fields.SingleOrDefault(f => f.IsTypeDiscriminator && f.Parent==null);
        if (targetField==null)
          throw new DomainBuilderException(string.Format(Strings.ExTypeDiscriminatorIsNotFoundForXType, typeInfo.Name));
        if (targetField.IsEntity) {
          targetField = targetField.Fields.First();
          targetField.IsTypeDiscriminator = true;
        }
        typeInfo.TypeDiscriminatorValue = ValueTypeBuilder.AdjustValue(targetField, targetField.ValueType, typeDef.TypeDiscriminatorValue);
        typeInfo.Hierarchy.TypeDiscriminatorMap.RegisterTypeMapping(typeInfo, typeInfo.TypeDiscriminatorValue);
      }

      if (typeDef.IsDefaultTypeInHierarchy)
        typeInfo.Hierarchy.TypeDiscriminatorMap.RegisterDefaultType(typeInfo);
    }

    public void BuildFields(TypeDef typeDef, TypeInfo typeInfo)
    {
      if (typeInfo.IsInterface) {
        var sourceFields = typeInfo.GetInterfaces()
          .SelectMany(i => i.Fields)
          .Where(f => !f.IsPrimaryKey && f.Parent == null);
        foreach (var srcField in sourceFields) {
          if (!typeInfo.Fields.Contains(srcField.Name))
            BuildInheritedField(typeInfo, srcField);
        }
      }
      else {
        var ancestor = typeInfo.GetAncestor();
        if (ancestor != null) {
          foreach (var srcField in ancestor.Fields.Where(f => !f.IsPrimaryKey && f.Parent == null)) {
            FieldDef fieldDef;
            if (typeDef.Fields.TryGetValue(srcField.Name, out fieldDef)) {
              if (fieldDef.UnderlyingProperty == null)
                throw new DomainBuilderException(
                  String.Format(Strings.ExFieldXIsAlreadyDefinedInTypeXOrItsAncestor, fieldDef.Name, typeInfo.Name));
              var getMethod = fieldDef.UnderlyingProperty.GetGetMethod()
                ?? fieldDef.UnderlyingProperty.GetGetMethod(true);
              if ((getMethod.Attributes & MethodAttributes.NewSlot) == MethodAttributes.NewSlot)
                BuildDeclaredField(typeInfo, fieldDef);
              else
                BuildInheritedField(typeInfo, srcField);
            }
            else
              BuildInheritedField(typeInfo, srcField);
          }
          foreach (var pair in ancestor.FieldMap)
            typeInfo.FieldMap.Add(pair.Key, typeInfo.Fields[pair.Value.Name]);
        }
      }

      foreach (var fieldDef in typeDef.Fields) {
        FieldInfo field;
        if (typeInfo.Fields.TryGetValue(fieldDef.Name, out field)) {
          if (field.ValueType!=fieldDef.ValueType)
            throw new DomainBuilderException(
              String.Format(Strings.ExFieldXIsAlreadyDefinedInTypeXOrItsAncestor, fieldDef.Name, typeInfo.Name));
        }
        else
          BuildDeclaredField(typeInfo, fieldDef);
      }
      typeInfo.Columns.AddRange(typeInfo.Fields.Where(f => f.Column!=null).Select(f => f.Column));

      if (typeInfo.IsEntity && !IsAuxiliaryType(typeInfo)) {
        foreach (var @interface in typeInfo.GetInterfaces())
          BuildFieldMap(@interface, typeInfo);
      }
    }

    #region Private/internal methods

    private void BuildFieldMap(TypeInfo @interface, TypeInfo implementor)
    {
      foreach (var field in @interface.Fields.Where(f => f.IsDeclared)) {
        string explicitName = context.NameBuilder.BuildExplicitFieldName(field.DeclaringType, field.Name);
        FieldInfo implField;
        if (implementor.Fields.TryGetValue(explicitName, out implField))
          implField.IsExplicit = true;
        else {
          if (!implementor.Fields.TryGetValue(field.Name, out implField))
            throw new DomainBuilderException(
              String.Format(Strings.TypeXDoesNotImplementYZField, implementor.Name, @interface.Name, field.Name));
        }

        implField.IsInterfaceImplementation = true;

        if (!implementor.FieldMap.ContainsKey(field))
          implementor.FieldMap.Add(field, implField);
        else
          implementor.FieldMap.Override(field, implField);

        var declaringType = implField.DeclaringType;
        var declaringField = implField.DeclaringField;
        if (implField.IsInherited && declaringType.IsEntity) {
          declaringField.IsInterfaceImplementation = true;
          if (!declaringType.FieldMap.ContainsKey(field))
            declaringType.FieldMap.Add(field, declaringField);
        }
      }
    }

    private FieldInfo BuildDeclaredField(TypeInfo type, FieldDef fieldDef)
    {
      BuildLog.Info(Strings.LogBuildingDeclaredFieldXY, type.Name, fieldDef.Name);

      var fieldInfo = new FieldInfo(type, fieldDef.Attributes) {
        UnderlyingProperty = fieldDef.UnderlyingProperty,
        Name = fieldDef.Name,
        OriginalName = fieldDef.Name,
        MappingName = fieldDef.MappingName,
        ValueType = fieldDef.ValueType,
        ItemType = fieldDef.ItemType,
        Length = fieldDef.Length,
        Scale = fieldDef.Scale,
        Precision = fieldDef.Precision,
        Validators = fieldDef.Validators,
      };

      if (fieldInfo.IsStructure && DeclaresOnValidate(fieldInfo.ValueType))
        fieldInfo.Validators.Add(new StructureFieldValidator());

      if (fieldInfo.IsEntitySet && DeclaresOnValidate(fieldInfo.ValueType))
        fieldInfo.Validators.Add(new EntitySetFieldValidator());

      type.Fields.Add(fieldInfo);

      if (fieldInfo.IsEntitySet) {
        AssociationBuilder.BuildAssociation(context, fieldDef, fieldInfo);
        return fieldInfo;
      }

      if (fieldInfo.IsEntity) {
        var fields = context.Model.Types[fieldInfo.ValueType].Fields.Where(f => f.IsPrimaryKey);
        // Adjusting default value if any
        if (fields.Count() == 1 && fieldDef.DefaultValue != null) {
          fieldInfo.DefaultValue = ValueTypeBuilder.AdjustValue(fieldInfo, fields.First().ValueType, fieldDef.DefaultValue);
        }
        BuildNestedFields(null, fieldInfo, fields);

        if (!IsAuxiliaryType(type))
          AssociationBuilder.BuildAssociation(context, fieldDef, fieldInfo);

        // Adjusting type discriminator field for references
        if (fieldDef.IsTypeDiscriminator)
          type.Hierarchy.TypeDiscriminatorMap.Field = fieldInfo.Fields.First();
      }

      if (fieldInfo.IsStructure)
        BuildNestedFields(null, fieldInfo, context.Model.Types[fieldInfo.ValueType].Fields);

      if (fieldInfo.IsPrimitive) {
        fieldInfo.DefaultValue = fieldDef.DefaultValue;
        fieldInfo.Column = BuildDeclaredColumn(fieldInfo);
        if (fieldDef.IsTypeDiscriminator)
          type.Hierarchy.TypeDiscriminatorMap.Field = fieldInfo;
      }

      return fieldInfo;
    }

    private void BuildInheritedField(TypeInfo type, FieldInfo inheritedField)
    {
      BuildLog.Info(Strings.LogBuildingInheritedFieldXY, type.Name, inheritedField.Name);
      var field = inheritedField.Clone();
      type.Fields.Add(field);
      field.ReflectedType = type;
      field.DeclaringType = inheritedField.DeclaringType;
      field.IsInherited = true;

      BuildNestedFields(inheritedField, field, inheritedField.Fields);

      if (inheritedField.Column!=null)
        field.Column = BuildInheritedColumn(field, inheritedField.Column);
    }

    private void BuildNestedFields(FieldInfo source, FieldInfo target, IEnumerable<FieldInfo> fields)
    {
      var buffer = fields.ToList();

      foreach (var field in buffer) {
        var clone = field.Clone();
        if (target.SkipVersion)
          clone.SkipVersion = true;
        clone.IsSystem = false;
        clone.IsLazyLoad = field.IsLazyLoad || target.IsLazyLoad;
        if (target.IsDeclared) {
          clone.Name = context.NameBuilder.BuildNestedFieldName(target, field);
          clone.OriginalName = field.OriginalName;
          // One-field reference
          if (target.IsEntity && buffer.Count == 1) {
            clone.MappingName = target.MappingName;
            clone.DefaultValue = target.DefaultValue;
          }
          else
            clone.MappingName = context.NameBuilder.BuildMappingName(target, field);
        }
        if (target.Fields.Contains(clone.Name))
          continue;
        clone.Parent = target;
        target.ReflectedType.Fields.Add(clone);

        if (field.IsStructure || field.IsEntity) {
          BuildNestedFields(source, clone, field.Fields);
          foreach (FieldInfo clonedFields in clone.Fields)
            target.Fields.Add(clonedFields);
        }
        else {
          if (field.Column!=null)
            clone.Column = BuildInheritedColumn(clone, field.Column);
        }
        if (target.IsStructure && clone.IsEntity && !IsAuxiliaryType(clone.ReflectedType)) {
          var origin = context.Model.Associations
            .Find(context.Model.Types[field.ValueType], true)
            .FirstOrDefault(a => a.OwnerField==field);
          if (origin!=null && !clone.IsInherited) {
            AssociationBuilder.BuildAssociation(context, origin, clone);
            context.DiscardedAssociations.Add(origin);
          }
        }
        if (!clone.IsStructure && !clone.IsEntitySet && !target.ReflectedType.IsInterface && 0!=(clone.Attributes & FieldAttributes.Indexed)) {
          var typeDef = context.ModelDef.Types[target.DeclaringType.UnderlyingType];
          var attribute = new IndexAttribute(clone.Name);
          var index = context.ModelDefBuilder.DefineIndex(typeDef, attribute);
          if (typeDef.Indexes.Contains(index.Name))
            throw new DomainBuilderException(
              string.Format(Strings.ExIndexWithNameXIsAlreadyRegistered, index.Name));

          typeDef.Indexes.Add(index);
          BuildLog.Info(Strings.LogIndexX, index.Name);
        }
      }
    }

    private bool IsAuxiliaryType(TypeInfo type)
    {
      if (!type.IsEntity)
        return false;
      var underlyingBaseType = type.UnderlyingType.BaseType;
      return underlyingBaseType!=null
        && underlyingBaseType.IsGenericType
          && underlyingBaseType.GetGenericTypeDefinition()==typeof (EntitySetItem<,>);
    }

    private ColumnInfo BuildDeclaredColumn(FieldInfo field)
    {
      ColumnInfo column;
      if (field.ValueType==typeof (Key))
        column = new ColumnInfo(field, typeof (string));
      else
        column = new ColumnInfo(field);
      column.Name = context.NameBuilder.BuildColumnName(field, column);
      column.IsNullable = field.IsNullable;

      return column;
    }

    private ColumnInfo BuildInheritedColumn(FieldInfo field, ColumnInfo ancestor)
    {
      var column = ancestor.Clone();
      column.Field = field;
      column.Name = context.NameBuilder.BuildColumnName(field, ancestor);
      column.IsDeclared = field.IsDeclared;
      column.IsPrimaryKey = field.IsPrimaryKey;
      column.IsNullable = field.IsNullable;
      column.IsSystem = field.IsSystem;
      column.DefaultValue = field.DefaultValue;

      return column;
    }

    private HierarchyInfo BuildHierarchyInfo(TypeInfo root, HierarchyDef hierarchyDef)
    {
      var key = BuildKeyInfo(root, hierarchyDef);
      var schema = hierarchyDef.Schema;

      // Optimization. It there is the only class in hierarchy then ConcreteTable schema is applied
      if (schema != InheritanceSchema.ConcreteTable) {
        var node = context.DependencyGraph.TryGetNode(hierarchyDef.Root);
        // No dependencies => no descendants
        if (node == null || node.IncomingEdges.Where(e => e.Kind == EdgeKind.Inheritance).Count() == 0)
          schema = InheritanceSchema.ConcreteTable;
      }

      var typeDiscriminatorField = hierarchyDef.Root.Fields.Where(f => f.IsTypeDiscriminator).FirstOrDefault();
      var typeDiscriminatorMap = typeDiscriminatorField!=null ? new TypeDiscriminatorMap() : null;

      var hierarchy = new HierarchyInfo(root, key, schema, typeDiscriminatorMap) {
        Name = root.Name,
      };
      key.Hierarchy = hierarchy; // Setting backreference
      context.Model.Hierarchies.Add(hierarchy);
      return hierarchy;
    }

    private KeyInfo BuildKeyInfo(TypeInfo root, HierarchyDef hierarchyDef)
    {
      var keyFields = root.Fields
        .Where(field => field.IsPrimaryKey)
        .OrderBy(field => field.MappingInfo.Offset)
        .ToList();

      var keyColumns = keyFields
        .Where(field => field.Column!=null)
        .Select(field => field.Column)
        .ToList();

      var keyTupleDescriptor = TupleDescriptor.Create(keyColumns.Select(c => c.ValueType));
      var typeIdColumnIndex = -1;
      if (hierarchyDef.IncludeTypeId)
        for (int i = 0; i < keyColumns.Count; i++)
          if (keyColumns[i].Field.IsTypeId)
            typeIdColumnIndex = i;

      var key = new KeyInfo(root.Name, keyFields, keyColumns, keyTupleDescriptor, typeIdColumnIndex);
      var generatorKind = hierarchyDef.KeyGeneratorKind;

      // Force absence of key generator if key is a reference.
      if (key.ContainsForeignKeys)
        generatorKind = KeyGeneratorKind.None;

      if (generatorKind==KeyGeneratorKind.Default) {
        var canBeHandled = key.SingleColumnType!=null && KeyGeneratorFactory.IsSupported(key.SingleColumnType);
        // Force absence of key generator if key can not be handled by standard keygen.
        if (!canBeHandled)
          generatorKind = KeyGeneratorKind.None;
      }

      if (generatorKind==KeyGeneratorKind.None) {
        // No key generator is attached.
        // Each hierarchy has it's own equality identifier.
        key.IsFirstAmongSimilarKeys = true;
        key.EqualityIdentifier = new object();
        return key;
      }

      // Hierarchy has key generator.

      // Setup key generator name.
      key.GeneratorKind = generatorKind;
      key.GeneratorBaseName = context.NameBuilder.BuildKeyGeneratorBaseName(key, hierarchyDef);
      key.GeneratorName = context.NameBuilder.BuildKeyGeneratorName(key, hierarchyDef);
      var generatorIdentity = context.Configuration.MultidatabaseKeys
        ? key.GeneratorBaseName
        : key.GeneratorName;

      // Equality indentifier is the same if and only if key generator names match.
      key.IsFirstAmongSimilarKeys = !processedKeyGenerators.Contains(key.GeneratorName);
      if (key.IsFirstAmongSimilarKeys)
        processedKeyGenerators.Add(key.GeneratorName);
      object equalityIdentifier;
      if (keyEqualityIdentifiers.TryGetValue(generatorIdentity, out equalityIdentifier))
        key.EqualityIdentifier = equalityIdentifier;
      else {
        key.EqualityIdentifier = new object();
        keyEqualityIdentifiers.Add(generatorIdentity, key.EqualityIdentifier);
      }

      // Don't create sequences for user key generators
      // and for key generators that are not sequence-backed (such as GuidGenerator).
      if (key.GeneratorKind==KeyGeneratorKind.Custom || !IsSequenceBacked(key))
        return key;

      // Generate backing sequence.
      SequenceInfo sequence;
      if (sequences.TryGetValue(key.GeneratorName, out sequence))
        key.Sequence = sequence;
      else {
        var newSequence = BuildSequence(hierarchyDef, key);
        if (context.Configuration.MultidatabaseKeys)
          EnsureSequenceSeedIsUnique(newSequence);
        key.Sequence = newSequence;
        sequences.Add(key.GeneratorName, key.Sequence);
      }

      return key;
    }

    private SequenceInfo BuildSequence(HierarchyDef hierarchyDef, KeyInfo key)
    {
      var seed = 0L;
      var cacheSize = (long) context.Configuration.KeyGeneratorCacheSize;

      var generatorName = key.GeneratorName;
      KeyGeneratorConfiguration configuration;
      if (keyGeneratorConfigurations.TryGetValue(generatorName, out configuration)) {
        seed = configuration.Seed;
        cacheSize = configuration.CacheSize;
      }

      var sequence = new SequenceInfo(generatorName) {
        Seed = seed + cacheSize, // Preallocate keys for the first access
        Increment = cacheSize,
        MappingDatabase = hierarchyDef.Root.MappingDatabase,
        MappingSchema = context.Configuration.DefaultSchema,
        MappingName = context.NameBuilder.BuildSequenceName(key),
      };

      return sequence;
    }

    private bool IsSequenceBacked(KeyInfo key)
    {
      var valueType = key.SingleColumnType;
      return valueType!=null && KeyGeneratorFactory.IsSequenceBacked(valueType);
    }

<<<<<<< HEAD
    private bool DeclaresOnValidate(Type type)
    {
      try {
        var method = type.GetMethod("OnValidate", BindingFlags.Instance | BindingFlags.NonPublic);
        return method!=null && method.DeclaringType!=null && method.DeclaringType.Assembly!=GetType().Assembly;
      }
      catch(AmbiguousMatchException) {
        // Many OnValidate methods, assume OnValidate() is overridden
        return true;
      }
=======
    private void EnsureSequenceSeedIsUnique(SequenceInfo sequenceToCheck)
    {
      var conflictingSequence = sequences.Values
        .FirstOrDefault(sequence =>
          sequence.Seed==sequenceToCheck.Seed
            && sequence.MappingName==sequenceToCheck.MappingName
            && sequence.MappingSchema==sequenceToCheck.MappingSchema);

      if (conflictingSequence!=null)
        throw new DomainBuilderException(string.Format(Strings.ExKeyGeneratorsXAndYHaveTheSameSeedValue,
          conflictingSequence.Name, sequenceToCheck.Name));
>>>>>>> ecac24a5
    }

    #endregion


    // Constructors

    public TypeBuilder(BuildingContext context)
    {
      this.context = context;

      keyGeneratorConfigurations = context.Configuration.KeyGenerators
        .ToDictionary(configuration => context.NameBuilder.BuildKeyGeneratorName(configuration));
    }
  }
}<|MERGE_RESOLUTION|>--- conflicted
+++ resolved
@@ -1,551 +1,550 @@
-// Copyright (C) 2003-2010 Xtensive LLC.
-// All rights reserved.
-// For conditions of distribution and use, see license.
-// Created by: Dmitri Maximov
-// Created:    2007.10.02
-
-using System;
-using System.Collections.Generic;
-using System.Linq;
-using System.Reflection;
-using Xtensive.Orm.Building.Definitions;
-using Xtensive.Orm.Building.DependencyGraph;
-using Xtensive.Orm.Configuration;
-using Xtensive.Orm.Internals;
-using Xtensive.Orm.Model;
-using Xtensive.Orm.Validation;
-using Xtensive.Reflection;
-using Xtensive.Tuples;
-using FieldAttributes = Xtensive.Orm.Model.FieldAttributes;
-using FieldInfo = Xtensive.Orm.Model.FieldInfo;
-
-namespace Xtensive.Orm.Building.Builders
-{
-  internal sealed class TypeBuilder
-  {
-    private readonly BuildingContext context;
-    private readonly HashSet<string> processedKeyGenerators = new HashSet<string>();
-    private readonly Dictionary<string, object> keyEqualityIdentifiers = new Dictionary<string, object>();
-    private readonly Dictionary<string, SequenceInfo> sequences = new Dictionary<string, SequenceInfo>();
-    private readonly Dictionary<string, KeyGeneratorConfiguration> keyGeneratorConfigurations;
-
-    /// <summary>
-    /// Builds the <see cref="TypeInfo"/> instance, its key fields and <see cref="HierarchyInfo"/> for hierarchy root.
-    /// </summary>
-    /// <param name="typeDef"><see cref="TypeDef"/> instance.</param>
-    public TypeInfo BuildType(TypeDef typeDef)
-    {
-      using (BuildLog.InfoRegion(Strings.LogBuildingX, typeDef.UnderlyingType.GetShortName())) {
-
-        var typeInfo = new TypeInfo(context.Model, typeDef.Attributes) {
-          UnderlyingType = typeDef.UnderlyingType,
-          Name = typeDef.Name,
-          MappingName = typeDef.MappingName,
-          MappingDatabase = typeDef.MappingDatabase,
-          MappingSchema = typeDef.MappingSchema,
-          HasVersionRoots = typeDef.UnderlyingType.GetInterfaces().Any(type => type==typeof (IHasVersionRoots)),
-          Validators = typeDef.Validators,
-        };
-
-        if (typeInfo.IsEntity && DeclaresOnValidate(typeInfo.UnderlyingType))
-          typeInfo.Validators.Add(new EntityValidator());
-
-        if (typeDef.StaticTypeId!=null)
-          typeInfo.TypeId = typeDef.StaticTypeId.Value;
-
-        context.Model.Types.Add(typeInfo);
-
-        // Registering connections between type & its ancestors
-        var node = context.DependencyGraph.TryGetNode(typeDef);
-        if (node!=null) {
-          foreach (var edge in node.OutgoingEdges.Where(e => e.Kind==EdgeKind.Implementation || e.Kind==EdgeKind.Inheritance)) {
-            var baseType = context.Model.Types[edge.Head.Value.UnderlyingType];
-            switch (edge.Kind) {
-              case EdgeKind.Inheritance:
-                context.Model.Types.RegisterInheritance(baseType, typeInfo);
-                break;
-              case EdgeKind.Implementation:
-                context.Model.Types.RegisterImplementation(baseType, typeInfo);
-                break;
-            }
-          }
-        }
-
-        if (typeDef.IsEntity) {
-          var hierarchyDef = context.ModelDef.FindHierarchy(typeDef);
-
-          // Is type a hierarchy root?
-          if (typeInfo.UnderlyingType==hierarchyDef.Root.UnderlyingType) {
-            foreach (var keyField in hierarchyDef.KeyFields) {
-              var fieldInfo = BuildDeclaredField(typeInfo, typeDef.Fields[keyField.Name]);
-              fieldInfo.IsPrimaryKey = true;
-            }
-            typeInfo.Hierarchy = BuildHierarchyInfo(typeInfo, hierarchyDef);
-          }
-          else {
-            var root = context.Model.Types[hierarchyDef.Root.UnderlyingType];
-            typeInfo.Hierarchy = root.Hierarchy;
-            foreach (var fieldInfo in root.Fields.Where(f => f.IsPrimaryKey && f.Parent==null))
-              BuildInheritedField(typeInfo, fieldInfo);
-          }
-        }
-        else if (typeDef.IsInterface) {
-          var hierarchyDef = context.ModelDef.FindHierarchy(typeDef.Implementors[0]);
-          foreach (var keyField in hierarchyDef.KeyFields) {
-            var fieldInfo = BuildDeclaredField(typeInfo, typeDef.Fields[keyField.Name]);
-            fieldInfo.IsPrimaryKey = true;
-          }
-        }
-
-        return typeInfo;
-      }
-    }
-
-    public void BuildTypeDiscriminatorMap(TypeDef typeDef, TypeInfo typeInfo)
-    {
-      if (typeDef.TypeDiscriminatorValue!=null) {
-        var targetField = typeInfo.Fields.SingleOrDefault(f => f.IsTypeDiscriminator && f.Parent==null);
-        if (targetField==null)
-          throw new DomainBuilderException(string.Format(Strings.ExTypeDiscriminatorIsNotFoundForXType, typeInfo.Name));
-        if (targetField.IsEntity) {
-          targetField = targetField.Fields.First();
-          targetField.IsTypeDiscriminator = true;
-        }
-        typeInfo.TypeDiscriminatorValue = ValueTypeBuilder.AdjustValue(targetField, targetField.ValueType, typeDef.TypeDiscriminatorValue);
-        typeInfo.Hierarchy.TypeDiscriminatorMap.RegisterTypeMapping(typeInfo, typeInfo.TypeDiscriminatorValue);
-      }
-
-      if (typeDef.IsDefaultTypeInHierarchy)
-        typeInfo.Hierarchy.TypeDiscriminatorMap.RegisterDefaultType(typeInfo);
-    }
-
-    public void BuildFields(TypeDef typeDef, TypeInfo typeInfo)
-    {
-      if (typeInfo.IsInterface) {
-        var sourceFields = typeInfo.GetInterfaces()
-          .SelectMany(i => i.Fields)
-          .Where(f => !f.IsPrimaryKey && f.Parent == null);
-        foreach (var srcField in sourceFields) {
-          if (!typeInfo.Fields.Contains(srcField.Name))
-            BuildInheritedField(typeInfo, srcField);
-        }
-      }
-      else {
-        var ancestor = typeInfo.GetAncestor();
-        if (ancestor != null) {
-          foreach (var srcField in ancestor.Fields.Where(f => !f.IsPrimaryKey && f.Parent == null)) {
-            FieldDef fieldDef;
-            if (typeDef.Fields.TryGetValue(srcField.Name, out fieldDef)) {
-              if (fieldDef.UnderlyingProperty == null)
-                throw new DomainBuilderException(
-                  String.Format(Strings.ExFieldXIsAlreadyDefinedInTypeXOrItsAncestor, fieldDef.Name, typeInfo.Name));
-              var getMethod = fieldDef.UnderlyingProperty.GetGetMethod()
-                ?? fieldDef.UnderlyingProperty.GetGetMethod(true);
-              if ((getMethod.Attributes & MethodAttributes.NewSlot) == MethodAttributes.NewSlot)
-                BuildDeclaredField(typeInfo, fieldDef);
-              else
-                BuildInheritedField(typeInfo, srcField);
-            }
-            else
-              BuildInheritedField(typeInfo, srcField);
-          }
-          foreach (var pair in ancestor.FieldMap)
-            typeInfo.FieldMap.Add(pair.Key, typeInfo.Fields[pair.Value.Name]);
-        }
-      }
-
-      foreach (var fieldDef in typeDef.Fields) {
-        FieldInfo field;
-        if (typeInfo.Fields.TryGetValue(fieldDef.Name, out field)) {
-          if (field.ValueType!=fieldDef.ValueType)
-            throw new DomainBuilderException(
-              String.Format(Strings.ExFieldXIsAlreadyDefinedInTypeXOrItsAncestor, fieldDef.Name, typeInfo.Name));
-        }
-        else
-          BuildDeclaredField(typeInfo, fieldDef);
-      }
-      typeInfo.Columns.AddRange(typeInfo.Fields.Where(f => f.Column!=null).Select(f => f.Column));
-
-      if (typeInfo.IsEntity && !IsAuxiliaryType(typeInfo)) {
-        foreach (var @interface in typeInfo.GetInterfaces())
-          BuildFieldMap(@interface, typeInfo);
-      }
-    }
-
-    #region Private/internal methods
-
-    private void BuildFieldMap(TypeInfo @interface, TypeInfo implementor)
-    {
-      foreach (var field in @interface.Fields.Where(f => f.IsDeclared)) {
-        string explicitName = context.NameBuilder.BuildExplicitFieldName(field.DeclaringType, field.Name);
-        FieldInfo implField;
-        if (implementor.Fields.TryGetValue(explicitName, out implField))
-          implField.IsExplicit = true;
-        else {
-          if (!implementor.Fields.TryGetValue(field.Name, out implField))
-            throw new DomainBuilderException(
-              String.Format(Strings.TypeXDoesNotImplementYZField, implementor.Name, @interface.Name, field.Name));
-        }
-
-        implField.IsInterfaceImplementation = true;
-
-        if (!implementor.FieldMap.ContainsKey(field))
-          implementor.FieldMap.Add(field, implField);
-        else
-          implementor.FieldMap.Override(field, implField);
-
-        var declaringType = implField.DeclaringType;
-        var declaringField = implField.DeclaringField;
-        if (implField.IsInherited && declaringType.IsEntity) {
-          declaringField.IsInterfaceImplementation = true;
-          if (!declaringType.FieldMap.ContainsKey(field))
-            declaringType.FieldMap.Add(field, declaringField);
-        }
-      }
-    }
-
-    private FieldInfo BuildDeclaredField(TypeInfo type, FieldDef fieldDef)
-    {
-      BuildLog.Info(Strings.LogBuildingDeclaredFieldXY, type.Name, fieldDef.Name);
-
-      var fieldInfo = new FieldInfo(type, fieldDef.Attributes) {
-        UnderlyingProperty = fieldDef.UnderlyingProperty,
-        Name = fieldDef.Name,
-        OriginalName = fieldDef.Name,
-        MappingName = fieldDef.MappingName,
-        ValueType = fieldDef.ValueType,
-        ItemType = fieldDef.ItemType,
-        Length = fieldDef.Length,
-        Scale = fieldDef.Scale,
-        Precision = fieldDef.Precision,
-        Validators = fieldDef.Validators,
-      };
-
-      if (fieldInfo.IsStructure && DeclaresOnValidate(fieldInfo.ValueType))
-        fieldInfo.Validators.Add(new StructureFieldValidator());
-
-      if (fieldInfo.IsEntitySet && DeclaresOnValidate(fieldInfo.ValueType))
-        fieldInfo.Validators.Add(new EntitySetFieldValidator());
-
-      type.Fields.Add(fieldInfo);
-
-      if (fieldInfo.IsEntitySet) {
-        AssociationBuilder.BuildAssociation(context, fieldDef, fieldInfo);
-        return fieldInfo;
-      }
-
-      if (fieldInfo.IsEntity) {
-        var fields = context.Model.Types[fieldInfo.ValueType].Fields.Where(f => f.IsPrimaryKey);
-        // Adjusting default value if any
-        if (fields.Count() == 1 && fieldDef.DefaultValue != null) {
-          fieldInfo.DefaultValue = ValueTypeBuilder.AdjustValue(fieldInfo, fields.First().ValueType, fieldDef.DefaultValue);
-        }
-        BuildNestedFields(null, fieldInfo, fields);
-
-        if (!IsAuxiliaryType(type))
-          AssociationBuilder.BuildAssociation(context, fieldDef, fieldInfo);
-
-        // Adjusting type discriminator field for references
-        if (fieldDef.IsTypeDiscriminator)
-          type.Hierarchy.TypeDiscriminatorMap.Field = fieldInfo.Fields.First();
-      }
-
-      if (fieldInfo.IsStructure)
-        BuildNestedFields(null, fieldInfo, context.Model.Types[fieldInfo.ValueType].Fields);
-
-      if (fieldInfo.IsPrimitive) {
-        fieldInfo.DefaultValue = fieldDef.DefaultValue;
-        fieldInfo.Column = BuildDeclaredColumn(fieldInfo);
-        if (fieldDef.IsTypeDiscriminator)
-          type.Hierarchy.TypeDiscriminatorMap.Field = fieldInfo;
-      }
-
-      return fieldInfo;
-    }
-
-    private void BuildInheritedField(TypeInfo type, FieldInfo inheritedField)
-    {
-      BuildLog.Info(Strings.LogBuildingInheritedFieldXY, type.Name, inheritedField.Name);
-      var field = inheritedField.Clone();
-      type.Fields.Add(field);
-      field.ReflectedType = type;
-      field.DeclaringType = inheritedField.DeclaringType;
-      field.IsInherited = true;
-
-      BuildNestedFields(inheritedField, field, inheritedField.Fields);
-
-      if (inheritedField.Column!=null)
-        field.Column = BuildInheritedColumn(field, inheritedField.Column);
-    }
-
-    private void BuildNestedFields(FieldInfo source, FieldInfo target, IEnumerable<FieldInfo> fields)
-    {
-      var buffer = fields.ToList();
-
-      foreach (var field in buffer) {
-        var clone = field.Clone();
-        if (target.SkipVersion)
-          clone.SkipVersion = true;
-        clone.IsSystem = false;
-        clone.IsLazyLoad = field.IsLazyLoad || target.IsLazyLoad;
-        if (target.IsDeclared) {
-          clone.Name = context.NameBuilder.BuildNestedFieldName(target, field);
-          clone.OriginalName = field.OriginalName;
-          // One-field reference
-          if (target.IsEntity && buffer.Count == 1) {
-            clone.MappingName = target.MappingName;
-            clone.DefaultValue = target.DefaultValue;
-          }
-          else
-            clone.MappingName = context.NameBuilder.BuildMappingName(target, field);
-        }
-        if (target.Fields.Contains(clone.Name))
-          continue;
-        clone.Parent = target;
-        target.ReflectedType.Fields.Add(clone);
-
-        if (field.IsStructure || field.IsEntity) {
-          BuildNestedFields(source, clone, field.Fields);
-          foreach (FieldInfo clonedFields in clone.Fields)
-            target.Fields.Add(clonedFields);
-        }
-        else {
-          if (field.Column!=null)
-            clone.Column = BuildInheritedColumn(clone, field.Column);
-        }
-        if (target.IsStructure && clone.IsEntity && !IsAuxiliaryType(clone.ReflectedType)) {
-          var origin = context.Model.Associations
-            .Find(context.Model.Types[field.ValueType], true)
-            .FirstOrDefault(a => a.OwnerField==field);
-          if (origin!=null && !clone.IsInherited) {
-            AssociationBuilder.BuildAssociation(context, origin, clone);
-            context.DiscardedAssociations.Add(origin);
-          }
-        }
-        if (!clone.IsStructure && !clone.IsEntitySet && !target.ReflectedType.IsInterface && 0!=(clone.Attributes & FieldAttributes.Indexed)) {
-          var typeDef = context.ModelDef.Types[target.DeclaringType.UnderlyingType];
-          var attribute = new IndexAttribute(clone.Name);
-          var index = context.ModelDefBuilder.DefineIndex(typeDef, attribute);
-          if (typeDef.Indexes.Contains(index.Name))
-            throw new DomainBuilderException(
-              string.Format(Strings.ExIndexWithNameXIsAlreadyRegistered, index.Name));
-
-          typeDef.Indexes.Add(index);
-          BuildLog.Info(Strings.LogIndexX, index.Name);
-        }
-      }
-    }
-
-    private bool IsAuxiliaryType(TypeInfo type)
-    {
-      if (!type.IsEntity)
-        return false;
-      var underlyingBaseType = type.UnderlyingType.BaseType;
-      return underlyingBaseType!=null
-        && underlyingBaseType.IsGenericType
-          && underlyingBaseType.GetGenericTypeDefinition()==typeof (EntitySetItem<,>);
-    }
-
-    private ColumnInfo BuildDeclaredColumn(FieldInfo field)
-    {
-      ColumnInfo column;
-      if (field.ValueType==typeof (Key))
-        column = new ColumnInfo(field, typeof (string));
-      else
-        column = new ColumnInfo(field);
-      column.Name = context.NameBuilder.BuildColumnName(field, column);
-      column.IsNullable = field.IsNullable;
-
-      return column;
-    }
-
-    private ColumnInfo BuildInheritedColumn(FieldInfo field, ColumnInfo ancestor)
-    {
-      var column = ancestor.Clone();
-      column.Field = field;
-      column.Name = context.NameBuilder.BuildColumnName(field, ancestor);
-      column.IsDeclared = field.IsDeclared;
-      column.IsPrimaryKey = field.IsPrimaryKey;
-      column.IsNullable = field.IsNullable;
-      column.IsSystem = field.IsSystem;
-      column.DefaultValue = field.DefaultValue;
-
-      return column;
-    }
-
-    private HierarchyInfo BuildHierarchyInfo(TypeInfo root, HierarchyDef hierarchyDef)
-    {
-      var key = BuildKeyInfo(root, hierarchyDef);
-      var schema = hierarchyDef.Schema;
-
-      // Optimization. It there is the only class in hierarchy then ConcreteTable schema is applied
-      if (schema != InheritanceSchema.ConcreteTable) {
-        var node = context.DependencyGraph.TryGetNode(hierarchyDef.Root);
-        // No dependencies => no descendants
-        if (node == null || node.IncomingEdges.Where(e => e.Kind == EdgeKind.Inheritance).Count() == 0)
-          schema = InheritanceSchema.ConcreteTable;
-      }
-
-      var typeDiscriminatorField = hierarchyDef.Root.Fields.Where(f => f.IsTypeDiscriminator).FirstOrDefault();
-      var typeDiscriminatorMap = typeDiscriminatorField!=null ? new TypeDiscriminatorMap() : null;
-
-      var hierarchy = new HierarchyInfo(root, key, schema, typeDiscriminatorMap) {
-        Name = root.Name,
-      };
-      key.Hierarchy = hierarchy; // Setting backreference
-      context.Model.Hierarchies.Add(hierarchy);
-      return hierarchy;
-    }
-
-    private KeyInfo BuildKeyInfo(TypeInfo root, HierarchyDef hierarchyDef)
-    {
-      var keyFields = root.Fields
-        .Where(field => field.IsPrimaryKey)
-        .OrderBy(field => field.MappingInfo.Offset)
-        .ToList();
-
-      var keyColumns = keyFields
-        .Where(field => field.Column!=null)
-        .Select(field => field.Column)
-        .ToList();
-
-      var keyTupleDescriptor = TupleDescriptor.Create(keyColumns.Select(c => c.ValueType));
-      var typeIdColumnIndex = -1;
-      if (hierarchyDef.IncludeTypeId)
-        for (int i = 0; i < keyColumns.Count; i++)
-          if (keyColumns[i].Field.IsTypeId)
-            typeIdColumnIndex = i;
-
-      var key = new KeyInfo(root.Name, keyFields, keyColumns, keyTupleDescriptor, typeIdColumnIndex);
-      var generatorKind = hierarchyDef.KeyGeneratorKind;
-
-      // Force absence of key generator if key is a reference.
-      if (key.ContainsForeignKeys)
-        generatorKind = KeyGeneratorKind.None;
-
-      if (generatorKind==KeyGeneratorKind.Default) {
-        var canBeHandled = key.SingleColumnType!=null && KeyGeneratorFactory.IsSupported(key.SingleColumnType);
-        // Force absence of key generator if key can not be handled by standard keygen.
-        if (!canBeHandled)
-          generatorKind = KeyGeneratorKind.None;
-      }
-
-      if (generatorKind==KeyGeneratorKind.None) {
-        // No key generator is attached.
-        // Each hierarchy has it's own equality identifier.
-        key.IsFirstAmongSimilarKeys = true;
-        key.EqualityIdentifier = new object();
-        return key;
-      }
-
-      // Hierarchy has key generator.
-
-      // Setup key generator name.
-      key.GeneratorKind = generatorKind;
-      key.GeneratorBaseName = context.NameBuilder.BuildKeyGeneratorBaseName(key, hierarchyDef);
-      key.GeneratorName = context.NameBuilder.BuildKeyGeneratorName(key, hierarchyDef);
-      var generatorIdentity = context.Configuration.MultidatabaseKeys
-        ? key.GeneratorBaseName
-        : key.GeneratorName;
-
-      // Equality indentifier is the same if and only if key generator names match.
-      key.IsFirstAmongSimilarKeys = !processedKeyGenerators.Contains(key.GeneratorName);
-      if (key.IsFirstAmongSimilarKeys)
-        processedKeyGenerators.Add(key.GeneratorName);
-      object equalityIdentifier;
-      if (keyEqualityIdentifiers.TryGetValue(generatorIdentity, out equalityIdentifier))
-        key.EqualityIdentifier = equalityIdentifier;
-      else {
-        key.EqualityIdentifier = new object();
-        keyEqualityIdentifiers.Add(generatorIdentity, key.EqualityIdentifier);
-      }
-
-      // Don't create sequences for user key generators
-      // and for key generators that are not sequence-backed (such as GuidGenerator).
-      if (key.GeneratorKind==KeyGeneratorKind.Custom || !IsSequenceBacked(key))
-        return key;
-
-      // Generate backing sequence.
-      SequenceInfo sequence;
-      if (sequences.TryGetValue(key.GeneratorName, out sequence))
-        key.Sequence = sequence;
-      else {
-        var newSequence = BuildSequence(hierarchyDef, key);
-        if (context.Configuration.MultidatabaseKeys)
-          EnsureSequenceSeedIsUnique(newSequence);
-        key.Sequence = newSequence;
-        sequences.Add(key.GeneratorName, key.Sequence);
-      }
-
-      return key;
-    }
-
-    private SequenceInfo BuildSequence(HierarchyDef hierarchyDef, KeyInfo key)
-    {
-      var seed = 0L;
-      var cacheSize = (long) context.Configuration.KeyGeneratorCacheSize;
-
-      var generatorName = key.GeneratorName;
-      KeyGeneratorConfiguration configuration;
-      if (keyGeneratorConfigurations.TryGetValue(generatorName, out configuration)) {
-        seed = configuration.Seed;
-        cacheSize = configuration.CacheSize;
-      }
-
-      var sequence = new SequenceInfo(generatorName) {
-        Seed = seed + cacheSize, // Preallocate keys for the first access
-        Increment = cacheSize,
-        MappingDatabase = hierarchyDef.Root.MappingDatabase,
-        MappingSchema = context.Configuration.DefaultSchema,
-        MappingName = context.NameBuilder.BuildSequenceName(key),
-      };
-
-      return sequence;
-    }
-
-    private bool IsSequenceBacked(KeyInfo key)
-    {
-      var valueType = key.SingleColumnType;
-      return valueType!=null && KeyGeneratorFactory.IsSequenceBacked(valueType);
-    }
-
-<<<<<<< HEAD
-    private bool DeclaresOnValidate(Type type)
-    {
-      try {
-        var method = type.GetMethod("OnValidate", BindingFlags.Instance | BindingFlags.NonPublic);
-        return method!=null && method.DeclaringType!=null && method.DeclaringType.Assembly!=GetType().Assembly;
-      }
-      catch(AmbiguousMatchException) {
-        // Many OnValidate methods, assume OnValidate() is overridden
-        return true;
-      }
-=======
-    private void EnsureSequenceSeedIsUnique(SequenceInfo sequenceToCheck)
-    {
-      var conflictingSequence = sequences.Values
-        .FirstOrDefault(sequence =>
-          sequence.Seed==sequenceToCheck.Seed
-            && sequence.MappingName==sequenceToCheck.MappingName
-            && sequence.MappingSchema==sequenceToCheck.MappingSchema);
-
-      if (conflictingSequence!=null)
-        throw new DomainBuilderException(string.Format(Strings.ExKeyGeneratorsXAndYHaveTheSameSeedValue,
-          conflictingSequence.Name, sequenceToCheck.Name));
->>>>>>> ecac24a5
-    }
-
-    #endregion
-
-
-    // Constructors
-
-    public TypeBuilder(BuildingContext context)
-    {
-      this.context = context;
-
-      keyGeneratorConfigurations = context.Configuration.KeyGenerators
-        .ToDictionary(configuration => context.NameBuilder.BuildKeyGeneratorName(configuration));
-    }
-  }
+// Copyright (C) 2003-2010 Xtensive LLC.
+// All rights reserved.
+// For conditions of distribution and use, see license.
+// Created by: Dmitri Maximov
+// Created:    2007.10.02
+
+using System;
+using System.Collections.Generic;
+using System.Linq;
+using System.Reflection;
+using Xtensive.Orm.Building.Definitions;
+using Xtensive.Orm.Building.DependencyGraph;
+using Xtensive.Orm.Configuration;
+using Xtensive.Orm.Internals;
+using Xtensive.Orm.Model;
+using Xtensive.Orm.Validation;
+using Xtensive.Reflection;
+using Xtensive.Tuples;
+using FieldAttributes = Xtensive.Orm.Model.FieldAttributes;
+using FieldInfo = Xtensive.Orm.Model.FieldInfo;
+
+namespace Xtensive.Orm.Building.Builders
+{
+  internal sealed class TypeBuilder
+  {
+    private readonly BuildingContext context;
+    private readonly HashSet<string> processedKeyGenerators = new HashSet<string>();
+    private readonly Dictionary<string, object> keyEqualityIdentifiers = new Dictionary<string, object>();
+    private readonly Dictionary<string, SequenceInfo> sequences = new Dictionary<string, SequenceInfo>();
+    private readonly Dictionary<string, KeyGeneratorConfiguration> keyGeneratorConfigurations;
+
+    /// <summary>
+    /// Builds the <see cref="TypeInfo"/> instance, its key fields and <see cref="HierarchyInfo"/> for hierarchy root.
+    /// </summary>
+    /// <param name="typeDef"><see cref="TypeDef"/> instance.</param>
+    public TypeInfo BuildType(TypeDef typeDef)
+    {
+      using (BuildLog.InfoRegion(Strings.LogBuildingX, typeDef.UnderlyingType.GetShortName())) {
+
+        var typeInfo = new TypeInfo(context.Model, typeDef.Attributes) {
+          UnderlyingType = typeDef.UnderlyingType,
+          Name = typeDef.Name,
+          MappingName = typeDef.MappingName,
+          MappingDatabase = typeDef.MappingDatabase,
+          MappingSchema = typeDef.MappingSchema,
+          HasVersionRoots = typeDef.UnderlyingType.GetInterfaces().Any(type => type==typeof (IHasVersionRoots)),
+          Validators = typeDef.Validators,
+        };
+
+        if (typeInfo.IsEntity && DeclaresOnValidate(typeInfo.UnderlyingType))
+          typeInfo.Validators.Add(new EntityValidator());
+
+        if (typeDef.StaticTypeId!=null)
+          typeInfo.TypeId = typeDef.StaticTypeId.Value;
+
+        context.Model.Types.Add(typeInfo);
+
+        // Registering connections between type & its ancestors
+        var node = context.DependencyGraph.TryGetNode(typeDef);
+        if (node!=null) {
+          foreach (var edge in node.OutgoingEdges.Where(e => e.Kind==EdgeKind.Implementation || e.Kind==EdgeKind.Inheritance)) {
+            var baseType = context.Model.Types[edge.Head.Value.UnderlyingType];
+            switch (edge.Kind) {
+              case EdgeKind.Inheritance:
+                context.Model.Types.RegisterInheritance(baseType, typeInfo);
+                break;
+              case EdgeKind.Implementation:
+                context.Model.Types.RegisterImplementation(baseType, typeInfo);
+                break;
+            }
+          }
+        }
+
+        if (typeDef.IsEntity) {
+          var hierarchyDef = context.ModelDef.FindHierarchy(typeDef);
+
+          // Is type a hierarchy root?
+          if (typeInfo.UnderlyingType==hierarchyDef.Root.UnderlyingType) {
+            foreach (var keyField in hierarchyDef.KeyFields) {
+              var fieldInfo = BuildDeclaredField(typeInfo, typeDef.Fields[keyField.Name]);
+              fieldInfo.IsPrimaryKey = true;
+            }
+            typeInfo.Hierarchy = BuildHierarchyInfo(typeInfo, hierarchyDef);
+          }
+          else {
+            var root = context.Model.Types[hierarchyDef.Root.UnderlyingType];
+            typeInfo.Hierarchy = root.Hierarchy;
+            foreach (var fieldInfo in root.Fields.Where(f => f.IsPrimaryKey && f.Parent==null))
+              BuildInheritedField(typeInfo, fieldInfo);
+          }
+        }
+        else if (typeDef.IsInterface) {
+          var hierarchyDef = context.ModelDef.FindHierarchy(typeDef.Implementors[0]);
+          foreach (var keyField in hierarchyDef.KeyFields) {
+            var fieldInfo = BuildDeclaredField(typeInfo, typeDef.Fields[keyField.Name]);
+            fieldInfo.IsPrimaryKey = true;
+          }
+        }
+
+        return typeInfo;
+      }
+    }
+
+    public void BuildTypeDiscriminatorMap(TypeDef typeDef, TypeInfo typeInfo)
+    {
+      if (typeDef.TypeDiscriminatorValue!=null) {
+        var targetField = typeInfo.Fields.SingleOrDefault(f => f.IsTypeDiscriminator && f.Parent==null);
+        if (targetField==null)
+          throw new DomainBuilderException(string.Format(Strings.ExTypeDiscriminatorIsNotFoundForXType, typeInfo.Name));
+        if (targetField.IsEntity) {
+          targetField = targetField.Fields.First();
+          targetField.IsTypeDiscriminator = true;
+        }
+        typeInfo.TypeDiscriminatorValue = ValueTypeBuilder.AdjustValue(targetField, targetField.ValueType, typeDef.TypeDiscriminatorValue);
+        typeInfo.Hierarchy.TypeDiscriminatorMap.RegisterTypeMapping(typeInfo, typeInfo.TypeDiscriminatorValue);
+      }
+
+      if (typeDef.IsDefaultTypeInHierarchy)
+        typeInfo.Hierarchy.TypeDiscriminatorMap.RegisterDefaultType(typeInfo);
+    }
+
+    public void BuildFields(TypeDef typeDef, TypeInfo typeInfo)
+    {
+      if (typeInfo.IsInterface) {
+        var sourceFields = typeInfo.GetInterfaces()
+          .SelectMany(i => i.Fields)
+          .Where(f => !f.IsPrimaryKey && f.Parent == null);
+        foreach (var srcField in sourceFields) {
+          if (!typeInfo.Fields.Contains(srcField.Name))
+            BuildInheritedField(typeInfo, srcField);
+        }
+      }
+      else {
+        var ancestor = typeInfo.GetAncestor();
+        if (ancestor != null) {
+          foreach (var srcField in ancestor.Fields.Where(f => !f.IsPrimaryKey && f.Parent == null)) {
+            FieldDef fieldDef;
+            if (typeDef.Fields.TryGetValue(srcField.Name, out fieldDef)) {
+              if (fieldDef.UnderlyingProperty == null)
+                throw new DomainBuilderException(
+                  String.Format(Strings.ExFieldXIsAlreadyDefinedInTypeXOrItsAncestor, fieldDef.Name, typeInfo.Name));
+              var getMethod = fieldDef.UnderlyingProperty.GetGetMethod()
+                ?? fieldDef.UnderlyingProperty.GetGetMethod(true);
+              if ((getMethod.Attributes & MethodAttributes.NewSlot) == MethodAttributes.NewSlot)
+                BuildDeclaredField(typeInfo, fieldDef);
+              else
+                BuildInheritedField(typeInfo, srcField);
+            }
+            else
+              BuildInheritedField(typeInfo, srcField);
+          }
+          foreach (var pair in ancestor.FieldMap)
+            typeInfo.FieldMap.Add(pair.Key, typeInfo.Fields[pair.Value.Name]);
+        }
+      }
+
+      foreach (var fieldDef in typeDef.Fields) {
+        FieldInfo field;
+        if (typeInfo.Fields.TryGetValue(fieldDef.Name, out field)) {
+          if (field.ValueType!=fieldDef.ValueType)
+            throw new DomainBuilderException(
+              String.Format(Strings.ExFieldXIsAlreadyDefinedInTypeXOrItsAncestor, fieldDef.Name, typeInfo.Name));
+        }
+        else
+          BuildDeclaredField(typeInfo, fieldDef);
+      }
+      typeInfo.Columns.AddRange(typeInfo.Fields.Where(f => f.Column!=null).Select(f => f.Column));
+
+      if (typeInfo.IsEntity && !IsAuxiliaryType(typeInfo)) {
+        foreach (var @interface in typeInfo.GetInterfaces())
+          BuildFieldMap(@interface, typeInfo);
+      }
+    }
+
+    #region Private/internal methods
+
+    private void BuildFieldMap(TypeInfo @interface, TypeInfo implementor)
+    {
+      foreach (var field in @interface.Fields.Where(f => f.IsDeclared)) {
+        string explicitName = context.NameBuilder.BuildExplicitFieldName(field.DeclaringType, field.Name);
+        FieldInfo implField;
+        if (implementor.Fields.TryGetValue(explicitName, out implField))
+          implField.IsExplicit = true;
+        else {
+          if (!implementor.Fields.TryGetValue(field.Name, out implField))
+            throw new DomainBuilderException(
+              String.Format(Strings.TypeXDoesNotImplementYZField, implementor.Name, @interface.Name, field.Name));
+        }
+
+        implField.IsInterfaceImplementation = true;
+
+        if (!implementor.FieldMap.ContainsKey(field))
+          implementor.FieldMap.Add(field, implField);
+        else
+          implementor.FieldMap.Override(field, implField);
+
+        var declaringType = implField.DeclaringType;
+        var declaringField = implField.DeclaringField;
+        if (implField.IsInherited && declaringType.IsEntity) {
+          declaringField.IsInterfaceImplementation = true;
+          if (!declaringType.FieldMap.ContainsKey(field))
+            declaringType.FieldMap.Add(field, declaringField);
+        }
+      }
+    }
+
+    private FieldInfo BuildDeclaredField(TypeInfo type, FieldDef fieldDef)
+    {
+      BuildLog.Info(Strings.LogBuildingDeclaredFieldXY, type.Name, fieldDef.Name);
+
+      var fieldInfo = new FieldInfo(type, fieldDef.Attributes) {
+        UnderlyingProperty = fieldDef.UnderlyingProperty,
+        Name = fieldDef.Name,
+        OriginalName = fieldDef.Name,
+        MappingName = fieldDef.MappingName,
+        ValueType = fieldDef.ValueType,
+        ItemType = fieldDef.ItemType,
+        Length = fieldDef.Length,
+        Scale = fieldDef.Scale,
+        Precision = fieldDef.Precision,
+        Validators = fieldDef.Validators,
+      };
+
+      if (fieldInfo.IsStructure && DeclaresOnValidate(fieldInfo.ValueType))
+        fieldInfo.Validators.Add(new StructureFieldValidator());
+
+      if (fieldInfo.IsEntitySet && DeclaresOnValidate(fieldInfo.ValueType))
+        fieldInfo.Validators.Add(new EntitySetFieldValidator());
+
+      type.Fields.Add(fieldInfo);
+
+      if (fieldInfo.IsEntitySet) {
+        AssociationBuilder.BuildAssociation(context, fieldDef, fieldInfo);
+        return fieldInfo;
+      }
+
+      if (fieldInfo.IsEntity) {
+        var fields = context.Model.Types[fieldInfo.ValueType].Fields.Where(f => f.IsPrimaryKey);
+        // Adjusting default value if any
+        if (fields.Count() == 1 && fieldDef.DefaultValue != null) {
+          fieldInfo.DefaultValue = ValueTypeBuilder.AdjustValue(fieldInfo, fields.First().ValueType, fieldDef.DefaultValue);
+        }
+        BuildNestedFields(null, fieldInfo, fields);
+
+        if (!IsAuxiliaryType(type))
+          AssociationBuilder.BuildAssociation(context, fieldDef, fieldInfo);
+
+        // Adjusting type discriminator field for references
+        if (fieldDef.IsTypeDiscriminator)
+          type.Hierarchy.TypeDiscriminatorMap.Field = fieldInfo.Fields.First();
+      }
+
+      if (fieldInfo.IsStructure)
+        BuildNestedFields(null, fieldInfo, context.Model.Types[fieldInfo.ValueType].Fields);
+
+      if (fieldInfo.IsPrimitive) {
+        fieldInfo.DefaultValue = fieldDef.DefaultValue;
+        fieldInfo.Column = BuildDeclaredColumn(fieldInfo);
+        if (fieldDef.IsTypeDiscriminator)
+          type.Hierarchy.TypeDiscriminatorMap.Field = fieldInfo;
+      }
+
+      return fieldInfo;
+    }
+
+    private void BuildInheritedField(TypeInfo type, FieldInfo inheritedField)
+    {
+      BuildLog.Info(Strings.LogBuildingInheritedFieldXY, type.Name, inheritedField.Name);
+      var field = inheritedField.Clone();
+      type.Fields.Add(field);
+      field.ReflectedType = type;
+      field.DeclaringType = inheritedField.DeclaringType;
+      field.IsInherited = true;
+
+      BuildNestedFields(inheritedField, field, inheritedField.Fields);
+
+      if (inheritedField.Column!=null)
+        field.Column = BuildInheritedColumn(field, inheritedField.Column);
+    }
+
+    private void BuildNestedFields(FieldInfo source, FieldInfo target, IEnumerable<FieldInfo> fields)
+    {
+      var buffer = fields.ToList();
+
+      foreach (var field in buffer) {
+        var clone = field.Clone();
+        if (target.SkipVersion)
+          clone.SkipVersion = true;
+        clone.IsSystem = false;
+        clone.IsLazyLoad = field.IsLazyLoad || target.IsLazyLoad;
+        if (target.IsDeclared) {
+          clone.Name = context.NameBuilder.BuildNestedFieldName(target, field);
+          clone.OriginalName = field.OriginalName;
+          // One-field reference
+          if (target.IsEntity && buffer.Count == 1) {
+            clone.MappingName = target.MappingName;
+            clone.DefaultValue = target.DefaultValue;
+          }
+          else
+            clone.MappingName = context.NameBuilder.BuildMappingName(target, field);
+        }
+        if (target.Fields.Contains(clone.Name))
+          continue;
+        clone.Parent = target;
+        target.ReflectedType.Fields.Add(clone);
+
+        if (field.IsStructure || field.IsEntity) {
+          BuildNestedFields(source, clone, field.Fields);
+          foreach (FieldInfo clonedFields in clone.Fields)
+            target.Fields.Add(clonedFields);
+        }
+        else {
+          if (field.Column!=null)
+            clone.Column = BuildInheritedColumn(clone, field.Column);
+        }
+        if (target.IsStructure && clone.IsEntity && !IsAuxiliaryType(clone.ReflectedType)) {
+          var origin = context.Model.Associations
+            .Find(context.Model.Types[field.ValueType], true)
+            .FirstOrDefault(a => a.OwnerField==field);
+          if (origin!=null && !clone.IsInherited) {
+            AssociationBuilder.BuildAssociation(context, origin, clone);
+            context.DiscardedAssociations.Add(origin);
+          }
+        }
+        if (!clone.IsStructure && !clone.IsEntitySet && !target.ReflectedType.IsInterface && 0!=(clone.Attributes & FieldAttributes.Indexed)) {
+          var typeDef = context.ModelDef.Types[target.DeclaringType.UnderlyingType];
+          var attribute = new IndexAttribute(clone.Name);
+          var index = context.ModelDefBuilder.DefineIndex(typeDef, attribute);
+          if (typeDef.Indexes.Contains(index.Name))
+            throw new DomainBuilderException(
+              string.Format(Strings.ExIndexWithNameXIsAlreadyRegistered, index.Name));
+
+          typeDef.Indexes.Add(index);
+          BuildLog.Info(Strings.LogIndexX, index.Name);
+        }
+      }
+    }
+
+    private bool IsAuxiliaryType(TypeInfo type)
+    {
+      if (!type.IsEntity)
+        return false;
+      var underlyingBaseType = type.UnderlyingType.BaseType;
+      return underlyingBaseType!=null
+        && underlyingBaseType.IsGenericType
+          && underlyingBaseType.GetGenericTypeDefinition()==typeof (EntitySetItem<,>);
+    }
+
+    private ColumnInfo BuildDeclaredColumn(FieldInfo field)
+    {
+      ColumnInfo column;
+      if (field.ValueType==typeof (Key))
+        column = new ColumnInfo(field, typeof (string));
+      else
+        column = new ColumnInfo(field);
+      column.Name = context.NameBuilder.BuildColumnName(field, column);
+      column.IsNullable = field.IsNullable;
+
+      return column;
+    }
+
+    private ColumnInfo BuildInheritedColumn(FieldInfo field, ColumnInfo ancestor)
+    {
+      var column = ancestor.Clone();
+      column.Field = field;
+      column.Name = context.NameBuilder.BuildColumnName(field, ancestor);
+      column.IsDeclared = field.IsDeclared;
+      column.IsPrimaryKey = field.IsPrimaryKey;
+      column.IsNullable = field.IsNullable;
+      column.IsSystem = field.IsSystem;
+      column.DefaultValue = field.DefaultValue;
+
+      return column;
+    }
+
+    private HierarchyInfo BuildHierarchyInfo(TypeInfo root, HierarchyDef hierarchyDef)
+    {
+      var key = BuildKeyInfo(root, hierarchyDef);
+      var schema = hierarchyDef.Schema;
+
+      // Optimization. It there is the only class in hierarchy then ConcreteTable schema is applied
+      if (schema != InheritanceSchema.ConcreteTable) {
+        var node = context.DependencyGraph.TryGetNode(hierarchyDef.Root);
+        // No dependencies => no descendants
+        if (node == null || node.IncomingEdges.Where(e => e.Kind == EdgeKind.Inheritance).Count() == 0)
+          schema = InheritanceSchema.ConcreteTable;
+      }
+
+      var typeDiscriminatorField = hierarchyDef.Root.Fields.Where(f => f.IsTypeDiscriminator).FirstOrDefault();
+      var typeDiscriminatorMap = typeDiscriminatorField!=null ? new TypeDiscriminatorMap() : null;
+
+      var hierarchy = new HierarchyInfo(root, key, schema, typeDiscriminatorMap) {
+        Name = root.Name,
+      };
+      key.Hierarchy = hierarchy; // Setting backreference
+      context.Model.Hierarchies.Add(hierarchy);
+      return hierarchy;
+    }
+
+    private KeyInfo BuildKeyInfo(TypeInfo root, HierarchyDef hierarchyDef)
+    {
+      var keyFields = root.Fields
+        .Where(field => field.IsPrimaryKey)
+        .OrderBy(field => field.MappingInfo.Offset)
+        .ToList();
+
+      var keyColumns = keyFields
+        .Where(field => field.Column!=null)
+        .Select(field => field.Column)
+        .ToList();
+
+      var keyTupleDescriptor = TupleDescriptor.Create(keyColumns.Select(c => c.ValueType));
+      var typeIdColumnIndex = -1;
+      if (hierarchyDef.IncludeTypeId)
+        for (int i = 0; i < keyColumns.Count; i++)
+          if (keyColumns[i].Field.IsTypeId)
+            typeIdColumnIndex = i;
+
+      var key = new KeyInfo(root.Name, keyFields, keyColumns, keyTupleDescriptor, typeIdColumnIndex);
+      var generatorKind = hierarchyDef.KeyGeneratorKind;
+
+      // Force absence of key generator if key is a reference.
+      if (key.ContainsForeignKeys)
+        generatorKind = KeyGeneratorKind.None;
+
+      if (generatorKind==KeyGeneratorKind.Default) {
+        var canBeHandled = key.SingleColumnType!=null && KeyGeneratorFactory.IsSupported(key.SingleColumnType);
+        // Force absence of key generator if key can not be handled by standard keygen.
+        if (!canBeHandled)
+          generatorKind = KeyGeneratorKind.None;
+      }
+
+      if (generatorKind==KeyGeneratorKind.None) {
+        // No key generator is attached.
+        // Each hierarchy has it's own equality identifier.
+        key.IsFirstAmongSimilarKeys = true;
+        key.EqualityIdentifier = new object();
+        return key;
+      }
+
+      // Hierarchy has key generator.
+
+      // Setup key generator name.
+      key.GeneratorKind = generatorKind;
+      key.GeneratorBaseName = context.NameBuilder.BuildKeyGeneratorBaseName(key, hierarchyDef);
+      key.GeneratorName = context.NameBuilder.BuildKeyGeneratorName(key, hierarchyDef);
+      var generatorIdentity = context.Configuration.MultidatabaseKeys
+        ? key.GeneratorBaseName
+        : key.GeneratorName;
+
+      // Equality indentifier is the same if and only if key generator names match.
+      key.IsFirstAmongSimilarKeys = !processedKeyGenerators.Contains(key.GeneratorName);
+      if (key.IsFirstAmongSimilarKeys)
+        processedKeyGenerators.Add(key.GeneratorName);
+      object equalityIdentifier;
+      if (keyEqualityIdentifiers.TryGetValue(generatorIdentity, out equalityIdentifier))
+        key.EqualityIdentifier = equalityIdentifier;
+      else {
+        key.EqualityIdentifier = new object();
+        keyEqualityIdentifiers.Add(generatorIdentity, key.EqualityIdentifier);
+      }
+
+      // Don't create sequences for user key generators
+      // and for key generators that are not sequence-backed (such as GuidGenerator).
+      if (key.GeneratorKind==KeyGeneratorKind.Custom || !IsSequenceBacked(key))
+        return key;
+
+      // Generate backing sequence.
+      SequenceInfo sequence;
+      if (sequences.TryGetValue(key.GeneratorName, out sequence))
+        key.Sequence = sequence;
+      else {
+        var newSequence = BuildSequence(hierarchyDef, key);
+        if (context.Configuration.MultidatabaseKeys)
+          EnsureSequenceSeedIsUnique(newSequence);
+        key.Sequence = newSequence;
+        sequences.Add(key.GeneratorName, key.Sequence);
+      }
+
+      return key;
+    }
+
+    private SequenceInfo BuildSequence(HierarchyDef hierarchyDef, KeyInfo key)
+    {
+      var seed = 0L;
+      var cacheSize = (long) context.Configuration.KeyGeneratorCacheSize;
+
+      var generatorName = key.GeneratorName;
+      KeyGeneratorConfiguration configuration;
+      if (keyGeneratorConfigurations.TryGetValue(generatorName, out configuration)) {
+        seed = configuration.Seed;
+        cacheSize = configuration.CacheSize;
+      }
+
+      var sequence = new SequenceInfo(generatorName) {
+        Seed = seed + cacheSize, // Preallocate keys for the first access
+        Increment = cacheSize,
+        MappingDatabase = hierarchyDef.Root.MappingDatabase,
+        MappingSchema = context.Configuration.DefaultSchema,
+        MappingName = context.NameBuilder.BuildSequenceName(key),
+      };
+
+      return sequence;
+    }
+
+    private bool IsSequenceBacked(KeyInfo key)
+    {
+      var valueType = key.SingleColumnType;
+      return valueType!=null && KeyGeneratorFactory.IsSequenceBacked(valueType);
+    }
+
+    private bool DeclaresOnValidate(Type type)
+    {
+      try {
+        var method = type.GetMethod("OnValidate", BindingFlags.Instance | BindingFlags.NonPublic);
+        return method!=null && method.DeclaringType!=null && method.DeclaringType.Assembly!=GetType().Assembly;
+      }
+      catch(AmbiguousMatchException) {
+        // Many OnValidate methods, assume OnValidate() is overridden
+        return true;
+      }
+    }
+
+    private void EnsureSequenceSeedIsUnique(SequenceInfo sequenceToCheck)
+    {
+      var conflictingSequence = sequences.Values
+        .FirstOrDefault(sequence =>
+          sequence.Seed==sequenceToCheck.Seed
+            && sequence.MappingName==sequenceToCheck.MappingName
+            && sequence.MappingSchema==sequenceToCheck.MappingSchema);
+
+      if (conflictingSequence!=null)
+        throw new DomainBuilderException(string.Format(Strings.ExKeyGeneratorsXAndYHaveTheSameSeedValue,
+          conflictingSequence.Name, sequenceToCheck.Name));
+    }
+
+    #endregion
+
+
+    // Constructors
+
+    public TypeBuilder(BuildingContext context)
+    {
+      this.context = context;
+
+      keyGeneratorConfigurations = context.Configuration.KeyGenerators
+        .ToDictionary(configuration => context.NameBuilder.BuildKeyGeneratorName(configuration));
+    }
+  }
 }