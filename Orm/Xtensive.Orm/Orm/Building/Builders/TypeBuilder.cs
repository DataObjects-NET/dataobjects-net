// Copyright (C) 2007-2020 Xtensive LLC.
// This code is distributed under MIT license terms.
// See the License.txt file in the project root for more information.
// Created by: Dmitri Maximov
// Created:    2007.10.02

using System;
using System.Collections.Generic;
using System.Linq;
using System.Reflection;
using Xtensive.Core;
using Xtensive.Orm.Building.Definitions;
using Xtensive.Orm.Building.DependencyGraph;
using Xtensive.Orm.Configuration;
using Xtensive.Orm.Internals;
using Xtensive.Orm.Model;
using Xtensive.Orm.Validation;
using Xtensive.Reflection;
using Xtensive.Tuples;
using FieldAttributes = Xtensive.Orm.Model.FieldAttributes;
using FieldInfo = Xtensive.Orm.Model.FieldInfo;
using TypeInfo = Xtensive.Orm.Model.TypeInfo;

namespace Xtensive.Orm.Building.Builders
{
  internal sealed class TypeBuilder
  {
    private readonly BuildingContext context;
    private readonly HashSet<string> processedKeyGenerators = new HashSet<string>();
    private readonly Dictionary<string, object> keyEqualityIdentifiers = new Dictionary<string, object>();
    private readonly Dictionary<string, SequenceInfo> sequences = new Dictionary<string, SequenceInfo>();
    private readonly Dictionary<string, KeyGeneratorConfiguration> keyGeneratorConfigurations;

    /// <summary>
    /// Builds the <see cref="TypeInfo"/> instance, its key fields and <see cref="HierarchyInfo"/> for hierarchy root.
    /// </summary>
    /// <param name="typeDef"><see cref="TypeDef"/> instance.</param>
    public TypeInfo BuildType(TypeDef typeDef)
    {
      using (BuildLog.InfoRegion(nameof(Strings.LogBuildingX), typeDef.UnderlyingType.GetShortName())) {

        var validators = typeDef.Validators;
        if (typeDef.IsEntity && DeclaresOnValidate(typeDef.UnderlyingType)) {
          validators.Add(new EntityValidator());
        }

        var typeInfo = new TypeInfo(context.Model, typeDef.Attributes) {
          UnderlyingType = typeDef.UnderlyingType,
          Name = typeDef.Name,
          MappingName = typeDef.MappingName,
          MappingDatabase = typeDef.MappingDatabase,
          MappingSchema = typeDef.MappingSchema,
<<<<<<< HEAD
          HasVersionRoots = typeDef.UnderlyingType.GetInterfacesOrderByInheritance().Any(type => type == typeof(IHasVersionRoots)),
          Validators = validators,
=======
          HasVersionRoots = TypeHelper.GetInterfacesUnordered(typeDef.UnderlyingType)
            .Any(static type => type == typeof(IHasVersionRoots)),
          Validators = validators.AsReadOnly(),
>>>>>>> 146c357f
        };

        if (typeDef.StaticTypeId != null) {
          typeInfo.TypeId = typeDef.StaticTypeId.Value;
        }

        context.Model.Types.Add(typeInfo);

        // Registering connections between type & its ancestors
        var node = context.DependencyGraph.TryGetNode(typeDef);
        if (node != null) {
          foreach (var edge in node.OutgoingEdges.Where(static e =>
            e.Kind is EdgeKind.Implementation or  EdgeKind.Inheritance)) {
            var baseType = context.Model.Types[edge.Head.Value.UnderlyingType];
            switch (edge.Kind) {
              case EdgeKind.Inheritance:
                context.Model.Types.RegisterInheritance(baseType, typeInfo);
                break;
              case EdgeKind.Implementation:
                context.Model.Types.RegisterImplementation(baseType, typeInfo);
                break;
            }
          }
        }

        if (typeDef.IsEntity) {
          var hierarchyDef = context.ModelDef.FindHierarchy(typeDef);

          // Is type a hierarchy root?
          if (typeInfo.UnderlyingType == hierarchyDef.Root.UnderlyingType) {
            foreach (var keyField in hierarchyDef.KeyFields) {
              var fieldInfo = BuildDeclaredField(typeInfo, typeDef.Fields[keyField.Name]);
              fieldInfo.IsPrimaryKey = true;
            }

            typeInfo.Hierarchy = BuildHierarchyInfo(typeInfo, hierarchyDef);
          }
          else {
            var root = context.Model.Types[hierarchyDef.Root.UnderlyingType];
            typeInfo.Hierarchy = root.Hierarchy;
            foreach (var fieldInfo in root.Fields.Where(static f => f.IsPrimaryKey && f.Parent == null)) {
              BuildInheritedField(typeInfo, fieldInfo);
            }
          }
        }
        else if (typeDef.IsInterface) {
          var hierarchyDef = context.ModelDef.FindHierarchy(typeDef.Implementors[0]);
          foreach (var keyField in hierarchyDef.KeyFields) {
            var fieldInfo = BuildDeclaredField(typeInfo, typeDef.Fields[keyField.Name]);
            fieldInfo.IsPrimaryKey = true;
          }
        }

        return typeInfo;
      }
    }

    public void BuildTypeDiscriminatorMap(TypeDef typeDef, TypeInfo typeInfo)
    {
      if (typeDef.TypeDiscriminatorValue != null) {
        var targetField = typeInfo.Fields.SingleOrDefault(static f => f.IsTypeDiscriminator && f.Parent == null);
        if (targetField == null) {
          throw new DomainBuilderException(string.Format(Strings.ExTypeDiscriminatorIsNotFoundForXType, typeInfo.Name));
        }

        if (targetField.IsEntity) {
          targetField = targetField.Fields.First();
          targetField.IsTypeDiscriminator = true;
        }

        typeInfo.TypeDiscriminatorValue =
          ValueTypeBuilder.AdjustValue(targetField, targetField.ValueType, typeDef.TypeDiscriminatorValue);
        typeInfo.Hierarchy.TypeDiscriminatorMap.RegisterTypeMapping(typeInfo, typeInfo.TypeDiscriminatorValue);
      }

      if (typeDef.IsDefaultTypeInHierarchy) {
        typeInfo.Hierarchy.TypeDiscriminatorMap.RegisterDefaultType(typeInfo);
      }
    }

    public void BuildFields(TypeDef typeDef, TypeInfo typeInfo)
    {
      if (typeInfo.IsInterface) {
        var sourceFields = typeInfo.DirectInterfaces
          .SelectMany(static i => i.Fields)
          .Where(static f => !f.IsPrimaryKey && f.Parent == null);
        foreach (var srcField in sourceFields) {
          if (!typeInfo.Fields.Contains(srcField.Name)) {
            BuildInheritedField(typeInfo, srcField);
          }
        }
      }
      else {
        var ancestor = typeInfo.Ancestor;
        if (ancestor != null) {
          foreach (var srcField in ancestor.Fields.Where(static f => !f.IsPrimaryKey && f.Parent == null)) {
            if (typeDef.Fields.TryGetValue(srcField.Name, out var fieldDef)) {
              if (fieldDef.UnderlyingProperty == null) {
                throw new DomainBuilderException(
                  string.Format(Strings.ExFieldXIsAlreadyDefinedInTypeXOrItsAncestor, fieldDef.Name, typeInfo.Name));
              }
              var getMethod = fieldDef.UnderlyingProperty.GetGetMethod()
                ?? fieldDef.UnderlyingProperty.GetGetMethod(true);
              if ((getMethod.Attributes & MethodAttributes.NewSlot) == MethodAttributes.NewSlot) {
                _ = BuildDeclaredField(typeInfo, fieldDef);
              }
              else {
                BuildInheritedField(typeInfo, srcField);
              }
            }
            else {
              BuildInheritedField(typeInfo, srcField);
            }
          }

          foreach (var pair in ancestor.FieldMap) {
            typeInfo.FieldMap.Add(pair.Key, typeInfo.Fields[pair.Value.Name]);
          }
        }
      }

      foreach (var fieldDef in typeDef.Fields) {
        if (typeInfo.Fields.TryGetValue(fieldDef.Name, out var field)) {
          if (field.ValueType != fieldDef.ValueType) {
            throw new DomainBuilderException(
              string.Format(Strings.ExFieldXIsAlreadyDefinedInTypeXOrItsAncestor, fieldDef.Name, typeInfo.Name));
          }
        }
        else {
          _ = BuildDeclaredField(typeInfo, fieldDef);
        }
      }
      typeInfo.Columns.AddRange(typeInfo.Fields.Where(static f => f.Column != null).Select(static f => f.Column));

      if (typeInfo.IsEntity && !IsAuxiliaryType(typeInfo)) {
        foreach (var @interface in typeInfo.DirectInterfaces) {
          BuildFieldMap(@interface, typeInfo);
        }
      }
    }

    #region Private/internal methods

    private void BuildFieldMap(TypeInfo @interface, TypeInfo implementor)
    {
      foreach (var field in @interface.Fields.Where(static f => f.IsDeclared)) {
        var explicitName = context.NameBuilder.BuildExplicitFieldName(field.DeclaringType, field.Name);
        if (implementor.Fields.TryGetValue(explicitName, out var implField)) {
          implField.IsExplicit = true;
        }
        else {
          if (!implementor.Fields.TryGetValue(field.Name, out implField)) {
            throw new DomainBuilderException(
              string.Format(Strings.TypeXDoesNotImplementYZField, implementor.Name, @interface.Name, field.Name));
          }
        }

        implField.IsInterfaceImplementation = true;

        if (!implementor.FieldMap.ContainsKey(field)) {
          implementor.FieldMap.Add(field, implField);
        }
        else {
          implementor.FieldMap.Override(field, implField);
        }

        var declaringType = implField.DeclaringType;
        var declaringField = implField.DeclaringField;
        if (implField.IsInherited && declaringType.IsEntity) {
          declaringField.IsInterfaceImplementation = true;
          if (!declaringType.FieldMap.ContainsKey(field)) {
            declaringType.FieldMap.Add(field, declaringField);
          }
        }
      }
    }

    private FieldInfo BuildDeclaredField(TypeInfo type, FieldDef fieldDef)
    {
      BuildLog.Info(nameof(Strings.LogBuildingDeclaredFieldXY), type.Name, fieldDef.Name);

      var validators = fieldDef.Validators;

      if (fieldDef.IsStructure && DeclaresOnValidate(fieldDef.ValueType)) {
        validators.Add(new StructureFieldValidator());
      }

      if (fieldDef.IsEntitySet && DeclaresOnValidate(fieldDef.ValueType)) {
        validators.Add(new EntitySetFieldValidator());
      }

      var fieldInfo = new FieldInfo(type, fieldDef.Attributes) {
        UnderlyingProperty = fieldDef.UnderlyingProperty,
        Name = fieldDef.Name,
        OriginalName = fieldDef.Name,
        MappingName = fieldDef.MappingName,
        ValueType = fieldDef.ValueType,
        ItemType = fieldDef.ItemType,
        Length = fieldDef.Length,
        Scale = fieldDef.Scale,
        Precision = fieldDef.Precision,
        Validators = validators,
      };

      type.Fields.Add(fieldInfo);

      if (fieldInfo.IsEntitySet) {
        AssociationBuilder.BuildAssociation(context, fieldDef, fieldInfo);
        return fieldInfo;
      }

      if (fieldInfo.IsEntity) {
        var fields = context.Model.Types[fieldInfo.ValueType].Fields.Where(static f => f.IsPrimaryKey);
        // Adjusting default value if any
        if (fields.Count() == 1 && fieldDef.DefaultValue != null) {
          fieldInfo.DefaultValue =
            ValueTypeBuilder.AdjustValue(fieldInfo, fields.First().ValueType, fieldDef.DefaultValue);
        }

        BuildNestedFields(null, fieldInfo, fields);

        if (!IsAuxiliaryType(type)) {
          AssociationBuilder.BuildAssociation(context, fieldDef, fieldInfo);
          if (type.IsStructure) {
            foreach (var a in fieldInfo.Associations) {
              context.DiscardedAssociations.Add(a);
            }
          }
        }

        // Adjusting type discriminator field for references
        if (fieldDef.IsTypeDiscriminator) {
          type.Hierarchy.TypeDiscriminatorMap.Field = fieldInfo.Fields.First();
        }
      }

      if (fieldInfo.IsStructure) {
        BuildNestedFields(null, fieldInfo, context.Model.Types[fieldInfo.ValueType].Fields);
        var structureFullTextIndex = context.ModelDef.FullTextIndexes.TryGetValue(fieldInfo.ValueType);
        if (structureFullTextIndex != null) {
          var hierarchyTypeInfo = context.Model.Types[fieldInfo.DeclaringType.UnderlyingType];
          var structureTypeInfo = context.Model.Types[fieldInfo.ValueType];
          var currentIndex = context.ModelDef.FullTextIndexes.TryGetValue(hierarchyTypeInfo.UnderlyingType);
          if (currentIndex == null) {
            currentIndex = new FullTextIndexDef(context.ModelDef.Types.TryGetValue(type.UnderlyingType));
            context.ModelDef.FullTextIndexes.Add(currentIndex);
          }

          currentIndex.Fields.AddRange(structureFullTextIndex.Fields
            .Select(f => (
              fieldInfo.DeclaringType
                .StructureFieldMapping[new Pair<FieldInfo>(fieldInfo, structureTypeInfo.Fields[f.Name])].Name,
              f.IsAnalyzed,
              f.Configuration,
              f.TypeFieldName
            ))
            .Select(static g => new FullTextFieldDef(g.Name, g.IsAnalyzed) {
              Configuration = g.Configuration, TypeFieldName = g.TypeFieldName
            }));
        }
      }

      if (fieldInfo.IsPrimitive) {
        fieldInfo.DefaultValue = fieldDef.DefaultValue;
        fieldInfo.DefaultSqlExpression = fieldDef.DefaultSqlExpression;
        fieldInfo.Column = BuildDeclaredColumn(fieldInfo);
        if (fieldDef.IsTypeDiscriminator) {
          type.Hierarchy.TypeDiscriminatorMap.Field = fieldInfo;
        }
      }

      return fieldInfo;
    }

    private void BuildInheritedField(TypeInfo type, FieldInfo inheritedField)
    {
      BuildLog.Info(nameof(Strings.LogBuildingInheritedFieldXY), type.Name, inheritedField.Name);
      var field = inheritedField.Clone();
      type.Fields.Add(field);
      field.ReflectedType = type;
      field.DeclaringType = inheritedField.DeclaringType;
      field.IsInherited = true;

      BuildNestedFields(inheritedField, field, inheritedField.Fields);

      if (inheritedField.Column != null) {
        field.Column = BuildInheritedColumn(field, inheritedField.Column);
      }
    }

    private void BuildNestedFields(FieldInfo source, FieldInfo target, IEnumerable<FieldInfo> fields)
    {
      var buffer = fields.ToList();

      foreach (var field in buffer) {
        var clone = field.Clone();
        if (target.SkipVersion) {
          clone.SkipVersion = true;
        }

        clone.IsSystem = false;
        clone.IsLazyLoad = field.IsLazyLoad || target.IsLazyLoad;
        if (target.IsDeclared) {
          clone.Name = context.NameBuilder.BuildNestedFieldName(target, field);
          clone.OriginalName = field.OriginalName;
          // One-field reference
          if (target.IsEntity && buffer.Count == 1) {
            clone.MappingName = target.MappingName;
            clone.DefaultValue = target.DefaultValue;
          }
          else {
            clone.MappingName = context.NameBuilder.BuildMappingName(target, field);
          }
        }
        if (target.Fields.Contains(clone.Name)) {
          continue;
        }

        clone.Parent = target;
        target.ReflectedType.Fields.Add(clone);

        if (field.IsStructure || field.IsEntity) {
          BuildNestedFields(source, clone, field.Fields);
          foreach (var clonedFields in clone.Fields) {
            target.Fields.Add(clonedFields);
          }
        }
        else {
          if (field.Column != null) {
            clone.Column = BuildInheritedColumn(clone, field.Column);
          }
        }

        if (target.IsStructure && clone.IsEntity && !IsAuxiliaryType(clone.ReflectedType)) {
          var origin = context.Model.Associations
            .Find(context.Model.Types[field.ValueType], true)
            .FirstOrDefault(a => a.OwnerField.Equals(field));
          if (origin != null && !clone.IsInherited) {
            AssociationBuilder.BuildAssociation(context, origin, clone);
            _ = context.DiscardedAssociations.Add(origin);
          }
        }

        if (!clone.IsStructure && !clone.IsEntitySet && !target.ReflectedType.IsInterface
          && 0 != (clone.Attributes & FieldAttributes.Indexed)) {
          var typeDef = context.ModelDef.Types[target.DeclaringType.UnderlyingType];
          var attribute = new IndexAttribute(clone.Name);
          var index = context.ModelDefBuilder.DefineIndex(typeDef, attribute);
          if (typeDef.Indexes.Contains(index.Name)) {
            throw new DomainBuilderException(
              string.Format(Strings.ExIndexWithNameXIsAlreadyRegistered, index.Name));
          }

          typeDef.Indexes.Add(index);
          BuildLog.Info(nameof(Strings.LogIndexX), index.Name);
        }
      }
    }

    private static bool IsAuxiliaryType(TypeInfo type)
    {
      if (!type.IsEntity) {
        return false;
      }

      var underlyingBaseType = type.UnderlyingType.BaseType;
      return underlyingBaseType != null
        && underlyingBaseType.IsGenericType
        && underlyingBaseType.GetGenericTypeDefinition() == WellKnownOrmTypes.EntitySetItemOfT1T2;
    }

    private ColumnInfo BuildDeclaredColumn(FieldInfo field)
    {
      ColumnInfo column;
      if (field.ValueType == WellKnownOrmTypes.Key) {
        column = new ColumnInfo(field, WellKnownTypes.String);
      }
      else {
        column = new ColumnInfo(field);
      }

      column.Name = context.NameBuilder.BuildColumnName(field, column);
      column.IsNullable = field.IsNullable;

      return column;
    }

    private ColumnInfo BuildInheritedColumn(FieldInfo field, ColumnInfo ancestor)
    {
      var column = ancestor.Clone();
      column.Field = field;
      column.Name = context.NameBuilder.BuildColumnName(field, ancestor);
      column.IsDeclared = field.IsDeclared;
      column.IsPrimaryKey = field.IsPrimaryKey;
      column.IsNullable = field.IsNullable;
      column.IsSystem = field.IsSystem;
      column.DefaultSqlExpression = field.DefaultSqlExpression;

      object defaultValue = null;
      if (field.IsEnum) {
        var underlyingType = Enum.GetUnderlyingType(field.ValueType.StripNullable());
        if (field.DefaultValue != null) {
          defaultValue = Convert.ChangeType(field.DefaultValue, underlyingType);
        }
      }
      else {
        defaultValue = field.DefaultValue;
      }

      column.DefaultValue = defaultValue;

      return column;
    }

    private HierarchyInfo BuildHierarchyInfo(TypeInfo root, HierarchyDef hierarchyDef)
    {
      var key = BuildKeyInfo(root, hierarchyDef);
      var schema = hierarchyDef.Schema;

      // Optimization. It there is the only class in hierarchy then ConcreteTable schema is applied
      if (schema != InheritanceSchema.ConcreteTable) {
        var node = context.DependencyGraph.TryGetNode(hierarchyDef.Root);
        // No dependencies => no descendants
        if (node == null || node.IncomingEdges.Count(static e => e.Kind == EdgeKind.Inheritance) == 0) {
          schema = InheritanceSchema.ConcreteTable;
        }
      }

      var typeDiscriminatorField = hierarchyDef.Root.Fields.FirstOrDefault(f => f.IsTypeDiscriminator);
      var typeDiscriminatorMap = typeDiscriminatorField != null ? new TypeDiscriminatorMap() : null;

      var hierarchy = new HierarchyInfo(root, key, schema, typeDiscriminatorMap) {
        Name = root.Name,
      };
      key.Hierarchy = hierarchy; // Setting backreference
      context.Model.Hierarchies.Add(hierarchy);
      return hierarchy;
    }

    private KeyInfo BuildKeyInfo(TypeInfo root, HierarchyDef hierarchyDef)
    {
      var keyFields = root.Fields
        .Where(static field => field.IsPrimaryKey)
        .OrderBy(static field => field.MappingInfo.Offset)
        .ToList();

      var keyColumns = keyFields
        .Where(static field => field.Column != null)
        .Select(static field => field.Column)
        .ToList();

      var keyTupleDescriptor = TupleDescriptor.Create(
        keyColumns.Select(static c => c.ValueType).ToArray(keyColumns.Count));
      var typeIdColumnIndex = -1;
      if (hierarchyDef.IncludeTypeId) {
        for (var i = 0; i < keyColumns.Count; i++) {
          if (keyColumns[i].Field.IsTypeId) {
            typeIdColumnIndex = i;
          }
        }
      }

      var key = new KeyInfo(root.Name, keyFields, keyColumns, keyTupleDescriptor, typeIdColumnIndex);
      var generatorKind = hierarchyDef.KeyGeneratorKind;

      // Force absence of key generator if key is a reference.
      if (key.ContainsForeignKeys) {
        generatorKind = KeyGeneratorKind.None;
      }

      if (generatorKind == KeyGeneratorKind.Default) {
        var canBeHandled = key.SingleColumnType != null && KeyGeneratorFactory.IsSupported(key.SingleColumnType);
        // Force absence of key generator if key can not be handled by standard keygen.
        if (!canBeHandled) {
          generatorKind = KeyGeneratorKind.None;
        }
      }

      if (generatorKind == KeyGeneratorKind.None) {
        // No key generator is attached.
        // Each hierarchy has it's own equality identifier.
        key.IsFirstAmongSimilarKeys = true;
        key.EqualityIdentifier = new object();
        return key;
      }

      // Hierarchy has key generator.

      // Setup key generator name.
      key.GeneratorKind = generatorKind;
      key.GeneratorBaseName = context.NameBuilder.BuildKeyGeneratorBaseName(key, hierarchyDef);
      key.GeneratorName = context.NameBuilder.BuildKeyGeneratorName(key, hierarchyDef);
      var generatorIdentity = context.Configuration.MultidatabaseKeys
        ? key.GeneratorBaseName
        : key.GeneratorName;

      // Equality identifier is the same if and only if key generator names match.
      key.IsFirstAmongSimilarKeys = !processedKeyGenerators.Contains(key.GeneratorName);
      if (key.IsFirstAmongSimilarKeys) {
        _ = processedKeyGenerators.Add(key.GeneratorName);
      }

      if (keyEqualityIdentifiers.TryGetValue(generatorIdentity, out var equalityIdentifier)) {
        key.EqualityIdentifier = equalityIdentifier;
      }
      else {
        key.EqualityIdentifier = new object();
        keyEqualityIdentifiers.Add(generatorIdentity, key.EqualityIdentifier);
      }

      // Don't create sequences for user key generators
      // and for key generators that are not sequence-backed (such as GuidGenerator).
      if (key.GeneratorKind == KeyGeneratorKind.Custom || !IsSequenceBacked(key)) {
        return key;
      }

      // Generate backing sequence.
      if (sequences.TryGetValue(key.GeneratorName, out var sequence)) {
        key.Sequence = sequence;
      }
      else {
        var newSequence = BuildSequence(hierarchyDef, key);
        if (context.Configuration.MultidatabaseKeys) {
          EnsureSequenceSeedIsUnique(newSequence);
        }

        key.Sequence = newSequence;
        sequences.Add(key.GeneratorName, key.Sequence);
      }

      return key;
    }

    private SequenceInfo BuildSequence(HierarchyDef hierarchyDef, KeyInfo key)
    {
      var seed = 0L;
      var cacheSize = (long) context.Configuration.KeyGeneratorCacheSize;

      var generatorName = key.GeneratorName;
      if (keyGeneratorConfigurations.TryGetValue(generatorName, out var configuration)) {
        seed = configuration.Seed;
        cacheSize = configuration.CacheSize;
      }

      var sequence = new SequenceInfo(generatorName) {
        Seed = seed + cacheSize, // Preallocate keys for the first access
        Increment = cacheSize,
        MappingDatabase = hierarchyDef.Root.MappingDatabase,
        MappingSchema = context.Configuration.DefaultSchema,
        MappingName = context.NameBuilder.BuildSequenceName(key),
      };

      return sequence;
    }

    private static bool IsSequenceBacked(KeyInfo key)
    {
      var valueType = key.SingleColumnType;
      return valueType != null && KeyGeneratorFactory.IsSequenceBacked(valueType);
    }

    private bool DeclaresOnValidate(Type type)
    {
      try {
        var method = type.GetMethod("OnValidate", BindingFlags.Instance | BindingFlags.NonPublic);
        return method != null && method.DeclaringType != null && method.DeclaringType.Assembly != GetType().Assembly;
      }
      catch (AmbiguousMatchException) {
        // Many OnValidate methods, assume OnValidate() is overridden
        return true;
      }
    }

    private void EnsureSequenceSeedIsUnique(SequenceInfo sequenceToCheck)
    {
      var conflictingSequence = sequences.Values.FirstOrDefault(sequence =>
        sequence.Seed == sequenceToCheck.Seed
        && sequence.MappingName == sequenceToCheck.MappingName
        && sequence.MappingSchema == sequenceToCheck.MappingSchema);

      if (conflictingSequence != null) {
        throw new DomainBuilderException(string.Format(Strings.ExKeyGeneratorsXAndYHaveTheSameSeedValue,
          conflictingSequence.Name, sequenceToCheck.Name));
      }
    }

    #endregion


    // Constructors

    public TypeBuilder(BuildingContext context)
    {
      this.context = context;

      keyGeneratorConfigurations = context.Configuration.KeyGenerators
        .ToDictionary(configuration => context.NameBuilder.BuildKeyGeneratorName(configuration));
    }
  }
}<|MERGE_RESOLUTION|>--- conflicted
+++ resolved
@@ -50,14 +50,9 @@
           MappingName = typeDef.MappingName,
           MappingDatabase = typeDef.MappingDatabase,
           MappingSchema = typeDef.MappingSchema,
-<<<<<<< HEAD
-          HasVersionRoots = typeDef.UnderlyingType.GetInterfacesOrderByInheritance().Any(type => type == typeof(IHasVersionRoots)),
-          Validators = validators,
-=======
           HasVersionRoots = TypeHelper.GetInterfacesUnordered(typeDef.UnderlyingType)
             .Any(static type => type == typeof(IHasVersionRoots)),
           Validators = validators.AsReadOnly(),
->>>>>>> 146c357f
         };
 
         if (typeDef.StaticTypeId != null) {
