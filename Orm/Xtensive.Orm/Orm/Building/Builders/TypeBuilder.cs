// Copyright (C) 2007-2020 Xtensive LLC.
// This code is distributed under MIT license terms.
// See the License.txt file in the project root for more information.
// Created by: Dmitri Maximov
// Created:    2007.10.02

using System;
using System.Collections.Generic;
using System.Linq;
using System.Reflection;
using Xtensive.Core;
using Xtensive.Orm.Building.Definitions;
using Xtensive.Orm.Building.DependencyGraph;
using Xtensive.Orm.Configuration;
using Xtensive.Orm.Internals;
using Xtensive.Orm.Model;
using Xtensive.Orm.Validation;
using Xtensive.Reflection;
using Xtensive.Tuples;
using FieldAttributes = Xtensive.Orm.Model.FieldAttributes;
using FieldInfo = Xtensive.Orm.Model.FieldInfo;
using TypeInfo = Xtensive.Orm.Model.TypeInfo;

namespace Xtensive.Orm.Building.Builders
{
  internal sealed class TypeBuilder
  {
    private readonly BuildingContext context;
    private readonly HashSet<string> processedKeyGenerators = new HashSet<string>();
    private readonly Dictionary<string, object> keyEqualityIdentifiers = new Dictionary<string, object>();
    private readonly Dictionary<string, SequenceInfo> sequences = new Dictionary<string, SequenceInfo>();
    private readonly Dictionary<string, KeyGeneratorConfiguration> keyGeneratorConfigurations;

    /// <summary>
    /// Builds the <see cref="TypeInfo"/> instance, its key fields and <see cref="HierarchyInfo"/> for hierarchy root.
    /// </summary>
    /// <param name="typeDef"><see cref="TypeDef"/> instance.</param>
    public TypeInfo BuildType(TypeDef typeDef)
    {
      using (BuildLog.InfoRegion(nameof(Strings.LogBuildingX), typeDef.UnderlyingType.GetShortName())) {

        var validators = typeDef.Validators;
        if (typeDef.IsEntity && DeclaresOnValidate(typeDef.UnderlyingType)) {
          validators.Add(new EntityValidator());
        }

        var typeInfo = new TypeInfo(context.Model, typeDef.Attributes) {
          UnderlyingType = typeDef.UnderlyingType,
          Name = typeDef.Name,
          MappingName = typeDef.MappingName,
          MappingDatabase = typeDef.MappingDatabase,
          MappingSchema = typeDef.MappingSchema,
<<<<<<< HEAD
          HasVersionRoots = TypeHelper.GetInterfacesUnordered(typeDef.UnderlyingType).Any(static type => type == typeof(IHasVersionRoots)),
=======
          HasVersionRoots = TypeHelper.GetInterfacesUnordered(typeDef.UnderlyingType)
            .Any(static type => type == typeof(IHasVersionRoots)),
>>>>>>> 20b3f6ed
          Validators = validators,
        };

        if (typeDef.StaticTypeId != null) {
          typeInfo.TypeId = typeDef.StaticTypeId.Value;
        }

        context.Model.Types.Add(typeInfo);

        // Registering connections between type & its ancestors
        var node = context.DependencyGraph.TryGetNode(typeDef);
        if (node != null) {
          foreach (var edge in node.OutgoingEdges.Where(static e =>
            e.Kind is EdgeKind.Implementation or  EdgeKind.Inheritance)) {
            var baseType = context.Model.Types[edge.Head.Value.UnderlyingType];
            switch (edge.Kind) {
              case EdgeKind.Inheritance:
                context.Model.Types.RegisterInheritance(baseType, typeInfo);
                break;
              case EdgeKind.Implementation:
                context.Model.Types.RegisterImplementation(baseType, typeInfo);
                break;
            }
          }
        }

        if (typeDef.IsEntity) {
          var hierarchyDef = context.ModelDef.FindHierarchy(typeDef);

          // Is type a hierarchy root?
          if (typeInfo.UnderlyingType == hierarchyDef.Root.UnderlyingType) {
            foreach (var keyField in hierarchyDef.KeyFields) {
              var fieldInfo = BuildDeclaredField(typeInfo, typeDef.Fields[keyField.Name]);
              fieldInfo.IsPrimaryKey = true;
            }

            typeInfo.Hierarchy = BuildHierarchyInfo(typeInfo, hierarchyDef);
          }
          else {
            var root = context.Model.Types[hierarchyDef.Root.UnderlyingType];
            typeInfo.Hierarchy = root.Hierarchy;
            foreach (var fieldInfo in root.Fields.Where(static f => f.IsPrimaryKey && f.Parent == null)) {
              BuildInheritedField(typeInfo, fieldInfo);
            }
          }
        }
        else if (typeDef.IsInterface) {
          var hierarchyDef = context.ModelDef.FindHierarchy(typeDef.Implementors[0]);
          foreach (var keyField in hierarchyDef.KeyFields) {
            var fieldInfo = BuildDeclaredField(typeInfo, typeDef.Fields[keyField.Name]);
            fieldInfo.IsPrimaryKey = true;
          }
        }

        return typeInfo;
      }
    }

    public void BuildTypeDiscriminatorMap(TypeDef typeDef, TypeInfo typeInfo)
    {
      if (typeDef.TypeDiscriminatorValue != null) {
        var targetField = typeInfo.Fields.SingleOrDefault(static f => f.IsTypeDiscriminator && f.Parent == null);
        if (targetField == null) {
          throw new DomainBuilderException(string.Format(Strings.ExTypeDiscriminatorIsNotFoundForXType, typeInfo.Name));
        }

        if (targetField.IsEntity) {
          targetField = targetField.Fields.First();
          targetField.IsTypeDiscriminator = true;
        }

        typeInfo.TypeDiscriminatorValue =
          ValueTypeBuilder.AdjustValue(targetField, targetField.ValueType, typeDef.TypeDiscriminatorValue);
        typeInfo.Hierarchy.TypeDiscriminatorMap.RegisterTypeMapping(typeInfo, typeInfo.TypeDiscriminatorValue);
      }

      if (typeDef.IsDefaultTypeInHierarchy) {
        typeInfo.Hierarchy.TypeDiscriminatorMap.RegisterDefaultType(typeInfo);
      }
    }

    public void BuildFields(TypeDef typeDef, TypeInfo typeInfo)
    {
      if (typeInfo.IsInterface) {
<<<<<<< HEAD
        var sourceFields = typeInfo.Interfaces
          .SelectMany(i => i.Fields)
          .Where(f => !f.IsPrimaryKey && f.Parent == null);
=======
        var sourceFields = typeInfo.DirectInterfaces
          .SelectMany(static i => i.Fields)
          .Where(static f => !f.IsPrimaryKey && f.Parent == null);
>>>>>>> 20b3f6ed
        foreach (var srcField in sourceFields) {
          if (!typeInfo.Fields.Contains(srcField.Name)) {
            BuildInheritedField(typeInfo, srcField);
          }
        }
      }
      else {
        var ancestor = typeInfo.Ancestor;
        if (ancestor != null) {
          foreach (var srcField in ancestor.Fields.Where(static f => !f.IsPrimaryKey && f.Parent == null)) {
            if (typeDef.Fields.TryGetValue(srcField.Name, out var fieldDef)) {
              if (fieldDef.UnderlyingProperty == null) {
                throw new DomainBuilderException(
                  string.Format(Strings.ExFieldXIsAlreadyDefinedInTypeXOrItsAncestor, fieldDef.Name, typeInfo.Name));
              }
              var getMethod = fieldDef.UnderlyingProperty.GetGetMethod()
                ?? fieldDef.UnderlyingProperty.GetGetMethod(true);
              if ((getMethod.Attributes & MethodAttributes.NewSlot) == MethodAttributes.NewSlot) {
                _ = BuildDeclaredField(typeInfo, fieldDef);
              }
              else {
                BuildInheritedField(typeInfo, srcField);
              }
            }
            else {
              BuildInheritedField(typeInfo, srcField);
            }
          }

          foreach (var pair in ancestor.FieldMap) {
            typeInfo.FieldMap.Add(pair.Key, typeInfo.Fields[pair.Value.Name]);
          }
        }
      }

      foreach (var fieldDef in typeDef.Fields) {
        if (typeInfo.Fields.TryGetValue(fieldDef.Name, out var field)) {
          if (field.ValueType != fieldDef.ValueType) {
            throw new DomainBuilderException(
              string.Format(Strings.ExFieldXIsAlreadyDefinedInTypeXOrItsAncestor, fieldDef.Name, typeInfo.Name));
          }
        }
        else {
          _ = BuildDeclaredField(typeInfo, fieldDef);
        }
      }
      typeInfo.Columns.AddRange(typeInfo.Fields.Where(static f => f.Column != null).Select(static f => f.Column));

      if (typeInfo.IsEntity && !IsAuxiliaryType(typeInfo)) {
        foreach (var @interface in typeInfo.Interfaces) {
          BuildFieldMap(@interface, typeInfo);
        }
      }
    }

    #region Private/internal methods

    private void BuildFieldMap(TypeInfo @interface, TypeInfo implementor)
    {
      foreach (var field in @interface.Fields.Where(static f => f.IsDeclared)) {
        var explicitName = context.NameBuilder.BuildExplicitFieldName(field.DeclaringType, field.Name);
        if (implementor.Fields.TryGetValue(explicitName, out var implField)) {
          implField.IsExplicit = true;
        }
        else {
          if (!implementor.Fields.TryGetValue(field.Name, out implField)) {
            throw new DomainBuilderException(
              string.Format(Strings.TypeXDoesNotImplementYZField, implementor.Name, @interface.Name, field.Name));
          }
        }

        implField.IsInterfaceImplementation = true;

        if (!implementor.FieldMap.ContainsKey(field)) {
          implementor.FieldMap.Add(field, implField);
        }
        else {
          implementor.FieldMap.Override(field, implField);
        }

        var declaringType = implField.DeclaringType;
        var declaringField = implField.DeclaringField;
        if (implField.IsInherited && declaringType.IsEntity) {
          declaringField.IsInterfaceImplementation = true;
          if (!declaringType.FieldMap.ContainsKey(field)) {
            declaringType.FieldMap.Add(field, declaringField);
          }
        }
      }
    }

    private FieldInfo BuildDeclaredField(TypeInfo type, FieldDef fieldDef)
    {
      BuildLog.Info(nameof(Strings.LogBuildingDeclaredFieldXY), type.Name, fieldDef.Name);

      var fieldInfo = new FieldInfo(type, fieldDef.Attributes) {
        UnderlyingProperty = fieldDef.UnderlyingProperty,
        Name = fieldDef.Name,
        OriginalName = fieldDef.Name,
        MappingName = fieldDef.MappingName,
        ValueType = fieldDef.ValueType,
        ItemType = fieldDef.ItemType,
        Length = fieldDef.Length,
        Scale = fieldDef.Scale,
        Precision = fieldDef.Precision,
        Validators = fieldDef.Validators,
      };

      if (fieldInfo.IsStructure && DeclaresOnValidate(fieldInfo.ValueType)) {
        fieldInfo.Validators.Add(new StructureFieldValidator());
      }

      if (fieldInfo.IsEntitySet && DeclaresOnValidate(fieldInfo.ValueType)) {
        fieldInfo.Validators.Add(new EntitySetFieldValidator());
      }

      type.Fields.Add(fieldInfo);

      if (fieldInfo.IsEntitySet) {
        AssociationBuilder.BuildAssociation(context, fieldDef, fieldInfo);
        return fieldInfo;
      }

      if (fieldInfo.IsEntity) {
        var fields = context.Model.Types[fieldInfo.ValueType].Fields.Where(static f => f.IsPrimaryKey);
        // Adjusting default value if any
        if (fields.Count() == 1 && fieldDef.DefaultValue != null) {
          fieldInfo.DefaultValue =
            ValueTypeBuilder.AdjustValue(fieldInfo, fields.First().ValueType, fieldDef.DefaultValue);
        }

        BuildNestedFields(null, fieldInfo, fields);

        if (!IsAuxiliaryType(type)) {
          AssociationBuilder.BuildAssociation(context, fieldDef, fieldInfo);
          if (type.IsStructure) {
            fieldInfo.Associations.ForEach(a => context.DiscardedAssociations.Add(a));
          }
        }

        // Adjusting type discriminator field for references
        if (fieldDef.IsTypeDiscriminator) {
          type.Hierarchy.TypeDiscriminatorMap.Field = fieldInfo.Fields.First();
        }
      }

      if (fieldInfo.IsStructure) {
        BuildNestedFields(null, fieldInfo, context.Model.Types[fieldInfo.ValueType].Fields);
        var structureFullTextIndex = context.ModelDef.FullTextIndexes.TryGetValue(fieldInfo.ValueType);
        if (structureFullTextIndex != null) {
          var hierarchyTypeInfo = context.Model.Types[fieldInfo.DeclaringType.UnderlyingType];
          var structureTypeInfo = context.Model.Types[fieldInfo.ValueType];
          var currentIndex = context.ModelDef.FullTextIndexes.TryGetValue(hierarchyTypeInfo.UnderlyingType);
          if (currentIndex == null) {
            currentIndex = new FullTextIndexDef(context.ModelDef.Types.TryGetValue(type.UnderlyingType));
            context.ModelDef.FullTextIndexes.Add(currentIndex);
          }

          currentIndex.Fields.AddRange(structureFullTextIndex.Fields
            .Select(f => (
              fieldInfo.DeclaringType
                .StructureFieldMapping[new Pair<FieldInfo>(fieldInfo, structureTypeInfo.Fields[f.Name])].Name,
              f.IsAnalyzed,
              f.Configuration,
              f.TypeFieldName
            ))
            .Select(static g => new FullTextFieldDef(g.Name, g.IsAnalyzed) {
              Configuration = g.Configuration, TypeFieldName = g.TypeFieldName
            }));
        }
      }

      if (fieldInfo.IsPrimitive) {
        fieldInfo.DefaultValue = fieldDef.DefaultValue;
        fieldInfo.DefaultSqlExpression = fieldDef.DefaultSqlExpression;
        fieldInfo.Column = BuildDeclaredColumn(fieldInfo);
        if (fieldDef.IsTypeDiscriminator) {
          type.Hierarchy.TypeDiscriminatorMap.Field = fieldInfo;
        }
      }

      return fieldInfo;
    }

    private void BuildInheritedField(TypeInfo type, FieldInfo inheritedField)
    {
      BuildLog.Info(nameof(Strings.LogBuildingInheritedFieldXY), type.Name, inheritedField.Name);
      var field = inheritedField.Clone();
      type.Fields.Add(field);
      field.ReflectedType = type;
      field.DeclaringType = inheritedField.DeclaringType;
      field.IsInherited = true;

      BuildNestedFields(inheritedField, field, inheritedField.Fields);

      if (inheritedField.Column != null) {
        field.Column = BuildInheritedColumn(field, inheritedField.Column);
      }
    }

    private void BuildNestedFields(FieldInfo source, FieldInfo target, IEnumerable<FieldInfo> fields)
    {
      var buffer = fields.ToList();

      foreach (var field in buffer) {
        var clone = field.Clone();
        if (target.SkipVersion) {
          clone.SkipVersion = true;
        }

        clone.IsSystem = false;
        clone.IsLazyLoad = field.IsLazyLoad || target.IsLazyLoad;
        if (target.IsDeclared) {
          clone.Name = context.NameBuilder.BuildNestedFieldName(target, field);
          clone.OriginalName = field.OriginalName;
          // One-field reference
          if (target.IsEntity && buffer.Count == 1) {
            clone.MappingName = target.MappingName;
            clone.DefaultValue = target.DefaultValue;
          }
          else {
            clone.MappingName = context.NameBuilder.BuildMappingName(target, field);
          }
        }
        if (target.Fields.Contains(clone.Name)) {
          continue;
        }

        clone.Parent = target;
        target.ReflectedType.Fields.Add(clone);

        if (field.IsStructure || field.IsEntity) {
          BuildNestedFields(source, clone, field.Fields);
          foreach (var clonedFields in clone.Fields) {
            target.Fields.Add(clonedFields);
          }
        }
        else {
          if (field.Column != null) {
            clone.Column = BuildInheritedColumn(clone, field.Column);
          }
        }

        if (target.IsStructure && clone.IsEntity && !IsAuxiliaryType(clone.ReflectedType)) {
          var origin = context.Model.Associations
            .Find(context.Model.Types[field.ValueType], true)
            .FirstOrDefault(a => a.OwnerField.Equals(field));
          if (origin != null && !clone.IsInherited) {
            AssociationBuilder.BuildAssociation(context, origin, clone);
            _ = context.DiscardedAssociations.Add(origin);
          }
        }

        if (!clone.IsStructure && !clone.IsEntitySet && !target.ReflectedType.IsInterface
          && 0 != (clone.Attributes & FieldAttributes.Indexed)) {
          var typeDef = context.ModelDef.Types[target.DeclaringType.UnderlyingType];
          var attribute = new IndexAttribute(clone.Name);
          var index = context.ModelDefBuilder.DefineIndex(typeDef, attribute);
          if (typeDef.Indexes.Contains(index.Name)) {
            throw new DomainBuilderException(
              string.Format(Strings.ExIndexWithNameXIsAlreadyRegistered, index.Name));
          }

          typeDef.Indexes.Add(index);
          BuildLog.Info(nameof(Strings.LogIndexX), index.Name);
        }
      }
    }

    private static bool IsAuxiliaryType(TypeInfo type)
    {
      if (!type.IsEntity) {
        return false;
      }

      var underlyingBaseType = type.UnderlyingType.BaseType;
      return underlyingBaseType != null
        && underlyingBaseType.IsGenericType
        && underlyingBaseType.GetGenericTypeDefinition() == WellKnownOrmTypes.EntitySetItemOfT1T2;
    }

    private ColumnInfo BuildDeclaredColumn(FieldInfo field)
    {
      ColumnInfo column;
      if (field.ValueType == WellKnownOrmTypes.Key) {
        column = new ColumnInfo(field, WellKnownTypes.String);
      }
      else {
        column = new ColumnInfo(field);
      }

      column.Name = context.NameBuilder.BuildColumnName(field, column);
      column.IsNullable = field.IsNullable;

      return column;
    }

    private ColumnInfo BuildInheritedColumn(FieldInfo field, ColumnInfo ancestor)
    {
      var column = ancestor.Clone();
      column.Field = field;
      column.Name = context.NameBuilder.BuildColumnName(field, ancestor);
      column.IsDeclared = field.IsDeclared;
      column.IsPrimaryKey = field.IsPrimaryKey;
      column.IsNullable = field.IsNullable;
      column.IsSystem = field.IsSystem;
      column.DefaultSqlExpression = field.DefaultSqlExpression;

      object defaultValue = null;
      if (field.IsEnum) {
        var underlyingType = Enum.GetUnderlyingType(field.ValueType.StripNullable());
        if (field.DefaultValue != null) {
          defaultValue = Convert.ChangeType(field.DefaultValue, underlyingType);
        }
      }
      else {
        defaultValue = field.DefaultValue;
      }

      column.DefaultValue = defaultValue;

      return column;
    }

    private HierarchyInfo BuildHierarchyInfo(TypeInfo root, HierarchyDef hierarchyDef)
    {
      var key = BuildKeyInfo(root, hierarchyDef);
      var schema = hierarchyDef.Schema;

      // Optimization. It there is the only class in hierarchy then ConcreteTable schema is applied
      if (schema != InheritanceSchema.ConcreteTable) {
        var node = context.DependencyGraph.TryGetNode(hierarchyDef.Root);
        // No dependencies => no descendants
        if (node == null || node.IncomingEdges.Count(static e => e.Kind == EdgeKind.Inheritance) == 0) {
          schema = InheritanceSchema.ConcreteTable;
        }
      }

      var typeDiscriminatorField = hierarchyDef.Root.Fields.FirstOrDefault(f => f.IsTypeDiscriminator);
      var typeDiscriminatorMap = typeDiscriminatorField != null ? new TypeDiscriminatorMap() : null;

      var hierarchy = new HierarchyInfo(root, key, schema, typeDiscriminatorMap) {
        Name = root.Name,
      };
      key.Hierarchy = hierarchy; // Setting backreference
      context.Model.Hierarchies.Add(hierarchy);
      return hierarchy;
    }

    private KeyInfo BuildKeyInfo(TypeInfo root, HierarchyDef hierarchyDef)
    {
      var keyFields = root.Fields
        .Where(static field => field.IsPrimaryKey)
        .OrderBy(static field => field.MappingInfo.Offset)
        .ToList();

      var keyColumns = keyFields
        .Where(static field => field.Column != null)
        .Select(static field => field.Column)
        .ToList();

      var keyTupleDescriptor = TupleDescriptor.Create(
        keyColumns.Select(static c => c.ValueType).ToArray(keyColumns.Count));
      var typeIdColumnIndex = -1;
      if (hierarchyDef.IncludeTypeId) {
        for (var i = 0; i < keyColumns.Count; i++) {
          if (keyColumns[i].Field.IsTypeId) {
            typeIdColumnIndex = i;
          }
        }
      }

      var key = new KeyInfo(root.Name, keyFields, keyColumns, keyTupleDescriptor, typeIdColumnIndex);
      var generatorKind = hierarchyDef.KeyGeneratorKind;

      // Force absence of key generator if key is a reference.
      if (key.ContainsForeignKeys) {
        generatorKind = KeyGeneratorKind.None;
      }

      if (generatorKind == KeyGeneratorKind.Default) {
        var canBeHandled = key.SingleColumnType != null && KeyGeneratorFactory.IsSupported(key.SingleColumnType);
        // Force absence of key generator if key can not be handled by standard keygen.
        if (!canBeHandled) {
          generatorKind = KeyGeneratorKind.None;
        }
      }

      if (generatorKind == KeyGeneratorKind.None) {
        // No key generator is attached.
        // Each hierarchy has it's own equality identifier.
        key.IsFirstAmongSimilarKeys = true;
        key.EqualityIdentifier = new object();
        return key;
      }

      // Hierarchy has key generator.

      // Setup key generator name.
      key.GeneratorKind = generatorKind;
      key.GeneratorBaseName = context.NameBuilder.BuildKeyGeneratorBaseName(key, hierarchyDef);
      key.GeneratorName = context.NameBuilder.BuildKeyGeneratorName(key, hierarchyDef);
      var generatorIdentity = context.Configuration.MultidatabaseKeys
        ? key.GeneratorBaseName
        : key.GeneratorName;

      // Equality identifier is the same if and only if key generator names match.
      key.IsFirstAmongSimilarKeys = !processedKeyGenerators.Contains(key.GeneratorName);
      if (key.IsFirstAmongSimilarKeys) {
        _ = processedKeyGenerators.Add(key.GeneratorName);
      }

      if (keyEqualityIdentifiers.TryGetValue(generatorIdentity, out var equalityIdentifier)) {
        key.EqualityIdentifier = equalityIdentifier;
      }
      else {
        key.EqualityIdentifier = new object();
        keyEqualityIdentifiers.Add(generatorIdentity, key.EqualityIdentifier);
      }

      // Don't create sequences for user key generators
      // and for key generators that are not sequence-backed (such as GuidGenerator).
      if (key.GeneratorKind == KeyGeneratorKind.Custom || !IsSequenceBacked(key)) {
        return key;
      }

      // Generate backing sequence.
      if (sequences.TryGetValue(key.GeneratorName, out var sequence)) {
        key.Sequence = sequence;
      }
      else {
        var newSequence = BuildSequence(hierarchyDef, key);
        if (context.Configuration.MultidatabaseKeys) {
          EnsureSequenceSeedIsUnique(newSequence);
        }

        key.Sequence = newSequence;
        sequences.Add(key.GeneratorName, key.Sequence);
      }

      return key;
    }

    private SequenceInfo BuildSequence(HierarchyDef hierarchyDef, KeyInfo key)
    {
      var seed = 0L;
      var cacheSize = (long) context.Configuration.KeyGeneratorCacheSize;

      var generatorName = key.GeneratorName;
      if (keyGeneratorConfigurations.TryGetValue(generatorName, out var configuration)) {
        seed = configuration.Seed;
        cacheSize = configuration.CacheSize;
      }

      var sequence = new SequenceInfo(generatorName) {
        Seed = seed + cacheSize, // Preallocate keys for the first access
        Increment = cacheSize,
        MappingDatabase = hierarchyDef.Root.MappingDatabase,
        MappingSchema = context.Configuration.DefaultSchema,
        MappingName = context.NameBuilder.BuildSequenceName(key),
      };

      return sequence;
    }

    private static bool IsSequenceBacked(KeyInfo key)
    {
      var valueType = key.SingleColumnType;
      return valueType != null && KeyGeneratorFactory.IsSequenceBacked(valueType);
    }

    private bool DeclaresOnValidate(Type type)
    {
      try {
        var method = type.GetMethod("OnValidate", BindingFlags.Instance | BindingFlags.NonPublic);
        return method != null && method.DeclaringType != null && method.DeclaringType.Assembly != GetType().Assembly;
      }
      catch (AmbiguousMatchException) {
        // Many OnValidate methods, assume OnValidate() is overridden
        return true;
      }
    }

    private void EnsureSequenceSeedIsUnique(SequenceInfo sequenceToCheck)
    {
      var conflictingSequence = sequences.Values.FirstOrDefault(sequence =>
        sequence.Seed == sequenceToCheck.Seed
        && sequence.MappingName == sequenceToCheck.MappingName
        && sequence.MappingSchema == sequenceToCheck.MappingSchema);

      if (conflictingSequence != null) {
        throw new DomainBuilderException(string.Format(Strings.ExKeyGeneratorsXAndYHaveTheSameSeedValue,
          conflictingSequence.Name, sequenceToCheck.Name));
      }
    }

    #endregion


    // Constructors

    public TypeBuilder(BuildingContext context)
    {
      this.context = context;

      keyGeneratorConfigurations = context.Configuration.KeyGenerators
        .ToDictionary(configuration => context.NameBuilder.BuildKeyGeneratorName(configuration));
    }
  }
}<|MERGE_RESOLUTION|>--- conflicted
+++ resolved
@@ -50,13 +50,9 @@
           MappingName = typeDef.MappingName,
           MappingDatabase = typeDef.MappingDatabase,
           MappingSchema = typeDef.MappingSchema,
-<<<<<<< HEAD
-          HasVersionRoots = TypeHelper.GetInterfacesUnordered(typeDef.UnderlyingType).Any(static type => type == typeof(IHasVersionRoots)),
-=======
           HasVersionRoots = TypeHelper.GetInterfacesUnordered(typeDef.UnderlyingType)
             .Any(static type => type == typeof(IHasVersionRoots)),
->>>>>>> 20b3f6ed
-          Validators = validators,
+          Validators = validators.AsReadOnly(),
         };
 
         if (typeDef.StaticTypeId != null) {
@@ -140,15 +136,9 @@
     public void BuildFields(TypeDef typeDef, TypeInfo typeInfo)
     {
       if (typeInfo.IsInterface) {
-<<<<<<< HEAD
-        var sourceFields = typeInfo.Interfaces
-          .SelectMany(i => i.Fields)
-          .Where(f => !f.IsPrimaryKey && f.Parent == null);
-=======
         var sourceFields = typeInfo.DirectInterfaces
           .SelectMany(static i => i.Fields)
           .Where(static f => !f.IsPrimaryKey && f.Parent == null);
->>>>>>> 20b3f6ed
         foreach (var srcField in sourceFields) {
           if (!typeInfo.Fields.Contains(srcField.Name)) {
             BuildInheritedField(typeInfo, srcField);
@@ -198,7 +188,7 @@
       typeInfo.Columns.AddRange(typeInfo.Fields.Where(static f => f.Column != null).Select(static f => f.Column));
 
       if (typeInfo.IsEntity && !IsAuxiliaryType(typeInfo)) {
-        foreach (var @interface in typeInfo.Interfaces) {
+        foreach (var @interface in typeInfo.DirectInterfaces) {
           BuildFieldMap(@interface, typeInfo);
         }
       }
