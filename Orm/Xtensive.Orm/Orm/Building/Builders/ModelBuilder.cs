// Copyright (C) 2007-2022 Xtensive LLC.
// This code is distributed under MIT license terms.
// See the License.txt file in the project root for more information.
// Created by: Dmitri Maximov
// Created:    2007.09.26

using System;
using System.Collections.Concurrent;
using System.Collections.Generic;
using System.Linq;
using Xtensive.Core;
using Xtensive.Orm.Building.Definitions;
using Xtensive.Orm.Building.DependencyGraph;
using Xtensive.Orm.Internals;
using Xtensive.Orm.Model;
using Xtensive.Reflection;
using Xtensive.Sorting;
using FieldAttributes = Xtensive.Orm.Model.FieldAttributes;
using TypeHelper = Xtensive.Reflection.TypeHelper;
using TypeInfo = Xtensive.Orm.Model.TypeInfo;

namespace Xtensive.Orm.Building.Builders
{
  internal sealed class ModelBuilder
  {
    private readonly struct TypeKey: IEquatable<TypeKey>
    {
      public readonly string Name;
      public readonly Type OwnerType;
      public readonly Type TargetType;

      public bool Equals(TypeKey other) => string.Equals(Name, other.Name);

      public override bool Equals(object obj) => obj is TypeKey other && Equals(other);

      public override int GetHashCode() => (Name ?? string.Empty).GetHashCode();

      public TypeKey(string name, Type ownerType, Type targetType) {
        Name = name;
        OwnerType = ownerType;
        TargetType = targetType;
      }
    }

    private const string GeneratedTypeNameFormat = "{0}.EntitySetItems.{1}";

    private static readonly ConcurrentDictionary<TypeKey, Lazy<Type>> GeneratedTypes = new ConcurrentDictionary<TypeKey, Lazy<Type>>();

    private static readonly Func<TypeKey, Lazy<Type>> AuxiliaryTypeFactory = typeKey =>
      new Lazy<Type>(() => {
        var baseType = WellKnownOrmTypes.EntitySetItemOfT1T2.CachedMakeGenericType(typeKey.OwnerType, typeKey.TargetType);
        return TypeHelper.CreateInheritedDummyType(typeKey.Name, baseType, true);
      });

    private readonly BuildingContext context;
    private readonly TypeBuilder typeBuilder;
    private readonly ModelDefBuilder modelDefBuilder;

    private readonly HashSet<TypeInfo> typesWithProcessedInheritedAssociations = new HashSet<TypeInfo>();
    private readonly Dictionary<TypeInfo, List<Pair<AssociationInfo, string>>> pairedAssociationsToReverse
      = new Dictionary<TypeInfo, List<Pair<AssociationInfo, string>>>();

    public static void Run(BuildingContext context)
    {
      new ModelBuilder(context).Run();
    }

    private void Run()
    {
      // Model definition building
      BuildModelDefinition();
      // Applying mapping rules
      StorageMappingBuilder.Run(context);
      // Invoke user-defined transformations
      ApplyCustomDefinitions();
      // Clean-up
      RemoveTemporaryDefinitions();
      // Inspecting model definition
      ModelInspector.Run(context);

      // Applying fixup actions
      if (context.ModelInspectionResult.HasActions) {
        // Add handlers for hierarchies and types that could be created as a result of FixupProcessor work
        // This is done to inspect them right after construction with the help of ModelInspector
        var monitor = new TypeGenerationMonitor(context);
        monitor.Attach();

        // Applying fixup actions to the model definition.
        FixupActionProcessor.Run(context);

        modelDefBuilder.ProcessTypes();
        InspectAndProcessGeneratedEntities();
        BuildModel();
        monitor.Detach();
      }
      else {
        // Simply build model
        BuildModel();
      }
    }

    private void BuildModelDefinition()
    {
      using (BuildLog.InfoRegion(nameof(Strings.LogBuildingX), Strings.ModelDefinition)) {
        context.ModelDef = new DomainModelDef(modelDefBuilder, context.Validator);
        using (BuildLog.InfoRegion(nameof(Strings.LogDefiningX), Strings.Types))
          modelDefBuilder.ProcessTypes();
      }
    }

    private void InspectAndProcessGeneratedEntities()
    {
      foreach (var hieararchy in context.ModelInspectionResult.GeneratedHierarchies)
        ModelInspector.Inspect(context, hieararchy);
      foreach (var type in context.ModelInspectionResult.GeneratedTypes)
        ModelInspector.Inspect(context, type);
      context.ModelInspectionResult.GeneratedHierarchies.Clear();
      context.ModelInspectionResult.GeneratedTypes.Clear();

      if (context.ModelInspectionResult.HasActions)
        // Applying fixup actions for generated entities.
        FixupActionProcessor.Run(context);
    }

    private void ApplyCustomDefinitions()
    {
      using (BuildLog.InfoRegion(nameof(Strings.LogBuildingX), Strings.CustomDefinitions))
      using (new BuildingScope(context)) { // Activate context for compatibility with previous versions
        foreach (var module in context.Modules)
          module.OnDefinitionsBuilt(context, context.ModelDef);
      }
    }

    private void RemoveTemporaryDefinitions()
    {
      var modelDef = context.ModelDef;
      var ientityDef = modelDef.Types.TryGetValue(WellKnownOrmInterfaces.Entity);
      if (ientityDef != null)
        modelDef.Types.Remove(ientityDef);
    }

    private void BuildModel()
    {
      using (BuildLog.InfoRegion(nameof(Strings.LogBuildingX), Strings.ActualModel)) {
        context.Model = new DomainModel();
        BuildTypes(GetTypeBuildSequence());
        BuildAssociations();
        FindAndMarkInboundAndOutboundTypes(context);
        IndexBuilder.BuildIndexes(context);
        context.Model.UpdateState();
        ValidateMappingConfiguration();
        BuildDatabaseDependencies();
        BuildPrefetchActions();
      }
    }

    private void BuildDatabaseDependencies()
    {
      if (context.Configuration.IsMultidatabase)
        DatabaseDependencyBuilder.Run(context);
    }

    private void ValidateMappingConfiguration()
    {
      if (context.Configuration.IsMultidatabase || context.Configuration.IsMultischema)
        StorageMappingValidator.Run(context);
    }

    private void BuildPrefetchActions()
    {
      var model = context.Model;
      var domain = context.Domain;
      foreach (var type in context.Model.Types.Entities) {
        var associations = type.GetOwnerAssociations()
          .Where(static a => a.OnOwnerRemove is OnRemoveAction.Cascade or OnRemoveAction.Clear);
        var action = new PrefetchActionContainer(type).BuildPrefetchAction(associations);
        if (action != null) {
          domain.PrefetchActionMap.Add(type, action);
        }
      }
    }

    private void BuildTypes(IReadOnlyList<TypeDef> typeDefs)
    {
      using (BuildLog.InfoRegion(nameof(Strings.LogBuildingX), Strings.Types)) {
        // Building types, system fields and hierarchies
        foreach (var typeDef in typeDefs) {
          typeBuilder.BuildType(typeDef);
        }
      }
      var typeInfoCollection = context.Model.Types;
      using (BuildLog.InfoRegion(nameof(Strings.LogBuildingX), "Fields")) {
        foreach (var typeDef in typeDefs) {
          var typeInfo = typeInfoCollection[typeDef.UnderlyingType];
          typeBuilder.BuildFields(typeDef, typeInfo);
          typeBuilder.BuildTypeDiscriminatorMap(typeDef, typeInfo);
        }
      }
    }

    private void PreprocessAssociations()
    {
      foreach (var typeInfo in context.Model.Types.Where(static t => t.IsEntity && !t.IsAuxiliary)) {

        // pair integrity escalation and consistency check
        _ = typesWithProcessedInheritedAssociations.Add(typeInfo);
        var refFields = typeInfo.Fields.Where(static f => f.IsEntity || f.IsEntitySet).ToList();
        // check for interface fields
        foreach (var refField in refFields) {
          var parentIsPaired = false;
          var interfaceIsPaired = false;
          var interfaceAssociations = new List<AssociationInfo>();
          var inheritedAssociations = new List<AssociationInfo>();
          if (refField.IsDeclared && refField.IsInterfaceImplementation) {
            var implementedInterfaceFields = typeInfo.FieldMap
              .GetImplementedInterfaceFields(refField);

            foreach (var interfaceField in implementedInterfaceFields) {
              var field = interfaceField;
              interfaceAssociations.AddRange(field.Associations);
              interfaceIsPaired |= context.PairedAssociations.Any(pa => field.Associations.Contains(pa.First));
            }
          }
          if (refField.IsInherited) {
            var ancestor = typeInfo.Ancestor;
            var field = ancestor.Fields[refField.Name];
            inheritedAssociations.AddRange(field.Associations);
            parentIsPaired |= context.PairedAssociations.Any(pa => field.Associations.Contains(pa.First));
          }

          if (!parentIsPaired && !interfaceIsPaired) {
            List<Pair<AssociationInfo, string>> pairedToReverse;
            if (pairedAssociationsToReverse.TryGetValue(typeInfo, out pairedToReverse))
              foreach (var pair in pairedToReverse)
                AssociationBuilder.BuildReversedAssociation(context, pair.First, pair.Second);
            var field = refField;
            var pairedAssociations = context.PairedAssociations
              .Where(pa => field.Associations.Contains(pa.First))
              .ToList();
            if (pairedAssociations.Count > 0) {
              foreach (var paired in pairedAssociations) {
                paired.First.Ancestors.AddRange(interfaceAssociations);
                if (paired.First.TargetType.IsInterface || typesWithProcessedInheritedAssociations.Contains(paired.First.TargetType))
                  AssociationBuilder.BuildReversedAssociation(context, paired.First, paired.Second);
                else {
                  List<Pair<AssociationInfo, string>> pairs;
                  if (!pairedAssociationsToReverse.TryGetValue(paired.First.TargetType, out pairs)) {
                    pairs = new List<Pair<AssociationInfo, string>>();
                    pairedAssociationsToReverse.Add(paired.First.TargetType, pairs);
                  }
                  pairs.Add(paired);
                }
              }
              continue;
            }
          }

          var fieldCopy = refField;
          if (!parentIsPaired)
            _ = context.PairedAssociations.RemoveAll(pa => fieldCopy.Associations.Contains(pa.First));

          bool associationFilter(AssociationInfo a)
          {
            return context.PairedAssociations
              .Any(pa => a.TargetType.UnderlyingType.IsAssignableFrom(pa.First.OwnerType.UnderlyingType)
                && pa.Second == a.OwnerField.Name
                && a.OwnerType == pa.First.TargetType);
          }

          var associationsToKeep = refField.IsInterfaceImplementation
            ? refField.Associations
                .Where(associationFilter)
                .ToList()
            : refField.Associations.Count > 1
              ? refField.Associations
                  .Where(associationFilter)
                  .ToList()
              : refField.Associations.ToList();
          var associationsToRemove = refField.Associations
            .Except(associationsToKeep)
            .ToList();

          foreach (var association in associationsToRemove) {
            context.Model.Associations.Remove(association);
            refField.RemoveAssociation(association);
          }
          foreach (var association in associationsToKeep) {
            var interfaceAssociationsToRemove = interfaceAssociations
              .Where(ia => ia.OwnerType != association.OwnerType)
              .ToList();
            association.Ancestors.AddRange(interfaceAssociationsToRemove);
            foreach (var interfaceAssociation in interfaceAssociationsToRemove)
              interfaceAssociations.Remove(interfaceAssociation);
          }
          refField.AddAssociations(interfaceAssociations);
          foreach (var association in inheritedAssociations) {
            if (!refField.ContainsAssociation(association.Name))
              refField.AddAssociation(association);
            if (!context.Model.Associations.Contains(association))
              context.Model.Associations.Add(association);
          }
        }
      }
    }


    private void BuildAssociations()
    {
      using (BuildLog.InfoRegion(nameof(Strings.LogBuildingX), Strings.Associations)) {
        PreprocessAssociations();
        foreach (var pair in context.PairedAssociations) {
          if (context.DiscardedAssociations.Contains(pair.First))
            continue;
          if (!context.Model.Associations.Contains(pair.First))
            continue;
          AssociationBuilder.BuildPairedAssociation(pair.First, pair.Second);
        }

        foreach (var ai in context.DiscardedAssociations)
          context.Model.Associations.Remove(ai);
        context.DiscardedAssociations.Clear();

        foreach (var association in context.Model.Associations) {
          TryAddForeignKeyIndex(association);
          if (association.IsPaired)
            continue;
          if (!association.OnOwnerRemove.HasValue)
            association.OnOwnerRemove = association.OwnerField.IsEntitySet ? OnRemoveAction.Clear : OnRemoveAction.None;
          if (!association.OnTargetRemove.HasValue)
            association.OnTargetRemove = OnRemoveAction.Deny;
        }

        BuildAuxiliaryTypes(context.Model.Associations);
      }
    }

    private void TryAddForeignKeyIndex(AssociationInfo association)
    {
      if (!(association.Multiplicity is Multiplicity.OneToOne or Multiplicity.ZeroToOne))
        return;
      var typeDef = context.ModelDef.Types[association.OwnerType.UnderlyingType];
      var field = association.OwnerField;
      if ((field.Attributes & FieldAttributes.NotIndexed) != 0 ||
          (field.Attributes.HasFlag(FieldAttributes.PrimaryKey)))
        return;
      bool addIndex = true;
      while (field.Parent!=null) {
        field = field.Parent;
        addIndex = addIndex && field.IsStructure;
      }
      if (!addIndex)
        return;
      Func<IndexDef, bool> isIndexForField = i => i.IsSecondary && i.KeyFields.Count==1 && i.KeyFields[0].Key==association.OwnerField.Name;
      if (typeDef.Indexes.Any(isIndexForField))
        return;
      var attribute = new IndexAttribute(association.OwnerField.Name);
      var indexDef = modelDefBuilder.DefineIndex(typeDef, attribute);
      typeDef.Indexes.Add(indexDef);
    }

    private void BuildAuxiliaryTypes(IEnumerable<AssociationInfo> associations)
    {
      var list = new List<Pair<AssociationInfo, TypeDef>>();
      foreach (var association in associations) {
        if (!association.IsMaster)
          continue;

        var multiplicity = association.Multiplicity;
        if (!(multiplicity==Multiplicity.ZeroToMany || multiplicity==Multiplicity.ManyToMany))
          continue;

        var masterType = association.OwnerType;
        var slaveType = association.TargetType;

        var underlyingType = GenerateAuxiliaryType(association);

        // Defining auxiliary type
        var underlyingTypeDef = modelDefBuilder.DefineType(underlyingType);
        underlyingTypeDef.Name = association.Name;
        underlyingTypeDef.MappingName = context.NameBuilder.BuildAuxiliaryTypeMappingName(association);
        // Copy mapping information from master type
        underlyingTypeDef.MappingSchema = association.OwnerType.MappingSchema;
        underlyingTypeDef.MappingDatabase = association.OwnerType.MappingDatabase;

        // HierarchyRootAttribute is not inherited so we must take it from the generic type definition or generic instance type
        var hra = WellKnownOrmTypes.EntitySetItemOfT1T2
          .GetAttribute<HierarchyRootAttribute>(AttributeSearchOptions.Default);
        // Defining the hierarchy
        var hierarchy = modelDefBuilder.DefineHierarchy(underlyingTypeDef, hra);

        // Processing type properties
        modelDefBuilder.ProcessProperties(underlyingTypeDef, hierarchy);

        // Getting fields
        var masterFieldDef = underlyingTypeDef.Fields[WellKnown.MasterFieldName];
        var slaveFieldDef = underlyingTypeDef.Fields[WellKnown.SlaveFieldName];

        // Updating fields names only if types differ.
        if (masterType != slaveType) {
          try {
            if (!masterType.Name.Contains(".", StringComparison.Ordinal))
              masterFieldDef.MappingName = context.NameBuilder.ApplyNamingRules(masterType.Name);
          }
          catch(DomainBuilderException){}
          try {
            if (!slaveType.Name.Contains(".", StringComparison.Ordinal))
              slaveFieldDef.MappingName = context.NameBuilder.ApplyNamingRules(slaveType.Name);
          }
          catch (DomainBuilderException){}
        }

        context.ModelDef.Hierarchies.Add(hierarchy);
        context.ModelDef.Types.Add(underlyingTypeDef);
        list.Add(new Pair<AssociationInfo, TypeDef>(association, underlyingTypeDef));
      }

      InspectAndProcessGeneratedEntities();

      // Build auxiliary types
      foreach (var pair in list) {
        var association = pair.First;
        var auxTypeDef = pair.Second;

        var auxiliaryType = typeBuilder.BuildType(auxTypeDef);
        auxiliaryType.IsAuxiliary = true;
        typeBuilder.BuildFields(auxTypeDef, auxiliaryType);
        association.AuxiliaryType = auxiliaryType;
        if (association.IsPaired)
          association.Reversed.AuxiliaryType = auxiliaryType;
      }
    }

    private Type GenerateAuxiliaryType(AssociationInfo association)
    {
      var ownerType = association.OwnerType.UnderlyingType;
      var targetType = association.TargetType.UnderlyingType;

      var typeName = string.Format(GeneratedTypeNameFormat,
        ownerType.Namespace,
        context.NameBuilder.BuildAssociationName(association));

      return GeneratedTypes.GetOrAdd(new TypeKey(typeName, ownerType, targetType), AuxiliaryTypeFactory).Value;
    }

    private void FindAndMarkInboundAndOutboundTypes(BuildingContext context)
    {
      var inputRefCountDictionary = InitReferencesOfTypesDictionary(context.Model.Types);
      var outputRefCountDictionary = InitReferencesOfTypesDictionary(context.Model.Types);

      MarkAuxiliaryTypesAsOutboundOnly(context.Model.Types);

      var associations = GetMasterOrNonPairedAssociations(context.Model.Associations);
      foreach (var association in associations) {
        switch (association.Multiplicity) {
          case Multiplicity.ZeroToOne:
          case Multiplicity.ManyToOne: {
            RegiserReferences(outputRefCountDictionary, association.OwnerType);
            RegiserReferences(inputRefCountDictionary, association.TargetType);
            break;
          }
          case Multiplicity.OneToMany: {
            RegiserReferences(inputRefCountDictionary, association.OwnerType);
            RegiserReferences(outputRefCountDictionary, association.TargetType);
            break;
          }
          case Multiplicity.OneToOne: {
            RegiserReferences(inputRefCountDictionary, association.OwnerType, association.TargetType);
            RegiserReferences(outputRefCountDictionary, association.OwnerType, association.TargetType);
            break;
          }
          case Multiplicity.ManyToMany:
          case Multiplicity.ZeroToMany: {
            RegiserReferences(inputRefCountDictionary, association.OwnerType, association.TargetType);
            break;
          }
        }
      }
      MarkTypesAsInboundOnly(outputRefCountDictionary);
      MarkTypesAsOutboundOnly(inputRefCountDictionary);
    }

    private void RegiserReferences(Dictionary<TypeInfo, int> referenceRegistrator, params TypeInfo[] typesToRegisterReferences)
    {
      foreach (var type in typesToRegisterReferences) {
        var typeImplementors = type.DirectImplementors;
        var descendantTypes = type.AllDescendants;
        if (typeImplementors.Any()) {
          foreach (var implementor in typeImplementors)
            if (referenceRegistrator.ContainsKey(implementor))
              referenceRegistrator[implementor] += 1;
        }
        else {
          if (referenceRegistrator.ContainsKey(type))
            referenceRegistrator[type] += 1;
          if (descendantTypes.Any()) {
            foreach (var descendant in descendantTypes) {
              if (referenceRegistrator.ContainsKey(descendant))
                referenceRegistrator[descendant] += 1;
            }
          }
        }
      }
    }

    private void MarkAuxiliaryTypesAsOutboundOnly(IEnumerable<TypeInfo> typesToMark)
    {
      var auxiliary = typesToMark.Where(static el => el.IsAuxiliary);
      foreach (var typeInfo in auxiliary)
        typeInfo.IsOutboundOnly = true;
    }

    private void MarkTypesAsInboundOnly(Dictionary<TypeInfo, int> outputRefCountDictionary)
    {
      foreach (var output in outputRefCountDictionary.Where(static el => el.Value == 0))
        output.Key.IsInboundOnly = true;
    }

    private void MarkTypesAsOutboundOnly(Dictionary<TypeInfo, int> inputRefCountDictionary)
    {
      foreach (var input in inputRefCountDictionary.Where(static el => el.Value == 0))
        input.Key.IsOutboundOnly = true;
    }

    private IEnumerable<AssociationInfo> GetMasterOrNonPairedAssociations(IEnumerable<AssociationInfo> allAssociations)
    {
      return allAssociations.Where(static el => el.IsMaster || !el.IsPaired);
    }

    private Dictionary<TypeInfo,int> InitReferencesOfTypesDictionary(TypeInfoCollection allTypes)
    {
      var referencesOfTypeDictionary = new Dictionary<TypeInfo, int>();
      var entityTypes = allTypes.Where(static el => el.IsEntity && !el.IsInterface && !el.IsStructure && !el.IsSystem && !el.IsAuxiliary);
      foreach (var type in entityTypes) {
        referencesOfTypeDictionary.Add(type,0);
      }
      return referencesOfTypeDictionary;
    }

    #region Topological sort helpers

    private IReadOnlyList<TypeDef> GetTypeBuildSequence()
    {
<<<<<<< HEAD
      var (result, cycles) = TopologicalSorter.SortWithCycles(context.DependencyGraph.Nodes, TypeConnector);
      if (result == null) {
        throw new DomainBuilderException(string.Format(
          Strings.ExAtLeastOneLoopHaveBeenFoundInPersistentTypeDependenciesGraphSuspiciousTypesX,
          cycles.Select(o => o.Value.Name).ToCommaDelimitedString()));
      }
      var dependentTypes = result.Select(n => n.Value);
=======
      //.SortToList eliminates resizes (count is known within sorter) which will appear if use Sort().ToList()
      var result = TopologicalSorter.SortToList(PrepareNodesForTopologicalSort(context.DependencyGraph.Nodes), out var loops)
        ?? throw new DomainBuilderException(string.Format(
            Strings.ExAtLeastOneLoopHaveBeenFoundInPersistentTypeDependenciesGraphSuspiciousTypesX,
              loops.Select(node => node.Item.Value.Name).ToCommaDelimitedString()));

      var dependentTypes = result.Select(static n => n.Value);
>>>>>>> 146c357f
      var independentTypes = context.ModelDef.Types.Except(dependentTypes);

      return independentTypes.Concat(dependentTypes).ToArray(context.ModelDef.Types.Count);


      static List<Node<Node<TypeDef>, object>> PrepareNodesForTopologicalSort(IEnumerable<Node<TypeDef>> typeNodes)
      {
        var nodes = new List<Node<Node<TypeDef>, object>>();
        foreach (var typeNode in typeNodes) {
          var topoNode = new Node<Node<TypeDef>, object>(typeNode);
          nodes.Add(topoNode);
        }
        var dict = nodes.ToDictionary(o => o.Item);
        foreach (var typeNode in typeNodes) {
          var tail = dict[typeNode];
          foreach (var head in typeNode.OutgoingEdges.Where(static o => o.Weight == EdgeWeight.High).Select(static o => o.Head).Distinct()) {
            if (head != typeNode) {
              _ = dict[head].AddConnection(tail, null);
            }
          }
        }
        return nodes;
      }
    }

    #endregion

    // Constructors

    private ModelBuilder(BuildingContext context)
    {
      this.context = context;
      modelDefBuilder = new ModelDefBuilder(context);
      context.ModelDefBuilder = modelDefBuilder;
      typeBuilder = new TypeBuilder(context);
    }
  }
}<|MERGE_RESOLUTION|>--- conflicted
+++ resolved
@@ -540,15 +540,6 @@
 
     private IReadOnlyList<TypeDef> GetTypeBuildSequence()
     {
-<<<<<<< HEAD
-      var (result, cycles) = TopologicalSorter.SortWithCycles(context.DependencyGraph.Nodes, TypeConnector);
-      if (result == null) {
-        throw new DomainBuilderException(string.Format(
-          Strings.ExAtLeastOneLoopHaveBeenFoundInPersistentTypeDependenciesGraphSuspiciousTypesX,
-          cycles.Select(o => o.Value.Name).ToCommaDelimitedString()));
-      }
-      var dependentTypes = result.Select(n => n.Value);
-=======
       //.SortToList eliminates resizes (count is known within sorter) which will appear if use Sort().ToList()
       var result = TopologicalSorter.SortToList(PrepareNodesForTopologicalSort(context.DependencyGraph.Nodes), out var loops)
         ?? throw new DomainBuilderException(string.Format(
@@ -556,7 +547,6 @@
               loops.Select(node => node.Item.Value.Name).ToCommaDelimitedString()));
 
       var dependentTypes = result.Select(static n => n.Value);
->>>>>>> 146c357f
       var independentTypes = context.ModelDef.Types.Except(dependentTypes);
 
       return independentTypes.Concat(dependentTypes).ToArray(context.ModelDef.Types.Count);
