// Copyright (C) 2007-2021 Xtensive LLC.
// This code is distributed under MIT license terms.
// See the License.txt file in the project root for more information.
// Created by: Dmitri Maximov
// Created:    2007.09.26

using System;
using System.Collections.Concurrent;
using System.Collections.Generic;
using System.Linq;
using Xtensive.Core;
using Xtensive.Orm.Building.Definitions;
using Xtensive.Orm.Building.DependencyGraph;
using Xtensive.Orm.Internals;
using Xtensive.Orm.Model;
using Xtensive.Reflection;
using Xtensive.Sorting;
using FieldAttributes = Xtensive.Orm.Model.FieldAttributes;
using TypeHelper = Xtensive.Reflection.TypeHelper;
using TypeInfo = Xtensive.Orm.Model.TypeInfo;

namespace Xtensive.Orm.Building.Builders
{
  internal sealed class ModelBuilder
  {
    private readonly struct TypeKey: IEquatable<TypeKey>
    {
      public readonly string Name;
      public readonly Type OwnerType;
      public readonly Type TargetType;

      public bool Equals(TypeKey other) => string.Equals(Name, other.Name);

      public override bool Equals(object obj) => obj is TypeKey other && Equals(other);

      public override int GetHashCode() => (Name ?? string.Empty).GetHashCode();

      public TypeKey(string name, Type ownerType, Type targetType) {
        Name = name;
        OwnerType = ownerType;
        TargetType = targetType;
      }
    }

    private const string GeneratedTypeNameFormat = "{0}.EntitySetItems.{1}";

<<<<<<< HEAD
=======
    private readonly struct TypeKey : IEquatable<TypeKey>
    {
      public readonly string Name;
      public readonly Type OwnerType;
      public readonly Type TargetType;

      public bool Equals(TypeKey other) => string.Equals(Name, other.Name);

      public override bool Equals(object obj) => obj is TypeKey other && Equals(other);

      public override int GetHashCode() => (Name ?? string.Empty).GetHashCode();

      public TypeKey(string name, Type ownerType, Type targetType)
      {
        Name = name;
        OwnerType = ownerType;
        TargetType = targetType;
      }
    }

>>>>>>> 5056f629
    private static readonly ConcurrentDictionary<TypeKey, Lazy<Type>> GeneratedTypes = new ConcurrentDictionary<TypeKey, Lazy<Type>>();

    private static readonly Func<TypeKey, Lazy<Type>> AuxiliaryTypeFactory = typeKey =>
      new Lazy<Type>(() => {
<<<<<<< HEAD
        var baseType = WellKnownOrmTypes.EntitySetItemOfT1T2.MakeGenericType(typeKey.OwnerType, typeKey.TargetType);
        return TypeHelper.CreateInheritedDummyType(typeKey.Name, baseType, true);
      });

=======
        var baseType = WellKnownOrmTypes.EntitySetItemOfT1T2.CachedMakeGenericType(typeKey.OwnerType, typeKey.TargetType);
        return TypeHelper.CreateInheritedDummyType(typeKey.Name, baseType, true);
      });
>>>>>>> 5056f629

    private readonly BuildingContext context;
    private readonly TypeBuilder typeBuilder;
    private readonly ModelDefBuilder modelDefBuilder;

    private readonly HashSet<TypeInfo> typesWithProcessedInheritedAssociations = new HashSet<TypeInfo>();
    private readonly Dictionary<TypeInfo, List<Pair<AssociationInfo, string>>> pairedAssociationsToReverse
      = new Dictionary<TypeInfo, List<Pair<AssociationInfo, string>>>();

    public static void Run(BuildingContext context)
    {
      new ModelBuilder(context).Run();
    }

    private void Run()
    {
      // Model definition building
      BuildModelDefinition();
      // Applying mapping rules
      StorageMappingBuilder.Run(context);
      // Invoke user-defined transformations
      ApplyCustomDefinitions();
      // Clean-up
      RemoveTemporaryDefinitions();
      // Inspecting model definition
      ModelInspector.Run(context);

      // Applying fixup actions
      if (context.ModelInspectionResult.HasActions) {
        // Add handlers for hierarchies and types that could be created as a result of FixupProcessor work
        // This is done to inspect them right after construction with the help of ModelInspector
        var monitor = new TypeGenerationMonitor(context);
        monitor.Attach();

        // Applying fixup actions to the model definition.
        FixupActionProcessor.Run(context);

        modelDefBuilder.ProcessTypes();
        InspectAndProcessGeneratedEntities();
        BuildModel();
        monitor.Detach();
      }
      else {
        // Simply build model
        BuildModel();
      }
    }

    private void BuildModelDefinition()
    {
      using (BuildLog.InfoRegion(Strings.LogBuildingX, Strings.ModelDefinition)) {
        context.ModelDef = new DomainModelDef(modelDefBuilder, context.Validator);
        using (BuildLog.InfoRegion(Strings.LogDefiningX, Strings.Types))
          modelDefBuilder.ProcessTypes();
      }
    }

    private void InspectAndProcessGeneratedEntities()
    {
      foreach (var hieararchy in context.ModelInspectionResult.GeneratedHierarchies)
        ModelInspector.Inspect(context, hieararchy);
      foreach (var type in context.ModelInspectionResult.GeneratedTypes)
        ModelInspector.Inspect(context, type);
      context.ModelInspectionResult.GeneratedHierarchies.Clear();
      context.ModelInspectionResult.GeneratedTypes.Clear();

      if (context.ModelInspectionResult.HasActions)
        // Applying fixup actions for generated entities.
        FixupActionProcessor.Run(context);
    }

    private void ApplyCustomDefinitions()
    {
      using (BuildLog.InfoRegion(Strings.LogBuildingX, Strings.CustomDefinitions))
      using (new BuildingScope(context)) { // Activate context for compatibility with previous versions
        foreach (var module in context.Modules)
          module.OnDefinitionsBuilt(context, context.ModelDef);
      }
    }

    private void RemoveTemporaryDefinitions()
    {
      var modelDef = context.ModelDef;
      var ientityDef = modelDef.Types.TryGetValue(WellKnownOrmInterfaces.Entity);
      if (ientityDef != null)
        modelDef.Types.Remove(ientityDef);
    }

    private void BuildModel()
    {
      using (BuildLog.InfoRegion(Strings.LogBuildingX, Strings.ActualModel)) {
        context.Model = new DomainModel();
        BuildTypes(GetTypeBuildSequence());
        BuildAssociations();
        FindAndMarkInboundAndOutboundTypes(context);
        IndexBuilder.BuildIndexes(context);
        context.Model.UpdateState();
        ValidateMappingConfiguration();
        BuildDatabaseDependencies();
        BuildPrefetchActions();
      }
    }

    private void BuildDatabaseDependencies()
    {
      if (context.Configuration.IsMultidatabase)
        DatabaseDependencyBuilder.Run(context);
    }

    private void ValidateMappingConfiguration()
    {
      if (context.Configuration.IsMultidatabase || context.Configuration.IsMultischema)
        StorageMappingValidator.Run(context);
    }

    private void BuildPrefetchActions()
    {
      var model = context.Model;
      var domain = context.Domain;
      foreach (var type in context.Model.Types.Entities) {
        var associations = type.GetOwnerAssociations()
          .Where(a => a.OnOwnerRemove is OnRemoveAction.Cascade or OnRemoveAction.Clear)
          .ToList();
        if (associations.Count <= 0)
          continue;
        var actionContainer = new PrefetchActionContainer(type, associations);
        var action = actionContainer.BuildPrefetchAction();
        domain.PrefetchActionMap.Add(type, action);
      }
    }

    private void BuildTypes(IEnumerable<TypeDef> typeDefs)
    {
      using (BuildLog.InfoRegion(Strings.LogBuildingX, Strings.Types)) {
        // Building types, system fields and hierarchies
        foreach (var typeDef in typeDefs) {
          typeBuilder.BuildType(typeDef);
        }
      }
      using (BuildLog.InfoRegion(Strings.LogBuildingX, "Fields"))
        foreach (var typeDef in typeDefs) {
          var typeInfo = context.Model.Types[typeDef.UnderlyingType];
          typeBuilder.BuildFields(typeDef, typeInfo);
          typeBuilder.BuildTypeDiscriminatorMap(typeDef, typeInfo);
        }
    }

    private void PreprocessAssociations()
    {
      foreach (var typeInfo in context.Model.Types.Where(t => t.IsEntity && !t.IsAuxiliary)) {

        // pair integrity escalation and consistency check
        typesWithProcessedInheritedAssociations.Add(typeInfo);
        var refFields = typeInfo.Fields.Where(f => f.IsEntity || f.IsEntitySet).ToList();
        // check for interface fields
        foreach (var refField in refFields) {
          var parentIsPaired = false;
          var interfaceIsPaired = false;
          var interfaceAssociations = new List<AssociationInfo>();
          var inheritedAssociations = new List<AssociationInfo>();
          if (refField.IsDeclared && refField.IsInterfaceImplementation) {
            var implementedInterfaceFields = typeInfo.FieldMap
              .GetImplementedInterfaceFields(refField);

            foreach (var interfaceField in implementedInterfaceFields) {
              var field = interfaceField;
              interfaceAssociations.AddRange(field.Associations);
              interfaceIsPaired |= context.PairedAssociations.Any(pa => field.Associations.Contains(pa.First));
            }
          }
          if (refField.IsInherited) {
            var ancestor = typeInfo.GetAncestor();
            var field = ancestor.Fields[refField.Name];
            inheritedAssociations.AddRange(field.Associations);
            parentIsPaired |= context.PairedAssociations.Any(pa => field.Associations.Contains(pa.First));
          }

          if (!parentIsPaired && !interfaceIsPaired) {
            List<Pair<AssociationInfo, string>> pairedToReverse;
            if (pairedAssociationsToReverse.TryGetValue(typeInfo, out pairedToReverse))
              foreach (var pair in pairedToReverse)
                AssociationBuilder.BuildReversedAssociation(context, pair.First, pair.Second);
            var field = refField;
            var pairedAssociations = context.PairedAssociations
              .Where(pa => field.Associations.Contains(pa.First))
              .ToList();
            if (pairedAssociations.Count > 0) {
              foreach (var paired in pairedAssociations) {
                paired.First.Ancestors.AddRange(interfaceAssociations);
                if (paired.First.TargetType.IsInterface || typesWithProcessedInheritedAssociations.Contains(paired.First.TargetType))
                  AssociationBuilder.BuildReversedAssociation(context, paired.First, paired.Second);
                else {
                  List<Pair<AssociationInfo, string>> pairs;
                  if (!pairedAssociationsToReverse.TryGetValue(paired.First.TargetType, out pairs)) {
                    pairs = new List<Pair<AssociationInfo, string>>();
                    pairedAssociationsToReverse.Add(paired.First.TargetType, pairs);
                  }
                  pairs.Add(paired);
                }
              }
              continue;
            }
          }

          var fieldCopy = refField;
          if (!parentIsPaired)
            context.PairedAssociations.RemoveAll(pa => fieldCopy.Associations.Contains(pa.First));
          Func<AssociationInfo, bool> associationFilter = a => context.PairedAssociations
            .Any(pa => a.TargetType.UnderlyingType.IsAssignableFrom(pa.First.OwnerType.UnderlyingType)
              && pa.Second == a.OwnerField.Name
              && a.OwnerType == pa.First.TargetType);
          var associationsToKeep = refField.IsInterfaceImplementation
            ? refField.Associations
                .Where(associationFilter)
                .ToList()
            : refField.Associations.Count > 1
              ? refField.Associations
                  .Where(associationFilter)
                  .ToList()
              : refField.Associations.ToList();
          var associationsToRemove = refField.Associations
            .Except(associationsToKeep)
            .ToList();

          foreach (var association in associationsToRemove) {
            context.Model.Associations.Remove(association);
            refField.Associations.Remove(association);
          }
          foreach (var association in associationsToKeep) {
            var interfaceAssociationsToRemove = interfaceAssociations
              .Where(ia => ia.OwnerType != association.OwnerType)
              .ToList();
            association.Ancestors.AddRange(interfaceAssociationsToRemove);
            foreach (var interfaceAssociation in interfaceAssociationsToRemove)
              interfaceAssociations.Remove(interfaceAssociation);
          }
          refField.Associations.AddRange(interfaceAssociations);
          foreach (var association in inheritedAssociations) {
            if (!refField.Associations.Contains(association.Name))
              refField.Associations.Add(association);
            if (!context.Model.Associations.Contains(association))
              context.Model.Associations.Add(association);
          }
        }
      }
    }


    private void BuildAssociations()
    {
      using (BuildLog.InfoRegion(Strings.LogBuildingX, Strings.Associations)) {
        PreprocessAssociations();
        foreach (var pair in context.PairedAssociations) {
          if (context.DiscardedAssociations.Contains(pair.First))
            continue;
          if (!context.Model.Associations.Contains(pair.First))
            continue;
          AssociationBuilder.BuildPairedAssociation(pair.First, pair.Second);
        }

        foreach (var ai in context.DiscardedAssociations)
          context.Model.Associations.Remove(ai);
        context.DiscardedAssociations.Clear();

        foreach (var association in context.Model.Associations) {
          TryAddForeignKeyIndex(association);
          if (association.IsPaired)
            continue;
          if (!association.OnOwnerRemove.HasValue)
            association.OnOwnerRemove = association.OwnerField.IsEntitySet ? OnRemoveAction.Clear : OnRemoveAction.None;
          if (!association.OnTargetRemove.HasValue)
            association.OnTargetRemove = OnRemoveAction.Deny;
        }

        BuildAuxiliaryTypes(context.Model.Associations);
      }
    }

    private void TryAddForeignKeyIndex(AssociationInfo association)
    {
      if (!(association.Multiplicity is Multiplicity.OneToOne or Multiplicity.ZeroToOne))
        return;
      var typeDef = context.ModelDef.Types[association.OwnerType.UnderlyingType];
      var field = association.OwnerField;
      if ((field.Attributes & FieldAttributes.NotIndexed) != 0 ||
          (field.Attributes.HasFlag(FieldAttributes.PrimaryKey)))
        return;
      bool addIndex = true;
      while (field.Parent!=null) {
        field = field.Parent;
        addIndex = addIndex && field.IsStructure;
      }
      if (!addIndex)
        return;
      Func<IndexDef, bool> isIndexForField = i => i.IsSecondary && i.KeyFields.Count==1 && i.KeyFields[0].Key==association.OwnerField.Name;
      if (typeDef.Indexes.Any(isIndexForField))
        return;
      var attribute = new IndexAttribute(association.OwnerField.Name);
      var indexDef = modelDefBuilder.DefineIndex(typeDef, attribute);
      typeDef.Indexes.Add(indexDef);
    }

    private void BuildAuxiliaryTypes(IEnumerable<AssociationInfo> associations)
    {
      var list = new List<Pair<AssociationInfo, TypeDef>>();
      foreach (var association in associations) {
        if (!association.IsMaster)
          continue;

        var multiplicity = association.Multiplicity;
        if (!(multiplicity==Multiplicity.ZeroToMany || multiplicity==Multiplicity.ManyToMany))
          continue;

        var masterType = association.OwnerType;
        var slaveType = association.TargetType;

        var underlyingType = GenerateAuxiliaryType(association);

        // Defining auxiliary type
        var underlyingTypeDef = modelDefBuilder.DefineType(underlyingType);
        underlyingTypeDef.Name = association.Name;
        underlyingTypeDef.MappingName = context.NameBuilder.BuildAuxiliaryTypeMappingName(association);
        // Copy mapping information from master type
        underlyingTypeDef.MappingSchema = association.OwnerType.MappingSchema;
        underlyingTypeDef.MappingDatabase = association.OwnerType.MappingDatabase;

        // HierarchyRootAttribute is not inherited so we must take it from the generic type definition or generic instance type
        var hra = WellKnownOrmTypes.EntitySetItemOfT1T2
          .GetAttribute<HierarchyRootAttribute>(AttributeSearchOptions.Default);
        // Defining the hierarchy
        var hierarchy = modelDefBuilder.DefineHierarchy(underlyingTypeDef, hra);

        // Processing type properties
        modelDefBuilder.ProcessProperties(underlyingTypeDef, hierarchy);

        // Getting fields
        var masterFieldDef = underlyingTypeDef.Fields[WellKnown.MasterFieldName];
        var slaveFieldDef = underlyingTypeDef.Fields[WellKnown.SlaveFieldName];

        // Updating fields names only if types differ.
        if (masterType != slaveType) {
          try {
            if (!masterType.Name.Contains(".", StringComparison.Ordinal))
              masterFieldDef.MappingName = context.NameBuilder.ApplyNamingRules(masterType.Name);
          }
          catch(DomainBuilderException){}
          try {
            if (!slaveType.Name.Contains(".", StringComparison.Ordinal))
              slaveFieldDef.MappingName = context.NameBuilder.ApplyNamingRules(slaveType.Name);
          }
          catch (DomainBuilderException){}
        }

        context.ModelDef.Hierarchies.Add(hierarchy);
        context.ModelDef.Types.Add(underlyingTypeDef);
        list.Add(new Pair<AssociationInfo, TypeDef>(association, underlyingTypeDef));
      }

      InspectAndProcessGeneratedEntities();

      // Build auxiliary types
      foreach (var pair in list) {
        var association = pair.First;
        var auxTypeDef = pair.Second;

        var auxiliaryType = typeBuilder.BuildType(auxTypeDef);
        auxiliaryType.IsAuxiliary = true;
        typeBuilder.BuildFields(auxTypeDef, auxiliaryType);
        association.AuxiliaryType = auxiliaryType;
        if (association.IsPaired)
          association.Reversed.AuxiliaryType = auxiliaryType;
      }
    }

    private Type GenerateAuxiliaryType(AssociationInfo association)
    {
      var ownerType = association.OwnerType.UnderlyingType;
      var targetType = association.TargetType.UnderlyingType;

      var typeName = string.Format(GeneratedTypeNameFormat,
        ownerType.Namespace,
        context.NameBuilder.BuildAssociationName(association));

      return GeneratedTypes.GetOrAdd(new TypeKey(typeName, ownerType, targetType), AuxiliaryTypeFactory).Value;
    }

    private void FindAndMarkInboundAndOutboundTypes(BuildingContext context)
    {
      var inputRefCountDictionary = InitReferencesOfTypesDictionary(context.Model.Types);
      var outputRefCountDictionary = InitReferencesOfTypesDictionary(context.Model.Types);

      MarkAuxiliaryTypesAsOutboundOnly(context.Model.Types);

      var associations = GetMasterOrNonPairedAssociations(context.Model.Associations);
      foreach (var association in associations) {
        switch (association.Multiplicity) {
          case Multiplicity.ZeroToOne:
          case Multiplicity.ManyToOne: {
            RegiserReferences(outputRefCountDictionary, association.OwnerType);
            RegiserReferences(inputRefCountDictionary, association.TargetType);
            break;
          }
          case Multiplicity.OneToMany: {
            RegiserReferences(inputRefCountDictionary, association.OwnerType);
            RegiserReferences(outputRefCountDictionary, association.TargetType);
            break;
          }
          case Multiplicity.OneToOne: {
            RegiserReferences(inputRefCountDictionary, association.OwnerType, association.TargetType);
            RegiserReferences(outputRefCountDictionary, association.OwnerType, association.TargetType);
            break;
          }
          case Multiplicity.ManyToMany:
          case Multiplicity.ZeroToMany: {
            RegiserReferences(inputRefCountDictionary, association.OwnerType, association.TargetType);
            break;
          }
        }
      }
      MarkTypesAsInboundOnly(outputRefCountDictionary);
      MarkTypesAsOutboundOnly(inputRefCountDictionary);
    }

    private void RegiserReferences(Dictionary<TypeInfo, int> referenceRegistrator, params TypeInfo[] typesToRegisterReferences)
    {
      foreach (var type in typesToRegisterReferences) {
        var typeImplementors = type.GetImplementors();
        var descendantTypes = type.GetDescendants(true);
        if (typeImplementors.Any())
        {
          foreach (var implementor in typeImplementors)
            if (referenceRegistrator.ContainsKey(implementor))
              referenceRegistrator[implementor] += 1;
        }
        else {
          if (referenceRegistrator.ContainsKey(type))
            referenceRegistrator[type] += 1;
          if (descendantTypes.Any()) {
            foreach (var descendant in descendantTypes) {
              if (referenceRegistrator.ContainsKey(descendant))
                referenceRegistrator[descendant] += 1;
            }
          }
        }
      }
    }

    private void MarkAuxiliaryTypesAsOutboundOnly(IEnumerable<TypeInfo> typesToMark)
    {
      var auxiliary = typesToMark.Where(el => el.IsAuxiliary);
      foreach (var typeInfo in auxiliary)
        typeInfo.IsOutboundOnly = true;
    }

    private void MarkTypesAsInboundOnly(Dictionary<TypeInfo, int> outputRefCountDictionary)
    {
      foreach (var output in outputRefCountDictionary.Where(el => el.Value==0))
        output.Key.IsInboundOnly = true;
    }

    private void MarkTypesAsOutboundOnly(Dictionary<TypeInfo, int> inputRefCountDictionary)
    {
      foreach (var input in inputRefCountDictionary.Where(el => el.Value == 0))
        input.Key.IsOutboundOnly = true;
    }

    private IEnumerable<AssociationInfo> GetMasterOrNonPairedAssociations(IEnumerable<AssociationInfo> allAssociations)
    {
      return allAssociations.Where(el => el.IsMaster || !el.IsPaired);
    }

    private Dictionary<TypeInfo,int> InitReferencesOfTypesDictionary(TypeInfoCollection allTypes)
    {
      var referencesOfTypeDictionary = new Dictionary<TypeInfo, int>();
      var entityTypes = allTypes.Where(el => el.IsEntity && !el.IsInterface && !el.IsStructure && !el.IsSystem && !el.IsAuxiliary);
      foreach (var type in entityTypes) {
        referencesOfTypeDictionary.Add(type,0);
      }
      return referencesOfTypeDictionary;
    }

    #region Topological sort helpers

    private IEnumerable<TypeDef> GetTypeBuildSequence()
    {
      List<Node<Node<TypeDef>, object>> loops;
      var result = TopologicalSorter.Sort(context.DependencyGraph.Nodes, TypeConnector, out loops);
      if (result==null)
        throw new DomainBuilderException(string.Format(
          Strings.ExAtLeastOneLoopHaveBeenFoundInPersistentTypeDependenciesGraphSuspiciousTypesX,
          loops.Select(node => node.Item.Value.Name).ToCommaDelimitedString()));
      var dependentTypes = result.Select(n => n.Value);
      var independentTypes = context.ModelDef.Types.Except(dependentTypes);
      return independentTypes.Concat(dependentTypes);
    }

    private static bool TypeConnector(Node<TypeDef> first, Node<TypeDef> second)
    {
      foreach (var info in second.OutgoingEdges)
        if (info.Weight==EdgeWeight.High && info.Head==first)
          return true;
      return false;
    }

    #endregion

    // Constructors

    private ModelBuilder(BuildingContext context)
    {
      this.context = context;
      modelDefBuilder = new ModelDefBuilder(context);
      context.ModelDefBuilder = modelDefBuilder;
      typeBuilder = new TypeBuilder(context);
    }
  }
}<|MERGE_RESOLUTION|>--- conflicted
+++ resolved
@@ -44,43 +44,13 @@
 
     private const string GeneratedTypeNameFormat = "{0}.EntitySetItems.{1}";
 
-<<<<<<< HEAD
-=======
-    private readonly struct TypeKey : IEquatable<TypeKey>
-    {
-      public readonly string Name;
-      public readonly Type OwnerType;
-      public readonly Type TargetType;
-
-      public bool Equals(TypeKey other) => string.Equals(Name, other.Name);
-
-      public override bool Equals(object obj) => obj is TypeKey other && Equals(other);
-
-      public override int GetHashCode() => (Name ?? string.Empty).GetHashCode();
-
-      public TypeKey(string name, Type ownerType, Type targetType)
-      {
-        Name = name;
-        OwnerType = ownerType;
-        TargetType = targetType;
-      }
-    }
-
->>>>>>> 5056f629
     private static readonly ConcurrentDictionary<TypeKey, Lazy<Type>> GeneratedTypes = new ConcurrentDictionary<TypeKey, Lazy<Type>>();
 
     private static readonly Func<TypeKey, Lazy<Type>> AuxiliaryTypeFactory = typeKey =>
       new Lazy<Type>(() => {
-<<<<<<< HEAD
-        var baseType = WellKnownOrmTypes.EntitySetItemOfT1T2.MakeGenericType(typeKey.OwnerType, typeKey.TargetType);
-        return TypeHelper.CreateInheritedDummyType(typeKey.Name, baseType, true);
-      });
-
-=======
         var baseType = WellKnownOrmTypes.EntitySetItemOfT1T2.CachedMakeGenericType(typeKey.OwnerType, typeKey.TargetType);
         return TypeHelper.CreateInheritedDummyType(typeKey.Name, baseType, true);
       });
->>>>>>> 5056f629
 
     private readonly BuildingContext context;
     private readonly TypeBuilder typeBuilder;
