--- conflicted
+++ resolved
@@ -25,11 +25,7 @@
   {
     private const string GeneratedTypeNameFormat = "{0}.EntitySetItems.{1}";
 
-<<<<<<< HEAD
-    private readonly struct TypeKey: IEquatable<TypeKey>
-=======
     private readonly struct TypeKey : IEquatable<TypeKey>
->>>>>>> 5056f629
     {
       public readonly string Name;
       public readonly Type OwnerType;
@@ -41,20 +37,13 @@
 
       public override int GetHashCode() => (Name ?? string.Empty).GetHashCode();
 
-<<<<<<< HEAD
-      public TypeKey(string name, Type ownerType, Type targetType) {
-=======
       public TypeKey(string name, Type ownerType, Type targetType)
       {
->>>>>>> 5056f629
         Name = name;
         OwnerType = ownerType;
         TargetType = targetType;
       }
     }
-<<<<<<< HEAD
-    private static ConcurrentDictionary<TypeKey, Lazy<Type>> generatedTypes = new ConcurrentDictionary<TypeKey, Lazy<Type>>();
-=======
 
     private static readonly ConcurrentDictionary<TypeKey, Lazy<Type>> GeneratedTypes = new ConcurrentDictionary<TypeKey, Lazy<Type>>();
 
@@ -63,7 +52,6 @@
         var baseType = WellKnownOrmTypes.EntitySetItemOfT1T2.CachedMakeGenericType(typeKey.OwnerType, typeKey.TargetType);
         return TypeHelper.CreateInheritedDummyType(typeKey.Name, baseType, true);
       });
->>>>>>> 5056f629
 
     private readonly BuildingContext context;
     private readonly TypeBuilder typeBuilder;
@@ -447,18 +435,7 @@
         ownerType.Namespace,
         context.NameBuilder.BuildAssociationName(association));
 
-<<<<<<< HEAD
-      static Lazy<Type> AuxiliaryTypeFactory(TypeKey typeKey) {
-        return new Lazy<Type>(() => {
-          var baseType = WellKnownOrmTypes.EntitySetItemOfT1T2.CachedMakeGenericType(typeKey.OwnerType, typeKey.TargetType);
-          return TypeHelper.CreateInheritedDummyType(typeKey.Name, baseType, true);
-        });
-      };
-
-      return generatedTypes.GetOrAdd(new TypeKey(typeName, ownerType, targetType), AuxiliaryTypeFactory).Value;
-=======
       return GeneratedTypes.GetOrAdd(new TypeKey(typeName, ownerType, targetType), AuxiliaryTypeFactory).Value;
->>>>>>> 5056f629
     }
 
     private void FindAndMarkInboundAndOutboundTypes(BuildingContext context)
