// Copyright (C) 2007-2020 Xtensive LLC.
// This code is distributed under MIT license terms.
// See the License.txt file in the project root for more information.
// Created by: Dmitri Maximov
// Created:    2007.10.02

using System;
using System.Linq;
using System.Collections.Generic;
using Xtensive.Collections;
using Xtensive.Core;
using Xtensive.Orm.Building.Definitions;
using Xtensive.Orm.Model;

namespace Xtensive.Orm.Building.Builders
{
  internal sealed partial class IndexBuilder
  {
    private readonly BuildingContext context;
    private readonly HashSet<IndexInfo> untypedIndexes = new HashSet<IndexInfo>();

    public static void BuildIndexes(BuildingContext context)
    {
      using (BuildLog.InfoRegion(nameof(Strings.LogBuildingX), Strings.Indexes)) {
        new IndexBuilder(context).BuildAll();
      }
    }

    private void BuildAll()
    {
      CreateInterfaceIndexes();
      BuildIndexesForHierarchies();
      BuildInterfaceIndexes();
      CleanupTypedIndexes();
      BuildAffectedIndexes();
      BuildFullTextIndexes();
      BuildFiltersForPartialIndexes();
      ChooseClusteredIndexes();
    }

    private void BuildIndexesForHierarchies()
    {
      foreach (var hierarchy in context.Model.Hierarchies) {
        switch (hierarchy.InheritanceSchema) {
          case InheritanceSchema.Default:
            BuildClassTableIndexes(hierarchy.Root);
            break;
          case InheritanceSchema.SingleTable:
            BuildSingleTableIndexes(hierarchy.Root);
            break;
          case InheritanceSchema.ConcreteTable:
            BuildConcreteTableIndexes(hierarchy.Root);
            break;
        }
      }
    }

    #region Interface support methods

    private void CreateInterfaceIndexes()
    {
      var processedInterfaces = new HashSet<TypeInfo>();
      foreach (var @interface in context.Model.Types.Find(TypeAttributes.Interface))
        CreateInterfaceIndexes(@interface, processedInterfaces);
    }

    private void CreateInterfaceIndexes(TypeInfo @interface, ICollection<TypeInfo> processedInterfaces)
    {
      if (processedInterfaces.Contains(@interface)) {
        return;
      }

      var interfaceDef = context.ModelDef.Types[@interface.UnderlyingType];

      // Build virtual declared interface index
      foreach (var indexDescriptor in interfaceDef.Indexes.Where(static i => !i.IsPrimary)) {
        var index = BuildIndex(@interface, indexDescriptor, false);

        @interface.Indexes.Add(index);
        if (@interface.IsMaterialized) {
          context.Model.RealIndexes.Add(index);
        }
      }

      var interfaces = @interface.DirectInterfaces;
      foreach (var typeInfo in interfaces) {
        CreateInterfaceIndexes(typeInfo, processedInterfaces);
      }

      // Build virtual inherited interface index
      foreach (var parent in interfaces) {
        foreach (var parentIndex in parent.Indexes.Find(IndexAttributes.Primary, MatchType.None).ToChainedBuffer()) {
          var index = BuildInheritedIndex(@interface, parentIndex, false);
          if (@interface.Indexes.Contains(index.Name)) {
            continue;
          }

          @interface.Indexes.Add(index);
          if (@interface.IsMaterialized) {
            context.Model.RealIndexes.Add(index);
          }
        }
      }

      processedInterfaces.Add(@interface);
    }

    private void BuildInterfaceIndexes()
    {
      foreach (var @interface in context.Model.Types.Find(TypeAttributes.Interface)) {
        var implementors = @interface.DirectImplementors;

        // Building primary indexes
        if (implementors.Count == 1) {
          var primaryIndex = implementors.First().Indexes.PrimaryIndex;
          var indexView = BuildViewIndex(@interface, primaryIndex);
          @interface.Indexes.Add(indexView);
        }
        else {
          var interfaceDef = context.ModelDef.Types[@interface.UnderlyingType];
          var indexDef = interfaceDef.Indexes.Single(static i => i.IsPrimary);
          var index = BuildIndex(@interface, indexDef, false);
          var lookup = implementors.ToLookup(static t => t.Hierarchy);
          var underlyingIndexes = new List<IndexInfo>();
          foreach (var hierarchy in lookup) {
            var underlyingIndex = BuildIndex(@interface, indexDef, false);
            var hierarchyImplementors = hierarchy.ToHashSet();
            switch (hierarchy.Key.InheritanceSchema) {
              case InheritanceSchema.ClassTable: {
                foreach (var implementor in hierarchy) {
                  var interfaceFields = @interface.Fields.ToHashSet();
                  var typeIndexes = new Queue<IndexInfo>();
                  var type = implementor;
                  var typedIndex = (IndexInfo) null;
                  var foundFields = new List<FieldInfo>();
                  while (interfaceFields.Count > 0) {
                    foundFields.Clear();
                    foreach (var field in interfaceFields) {
                      FieldInfo typeField;
                      if (type.FieldMap.TryGetValue(field, out typeField))
                        if ((typeField.IsDeclared || typeField.IsSystem || typeField.IsPrimaryKey))
                          foundFields.Add(field);
                    }
                    if (foundFields.Count > 0) {
                      var typeIndex = type.Indexes.FindFirst(IndexAttributes.Primary | IndexAttributes.Real);
                      if (untypedIndexes.Contains(typeIndex)) {
                        if (type == hierarchy.Key.Root) {
                          typeIndex = null;
                          typedIndex = type.Indexes.Single(static i => i.IsPrimary && i.IsTyped);
                        }
                        else {
                          typeIndex = type.Indexes.Single(static i => i.IsPrimary && !i.IsVirtual);
                          if (typedIndex == null)
                            typedIndex = hierarchy.Key.Root.Indexes.Single(static i => i.IsPrimary && i.IsTyped);
                        }
                      }
                      if (typeIndex != null)
                        typeIndexes.Enqueue(typeIndex);
                      foreach (var foundField in foundFields)
                        interfaceFields.Remove(foundField);
                    }
                    type = type.Ancestor;
                  }

                  var filterIndex = BuildFilterIndex(implementor,
                    typedIndex ?? typeIndexes.Dequeue(),
                    NonAbstractTypeWithDescendants(implementor, hierarchyImplementors));
                  var indexesToJoin = new List<IndexInfo>(1 + typeIndexes.Count);
                  indexesToJoin.Add(filterIndex);
                  indexesToJoin.AddRange(typeIndexes);

                  var indexToApplyView = indexesToJoin.Count > 1 
                    ? BuildJoinIndex(implementor, indexesToJoin) 
                    : indexesToJoin[0];
                  var indexView = BuildViewIndex(@interface, indexToApplyView);
                  underlyingIndex.UnderlyingIndexes.Add(indexView);
                }
                break;
              }
              case InheritanceSchema.SingleTable: {
                var primaryIndex = hierarchy.Key.Root.Indexes.Single(i => i.ReflectedType == hierarchy.Key.Root && i.IsPrimary && !i.IsVirtual);
                if (untypedIndexes.Contains(primaryIndex))
                  primaryIndex = hierarchy.Key.Root.Indexes.Single(i => i.ReflectedType == hierarchy.Key.Root && i.IsPrimary && i.IsTyped);
                foreach (var implementor in hierarchy) {
                  var filterIndex = BuildFilterIndex(implementor, primaryIndex, NonAbstractTypeWithDescendants(implementor, hierarchyImplementors));
                  var indexView = BuildViewIndex(@interface, filterIndex);
                  underlyingIndex.UnderlyingIndexes.Add(indexView);
                }
                break;
              }
              case InheritanceSchema.ConcreteTable: {
                var grouping = hierarchy;
                var allImplementors = @interface.AllImplementors
                  .Where(t => t.Hierarchy == grouping.Key && !t.IsAbstract);
                var primaryIndexes = allImplementors
                  .Select(t => (Index: t.Indexes.Single(static i => i.IsPrimary && !i.IsVirtual), Type: t))
                  .Select(p => untypedIndexes.Contains(p.Index)
                    ? p.Type.Indexes.Single(i => i.IsPrimary && i.IsTyped)
                    : p.Index)
                  .Select(i => BuildViewIndex(@interface, i));
                underlyingIndex.UnderlyingIndexes.AddRange(primaryIndexes);
                break;
              }
            }
            underlyingIndexes.Add(underlyingIndex);
          }
          if (underlyingIndexes.Count == 1)
            index = underlyingIndexes.First();
          else
            index.UnderlyingIndexes.AddRange(underlyingIndexes);

          @interface.Indexes.Add(index);
          if (@interface.IsMaterialized)
            context.Model.RealIndexes.Add(index);
        }

        // Building secondary virtual indexes
        foreach (var interfaceIndex in @interface.Indexes.Where(static i => i.IsVirtual && !i.IsPrimary)) {
          var localIndex = interfaceIndex;
          var lookup = implementors.ToLookup(static t => t.Hierarchy);
          var underlyingIndexes = new List<IndexInfo>();
          foreach (var hierarchy in lookup) {
            var grouping = hierarchy;
            var underlyingIndex = interfaceIndex.Clone();
            var hierarchyImplementors = hierarchy.ToHashSet();
            switch (hierarchy.Key.InheritanceSchema) {
              case InheritanceSchema.ClassTable: {
                foreach (var implementor in hierarchyImplementors) {
                  var index = implementor.Indexes.SingleOrDefault(i => i.DeclaringIndex == localIndex.DeclaringIndex && !i.IsVirtual);
                  if (index == null)
                    throw new NotSupportedException(string.Format(Strings.ExUnableToBuildIndexXBecauseItWasBuiltOverInheritedFields, interfaceIndex.Name));
                  var filterByTypes = new List<TypeInfo>();
                  if (!implementor.IsAbstract)
                    filterByTypes.Add(implementor);
                  var subHierarchyNodeCount = implementor.AllDescendants.Count + filterByTypes.Count;
                  filterByTypes.AddRange(GatherDescendants(implementor, hierarchyImplementors));
                  if (filterByTypes.Count != subHierarchyNodeCount)
                    index = BuildFilterIndex(implementor, index, filterByTypes);
                  underlyingIndex.UnderlyingIndexes.Add(index);
                }
                underlyingIndexes.Add(underlyingIndex);
                break;
              }
              case InheritanceSchema.SingleTable: {
                var rootIndexes = hierarchy.Key.Root.Indexes
                  .Where(i => i.DeclaringIndex == localIndex.DeclaringIndex && implementors.Contains(i.ReflectedType) && !i.IsVirtual);
                foreach (var rootIndex in rootIndexes) {
                  var index = untypedIndexes.Contains(rootIndex)
                    ? hierarchy.Key.Root.Indexes.Single(i => i.DeclaringIndex == localIndex.DeclaringIndex && i.ReflectedType == rootIndex.ReflectedType && i.IsTyped)
                    : rootIndex;

                  var reflectedType = rootIndex.ReflectedType;
                  index = BuildFilterIndex(reflectedType, index, NonAbstractTypeWithDescendants(reflectedType, hierarchyImplementors));
                  underlyingIndex.UnderlyingIndexes.Add(index);
                }
                underlyingIndexes.Add(underlyingIndex);
                break;
              }
              case InheritanceSchema.ConcreteTable: {
                var indexes = @interface.AllImplementors
                  .Where(t => t.Hierarchy == grouping.Key)
                  .Select(t => (Index: t.Indexes.Single(i => i.DeclaringIndex == localIndex.DeclaringIndex && !i.IsVirtual), Type: t))
                  .Select(p => untypedIndexes.Contains(p.Index)
                    ? p.Type.Indexes.Single(i => i.DeclaringIndex == localIndex.DeclaringIndex && i.IsTyped)
                    : p.Index);
                underlyingIndex.UnderlyingIndexes.AddRange(indexes);
                underlyingIndexes.Add(underlyingIndex);
                break;
              }
            }
          }
          if (underlyingIndexes.Count == 1) {
            var firstUnderlyingIndex = underlyingIndexes.First();
            interfaceIndex.Attributes = firstUnderlyingIndex.Attributes;
            interfaceIndex.FilterByTypes = firstUnderlyingIndex.FilterByTypes;
            interfaceIndex.UnderlyingIndexes.AddRange(firstUnderlyingIndex.UnderlyingIndexes);
          }
          else
            interfaceIndex.UnderlyingIndexes.AddRange(underlyingIndexes);
        }
      }
    }

    #endregion

    #region Build index methods

    /// <exception cref="DomainBuilderException">Something went wrong.</exception>
    private IndexInfo BuildIndex(TypeInfo typeInfo, IndexDef indexDef, bool buildAbstract)
    {
      BuildLog.Info(nameof(Strings.LogBuildingIndexX), indexDef.Name);
      var attributes = !buildAbstract ? indexDef.Attributes : indexDef.Attributes | IndexAttributes.Abstract;

      if (typeInfo.IsInterface && !typeInfo.IsMaterialized)
        attributes |= IndexAttributes.Virtual | IndexAttributes.Union;
      else
        attributes |= IndexAttributes.Real;

      var result = new IndexInfo(typeInfo, attributes) {
        FillFactor = indexDef.FillFactor,
        FilterExpression = indexDef.FilterExpression,
        ShortName = indexDef.Name,
        MappingName = indexDef.MappingName
      };

      var skipTypeId = false;
      if (typeInfo.Hierarchy != null) {
        if (typeInfo.Hierarchy.InheritanceSchema == InheritanceSchema.ConcreteTable)
          skipTypeId = true;
        else if (typeInfo.Hierarchy.TypeDiscriminatorMap != null)
          skipTypeId = true;
      }
      if (typeInfo.Fields.Any(static f => f.IsTypeId && f.IsPrimaryKey))
        skipTypeId = false;

      // Adding key columns
      foreach (KeyValuePair<string, Direction> pair in indexDef.KeyFields) {
        var fieldInfo = typeInfo.Fields[pair.Key];
        var columns = fieldInfo.Columns;

        if (columns.Count == 0)
          throw new DomainBuilderException(
            string.Format(Strings.ExColumnXIsNotFound, pair.Key));

        foreach (var column in columns)
          result.KeyColumns.Add(column, pair.Value);
      }

      // Adding included columns
      foreach (string fieldName in indexDef.IncludedFields) {
        var fieldInfo = typeInfo.Fields[fieldName];
        var columns = fieldInfo.Columns;

        if (columns.Count == 0)
          throw new DomainBuilderException(
            string.Format(Strings.ExColumnXIsNotFound, fieldName));

        foreach (var column in columns)
          result.IncludedColumns.Add(column);
      }

      // Adding system columns as included (only if they are not primary key or index is not primary)
      foreach (ColumnInfo column in typeInfo.Columns.Find(ColumnAttributes.System).Where(c => indexDef.IsPrimary ? !c.IsPrimaryKey : true)) {
        if (skipTypeId && column.IsSystem && column.Field.IsTypeId)
          continue;
        result.IncludedColumns.Add(column);
      }

      // Adding value columns
      if (indexDef.IsPrimary) {
        var typeInfoAsArray = new[] { typeInfo };
        var types = typeInfo.IsInterface
          ? typeInfo.DirectInterfaces.Union(typeInfoAsArray)
          : typeInfo.Hierarchy.InheritanceSchema switch {
            InheritanceSchema.SingleTable => typeInfoAsArray.Concat(typeInfo.Hierarchy.Root.AllDescendants.Except(typeInfoAsArray)), // Order does matter. typeInfo must be first.
            InheritanceSchema.ConcreteTable => typeInfo.Ancestors.Union(typeInfoAsArray),
            _ => typeInfoAsArray
          };

        var columns = result.IncludedColumns
          .Concat(types.SelectMany(t => t.Columns
            .Find(ColumnAttributes.Inherited | ColumnAttributes.PrimaryKey, MatchType.None)
            .Where(c => !skipTypeId || !(c.Field.IsTypeId && c.IsSystem)))
          );

        // There might be difference in columns order of type and columns list
        // so we have to reorder them in correct sequence.
        if (typeInfo.IsInterface) {
          var indexedColumns = columns.Select((column, i) => (i, j: typeInfo.Columns.IndexOf(column), column));
          var orderedColumns = indexedColumns.OrderBy(el => el.j).Select(el => el.column).Distinct();
          result.ValueColumns.AddRange(GatherValueColumns(orderedColumns));
        }
        else {
          result.ValueColumns.AddRange(GatherValueColumns(columns));
        }
      }
      else {
        foreach (var column in typeInfo.Columns.Where(static c => c.IsPrimaryKey)) {
          if (!result.KeyColumns.ContainsKey(column))
            result.ValueColumns.Add(column);
        }
        result.ValueColumns.AddRange(result.IncludedColumns.Where(ic => !result.ValueColumns.Contains(ic.Name)));
      }

      result.Name = context.NameBuilder.BuildIndexName(typeInfo, result);
      result.Group = BuildColumnGroup(result);
      if (skipTypeId)
        untypedIndexes.Add(result);

      return result;
    }

    private IndexInfo BuildInheritedIndex(TypeInfo reflectedType, IndexInfo ancestorIndex, bool buildAbstract)
    {
      BuildLog.Info(nameof(Strings.LogBuildingIndexX), ancestorIndex.Name);
      var attributes = IndexAttributes.None;

      if (reflectedType.IsInterface && !reflectedType.IsMaterialized)
        attributes = (ancestorIndex.Attributes | IndexAttributes.Virtual | IndexAttributes.Union) &
                     ~(IndexAttributes.Real | IndexAttributes.Join | IndexAttributes.Filtered);
      else
        attributes = (ancestorIndex.Attributes | IndexAttributes.Real)
          & ~(IndexAttributes.Join | IndexAttributes.Union | IndexAttributes.Filtered | IndexAttributes.Virtual | IndexAttributes.Abstract);
      if (buildAbstract)
        attributes = attributes | IndexAttributes.Abstract;

      var result = new IndexInfo(reflectedType, attributes, ancestorIndex);
      var useFieldMap = ancestorIndex.ReflectedType.IsInterface && !reflectedType.IsInterface;

      var skipTypeId = false;
      if (reflectedType.Hierarchy != null) {
        if (reflectedType.Hierarchy.InheritanceSchema == InheritanceSchema.ConcreteTable)
          skipTypeId = true;
        else if (reflectedType.Hierarchy.TypeDiscriminatorMap != null)
          skipTypeId = true;
      }
      if (reflectedType.Fields.Any(static f => f.IsTypeId && f.IsPrimaryKey))
        skipTypeId = false;


      // Adding key columns
      foreach (KeyValuePair<ColumnInfo, Direction> pair in ancestorIndex.KeyColumns) {
        var field = useFieldMap ?
          reflectedType.FieldMap[pair.Key.Field] :
          reflectedType.Fields[pair.Key.Field.Name];
        result.KeyColumns.Add(field.Column, pair.Value);
      }

      // Adding included columns
      foreach (var column in ancestorIndex.IncludedColumns) {
        if (skipTypeId && column.IsSystem && column.Field.IsTypeId)
          continue;
        var field = useFieldMap ?
          reflectedType.FieldMap[column.Field] :
          reflectedType.Fields[column.Field.Name];
        result.IncludedColumns.Add(field.Column);
      }

      // Adding value columns
      if (!ancestorIndex.IsPrimary)
        foreach (var column in ancestorIndex.ValueColumns) {
          if (skipTypeId && column.IsSystem && column.Field.IsTypeId)
            continue;
          var field = useFieldMap ?
            reflectedType.FieldMap[column.Field] :
            reflectedType.Fields[column.Field.Name];
          result.ValueColumns.Add(field.Column);
        }
      else if (reflectedType.IsMaterialized)
        result.ValueColumns.AddRange(reflectedType.Columns
          .Find(ColumnAttributes.PrimaryKey, MatchType.None)
          .Where(c => skipTypeId ? !(c.IsSystem && c.Field.IsTypeId) : true));

      if (ancestorIndex.IsPrimary && reflectedType.IsEntity) {
        if (reflectedType.Hierarchy.InheritanceSchema == InheritanceSchema.ClassTable) {
          foreach (var column in ancestorIndex.IncludedColumns) {
            if (skipTypeId && column.IsSystem && column.Field.IsTypeId)
              continue;
            var field = reflectedType.Fields[column.Field.Name];
            result.ValueColumns.Add(field.Column);
          }
          foreach (var column in reflectedType.Columns.Find(ColumnAttributes.Inherited | ColumnAttributes.PrimaryKey, MatchType.None)) {
            if (skipTypeId && column.IsSystem && column.Field.IsTypeId)
              continue;
            result.ValueColumns.Add(column);
          }
        }
        else if (reflectedType.Hierarchy.InheritanceSchema == InheritanceSchema.ConcreteTable) {
          foreach (var column in reflectedType.Columns.Find(ColumnAttributes.PrimaryKey, MatchType.None)) {
            if (skipTypeId && column.IsSystem && column.Field.IsTypeId)
              continue;
            if (!result.ValueColumns.Contains(column.Name))
              result.ValueColumns.Add(column);
          }
        }
      }


      result.Name = context.NameBuilder.BuildIndexName(reflectedType, result);
      result.Group = BuildColumnGroup(result);
      if (skipTypeId)
        untypedIndexes.Add(result);

      return result;
    }

    #endregion

    #region Build virtual index methods

    private IndexInfo BuildTypedIndex(TypeInfo reflectedType, IndexInfo realIndex)
    {
      if (realIndex.IsVirtual)
        throw new InvalidOperationException();
      var nameBuilder = context.NameBuilder;
      var attributes = realIndex.Attributes
        & (IndexAttributes.Primary | IndexAttributes.Secondary | IndexAttributes.Unique | IndexAttributes.Abstract)
        | IndexAttributes.Typed | IndexAttributes.Virtual;
      var result = new IndexInfo(reflectedType, attributes, realIndex, Array.Empty<IndexInfo>());

      // Adding key columns
      foreach (KeyValuePair<ColumnInfo, Direction> pair in realIndex.KeyColumns) {
        var field = reflectedType.Fields[pair.Key.Field.Name];
        result.KeyColumns.Add(field.Column, pair.Value);
      }

      // Adding included columns
      foreach (var column in realIndex.IncludedColumns) {
        var field = reflectedType.Fields[column.Field.Name];
        result.IncludedColumns.Add(field.Column);
      }

      // Adding TypeId column
      if (realIndex.IsPrimary)
        result.ValueColumns.Add(reflectedType.Columns.Single(static c => c.IsSystem && c.Field.IsTypeId));
      // Adding value columns
      result.ValueColumns.AddRange(realIndex.ValueColumns);
      // Adding TypeId column
      if (!realIndex.IsPrimary)
        result.ValueColumns.Add(reflectedType.Columns.Single(static c => c.IsSystem && c.Field.IsTypeId));

      result.Name = nameBuilder.BuildIndexName(reflectedType, result);
      result.Group = BuildColumnGroup(result);

      return result;
    }

    private IndexInfo BuildFilterIndex(TypeInfo reflectedType, IndexInfo indexToFilter, IReadOnlyList<TypeInfo> filterByTypes)
    {
      var nameBuilder = context.NameBuilder;
      var attributes = indexToFilter.Attributes
        & (IndexAttributes.Primary | IndexAttributes.Secondary | IndexAttributes.Unique | IndexAttributes.Abstract)
        | IndexAttributes.Filtered | IndexAttributes.Virtual;
      var result = new IndexInfo(reflectedType, attributes, indexToFilter, Array.Empty<IndexInfo>()) {
        FilterByTypes = filterByTypes
      };

      // Adding key columns
      foreach (KeyValuePair<ColumnInfo, Direction> pair in indexToFilter.KeyColumns) {
        var field = reflectedType.Fields[pair.Key.Field.Name];
        result.KeyColumns.Add(field.Column, pair.Value);
      }

      // Adding included columns
      foreach (var column in indexToFilter.IncludedColumns) {
        var field = reflectedType.Fields[column.Field.Name];
        result.IncludedColumns.Add(field.Column);
      }

      // Adding value columns
      result.ValueColumns.AddRange(indexToFilter.ValueColumns);

      result.Name = nameBuilder.BuildIndexName(reflectedType, result);
      result.Group = BuildColumnGroup(result);

      return result;
    }

    private IndexInfo BuildJoinIndex(TypeInfo reflectedType, IEnumerable<IndexInfo> indexesToJoin)
    {
      var nameBuilder = context.NameBuilder;
      var firstIndex = indexesToJoin.First();
      var otherIndexes = indexesToJoin.Skip(1).ToArray();
      var attributes = firstIndex.Attributes
        & (IndexAttributes.Primary | IndexAttributes.Secondary | IndexAttributes.Unique)
        | IndexAttributes.Join | IndexAttributes.Virtual;
      var result = new IndexInfo(reflectedType, attributes, firstIndex, otherIndexes);

      // Adding key columns
      foreach (KeyValuePair<ColumnInfo, Direction> pair in firstIndex.KeyColumns) {
        var field = reflectedType.Fields[pair.Key.Field.Name];
        result.KeyColumns.Add(field.Column, pair.Value);
      }

      // Adding included columns
      foreach (var column in firstIndex.IncludedColumns) {
        var field = reflectedType.Fields[column.Field.Name];
        result.IncludedColumns.Add(field.Column);
      }

      // Adding value columns
      var typeOrder = new Dictionary<TypeInfo, int>(reflectedType.Ancestors.Count + 1);
      var types = new HashSet<TypeInfo>(reflectedType.Ancestors.Count + 1);

      var indx = 0;
      foreach (var t in reflectedType.Ancestors.Append(reflectedType)) {
        typeOrder.Add(t, indx++);
        _ = types.Add(t);
      }

      var valueColumnMap = new List<List<int>>();
      foreach (var index in indexesToJoin) {
        var columnMap = new List<int>();
        int columnIndex = -1;
        foreach (var column in index.ValueColumns) {
          columnIndex++;
          if (columnIndex < result.IncludedColumns.Count)
            continue;
          var field = column.Field;
          if (!types.Contains(field.DeclaringType))
            continue;
          if (field.IsExplicit) {
            var ancestor = reflectedType;
            var skip = false;
            while (ancestor != field.DeclaringType) {
              FieldInfo ancestorField;
              if (ancestor.Fields.TryGetValue(field.Name, out ancestorField))
                skip = ancestorField.IsDeclared;
              if (skip)
                break;
              ancestor = ancestor.Ancestor;
            }
            if (skip)
              continue;
          }
          columnMap.Add(columnIndex);
        }
        valueColumnMap.Add(columnMap);
      }
      var orderedIndexes = indexesToJoin
        .Select((index, i) => (index, columns: valueColumnMap[i], i))
        .OrderBy(a => typeOrder[a.index.ValueColumns.First().Field.ReflectedType]);

      var columnsToAdd = new List<ColumnInfo>();
      var valueColumnMapping = new List<Pair<int, List<int>>>();
      foreach(var item in orderedIndexes) {
        if (valueColumnMapping.Count == 0)
          item.columns.InsertRange(0, Enumerable.Range(0, result.IncludedColumns.Count));
        foreach (var columnIndex in item.columns) {
          var column = item.index.ValueColumns[columnIndex];
          columnsToAdd.Add(column);
        }
        valueColumnMapping.Add(new Pair<int, List<int>>(item.i, item.columns));
      }

      result.ValueColumnsMap = valueColumnMapping;
      result.ValueColumns.AddRange(GatherValueColumns(columnsToAdd));
      result.Name = nameBuilder.BuildIndexName(reflectedType, result);
      result.Group = BuildColumnGroup(result);

      return result;
    }

    private IndexInfo BuildUnionIndex(TypeInfo reflectedType, IEnumerable<IndexInfo> indexesToUnion)
    {
      var nameBuilder = context.NameBuilder;
      var firstIndex = indexesToUnion.First();
      var otherIndexes = indexesToUnion.Skip(1).ToArray();
      var attributes = firstIndex.Attributes
        & (IndexAttributes.Primary | IndexAttributes.Secondary | IndexAttributes.Unique)
        | IndexAttributes.Union | IndexAttributes.Virtual;
      var result = new IndexInfo(reflectedType, attributes, firstIndex, otherIndexes);

      // Adding key columns
      foreach (KeyValuePair<ColumnInfo, Direction> pair in firstIndex.KeyColumns) {
        var field = reflectedType.Fields[pair.Key.Field.Name];
        result.KeyColumns.Add(field.Column, pair.Value);
      }

      // Adding included columns
      foreach (var column in firstIndex.IncludedColumns) {
        var field = reflectedType.Fields[column.Field.Name];
        result.IncludedColumns.Add(field.Column);
      }

      // Adding value columns
      result.ValueColumns.AddRange(firstIndex.ValueColumns);

      result.Name = nameBuilder.BuildIndexName(reflectedType, result);
      result.Group = BuildColumnGroup(result);

      foreach (var index in indexesToUnion)
        if ((index.Attributes & IndexAttributes.Abstract) == IndexAttributes.Abstract)
          result.UnderlyingIndexes.Remove(index);

      return result;
    }

    private IndexInfo BuildViewIndex(TypeInfo reflectedType, IndexInfo indexToApplyView)
    {
      var nameBuilder = context.NameBuilder;
      var attributes = indexToApplyView.Attributes
        & (IndexAttributes.Primary | IndexAttributes.Secondary | IndexAttributes.Unique | IndexAttributes.Abstract)
        | IndexAttributes.View | IndexAttributes.Virtual;
      var result = new IndexInfo(reflectedType, attributes, indexToApplyView, Array.Empty<IndexInfo>());

      // Adding key columns
      foreach (KeyValuePair<ColumnInfo, Direction> pair in indexToApplyView.KeyColumns) {
        var field = reflectedType.Fields[pair.Key.Field.Name];
        result.KeyColumns.Add(field.Column, pair.Value);
      }

      // Adding included columns
      foreach (var column in indexToApplyView.IncludedColumns) {
        var field = reflectedType.Fields[column.Field.Name];
        result.IncludedColumns.Add(field.Column);
      }

      // Adding value columns
      var types = (reflectedType.IsInterface
        ? indexToApplyView.ReflectedType.Ancestors.Append(indexToApplyView.ReflectedType)
        : reflectedType.Ancestors.Append(reflectedType)).ToHashSet();
      var interfaces = (reflectedType.IsInterface
        ? reflectedType.AllInterfaces.Append(reflectedType)
        : Enumerable.Empty<TypeInfo>()).ToHashSet();

      var indexReflectedType = indexToApplyView.ReflectedType;
      var keyLength = indexToApplyView.KeyColumns.Count;
      var columnMap = new List<int>();
      var valueColumns = new List<ColumnInfo>(reflectedType.Columns.Count);
      for (int i = 0; i < indexToApplyView.ValueColumns.Count; i++) {
        var column = indexToApplyView.ValueColumns[i];
        var columnField = column.Field;
        var declaringType = columnField.DeclaringType;
        if (!types.Contains(declaringType))
          continue;

        if (reflectedType.IsInterface) {
          if (!columnField.IsInterfaceImplementation)
            continue;

          var interfaceFields = indexReflectedType.FieldMap.GetImplementedInterfaceFields(columnField);
          var interfaceField = interfaceFields.FirstOrDefault(f => interfaces.Contains(f.DeclaringType));
          if (interfaceField == null)
            continue;
          var field = reflectedType.Fields[interfaceField.Name];
          valueColumns.Add(field.Column);
        }
        else {
          if (columnField.IsExplicit) {
            var ancestor = reflectedType;
            var skip = false;
            while (ancestor != columnField.DeclaringType) {
              FieldInfo ancestorField;
              if (ancestor.Fields.TryGetValue(columnField.Name, out ancestorField))
                skip = ancestorField.IsDeclared;
              if (skip)
                break;
              ancestor = ancestor.Ancestor;
            }
            if (skip)
              continue;
          }
          var field = reflectedType.Fields[columnField.Name];
          valueColumns.Add(field.Column);
        }
        columnMap.Add(keyLength + i);
      }
      var actualColumnMapping = valueColumns
        .Zip(columnMap, static (column, sourceIndex) => (column, sourceIndex))
        .OrderBy(p => reflectedType.Columns.IndexOf(p.column))
        .ToChainedBuffer();
      valueColumns.Clear();
      columnMap.Clear();
      columnMap.AddRange(Enumerable.Range(0, keyLength));
      foreach (var columnMapping in actualColumnMapping) {
        valueColumns.Add(columnMapping.column);
        columnMap.Add(columnMapping.sourceIndex);
      }

      result.ValueColumns.AddRange(valueColumns);
      result.SelectColumns = columnMap;
      result.Name = nameBuilder.BuildIndexName(reflectedType, result);
      result.Group = BuildColumnGroup(result);

      return result;
    }


    #endregion

    #region Helper methods

    private static IEnumerable<TypeInfo> GatherDescendants(TypeInfo type, IEnumerable<TypeInfo> hierarchyImplementors) =>
      type.AllDescendants.Where(static t => !t.IsAbstract).Except(hierarchyImplementors);

    private static IReadOnlyList<TypeInfo> NonAbstractTypeWithDescendants(TypeInfo type, IEnumerable<TypeInfo> hierarchyImplementors)
    {
      var filterByTypes = new List<TypeInfo>(10);
      if (!type.IsAbstract) {
        filterByTypes.Add(type);
      }
      filterByTypes.AddRange(GatherDescendants(type, hierarchyImplementors));
      return filterByTypes;
    }

    private IEnumerable<ColumnInfo> GatherValueColumns(IEnumerable<ColumnInfo> columns)
    {
      var nameBuilder = context.NameBuilder;
<<<<<<< HEAD
      var valueColumns = new HashSet<string>(StringComparer.OrdinalIgnoreCase);
      foreach (var column in columns)  {
        if (valueColumns.Add(column.Name)) {
          yield return column;
        }
        else if (!column.IsSystem) {
=======
      var valueColumns = new ColumnInfoCollection(null, "ValueColumns");
      foreach (var column in columns) {
        if (valueColumns.Contains(column.Name)) {
          if (column.IsSystem)
            continue;
>>>>>>> 0c61bdbe
          var clone = column.Clone();
          clone.Name = nameBuilder.BuildColumnName(column);
          clone.Field.MappingName = clone.Name;
          _ = valueColumns.Add(clone.Name);
          yield return clone;
        }
      }
    }

    private ColumnGroup BuildColumnGroup(IndexInfo index)
    {
      var reflectedType = index.ReflectedType;
      var keyColumns = index.IsPrimary
        ? Enumerable.Range(0, index.KeyColumns.Count).ToList(index.KeyColumns.Count)
        : index.KeyColumns
            .Select(static pair => pair.Key)
            .Concat(index.ValueColumns)
            .Select(static (c, i) => (c, i))
            .Where(static arg => arg.c.IsPrimaryKey)
            .Select(static arg => arg.i)
            .ToList();
      var columns = Enumerable.Range(0, index.KeyColumns.Count + index.ValueColumns.Count).ToList(index.KeyColumns.Count + index.ValueColumns.Count);
      return new ColumnGroup(reflectedType, keyColumns, columns);
    }

    private void CleanupTypedIndexes()
    {

      foreach (var typeInfo in context.Model.Types.Where(static t => t.IsEntity)) {
        var indexes = typeInfo.Indexes.Where(static i => i.IsVirtual).ToList();
        var typedIndexes = indexes.Where(static i => i.IsTyped);
        foreach (var typedIndex in typedIndexes) {
          bool remove = false;
          foreach (var index in indexes)
            if (index.UnderlyingIndexes.Contains(typedIndex)) {
              remove = true;
              break;
            }
          if (remove)
            typeInfo.Indexes.Remove(typedIndex);
        }
      }
    }

    private void BuildAffectedIndexes()
    {

      foreach (var typeInfo in context.Model.Types)
        if (typeInfo.IsEntity)
          BuildAffectedIndexesForEntity(typeInfo);
        else if (typeInfo.IsInterface && typeInfo.IsMaterialized)
          BuildAffectedIndexesForMaterializedInterface(typeInfo);
    }

    private void BuildAffectedIndexesForEntity(TypeInfo typeInfo)
    {
      var ancestors = new HashSet<TypeInfo>();
      IndexBuilder.ProcessAncestors(typeInfo, ancestor => ancestors.Add(ancestor));

      ExtractAffectedIndexes(typeInfo, typeInfo.Indexes, ancestors);
      if (typeInfo.Hierarchy.InheritanceSchema == InheritanceSchema.ClassTable)
        // Add primary indexes of all ancestors to affected indexes list.
        // This is an ugly hack :-(
        foreach (var ancestor in ancestors) {
          var primaryIndex = ancestor.Indexes
            .FindFirst(IndexAttributes.Real | IndexAttributes.Primary);
          if (!typeInfo.AffectedIndexes.Contains(primaryIndex))
            typeInfo.AffectedIndexes.Add(primaryIndex);
        }
    }

    private void ExtractAffectedIndexes(
      TypeInfo typeInfo, IEnumerable<IndexInfo> sources, ICollection<TypeInfo> ancestors)
    {
      foreach (var indexInfo in sources) {
        if (!indexInfo.IsVirtual) {
          bool shouldProcess =
            (ancestors.Contains(indexInfo.ReflectedType) || indexInfo.ReflectedType == typeInfo)
            && !typeInfo.AffectedIndexes.Contains(indexInfo);
          if (shouldProcess) {
            typeInfo.AffectedIndexes.Add(indexInfo);
            foreach (var pair in indexInfo.KeyColumns) {
              if (indexInfo.IsPrimary)
                continue;
              var columnInfo = pair.Key;
              if (columnInfo.Indexes.Count == 0)
                columnInfo.Indexes = new NodeCollection<IndexInfo>(columnInfo, "Indexes") {
                  indexInfo
                };
              else if (!columnInfo.Indexes.Contains(indexInfo))
                columnInfo.Indexes.Add(indexInfo);
            }
          }
        }
        ExtractAffectedIndexes(typeInfo, indexInfo.UnderlyingIndexes, ancestors);
      }
    }

    private static void BuildAffectedIndexesForMaterializedInterface(TypeInfo typeInfo)
    {
      var primaryIndex = typeInfo.Indexes.PrimaryIndex;
      foreach (var descendant in typeInfo.AllDescendants.Where(static t => t.IsEntity)) {
        descendant.AffectedIndexes.Add(primaryIndex);
        foreach (var indexInfo in typeInfo.Indexes.Find(IndexAttributes.Primary, MatchType.None).ToChainedBuffer()) {
          var descendantIndex = descendant.Indexes.Where(i => i.DeclaringIndex == indexInfo.DeclaringIndex).FirstOrDefault();
          if (descendantIndex != null) {
            foreach (var pair in descendantIndex.KeyColumns) {
              var columnInfo = pair.Key;
              if (columnInfo.Indexes.Count == 0) {
                columnInfo.Indexes = new NodeCollection<IndexInfo>(columnInfo, "Indexes") {
                  indexInfo
                };
              }
              else {
                columnInfo.Indexes.Add(indexInfo);
              }
            }
          }
        }
      }
    }

    private static void ProcessAncestors(TypeInfo typeInfo, Action<TypeInfo> ancestorProcessor)
    {
      var root = typeInfo.Hierarchy.Root;
      if (root == typeInfo) {
        return;
      }
      foreach (var ancestor in typeInfo.AncestorChain) {
        ancestorProcessor.Invoke(ancestor);
        if (ancestor == root) {
          break;
        }
      }
    }

    private void BuildFiltersForPartialIndexes()
    {
      foreach (var index in context.Model.RealIndexes.Where(static index => index.FilterExpression != null)) {
        PartialIndexFilterBuilder.BuildFilter(index);
      }
    }

    #endregion

    // Constructors

    private IndexBuilder(BuildingContext context)
    {
      this.context = context;
    }
  }
}<|MERGE_RESOLUTION|>--- conflicted
+++ resolved
@@ -787,20 +787,12 @@
     private IEnumerable<ColumnInfo> GatherValueColumns(IEnumerable<ColumnInfo> columns)
     {
       var nameBuilder = context.NameBuilder;
-<<<<<<< HEAD
       var valueColumns = new HashSet<string>(StringComparer.OrdinalIgnoreCase);
       foreach (var column in columns)  {
         if (valueColumns.Add(column.Name)) {
           yield return column;
         }
         else if (!column.IsSystem) {
-=======
-      var valueColumns = new ColumnInfoCollection(null, "ValueColumns");
-      foreach (var column in columns) {
-        if (valueColumns.Contains(column.Name)) {
-          if (column.IsSystem)
-            continue;
->>>>>>> 0c61bdbe
           var clone = column.Clone();
           clone.Name = nameBuilder.BuildColumnName(column);
           clone.Field.MappingName = clone.Name;
