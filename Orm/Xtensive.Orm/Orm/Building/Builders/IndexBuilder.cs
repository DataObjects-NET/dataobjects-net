// Copyright (C) 2007-2020 Xtensive LLC.
// This code is distributed under MIT license terms.
// See the License.txt file in the project root for more information.
// Created by: Dmitri Maximov
// Created:    2007.10.02

using System;
using System.Linq;
using System.Collections.Generic;
using Xtensive.Collections;
using Xtensive.Core;
using Xtensive.Orm.Building.Definitions;
using Xtensive.Orm.Model;

namespace Xtensive.Orm.Building.Builders
{
  internal sealed partial class IndexBuilder
  {
    private readonly BuildingContext context;
    private readonly HashSet<IndexInfo> untypedIndexes = new HashSet<IndexInfo>();

    public static void BuildIndexes(BuildingContext context)
    {
      using (BuildLog.InfoRegion(nameof(Strings.LogBuildingX), Strings.Indexes)) {
        new IndexBuilder(context).BuildAll();
      }
    }

    private void BuildAll()
    {
      CreateInterfaceIndexes();
      BuildIndexesForHierarchies();
      BuildInterfaceIndexes();
      CleanupTypedIndexes();
      BuildAffectedIndexes();
      BuildFullTextIndexes();
      BuildFiltersForPartialIndexes();
      ChooseClusteredIndexes();
    }

    private void BuildIndexesForHierarchies()
    {
      foreach (var hierarchy in context.Model.Hierarchies) {
        switch (hierarchy.InheritanceSchema) {
          case InheritanceSchema.Default:
            BuildClassTableIndexes(hierarchy.Root);
            break;
          case InheritanceSchema.SingleTable:
            BuildSingleTableIndexes(hierarchy.Root);
            break;
          case InheritanceSchema.ConcreteTable:
            BuildConcreteTableIndexes(hierarchy.Root);
            break;
        }
      }
    }

    #region Interface support methods

    private void CreateInterfaceIndexes()
    {
      var processedInterfaces = new HashSet<TypeInfo>();
      foreach (var @interface in context.Model.Types.Find(TypeAttributes.Interface))
        CreateInterfaceIndexes(@interface, processedInterfaces);
    }

    private void CreateInterfaceIndexes(TypeInfo @interface, ICollection<TypeInfo> processedInterfaces)
    {
      if (processedInterfaces.Contains(@interface))
        return;

      var interfaceDef = context.ModelDef.Types[@interface.UnderlyingType];

      // Build virtual declared interface index
      foreach (var indexDescriptor in interfaceDef.Indexes.Where(i => !i.IsPrimary)) {
        var index = BuildIndex(@interface, indexDescriptor, false);

        @interface.Indexes.Add(index);
        if (@interface.IsMaterialized)
          context.Model.RealIndexes.Add(index);
      }

<<<<<<< HEAD
      var interfaces = @interface.Interfaces;
      foreach (var typeInfo in interfaces) {
=======
      var interfaces = @interface.DirectInterfaces;
      foreach (var typeInfo in interfaces)
>>>>>>> ed81e6b5
        CreateInterfaceIndexes(typeInfo, processedInterfaces);
      }

      // Build virtual inherited interface index
      foreach (var parent in interfaces) {
        foreach (var parentIndex in parent.Indexes.Find(IndexAttributes.Primary, MatchType.None)) {
          var index = BuildInheritedIndex(@interface, parentIndex, false);
          if (@interface.Indexes.Contains(index.Name))
            continue;
          @interface.Indexes.Add(index);
          if (@interface.IsMaterialized)
            context.Model.RealIndexes.Add(index);
        }
      }
      processedInterfaces.Add(@interface);
    }

    private void BuildInterfaceIndexes()
    {
      foreach (var @interface in context.Model.Types.Find(TypeAttributes.Interface)) {
<<<<<<< HEAD
        var implementors = @interface.Implementors;
=======
        var implementors = @interface.DirectImplementors;
>>>>>>> ed81e6b5

        // Building primary indexes
        if (implementors.Count == 1) {
          var primaryIndex = implementors.First().Indexes.PrimaryIndex;
          var indexView = BuildViewIndex(@interface, primaryIndex);
          @interface.Indexes.Add(indexView);
        }
        else {
          var interfaceDef = context.ModelDef.Types[@interface.UnderlyingType];
          var indexDef = interfaceDef.Indexes.Single(i => i.IsPrimary);
          var index = BuildIndex(@interface, indexDef, false);
          var lookup = implementors.ToLookup(t => t.Hierarchy);
          var underlyingIndexes = new List<IndexInfo>();
          foreach (var hierarchy in lookup) {
            var underlyingIndex = BuildIndex(@interface, indexDef, false);
            var hierarchyImplementors = hierarchy.ToHashSet();
            switch (hierarchy.Key.InheritanceSchema) {
              case InheritanceSchema.ClassTable: {
                foreach (var implementor in hierarchy) {
                  var interfaceFields = @interface.Fields.ToHashSet();
                  var typeIndexes = new Queue<IndexInfo>();
                  var type = implementor;
                  var typedIndex = (IndexInfo) null;
                  var foundFields = new List<FieldInfo>();
                  while (interfaceFields.Count > 0) {
                    foundFields.Clear();
                    foreach (var field in interfaceFields) {
                      FieldInfo typeField;
                      if (type.FieldMap.TryGetValue(field, out typeField))
                        if ((typeField.IsDeclared || typeField.IsSystem || typeField.IsPrimaryKey))
                          foundFields.Add(field);
                    }
                    if (foundFields.Count > 0) {
                      var typeIndex = type.Indexes.FindFirst(IndexAttributes.Primary | IndexAttributes.Real);
                      if (untypedIndexes.Contains(typeIndex)) {
                        if (type == hierarchy.Key.Root) {
                          typeIndex = null;
                          typedIndex = type.Indexes.Single(i => i.IsPrimary && i.IsTyped);
                        }
                        else {
                          typeIndex = type.Indexes.Single(i => i.IsPrimary && !i.IsVirtual);
                          if (typedIndex == null)
                            typedIndex = hierarchy.Key.Root.Indexes.Single(i => i.IsPrimary && i.IsTyped);
                        }
                      }
                      if (typeIndex != null)
                        typeIndexes.Enqueue(typeIndex);
                      foreach (var foundField in foundFields)
                        interfaceFields.Remove(foundField);
                    }
                    type = type.Ancestor;
                  }
                  var filterIndex = BuildFilterIndex(implementor, typedIndex ?? typeIndexes.Dequeue(), NonAbstractTypeWithDescendants(implementor, hierarchyImplementors));
                  var indexesToJoin = new List<IndexInfo>(1 + typeIndexes.Count);
                  indexesToJoin.Add(filterIndex);
                  indexesToJoin.AddRange(typeIndexes);
                  var indexToApplyView = indexesToJoin.Count > 1
                    ? BuildJoinIndex(implementor, indexesToJoin)
                    : indexesToJoin[0];
                  var indexView = BuildViewIndex(@interface, indexToApplyView);
                  underlyingIndex.UnderlyingIndexes.Add(indexView);
                }
                break;
              }
              case InheritanceSchema.SingleTable: {
                var primaryIndex = hierarchy.Key.Root.Indexes.Single(i => i.ReflectedType == hierarchy.Key.Root && i.IsPrimary && !i.IsVirtual);
                if (untypedIndexes.Contains(primaryIndex))
                  primaryIndex = hierarchy.Key.Root.Indexes.Single(i => i.ReflectedType == hierarchy.Key.Root && i.IsPrimary && i.IsTyped);
                foreach (var implementor in hierarchy) {
                  var filterIndex = BuildFilterIndex(implementor, primaryIndex, NonAbstractTypeWithDescendants(implementor, hierarchyImplementors));
                  var indexView = BuildViewIndex(@interface, filterIndex);
                  underlyingIndex.UnderlyingIndexes.Add(indexView);
                }
                break;
              }
              case InheritanceSchema.ConcreteTable: {
                var grouping = hierarchy;
<<<<<<< HEAD
                var allImplementors = @interface.RecursiveImplementors
=======
                var allImplementors = @interface.AllImplementors
>>>>>>> ed81e6b5
                  .Where(t => t.Hierarchy == grouping.Key && !t.IsAbstract)
                  .ToList();
                var primaryIndexes = allImplementors
                  .Select(t => (Index: t.Indexes.Single(i => i.IsPrimary && !i.IsVirtual), Type: t))
                  .Select(p => untypedIndexes.Contains(p.Index)
                    ? p.Type.Indexes.Single(i => i.IsPrimary && i.IsTyped)
                    : p.Index)
                  .Select(i => BuildViewIndex(@interface, i));
                underlyingIndex.UnderlyingIndexes.AddRange(primaryIndexes);
                break;
              }
            }
            underlyingIndexes.Add(underlyingIndex);
          }
          if (underlyingIndexes.Count == 1)
            index = underlyingIndexes.First();
          else
            index.UnderlyingIndexes.AddRange(underlyingIndexes);

          @interface.Indexes.Add(index);
          if (@interface.IsMaterialized)
            context.Model.RealIndexes.Add(index);
        }

        // Building secondary virtual indexes
        foreach (var interfaceIndex in @interface.Indexes.Where(i => i.IsVirtual && !i.IsPrimary)) {
          var localIndex = interfaceIndex;
          var lookup = implementors.ToLookup(t => t.Hierarchy);
          var underlyingIndexes = new List<IndexInfo>();
          foreach (var hierarchy in lookup) {
            var grouping = hierarchy;
            var underlyingIndex = interfaceIndex.Clone();
            var hierarchyImplementors = hierarchy.ToHashSet();
            switch (hierarchy.Key.InheritanceSchema) {
              case InheritanceSchema.ClassTable: {
                foreach (var implementor in hierarchyImplementors) {
                  var index = implementor.Indexes.SingleOrDefault(i => i.DeclaringIndex == localIndex.DeclaringIndex && !i.IsVirtual);
                  if (index == null)
                    throw new NotSupportedException(string.Format(Strings.ExUnableToBuildIndexXBecauseItWasBuiltOverInheritedFields, interfaceIndex.Name));
                  var filterByTypes = new List<TypeInfo>();
                  if (!implementor.IsAbstract)
                    filterByTypes.Add(implementor);
<<<<<<< HEAD
                  var subHierarchyNodeCount = implementor.RecursiveDescendants.Count + filterByTypes.Count;
=======
                  var subHierarchyNodeCount = implementor.AllDescendants.Count() + filterByTypes.Count;
>>>>>>> ed81e6b5
                  filterByTypes.AddRange(GatherDescendants(implementor, hierarchyImplementors));
                  if (filterByTypes.Count != subHierarchyNodeCount)
                    index = BuildFilterIndex(implementor, index, filterByTypes);
                  underlyingIndex.UnderlyingIndexes.Add(index);
                }
                underlyingIndexes.Add(underlyingIndex);
                break;
              }
              case InheritanceSchema.SingleTable: {
                var rootIndexes = hierarchy.Key.Root.Indexes.Where(i => i.DeclaringIndex == localIndex.DeclaringIndex && implementors.Contains(i.ReflectedType) && !i.IsVirtual);
                foreach (var rootIndex in rootIndexes) {
                  var index = untypedIndexes.Contains(rootIndex)
                    ? hierarchy.Key.Root.Indexes.Single(i => i.DeclaringIndex == localIndex.DeclaringIndex && i.ReflectedType == rootIndex.ReflectedType && i.IsTyped)
                    : rootIndex;
                  var reflectedType = rootIndex.ReflectedType;
                  index = BuildFilterIndex(reflectedType, index, NonAbstractTypeWithDescendants(reflectedType, hierarchyImplementors));
                  underlyingIndex.UnderlyingIndexes.Add(index);
                }
                underlyingIndexes.Add(underlyingIndex);
                break;
              }
              case InheritanceSchema.ConcreteTable: {
<<<<<<< HEAD
                var indexes = @interface.RecursiveImplementors
=======
                var indexes = @interface.AllImplementors
>>>>>>> ed81e6b5
                  .Where(t => t.Hierarchy == grouping.Key)
                  .Select(t => (Index: t.Indexes.Single(i => i.DeclaringIndex == localIndex.DeclaringIndex && !i.IsVirtual), Type: t))
                  .Select(p => untypedIndexes.Contains(p.Index)
                    ? p.Type.Indexes.Single(i => i.DeclaringIndex == localIndex.DeclaringIndex && i.IsTyped)
                    : p.Index);
                underlyingIndex.UnderlyingIndexes.AddRange(indexes);
                underlyingIndexes.Add(underlyingIndex);
                break;
              }
            }
          }
          if (underlyingIndexes.Count == 1) {
            var firstUnderlyingIndex = underlyingIndexes.First();
            interfaceIndex.Attributes = firstUnderlyingIndex.Attributes;
            interfaceIndex.FilterByTypes = firstUnderlyingIndex.FilterByTypes;
            interfaceIndex.UnderlyingIndexes.AddRange(firstUnderlyingIndex.UnderlyingIndexes);
          }
          else
            interfaceIndex.UnderlyingIndexes.AddRange(underlyingIndexes);
        }
      }
    }

    #endregion

    #region Build index methods

    /// <exception cref="DomainBuilderException">Something went wrong.</exception>
    private IndexInfo BuildIndex(TypeInfo typeInfo, IndexDef indexDef, bool buildAbstract)
    {
      BuildLog.Info(nameof(Strings.LogBuildingIndexX), indexDef.Name);
      var attributes = !buildAbstract ? indexDef.Attributes : indexDef.Attributes | IndexAttributes.Abstract;

      if (typeInfo.IsInterface && !typeInfo.IsMaterialized)
        attributes |= IndexAttributes.Virtual | IndexAttributes.Union;
      else
        attributes |= IndexAttributes.Real;

      var result = new IndexInfo(typeInfo, attributes) {
        FillFactor = indexDef.FillFactor,
        FilterExpression = indexDef.FilterExpression,
        ShortName = indexDef.Name,
        MappingName = indexDef.MappingName
      };

      var skipTypeId = false;
      if (typeInfo.Hierarchy != null) {
        if (typeInfo.Hierarchy.InheritanceSchema == InheritanceSchema.ConcreteTable)
          skipTypeId = true;
        else if (typeInfo.Hierarchy.TypeDiscriminatorMap != null)
          skipTypeId = true;
      }
      if (typeInfo.Fields.Any(f => f.IsTypeId && f.IsPrimaryKey))
        skipTypeId = false;

      // Adding key columns
      foreach (KeyValuePair<string, Direction> pair in indexDef.KeyFields) {
        var fieldInfo = typeInfo.Fields[pair.Key];
        var columns = fieldInfo.Columns;

        if (columns.Count == 0)
          throw new DomainBuilderException(
            string.Format(Strings.ExColumnXIsNotFound, pair.Key));

        foreach (var column in columns)
          result.KeyColumns.Add(column, pair.Value);
      }

      // Adding included columns
      foreach (string fieldName in indexDef.IncludedFields) {
        var fieldInfo = typeInfo.Fields[fieldName];
        var columns = fieldInfo.Columns;

        if (columns.Count == 0)
          throw new DomainBuilderException(
            string.Format(Strings.ExColumnXIsNotFound, fieldName));

        foreach (var column in columns)
          result.IncludedColumns.Add(column);
      }

      // Adding system columns as included (only if they are not primary key or index is not primary)
      foreach (ColumnInfo column in typeInfo.Columns.Find(ColumnAttributes.System).Where(c => indexDef.IsPrimary ? !c.IsPrimaryKey : true)) {
        if (skipTypeId && column.IsSystem && column.Field.IsTypeId)
          continue;
        result.IncludedColumns.Add(column);
      }

      // Adding value columns
      if (indexDef.IsPrimary) {
        var typeInfoAsArray = new[] { typeInfo };
        var types = typeInfo.IsInterface
<<<<<<< HEAD
          ? typeInfo.Interfaces.Union(typeInfoAsArray)
          : typeInfo.Hierarchy.InheritanceSchema switch {
              InheritanceSchema.SingleTable => typeInfoAsArray.Concat(typeInfo.Hierarchy.Root.RecursiveDescendants.Except(typeInfoAsArray)), // Order does matter. typeInfo must be first.
              InheritanceSchema.ConcreteTable => typeInfo.Ancestors.Union(typeInfoAsArray),
              _ => typeInfoAsArray
            };
=======
          ? typeInfo.DirectInterfaces.Union(typeInfoAsArray)
          : typeInfo.Hierarchy.InheritanceSchema switch {
            InheritanceSchema.SingleTable => typeInfoAsArray.Concat(typeInfo.Hierarchy.Root.AllDescendants.Except(typeInfoAsArray)), // Order does matter. typeInfo must be first.
            InheritanceSchema.ConcreteTable => typeInfo.Ancestors.Union(typeInfoAsArray),
            _ => typeInfoAsArray
          };
>>>>>>> ed81e6b5

        var columns = result.IncludedColumns
          .Concat(types.SelectMany(t => t.Columns
            .Find(ColumnAttributes.Inherited | ColumnAttributes.PrimaryKey, MatchType.None)
            .Where(c => !skipTypeId || !(c.Field.IsTypeId && c.IsSystem)))
          );

        // There might be difference in columns order of type and columns list
        // so we have to reorder them in correct sequence.
        if (typeInfo.IsInterface) {
          var indexedColumns = columns.Select((column, i) => (i, j: typeInfo.Columns.IndexOf(column), column));
          var orderedColumns = indexedColumns.OrderBy(el => el.j).Select(el => el.column).Distinct();
          result.ValueColumns.AddRange(GatherValueColumns(orderedColumns));
        }
<<<<<<< HEAD
        else
          result.ValueColumns.AddRange(GatherValueColumns(columns));

=======
        else {
          result.ValueColumns.AddRange(GatherValueColumns(columns));
        }
>>>>>>> ed81e6b5
      }
      else {
        foreach (var column in typeInfo.Columns.Where(c => c.IsPrimaryKey)) {
          if (!result.KeyColumns.ContainsKey(column))
            result.ValueColumns.Add(column);
        }
        result.ValueColumns.AddRange(result.IncludedColumns.Where(ic => !result.ValueColumns.Contains(ic.Name)));
      }

      result.Name = context.NameBuilder.BuildIndexName(typeInfo, result);
      result.Group = BuildColumnGroup(result);
      if (skipTypeId)
        untypedIndexes.Add(result);

      return result;
    }

    private IndexInfo BuildInheritedIndex(TypeInfo reflectedType, IndexInfo ancestorIndex, bool buildAbstract)
    {
      BuildLog.Info(nameof(Strings.LogBuildingIndexX), ancestorIndex.Name);
      var attributes = IndexAttributes.None;

      if (reflectedType.IsInterface && !reflectedType.IsMaterialized)
        attributes = (ancestorIndex.Attributes | IndexAttributes.Virtual | IndexAttributes.Union) &
                     ~(IndexAttributes.Real | IndexAttributes.Join | IndexAttributes.Filtered);
      else
        attributes = (ancestorIndex.Attributes | IndexAttributes.Real)
          & ~(IndexAttributes.Join | IndexAttributes.Union | IndexAttributes.Filtered | IndexAttributes.Virtual | IndexAttributes.Abstract);
      if (buildAbstract)
        attributes = attributes | IndexAttributes.Abstract;

      var result = new IndexInfo(reflectedType, attributes, ancestorIndex);
      var useFieldMap = ancestorIndex.ReflectedType.IsInterface && !reflectedType.IsInterface;

      var skipTypeId = false;
      if (reflectedType.Hierarchy != null) {
        if (reflectedType.Hierarchy.InheritanceSchema == InheritanceSchema.ConcreteTable)
          skipTypeId = true;
        else if (reflectedType.Hierarchy.TypeDiscriminatorMap != null)
          skipTypeId = true;
      }
      if (reflectedType.Fields.Any(f => f.IsTypeId && f.IsPrimaryKey))
        skipTypeId = false;


      // Adding key columns
      foreach (KeyValuePair<ColumnInfo, Direction> pair in ancestorIndex.KeyColumns) {
        var field = useFieldMap ?
          reflectedType.FieldMap[pair.Key.Field] :
          reflectedType.Fields[pair.Key.Field.Name];
        result.KeyColumns.Add(field.Column, pair.Value);
      }

      // Adding included columns
      foreach (var column in ancestorIndex.IncludedColumns) {
        if (skipTypeId && column.IsSystem && column.Field.IsTypeId)
          continue;
        var field = useFieldMap ?
          reflectedType.FieldMap[column.Field] :
          reflectedType.Fields[column.Field.Name];
        result.IncludedColumns.Add(field.Column);
      }

      // Adding value columns
      if (!ancestorIndex.IsPrimary)
        foreach (var column in ancestorIndex.ValueColumns) {
          if (skipTypeId && column.IsSystem && column.Field.IsTypeId)
            continue;
          var field = useFieldMap ?
            reflectedType.FieldMap[column.Field] :
            reflectedType.Fields[column.Field.Name];
          result.ValueColumns.Add(field.Column);
        }
      else if (reflectedType.IsMaterialized)
        result.ValueColumns.AddRange(reflectedType.Columns
          .Find(ColumnAttributes.PrimaryKey, MatchType.None)
          .Where(c => skipTypeId ? !(c.IsSystem && c.Field.IsTypeId) : true));

      if (ancestorIndex.IsPrimary && reflectedType.IsEntity) {
        if (reflectedType.Hierarchy.InheritanceSchema == InheritanceSchema.ClassTable) {
          foreach (var column in ancestorIndex.IncludedColumns) {
            if (skipTypeId && column.IsSystem && column.Field.IsTypeId)
              continue;
            var field = reflectedType.Fields[column.Field.Name];
            result.ValueColumns.Add(field.Column);
          }
          foreach (var column in reflectedType.Columns.Find(ColumnAttributes.Inherited | ColumnAttributes.PrimaryKey, MatchType.None)) {
            if (skipTypeId && column.IsSystem && column.Field.IsTypeId)
              continue;
            result.ValueColumns.Add(column);
          }
        }
        else if (reflectedType.Hierarchy.InheritanceSchema == InheritanceSchema.ConcreteTable) {
          foreach (var column in reflectedType.Columns.Find(ColumnAttributes.PrimaryKey, MatchType.None)) {
            if (skipTypeId && column.IsSystem && column.Field.IsTypeId)
              continue;
            if (!result.ValueColumns.Contains(column.Name))
              result.ValueColumns.Add(column);
          }
        }
      }


      result.Name = context.NameBuilder.BuildIndexName(reflectedType, result);
      result.Group = BuildColumnGroup(result);
      if (skipTypeId)
        untypedIndexes.Add(result);

      return result;
    }

    #endregion

    #region Build virtual index methods

    private IndexInfo BuildTypedIndex(TypeInfo reflectedType, IndexInfo realIndex)
    {
      if (realIndex.IsVirtual)
        throw new InvalidOperationException();
      var nameBuilder = context.NameBuilder;
      var attributes = realIndex.Attributes
        & (IndexAttributes.Primary | IndexAttributes.Secondary | IndexAttributes.Unique | IndexAttributes.Abstract)
        | IndexAttributes.Typed | IndexAttributes.Virtual;
      var result = new IndexInfo(reflectedType, attributes, realIndex, Array.Empty<IndexInfo>());

      // Adding key columns
      foreach (KeyValuePair<ColumnInfo, Direction> pair in realIndex.KeyColumns) {
        var field = reflectedType.Fields[pair.Key.Field.Name];
        result.KeyColumns.Add(field.Column, pair.Value);
      }

      // Adding included columns
      foreach (var column in realIndex.IncludedColumns) {
        var field = reflectedType.Fields[column.Field.Name];
        result.IncludedColumns.Add(field.Column);
      }

      // Adding TypeId column
      if (realIndex.IsPrimary)
        result.ValueColumns.Add(reflectedType.Columns.Single(c => c.IsSystem && c.Field.IsTypeId));
      // Adding value columns
      result.ValueColumns.AddRange(realIndex.ValueColumns);
      // Adding TypeId column
      if (!realIndex.IsPrimary)
        result.ValueColumns.Add(reflectedType.Columns.Single(c => c.IsSystem && c.Field.IsTypeId));

      result.Name = nameBuilder.BuildIndexName(reflectedType, result);
      result.Group = BuildColumnGroup(result);

      return result;
    }

    private IndexInfo BuildFilterIndex(TypeInfo reflectedType, IndexInfo indexToFilter, IReadOnlyList<TypeInfo> filterByTypes)
    {
      var nameBuilder = context.NameBuilder;
      var attributes = indexToFilter.Attributes
        & (IndexAttributes.Primary | IndexAttributes.Secondary | IndexAttributes.Unique | IndexAttributes.Abstract)
        | IndexAttributes.Filtered | IndexAttributes.Virtual;
      var result = new IndexInfo(reflectedType, attributes, indexToFilter, Array.Empty<IndexInfo>()) {
        FilterByTypes = filterByTypes
      };

      // Adding key columns
      foreach (KeyValuePair<ColumnInfo, Direction> pair in indexToFilter.KeyColumns) {
        var field = reflectedType.Fields[pair.Key.Field.Name];
        result.KeyColumns.Add(field.Column, pair.Value);
      }

      // Adding included columns
      foreach (var column in indexToFilter.IncludedColumns) {
        var field = reflectedType.Fields[column.Field.Name];
        result.IncludedColumns.Add(field.Column);
      }

      // Adding value columns
      result.ValueColumns.AddRange(indexToFilter.ValueColumns);

      result.Name = nameBuilder.BuildIndexName(reflectedType, result);
      result.Group = BuildColumnGroup(result);

      return result;
    }

    private IndexInfo BuildJoinIndex(TypeInfo reflectedType, IEnumerable<IndexInfo> indexesToJoin)
    {
      var nameBuilder = context.NameBuilder;
      var firstIndex = indexesToJoin.First();
      var otherIndexes = indexesToJoin.Skip(1).ToArray();
      var attributes = firstIndex.Attributes
        & (IndexAttributes.Primary | IndexAttributes.Secondary | IndexAttributes.Unique)
        | IndexAttributes.Join | IndexAttributes.Virtual;
      var result = new IndexInfo(reflectedType, attributes, firstIndex, otherIndexes);

      // Adding key columns
      foreach (KeyValuePair<ColumnInfo, Direction> pair in firstIndex.KeyColumns) {
        var field = reflectedType.Fields[pair.Key.Field.Name];
        result.KeyColumns.Add(field.Column, pair.Value);
      }

      // Adding included columns
      foreach (var column in firstIndex.IncludedColumns) {
        var field = reflectedType.Fields[column.Field.Name];
        result.IncludedColumns.Add(field.Column);
      }

      // Adding value columns
      var typeOrder = reflectedType.Ancestors
        .Append(reflectedType)
        .Select((t, i) => (Type: t, Index: i))
        .ToDictionary(a => a.Type, a => a.Index);
      var types = reflectedType.Ancestors.ToHashSet();
      types.Add(reflectedType);

      var valueColumnMap = new List<List<int>>();
      foreach (var index in indexesToJoin) {
        var columnMap = new List<int>();
        int columnIndex = -1;
        foreach (var column in index.ValueColumns) {
          columnIndex++;
          if (columnIndex < result.IncludedColumns.Count)
            continue;
          var field = column.Field;
          if (!types.Contains(field.DeclaringType))
            continue;
          if (field.IsExplicit) {
            var ancestor = reflectedType;
            var skip = false;
            while (ancestor != field.DeclaringType) {
              FieldInfo ancestorField;
              if (ancestor.Fields.TryGetValue(field.Name, out ancestorField))
                skip = ancestorField.IsDeclared;
              if (skip)
                break;
              ancestor = ancestor.Ancestor;
            }
            if (skip)
              continue;
          }
          columnMap.Add(columnIndex);
        }
        valueColumnMap.Add(columnMap);
      }
      var orderedIndexes = indexesToJoin
        .Select((index, i) => (index, columns: valueColumnMap[i], i))
        .OrderBy(a => typeOrder[a.index.ValueColumns.First().Field.ReflectedType])
        .ToList();

      var columnsToAdd = new List<ColumnInfo>();
      var valueColumnMapping = new List<Pair<int, List<int>>>();
      for (var i = 0; i < orderedIndexes.Count; i++) {
        var item = orderedIndexes[i];
        if (valueColumnMapping.Count == 0)
          item.columns.InsertRange(0, Enumerable.Range(0, result.IncludedColumns.Count));
        foreach (var columnIndex in item.columns) {
          var column = item.index.ValueColumns[columnIndex];
          columnsToAdd.Add(column);
        }
        valueColumnMapping.Add(new Pair<int, List<int>>(item.i, item.columns));
      }

      result.ValueColumnsMap = valueColumnMapping;
      result.ValueColumns.AddRange(GatherValueColumns(columnsToAdd));
      result.Name = nameBuilder.BuildIndexName(reflectedType, result);
      result.Group = BuildColumnGroup(result);

      return result;
    }

    private IndexInfo BuildUnionIndex(TypeInfo reflectedType, IEnumerable<IndexInfo> indexesToUnion)
    {
      var nameBuilder = context.NameBuilder;
      var firstIndex = indexesToUnion.First();
      var otherIndexes = indexesToUnion.Skip(1).ToArray();
      var attributes = firstIndex.Attributes
        & (IndexAttributes.Primary | IndexAttributes.Secondary | IndexAttributes.Unique)
        | IndexAttributes.Union | IndexAttributes.Virtual;
      var result = new IndexInfo(reflectedType, attributes, firstIndex, otherIndexes);

      // Adding key columns
      foreach (KeyValuePair<ColumnInfo, Direction> pair in firstIndex.KeyColumns) {
        var field = reflectedType.Fields[pair.Key.Field.Name];
        result.KeyColumns.Add(field.Column, pair.Value);
      }

      // Adding included columns
      foreach (var column in firstIndex.IncludedColumns) {
        var field = reflectedType.Fields[column.Field.Name];
        result.IncludedColumns.Add(field.Column);
      }

      // Adding value columns
      result.ValueColumns.AddRange(firstIndex.ValueColumns);

      result.Name = nameBuilder.BuildIndexName(reflectedType, result);
      result.Group = BuildColumnGroup(result);

      foreach (var index in indexesToUnion)
        if ((index.Attributes & IndexAttributes.Abstract) == IndexAttributes.Abstract)
          result.UnderlyingIndexes.Remove(index);

      return result;
    }

    private IndexInfo BuildViewIndex(TypeInfo reflectedType, IndexInfo indexToApplyView)
    {
      var nameBuilder = context.NameBuilder;
      var attributes = indexToApplyView.Attributes
        & (IndexAttributes.Primary | IndexAttributes.Secondary | IndexAttributes.Unique | IndexAttributes.Abstract)
        | IndexAttributes.View | IndexAttributes.Virtual;
      var result = new IndexInfo(reflectedType, attributes, indexToApplyView, Array.Empty<IndexInfo>());

      // Adding key columns
      foreach (KeyValuePair<ColumnInfo, Direction> pair in indexToApplyView.KeyColumns) {
        var field = reflectedType.Fields[pair.Key.Field.Name];
        result.KeyColumns.Add(field.Column, pair.Value);
      }

      // Adding included columns
      foreach (var column in indexToApplyView.IncludedColumns) {
        var field = reflectedType.Fields[column.Field.Name];
        result.IncludedColumns.Add(field.Column);
      }

      // Adding value columns
      var types = (reflectedType.IsInterface
        ? indexToApplyView.ReflectedType.Ancestors.Append(indexToApplyView.ReflectedType)
        : reflectedType.Ancestors.Append(reflectedType)).ToHashSet();
      var interfaces = (reflectedType.IsInterface
<<<<<<< HEAD
        ? reflectedType.RecursiveInterfaces.Append(reflectedType)
=======
        ? reflectedType.AllInterfaces.Append(reflectedType)
>>>>>>> ed81e6b5
        : Enumerable.Empty<TypeInfo>()).ToHashSet();

      var indexReflectedType = indexToApplyView.ReflectedType;
      var keyLength = indexToApplyView.KeyColumns.Count;
      var columnMap = new List<int>();
      var valueColumns = new List<ColumnInfo>(reflectedType.Columns.Count);
      for (int i = 0; i < indexToApplyView.ValueColumns.Count; i++) {
        var column = indexToApplyView.ValueColumns[i];
        var columnField = column.Field;
        var declaringType = columnField.DeclaringType;
        if (!types.Contains(declaringType))
          continue;

        if (reflectedType.IsInterface) {
          if (!columnField.IsInterfaceImplementation)
            continue;

          var interfaceFields = indexReflectedType.FieldMap.GetImplementedInterfaceFields(columnField);
          var interfaceField = interfaceFields.FirstOrDefault(f => interfaces.Contains(f.DeclaringType));
          if (interfaceField == null)
            continue;
          var field = reflectedType.Fields[interfaceField.Name];
          valueColumns.Add(field.Column);
        }
        else {
          if (columnField.IsExplicit) {
            var ancestor = reflectedType;
            var skip = false;
            while (ancestor != columnField.DeclaringType) {
              FieldInfo ancestorField;
              if (ancestor.Fields.TryGetValue(columnField.Name, out ancestorField))
                skip = ancestorField.IsDeclared;
              if (skip)
                break;
              ancestor = ancestor.Ancestor;
            }
            if (skip)
              continue;
          }
          var field = reflectedType.Fields[columnField.Name];
          valueColumns.Add(field.Column);
        }
        columnMap.Add(keyLength + i);
      }
      var actualColumnMapping = valueColumns
        .Zip(columnMap, (column, sourceIndex) => (column, sourceIndex))
        .OrderBy(p => reflectedType.Columns.IndexOf(p.column))
        .ToList();
      valueColumns.Clear();
      columnMap.Clear();
      columnMap.AddRange(Enumerable.Range(0, keyLength));
      foreach (var columnMapping in actualColumnMapping) {
        valueColumns.Add(columnMapping.column);
        columnMap.Add(columnMapping.sourceIndex);
      }

      result.ValueColumns.AddRange(valueColumns);
      result.SelectColumns = columnMap;
      result.Name = nameBuilder.BuildIndexName(reflectedType, result);
      result.Group = BuildColumnGroup(result);

      return result;
    }


    #endregion

    #region Helper methods

    private static IEnumerable<TypeInfo> GatherDescendants(TypeInfo type, IEnumerable<TypeInfo> hierarchyImplementors) =>
      type.RecursiveDescendants.Where(static t => !t.IsAbstract).Except(hierarchyImplementors);

    private static IReadOnlyList<TypeInfo> NonAbstractTypeWithDescendants(TypeInfo type, IEnumerable<TypeInfo> hierarchyImplementors)
    {
<<<<<<< HEAD
      var filterByTypes = new List<TypeInfo>(10);
      if (!type.IsAbstract) {
        filterByTypes.Add(type);
      }
      filterByTypes.AddRange(GatherDescendants(type, hierarchyImplementors));
      return filterByTypes;
=======
      return type.AllDescendants.Where(t => !t.IsAbstract).Except(hierarchyImplementors);
>>>>>>> ed81e6b5
    }

    private IEnumerable<ColumnInfo> GatherValueColumns(IEnumerable<ColumnInfo> columns)
    {
      var nameBuilder = context.NameBuilder;
      var valueColumns = new ColumnInfoCollection(null, "ValueColumns");
      foreach (var column in columns) {
        if (valueColumns.Contains(column.Name)) {
          if (column.IsSystem)
            continue;
          var clone = column.Clone();
          clone.Name = nameBuilder.BuildColumnName(column);
          clone.Field.MappingName = clone.Name;
          valueColumns.Add(clone);
        }
        else
          valueColumns.Add(column);
      }
      return valueColumns;
    }

    private ColumnGroup BuildColumnGroup(IndexInfo index)
    {
      var reflectedType = index.ReflectedType;
      var keyColumns = index.IsPrimary
        ? Enumerable.Range(0, index.KeyColumns.Count).ToList()
        : index.KeyColumns
            .Select(pair => pair.Key)
            .Concat(index.ValueColumns)
            .Select((c, i) => (c, i))
            .Where(arg => arg.c.IsPrimaryKey)
            .Select(arg => arg.i)
            .ToList();
      var columns = Enumerable.Range(0, index.KeyColumns.Count + index.ValueColumns.Count).ToList();
      return new ColumnGroup(reflectedType, keyColumns, columns);
    }

    private void CleanupTypedIndexes()
    {

      foreach (var typeInfo in context.Model.Types.Where(t => t.IsEntity)) {
        var indexes = typeInfo.Indexes.Where(i => i.IsVirtual).ToList();
        var typedIndexes = indexes.Where(i => i.IsTyped);
        foreach (var typedIndex in typedIndexes) {
          bool remove = false;
          foreach (var index in indexes)
            if (index.UnderlyingIndexes.Contains(typedIndex)) {
              remove = true;
              break;
            }
          if (remove)
            typeInfo.Indexes.Remove(typedIndex);
        }
      }
    }

    private void BuildAffectedIndexes()
    {

      foreach (var typeInfo in context.Model.Types)
        if (typeInfo.IsEntity)
          BuildAffectedIndexesForEntity(typeInfo);
        else if (typeInfo.IsInterface && typeInfo.IsMaterialized)
          BuildAffectedIndexesForMaterializedInterface(typeInfo);
    }

    private void BuildAffectedIndexesForEntity(TypeInfo typeInfo)
    {
      var ancestors = new HashSet<TypeInfo>();
      ProcessAncestors(typeInfo, ancestor => ancestors.Add(ancestor));

      ExtractAffectedIndexes(typeInfo, typeInfo.Indexes, ancestors);
      if (typeInfo.Hierarchy.InheritanceSchema == InheritanceSchema.ClassTable)
        // Add primary indexes of all ancestors to affected indexes list.
        // This is an ugly hack :-(
        foreach (var ancestor in ancestors) {
          var primaryIndex = ancestor.Indexes
            .FindFirst(IndexAttributes.Real | IndexAttributes.Primary);
          if (!typeInfo.AffectedIndexes.Contains(primaryIndex))
            typeInfo.AffectedIndexes.Add(primaryIndex);
        }
    }

    private void ExtractAffectedIndexes(
      TypeInfo typeInfo, IEnumerable<IndexInfo> sources, ICollection<TypeInfo> ancestors)
    {
      foreach (var indexInfo in sources) {
        if (!indexInfo.IsVirtual) {
          bool shouldProcess =
            (ancestors.Contains(indexInfo.ReflectedType) || indexInfo.ReflectedType == typeInfo)
            && !typeInfo.AffectedIndexes.Contains(indexInfo);
          if (shouldProcess) {
            typeInfo.AffectedIndexes.Add(indexInfo);
            foreach (var pair in indexInfo.KeyColumns) {
              if (indexInfo.IsPrimary)
                continue;
              var columnInfo = pair.Key;
              if (columnInfo.Indexes.Count == 0)
                columnInfo.Indexes = new NodeCollection<IndexInfo>(columnInfo, "Indexes") {
                  indexInfo
                };
              else if (!columnInfo.Indexes.Contains(indexInfo))
                columnInfo.Indexes.Add(indexInfo);
            }
          }
        }
        ExtractAffectedIndexes(typeInfo, indexInfo.UnderlyingIndexes, ancestors);
      }
    }

    private void BuildAffectedIndexesForMaterializedInterface(TypeInfo typeInfo)
    {
      var primaryIndex = typeInfo.Indexes.PrimaryIndex;
<<<<<<< HEAD
      foreach (var descendant in typeInfo.RecursiveDescendants.Where(t => t.IsEntity)) {
=======
      foreach (var descendant in typeInfo.AllDescendants.Where(t => t.IsEntity).Distinct()) {
>>>>>>> ed81e6b5
        descendant.AffectedIndexes.Add(primaryIndex);
        foreach (var indexInfo in typeInfo.Indexes.Find(IndexAttributes.Primary, MatchType.None)) {
          var descendantIndex = descendant.Indexes.Where(i => i.DeclaringIndex == indexInfo.DeclaringIndex).FirstOrDefault();
          if (descendantIndex != null)
            foreach (var pair in descendantIndex.KeyColumns) {
              var columnInfo = pair.Key;
              if (columnInfo.Indexes.Count == 0)
                columnInfo.Indexes = new NodeCollection<IndexInfo>(columnInfo, "Indexes") {
                  indexInfo
                };
              else
                columnInfo.Indexes.Add(indexInfo);
            }
        }
      }
    }

    private void ProcessAncestors(TypeInfo typeInfo, Action<TypeInfo> ancestorProcessor)
    {
      var root = typeInfo.Hierarchy.Root;
      if (root == typeInfo) {
        return;
      }
      foreach (var ancestor in typeInfo.AncestorChain) {
        ancestorProcessor.Invoke(ancestor);
        if (ancestor == root) {
          break;
        }
      }
    }

    private void BuildFiltersForPartialIndexes()
    {
<<<<<<< HEAD

=======
>>>>>>> ed81e6b5
      foreach (var index in context.Model.RealIndexes.Where(index => index.FilterExpression != null))
        PartialIndexFilterBuilder.BuildFilter(index);
    }

    #endregion

    // Constructors

    private IndexBuilder(BuildingContext context)
    {
      this.context = context;
    }
  }
}<|MERGE_RESOLUTION|>--- conflicted
+++ resolved
@@ -80,13 +80,8 @@
           context.Model.RealIndexes.Add(index);
       }
 
-<<<<<<< HEAD
-      var interfaces = @interface.Interfaces;
+      var interfaces = @interface.DirectInterfaces;
       foreach (var typeInfo in interfaces) {
-=======
-      var interfaces = @interface.DirectInterfaces;
-      foreach (var typeInfo in interfaces)
->>>>>>> ed81e6b5
         CreateInterfaceIndexes(typeInfo, processedInterfaces);
       }
 
@@ -107,11 +102,7 @@
     private void BuildInterfaceIndexes()
     {
       foreach (var @interface in context.Model.Types.Find(TypeAttributes.Interface)) {
-<<<<<<< HEAD
-        var implementors = @interface.Implementors;
-=======
         var implementors = @interface.DirectImplementors;
->>>>>>> ed81e6b5
 
         // Building primary indexes
         if (implementors.Count == 1) {
@@ -189,11 +180,7 @@
               }
               case InheritanceSchema.ConcreteTable: {
                 var grouping = hierarchy;
-<<<<<<< HEAD
-                var allImplementors = @interface.RecursiveImplementors
-=======
                 var allImplementors = @interface.AllImplementors
->>>>>>> ed81e6b5
                   .Where(t => t.Hierarchy == grouping.Key && !t.IsAbstract)
                   .ToList();
                 var primaryIndexes = allImplementors
@@ -236,11 +223,7 @@
                   var filterByTypes = new List<TypeInfo>();
                   if (!implementor.IsAbstract)
                     filterByTypes.Add(implementor);
-<<<<<<< HEAD
-                  var subHierarchyNodeCount = implementor.RecursiveDescendants.Count + filterByTypes.Count;
-=======
-                  var subHierarchyNodeCount = implementor.AllDescendants.Count() + filterByTypes.Count;
->>>>>>> ed81e6b5
+                  var subHierarchyNodeCount = implementor.AllDescendants.Count + filterByTypes.Count;
                   filterByTypes.AddRange(GatherDescendants(implementor, hierarchyImplementors));
                   if (filterByTypes.Count != subHierarchyNodeCount)
                     index = BuildFilterIndex(implementor, index, filterByTypes);
@@ -263,11 +246,7 @@
                 break;
               }
               case InheritanceSchema.ConcreteTable: {
-<<<<<<< HEAD
-                var indexes = @interface.RecursiveImplementors
-=======
                 var indexes = @interface.AllImplementors
->>>>>>> ed81e6b5
                   .Where(t => t.Hierarchy == grouping.Key)
                   .Select(t => (Index: t.Indexes.Single(i => i.DeclaringIndex == localIndex.DeclaringIndex && !i.IsVirtual), Type: t))
                   .Select(p => untypedIndexes.Contains(p.Index)
@@ -360,21 +339,12 @@
       if (indexDef.IsPrimary) {
         var typeInfoAsArray = new[] { typeInfo };
         var types = typeInfo.IsInterface
-<<<<<<< HEAD
-          ? typeInfo.Interfaces.Union(typeInfoAsArray)
-          : typeInfo.Hierarchy.InheritanceSchema switch {
-              InheritanceSchema.SingleTable => typeInfoAsArray.Concat(typeInfo.Hierarchy.Root.RecursiveDescendants.Except(typeInfoAsArray)), // Order does matter. typeInfo must be first.
-              InheritanceSchema.ConcreteTable => typeInfo.Ancestors.Union(typeInfoAsArray),
-              _ => typeInfoAsArray
-            };
-=======
           ? typeInfo.DirectInterfaces.Union(typeInfoAsArray)
           : typeInfo.Hierarchy.InheritanceSchema switch {
             InheritanceSchema.SingleTable => typeInfoAsArray.Concat(typeInfo.Hierarchy.Root.AllDescendants.Except(typeInfoAsArray)), // Order does matter. typeInfo must be first.
             InheritanceSchema.ConcreteTable => typeInfo.Ancestors.Union(typeInfoAsArray),
             _ => typeInfoAsArray
           };
->>>>>>> ed81e6b5
 
         var columns = result.IncludedColumns
           .Concat(types.SelectMany(t => t.Columns
@@ -389,15 +359,9 @@
           var orderedColumns = indexedColumns.OrderBy(el => el.j).Select(el => el.column).Distinct();
           result.ValueColumns.AddRange(GatherValueColumns(orderedColumns));
         }
-<<<<<<< HEAD
-        else
-          result.ValueColumns.AddRange(GatherValueColumns(columns));
-
-=======
         else {
           result.ValueColumns.AddRange(GatherValueColumns(columns));
         }
->>>>>>> ed81e6b5
       }
       else {
         foreach (var column in typeInfo.Columns.Where(c => c.IsPrimaryKey)) {
@@ -726,11 +690,7 @@
         ? indexToApplyView.ReflectedType.Ancestors.Append(indexToApplyView.ReflectedType)
         : reflectedType.Ancestors.Append(reflectedType)).ToHashSet();
       var interfaces = (reflectedType.IsInterface
-<<<<<<< HEAD
-        ? reflectedType.RecursiveInterfaces.Append(reflectedType)
-=======
         ? reflectedType.AllInterfaces.Append(reflectedType)
->>>>>>> ed81e6b5
         : Enumerable.Empty<TypeInfo>()).ToHashSet();
 
       var indexReflectedType = indexToApplyView.ReflectedType;
@@ -801,20 +761,16 @@
     #region Helper methods
 
     private static IEnumerable<TypeInfo> GatherDescendants(TypeInfo type, IEnumerable<TypeInfo> hierarchyImplementors) =>
-      type.RecursiveDescendants.Where(static t => !t.IsAbstract).Except(hierarchyImplementors);
+      type.AllDescendants.Where(static t => !t.IsAbstract).Except(hierarchyImplementors);
 
     private static IReadOnlyList<TypeInfo> NonAbstractTypeWithDescendants(TypeInfo type, IEnumerable<TypeInfo> hierarchyImplementors)
     {
-<<<<<<< HEAD
       var filterByTypes = new List<TypeInfo>(10);
       if (!type.IsAbstract) {
         filterByTypes.Add(type);
       }
       filterByTypes.AddRange(GatherDescendants(type, hierarchyImplementors));
       return filterByTypes;
-=======
-      return type.AllDescendants.Where(t => !t.IsAbstract).Except(hierarchyImplementors);
->>>>>>> ed81e6b5
     }
 
     private IEnumerable<ColumnInfo> GatherValueColumns(IEnumerable<ColumnInfo> columns)
@@ -928,11 +884,7 @@
     private void BuildAffectedIndexesForMaterializedInterface(TypeInfo typeInfo)
     {
       var primaryIndex = typeInfo.Indexes.PrimaryIndex;
-<<<<<<< HEAD
-      foreach (var descendant in typeInfo.RecursiveDescendants.Where(t => t.IsEntity)) {
-=======
       foreach (var descendant in typeInfo.AllDescendants.Where(t => t.IsEntity).Distinct()) {
->>>>>>> ed81e6b5
         descendant.AffectedIndexes.Add(primaryIndex);
         foreach (var indexInfo in typeInfo.Indexes.Find(IndexAttributes.Primary, MatchType.None)) {
           var descendantIndex = descendant.Indexes.Where(i => i.DeclaringIndex == indexInfo.DeclaringIndex).FirstOrDefault();
@@ -966,10 +918,6 @@
 
     private void BuildFiltersForPartialIndexes()
     {
-<<<<<<< HEAD
-
-=======
->>>>>>> ed81e6b5
       foreach (var index in context.Model.RealIndexes.Where(index => index.FilterExpression != null))
         PartialIndexFilterBuilder.BuildFilter(index);
     }
