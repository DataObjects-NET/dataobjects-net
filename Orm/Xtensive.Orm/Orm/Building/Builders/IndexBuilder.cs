// Copyright (C) 2007-2020 Xtensive LLC.
// This code is distributed under MIT license terms.
// See the License.txt file in the project root for more information.
// Created by: Dmitri Maximov
// Created:    2007.10.02

using System;
using System.Linq;
using System.Collections.Generic;
using Xtensive.Collections;
using Xtensive.Core;
using Xtensive.Orm.Building.Definitions;
using Xtensive.Orm.Model;

namespace Xtensive.Orm.Building.Builders
{
  internal sealed partial class IndexBuilder
  {
    private readonly BuildingContext context;
    private readonly HashSet<IndexInfo> untypedIndexes = new HashSet<IndexInfo>();

    public static void BuildIndexes(BuildingContext context)
    {
      using (BuildLog.InfoRegion(nameof(Strings.LogBuildingX), Strings.Indexes)) {
        new IndexBuilder(context).BuildAll();
      }
    }

    private void BuildAll()
    {
      CreateInterfaceIndexes();
      BuildIndexesForHierarchies();
      BuildInterfaceIndexes();
      CleanupTypedIndexes();
      BuildAffectedIndexes();
      BuildFullTextIndexes();
      BuildFiltersForPartialIndexes();
      ChooseClusteredIndexes();
    }

    private void BuildIndexesForHierarchies()
    {
      foreach (var hierarchy in context.Model.Hierarchies) {
        switch (hierarchy.InheritanceSchema) {
          case InheritanceSchema.Default:
            BuildClassTableIndexes(hierarchy.Root);
            break;
          case InheritanceSchema.SingleTable:
            BuildSingleTableIndexes(hierarchy.Root);
            break;
          case InheritanceSchema.ConcreteTable:
            BuildConcreteTableIndexes(hierarchy.Root);
            break;
        }
      }
    }

    #region Interface support methods

    private void CreateInterfaceIndexes()
    {
      var processedInterfaces = new HashSet<TypeInfo>();
      foreach (var @interface in context.Model.Types.Find(TypeAttributes.Interface))
        CreateInterfaceIndexes(@interface, processedInterfaces);
    }

    private void CreateInterfaceIndexes(TypeInfo @interface, ICollection<TypeInfo> processedInterfaces)
    {
      if (processedInterfaces.Contains(@interface)) {
        return;
      }

      var interfaceDef = context.ModelDef.Types[@interface.UnderlyingType];

      // Build virtual declared interface index
      foreach (var indexDescriptor in interfaceDef.Indexes.Where(static i => !i.IsPrimary)) {
        var index = BuildIndex(@interface, indexDescriptor, false);

        @interface.Indexes.Add(index);
        if (@interface.IsMaterialized) {
          context.Model.RealIndexes.Add(index);
        }
      }

<<<<<<< HEAD
      var interfaces = @interface.Interfaces;
=======
      var interfaces = @interface.DirectInterfaces;
>>>>>>> 20b3f6ed
      foreach (var typeInfo in interfaces) {
        CreateInterfaceIndexes(typeInfo, processedInterfaces);
      }

      // Build virtual inherited interface index
      foreach (var parent in interfaces) {
<<<<<<< HEAD
        foreach (var parentIndex in parent.Indexes.Find(IndexAttributes.Primary, MatchType.None)) {
          var index = BuildInheritedIndex(@interface, parentIndex, false);
          if (@interface.Indexes.Contains(index.Name))
=======
        foreach (var parentIndex in parent.Indexes.Find(IndexAttributes.Primary, MatchType.None).ToChainedBuffer()) {
          var index = BuildInheritedIndex(@interface, parentIndex, false);
          if (@interface.Indexes.Contains(index.Name)) {
>>>>>>> 20b3f6ed
            continue;
          }

          @interface.Indexes.Add(index);
          if (@interface.IsMaterialized) {
            context.Model.RealIndexes.Add(index);
          }
        }
      }
<<<<<<< HEAD
=======

>>>>>>> 20b3f6ed
      processedInterfaces.Add(@interface);
    }

    private void BuildInterfaceIndexes()
    {
      foreach (var @interface in context.Model.Types.Find(TypeAttributes.Interface)) {
        var implementors = @interface.Implementors;

        // Building primary indexes
        if (implementors.Count == 1) {
          var primaryIndex = implementors.First().Indexes.PrimaryIndex;
          var indexView = BuildViewIndex(@interface, primaryIndex);
          @interface.Indexes.Add(indexView);
        }
        else {
          var interfaceDef = context.ModelDef.Types[@interface.UnderlyingType];
          var indexDef = interfaceDef.Indexes.Single(static i => i.IsPrimary);
          var index = BuildIndex(@interface, indexDef, false);
          var lookup = implementors.ToLookup(static t => t.Hierarchy);
          var underlyingIndexes = new List<IndexInfo>();
          foreach (var hierarchy in lookup) {
            var underlyingIndex = BuildIndex(@interface, indexDef, false);
            var hierarchyImplementors = hierarchy.ToHashSet();
            switch (hierarchy.Key.InheritanceSchema) {
              case InheritanceSchema.ClassTable: {
                foreach (var implementor in hierarchy) {
                  var interfaceFields = @interface.Fields.ToHashSet();
                  var typeIndexes = new Queue<IndexInfo>();
                  var type = implementor;
                  var typedIndex = (IndexInfo) null;
                  var foundFields = new List<FieldInfo>();
                  while (interfaceFields.Count > 0) {
                    foundFields.Clear();
                    foreach (var field in interfaceFields) {
                      FieldInfo typeField;
                      if (type.FieldMap.TryGetValue(field, out typeField))
                        if ((typeField.IsDeclared || typeField.IsSystem || typeField.IsPrimaryKey))
                          foundFields.Add(field);
                    }
                    if (foundFields.Count > 0) {
                      var typeIndex = type.Indexes.FindFirst(IndexAttributes.Primary | IndexAttributes.Real);
                      if (untypedIndexes.Contains(typeIndex)) {
                        if (type == hierarchy.Key.Root) {
                          typeIndex = null;
                          typedIndex = type.Indexes.Single(static i => i.IsPrimary && i.IsTyped);
                        }
                        else {
                          typeIndex = type.Indexes.Single(static i => i.IsPrimary && !i.IsVirtual);
                          if (typedIndex == null)
                            typedIndex = hierarchy.Key.Root.Indexes.Single(static i => i.IsPrimary && i.IsTyped);
                        }
                      }
                      if (typeIndex != null)
                        typeIndexes.Enqueue(typeIndex);
                      foreach (var foundField in foundFields)
                        interfaceFields.Remove(foundField);
                    }
                    type = type.Ancestor;
                  }
<<<<<<< HEAD
                  var filterIndex = BuildFilterIndex(implementor, typedIndex ?? typeIndexes.Dequeue(), NonAbstractTypeWithDescendants(implementor, hierarchyImplementors));
                  var indexesToJoin = new List<IndexInfo>(1 + typeIndexes.Count);
                  indexesToJoin.Add(filterIndex);
                  indexesToJoin.AddRange(typeIndexes);
                  var indexToApplyView = indexesToJoin.Count > 1
                    ? BuildJoinIndex(implementor, indexesToJoin)
=======

                  var filterIndex = BuildFilterIndex(implementor,
                    typedIndex ?? typeIndexes.Dequeue(),
                    NonAbstractTypeWithDescendants(implementor, hierarchyImplementors));
                  var indexesToJoin = new List<IndexInfo>(1 + typeIndexes.Count);
                  indexesToJoin.Add(filterIndex);
                  indexesToJoin.AddRange(typeIndexes);

                  var indexToApplyView = indexesToJoin.Count > 1 
                    ? BuildJoinIndex(implementor, indexesToJoin) 
>>>>>>> 20b3f6ed
                    : indexesToJoin[0];
                  var indexView = BuildViewIndex(@interface, indexToApplyView);
                  underlyingIndex.UnderlyingIndexes.Add(indexView);
                }
                break;
              }
              case InheritanceSchema.SingleTable: {
                var primaryIndex = hierarchy.Key.Root.Indexes.Single(i => i.ReflectedType == hierarchy.Key.Root && i.IsPrimary && !i.IsVirtual);
                if (untypedIndexes.Contains(primaryIndex))
                  primaryIndex = hierarchy.Key.Root.Indexes.Single(i => i.ReflectedType == hierarchy.Key.Root && i.IsPrimary && i.IsTyped);
                foreach (var implementor in hierarchy) {
                  var filterIndex = BuildFilterIndex(implementor, primaryIndex, NonAbstractTypeWithDescendants(implementor, hierarchyImplementors));
                  var indexView = BuildViewIndex(@interface, filterIndex);
                  underlyingIndex.UnderlyingIndexes.Add(indexView);
                }
                break;
              }
              case InheritanceSchema.ConcreteTable: {
                var grouping = hierarchy;
<<<<<<< HEAD
                var allImplementors = @interface.RecursiveImplementors
                  .Where(t => t.Hierarchy == grouping.Key && !t.IsAbstract)
                  .ToList();
                var primaryIndexes = allImplementors
                  .Select(t => (Index: t.Indexes.Single(i => i.IsPrimary && !i.IsVirtual), Type: t))
=======
                var allImplementors = @interface.AllImplementors
                  .Where(t => t.Hierarchy == grouping.Key && !t.IsAbstract);
                var primaryIndexes = allImplementors
                  .Select(t => (Index: t.Indexes.Single(static i => i.IsPrimary && !i.IsVirtual), Type: t))
>>>>>>> 20b3f6ed
                  .Select(p => untypedIndexes.Contains(p.Index)
                    ? p.Type.Indexes.Single(i => i.IsPrimary && i.IsTyped)
                    : p.Index)
                  .Select(i => BuildViewIndex(@interface, i));
                underlyingIndex.UnderlyingIndexes.AddRange(primaryIndexes);
                break;
              }
            }
            underlyingIndexes.Add(underlyingIndex);
          }
          if (underlyingIndexes.Count == 1)
            index = underlyingIndexes.First();
          else
            index.UnderlyingIndexes.AddRange(underlyingIndexes);

          @interface.Indexes.Add(index);
          if (@interface.IsMaterialized)
            context.Model.RealIndexes.Add(index);
        }

        // Building secondary virtual indexes
<<<<<<< HEAD
        foreach (var interfaceIndex in @interface.Indexes.Where(i => i.IsVirtual && !i.IsPrimary)) {
=======
        foreach (var interfaceIndex in @interface.Indexes.Where(static i => i.IsVirtual && !i.IsPrimary)) {
>>>>>>> 20b3f6ed
          var localIndex = interfaceIndex;
          var lookup = implementors.ToLookup(static t => t.Hierarchy);
          var underlyingIndexes = new List<IndexInfo>();
          foreach (var hierarchy in lookup) {
            var grouping = hierarchy;
            var underlyingIndex = interfaceIndex.Clone();
            var hierarchyImplementors = hierarchy.ToHashSet();
            switch (hierarchy.Key.InheritanceSchema) {
              case InheritanceSchema.ClassTable: {
                foreach (var implementor in hierarchyImplementors) {
                  var index = implementor.Indexes.SingleOrDefault(i => i.DeclaringIndex == localIndex.DeclaringIndex && !i.IsVirtual);
                  if (index == null)
                    throw new NotSupportedException(string.Format(Strings.ExUnableToBuildIndexXBecauseItWasBuiltOverInheritedFields, interfaceIndex.Name));
                  var filterByTypes = new List<TypeInfo>();
                  if (!implementor.IsAbstract)
                    filterByTypes.Add(implementor);
<<<<<<< HEAD
                  var subHierarchyNodeCount = implementor.RecursiveDescendants.Count + filterByTypes.Count;
=======
                  var subHierarchyNodeCount = implementor.AllDescendants.Count + filterByTypes.Count;
>>>>>>> 20b3f6ed
                  filterByTypes.AddRange(GatherDescendants(implementor, hierarchyImplementors));
                  if (filterByTypes.Count != subHierarchyNodeCount)
                    index = BuildFilterIndex(implementor, index, filterByTypes);
                  underlyingIndex.UnderlyingIndexes.Add(index);
                }
                underlyingIndexes.Add(underlyingIndex);
                break;
              }
              case InheritanceSchema.SingleTable: {
                var rootIndexes = hierarchy.Key.Root.Indexes
                  .Where(i => i.DeclaringIndex == localIndex.DeclaringIndex && implementors.Contains(i.ReflectedType) && !i.IsVirtual);
                foreach (var rootIndex in rootIndexes) {
                  var index = untypedIndexes.Contains(rootIndex)
                    ? hierarchy.Key.Root.Indexes.Single(i => i.DeclaringIndex == localIndex.DeclaringIndex && i.ReflectedType == rootIndex.ReflectedType && i.IsTyped)
                    : rootIndex;
<<<<<<< HEAD
=======

>>>>>>> 20b3f6ed
                  var reflectedType = rootIndex.ReflectedType;
                  index = BuildFilterIndex(reflectedType, index, NonAbstractTypeWithDescendants(reflectedType, hierarchyImplementors));
                  underlyingIndex.UnderlyingIndexes.Add(index);
                }
                underlyingIndexes.Add(underlyingIndex);
                break;
              }
              case InheritanceSchema.ConcreteTable: {
                var indexes = @interface.RecursiveImplementors
                  .Where(t => t.Hierarchy == grouping.Key)
                  .Select(t => (Index: t.Indexes.Single(i => i.DeclaringIndex == localIndex.DeclaringIndex && !i.IsVirtual), Type: t))
                  .Select(p => untypedIndexes.Contains(p.Index)
                    ? p.Type.Indexes.Single(i => i.DeclaringIndex == localIndex.DeclaringIndex && i.IsTyped)
                    : p.Index);
                underlyingIndex.UnderlyingIndexes.AddRange(indexes);
                underlyingIndexes.Add(underlyingIndex);
                break;
              }
            }
          }
          if (underlyingIndexes.Count == 1) {
            var firstUnderlyingIndex = underlyingIndexes.First();
            interfaceIndex.Attributes = firstUnderlyingIndex.Attributes;
            interfaceIndex.FilterByTypes = firstUnderlyingIndex.FilterByTypes;
            interfaceIndex.UnderlyingIndexes.AddRange(firstUnderlyingIndex.UnderlyingIndexes);
          }
          else
            interfaceIndex.UnderlyingIndexes.AddRange(underlyingIndexes);
        }
      }
    }

    #endregion

    #region Build index methods

    /// <exception cref="DomainBuilderException">Something went wrong.</exception>
    private IndexInfo BuildIndex(TypeInfo typeInfo, IndexDef indexDef, bool buildAbstract)
    {
      BuildLog.Info(nameof(Strings.LogBuildingIndexX), indexDef.Name);
      var attributes = !buildAbstract ? indexDef.Attributes : indexDef.Attributes | IndexAttributes.Abstract;

      if (typeInfo.IsInterface && !typeInfo.IsMaterialized)
        attributes |= IndexAttributes.Virtual | IndexAttributes.Union;
      else
        attributes |= IndexAttributes.Real;

      var result = new IndexInfo(typeInfo, attributes) {
        FillFactor = indexDef.FillFactor,
        FilterExpression = indexDef.FilterExpression,
        ShortName = indexDef.Name,
        MappingName = indexDef.MappingName
      };

      var skipTypeId = false;
      if (typeInfo.Hierarchy != null) {
        if (typeInfo.Hierarchy.InheritanceSchema == InheritanceSchema.ConcreteTable)
          skipTypeId = true;
        else if (typeInfo.Hierarchy.TypeDiscriminatorMap != null)
          skipTypeId = true;
      }
      if (typeInfo.Fields.Any(static f => f.IsTypeId && f.IsPrimaryKey))
        skipTypeId = false;

      // Adding key columns
      foreach (KeyValuePair<string, Direction> pair in indexDef.KeyFields) {
        var fieldInfo = typeInfo.Fields[pair.Key];
        var columns = fieldInfo.Columns;

        if (columns.Count == 0)
          throw new DomainBuilderException(
            string.Format(Strings.ExColumnXIsNotFound, pair.Key));

        foreach (var column in columns)
          result.KeyColumns.Add(column, pair.Value);
      }

      // Adding included columns
      foreach (string fieldName in indexDef.IncludedFields) {
        var fieldInfo = typeInfo.Fields[fieldName];
        var columns = fieldInfo.Columns;

        if (columns.Count == 0)
          throw new DomainBuilderException(
            string.Format(Strings.ExColumnXIsNotFound, fieldName));

        foreach (var column in columns)
          result.IncludedColumns.Add(column);
      }

      // Adding system columns as included (only if they are not primary key or index is not primary)
      foreach (ColumnInfo column in typeInfo.Columns.Find(ColumnAttributes.System).Where(c => indexDef.IsPrimary ? !c.IsPrimaryKey : true)) {
        if (skipTypeId && column.IsSystem && column.Field.IsTypeId)
          continue;
        result.IncludedColumns.Add(column);
      }

      // Adding value columns
      if (indexDef.IsPrimary) {
        var typeInfoAsArray = new[] { typeInfo };
        var types = typeInfo.IsInterface
          ? typeInfo.Interfaces.Union(typeInfoAsArray)
          : typeInfo.Hierarchy.InheritanceSchema switch {
              InheritanceSchema.SingleTable => typeInfoAsArray.Concat(typeInfo.Hierarchy.Root.RecursiveDescendants.Except(typeInfoAsArray)), // Order does matter. typeInfo must be first.
              InheritanceSchema.ConcreteTable => typeInfo.Ancestors.Union(typeInfoAsArray),
              _ => typeInfoAsArray
            };

        var columns = result.IncludedColumns
          .Concat(types.SelectMany(t => t.Columns
            .Find(ColumnAttributes.Inherited | ColumnAttributes.PrimaryKey, MatchType.None)
            .Where(c => !skipTypeId || !(c.Field.IsTypeId && c.IsSystem)))
          );

        // There might be difference in columns order of type and columns list
        // so we have to reorder them in correct sequence.
        if (typeInfo.IsInterface) {
          var indexedColumns = columns.Select((column, i) => (i, j: typeInfo.Columns.IndexOf(column), column));
          var orderedColumns = indexedColumns.OrderBy(el => el.j).Select(el => el.column).Distinct();
          result.ValueColumns.AddRange(GatherValueColumns(orderedColumns));
        }
        else
          result.ValueColumns.AddRange(GatherValueColumns(columns));

      }
      else {
        foreach (var column in typeInfo.Columns.Where(static c => c.IsPrimaryKey)) {
          if (!result.KeyColumns.ContainsKey(column))
            result.ValueColumns.Add(column);
        }
        result.ValueColumns.AddRange(result.IncludedColumns.Where(ic => !result.ValueColumns.Contains(ic.Name)));
      }

      result.Name = context.NameBuilder.BuildIndexName(typeInfo, result);
      result.Group = BuildColumnGroup(result);
      if (skipTypeId)
        untypedIndexes.Add(result);

      return result;
    }

    private IndexInfo BuildInheritedIndex(TypeInfo reflectedType, IndexInfo ancestorIndex, bool buildAbstract)
    {
      BuildLog.Info(nameof(Strings.LogBuildingIndexX), ancestorIndex.Name);
      var attributes = IndexAttributes.None;

      if (reflectedType.IsInterface && !reflectedType.IsMaterialized)
        attributes = (ancestorIndex.Attributes | IndexAttributes.Virtual | IndexAttributes.Union) &
                     ~(IndexAttributes.Real | IndexAttributes.Join | IndexAttributes.Filtered);
      else
        attributes = (ancestorIndex.Attributes | IndexAttributes.Real)
          & ~(IndexAttributes.Join | IndexAttributes.Union | IndexAttributes.Filtered | IndexAttributes.Virtual | IndexAttributes.Abstract);
      if (buildAbstract)
        attributes = attributes | IndexAttributes.Abstract;

      var result = new IndexInfo(reflectedType, attributes, ancestorIndex);
      var useFieldMap = ancestorIndex.ReflectedType.IsInterface && !reflectedType.IsInterface;

      var skipTypeId = false;
      if (reflectedType.Hierarchy != null) {
        if (reflectedType.Hierarchy.InheritanceSchema == InheritanceSchema.ConcreteTable)
          skipTypeId = true;
        else if (reflectedType.Hierarchy.TypeDiscriminatorMap != null)
          skipTypeId = true;
      }
      if (reflectedType.Fields.Any(static f => f.IsTypeId && f.IsPrimaryKey))
        skipTypeId = false;


      // Adding key columns
      foreach (KeyValuePair<ColumnInfo, Direction> pair in ancestorIndex.KeyColumns) {
        var field = useFieldMap ?
          reflectedType.FieldMap[pair.Key.Field] :
          reflectedType.Fields[pair.Key.Field.Name];
        result.KeyColumns.Add(field.Column, pair.Value);
      }

      // Adding included columns
      foreach (var column in ancestorIndex.IncludedColumns) {
        if (skipTypeId && column.IsSystem && column.Field.IsTypeId)
          continue;
        var field = useFieldMap ?
          reflectedType.FieldMap[column.Field] :
          reflectedType.Fields[column.Field.Name];
        result.IncludedColumns.Add(field.Column);
      }

      // Adding value columns
      if (!ancestorIndex.IsPrimary)
        foreach (var column in ancestorIndex.ValueColumns) {
          if (skipTypeId && column.IsSystem && column.Field.IsTypeId)
            continue;
          var field = useFieldMap ?
            reflectedType.FieldMap[column.Field] :
            reflectedType.Fields[column.Field.Name];
          result.ValueColumns.Add(field.Column);
        }
      else if (reflectedType.IsMaterialized)
        result.ValueColumns.AddRange(reflectedType.Columns
          .Find(ColumnAttributes.PrimaryKey, MatchType.None)
          .Where(c => skipTypeId ? !(c.IsSystem && c.Field.IsTypeId) : true));

      if (ancestorIndex.IsPrimary && reflectedType.IsEntity) {
        if (reflectedType.Hierarchy.InheritanceSchema == InheritanceSchema.ClassTable) {
          foreach (var column in ancestorIndex.IncludedColumns) {
            if (skipTypeId && column.IsSystem && column.Field.IsTypeId)
              continue;
            var field = reflectedType.Fields[column.Field.Name];
            result.ValueColumns.Add(field.Column);
          }
          foreach (var column in reflectedType.Columns.Find(ColumnAttributes.Inherited | ColumnAttributes.PrimaryKey, MatchType.None)) {
            if (skipTypeId && column.IsSystem && column.Field.IsTypeId)
              continue;
            result.ValueColumns.Add(column);
          }
        }
        else if (reflectedType.Hierarchy.InheritanceSchema == InheritanceSchema.ConcreteTable) {
          foreach (var column in reflectedType.Columns.Find(ColumnAttributes.PrimaryKey, MatchType.None)) {
            if (skipTypeId && column.IsSystem && column.Field.IsTypeId)
              continue;
            if (!result.ValueColumns.Contains(column.Name))
              result.ValueColumns.Add(column);
          }
        }
      }


      result.Name = context.NameBuilder.BuildIndexName(reflectedType, result);
      result.Group = BuildColumnGroup(result);
      if (skipTypeId)
        untypedIndexes.Add(result);

      return result;
    }

    #endregion

    #region Build virtual index methods

    private IndexInfo BuildTypedIndex(TypeInfo reflectedType, IndexInfo realIndex)
    {
      if (realIndex.IsVirtual)
        throw new InvalidOperationException();
      var nameBuilder = context.NameBuilder;
      var attributes = realIndex.Attributes
        & (IndexAttributes.Primary | IndexAttributes.Secondary | IndexAttributes.Unique | IndexAttributes.Abstract)
        | IndexAttributes.Typed | IndexAttributes.Virtual;
      var result = new IndexInfo(reflectedType, attributes, realIndex, Array.Empty<IndexInfo>());

      // Adding key columns
      foreach (KeyValuePair<ColumnInfo, Direction> pair in realIndex.KeyColumns) {
        var field = reflectedType.Fields[pair.Key.Field.Name];
        result.KeyColumns.Add(field.Column, pair.Value);
      }

      // Adding included columns
      foreach (var column in realIndex.IncludedColumns) {
        var field = reflectedType.Fields[column.Field.Name];
        result.IncludedColumns.Add(field.Column);
      }

      // Adding TypeId column
      if (realIndex.IsPrimary)
        result.ValueColumns.Add(reflectedType.Columns.Single(static c => c.IsSystem && c.Field.IsTypeId));
      // Adding value columns
      result.ValueColumns.AddRange(realIndex.ValueColumns);
      // Adding TypeId column
      if (!realIndex.IsPrimary)
        result.ValueColumns.Add(reflectedType.Columns.Single(static c => c.IsSystem && c.Field.IsTypeId));

      result.Name = nameBuilder.BuildIndexName(reflectedType, result);
      result.Group = BuildColumnGroup(result);

      return result;
    }

    private IndexInfo BuildFilterIndex(TypeInfo reflectedType, IndexInfo indexToFilter, IReadOnlyList<TypeInfo> filterByTypes)
    {
      var nameBuilder = context.NameBuilder;
      var attributes = indexToFilter.Attributes
        & (IndexAttributes.Primary | IndexAttributes.Secondary | IndexAttributes.Unique | IndexAttributes.Abstract)
        | IndexAttributes.Filtered | IndexAttributes.Virtual;
      var result = new IndexInfo(reflectedType, attributes, indexToFilter, Array.Empty<IndexInfo>()) {
        FilterByTypes = filterByTypes
      };

      // Adding key columns
      foreach (KeyValuePair<ColumnInfo, Direction> pair in indexToFilter.KeyColumns) {
        var field = reflectedType.Fields[pair.Key.Field.Name];
        result.KeyColumns.Add(field.Column, pair.Value);
      }

      // Adding included columns
      foreach (var column in indexToFilter.IncludedColumns) {
        var field = reflectedType.Fields[column.Field.Name];
        result.IncludedColumns.Add(field.Column);
      }

      // Adding value columns
      result.ValueColumns.AddRange(indexToFilter.ValueColumns);

      result.Name = nameBuilder.BuildIndexName(reflectedType, result);
      result.Group = BuildColumnGroup(result);

      return result;
    }

    private IndexInfo BuildJoinIndex(TypeInfo reflectedType, IEnumerable<IndexInfo> indexesToJoin)
    {
      var nameBuilder = context.NameBuilder;
      var firstIndex = indexesToJoin.First();
      var otherIndexes = indexesToJoin.Skip(1).ToArray();
      var attributes = firstIndex.Attributes
        & (IndexAttributes.Primary | IndexAttributes.Secondary | IndexAttributes.Unique)
        | IndexAttributes.Join | IndexAttributes.Virtual;
      var result = new IndexInfo(reflectedType, attributes, firstIndex, otherIndexes);

      // Adding key columns
      foreach (KeyValuePair<ColumnInfo, Direction> pair in firstIndex.KeyColumns) {
        var field = reflectedType.Fields[pair.Key.Field.Name];
        result.KeyColumns.Add(field.Column, pair.Value);
      }

      // Adding included columns
      foreach (var column in firstIndex.IncludedColumns) {
        var field = reflectedType.Fields[column.Field.Name];
        result.IncludedColumns.Add(field.Column);
      }

      // Adding value columns
      var typeOrder = new Dictionary<TypeInfo, int>(reflectedType.Ancestors.Count + 1);
      var types = new HashSet<TypeInfo>(reflectedType.Ancestors.Count + 1);

      var indx = 0;
      foreach (var t in reflectedType.Ancestors.Append(reflectedType)) {
        typeOrder.Add(t, indx++);
        _ = types.Add(t);
      }

      var valueColumnMap = new List<List<int>>();
      foreach (var index in indexesToJoin) {
        var columnMap = new List<int>();
        int columnIndex = -1;
        foreach (var column in index.ValueColumns) {
          columnIndex++;
          if (columnIndex < result.IncludedColumns.Count)
            continue;
          var field = column.Field;
          if (!types.Contains(field.DeclaringType))
            continue;
          if (field.IsExplicit) {
            var ancestor = reflectedType;
            var skip = false;
            while (ancestor != field.DeclaringType) {
              FieldInfo ancestorField;
              if (ancestor.Fields.TryGetValue(field.Name, out ancestorField))
                skip = ancestorField.IsDeclared;
              if (skip)
                break;
              ancestor = ancestor.Ancestor;
            }
            if (skip)
              continue;
          }
          columnMap.Add(columnIndex);
        }
        valueColumnMap.Add(columnMap);
      }
      var orderedIndexes = indexesToJoin
        .Select((index, i) => (index, columns: valueColumnMap[i], i))
        .OrderBy(a => typeOrder[a.index.ValueColumns.First().Field.ReflectedType]);

      var columnsToAdd = new List<ColumnInfo>();
      var valueColumnMapping = new List<Pair<int, List<int>>>();
      foreach(var item in orderedIndexes) {
        if (valueColumnMapping.Count == 0)
          item.columns.InsertRange(0, Enumerable.Range(0, result.IncludedColumns.Count));
        foreach (var columnIndex in item.columns) {
          var column = item.index.ValueColumns[columnIndex];
          columnsToAdd.Add(column);
        }
        valueColumnMapping.Add(new Pair<int, List<int>>(item.i, item.columns));
      }

      result.ValueColumnsMap = valueColumnMapping;
      result.ValueColumns.AddRange(GatherValueColumns(columnsToAdd));
      result.Name = nameBuilder.BuildIndexName(reflectedType, result);
      result.Group = BuildColumnGroup(result);

      return result;
    }

    private IndexInfo BuildUnionIndex(TypeInfo reflectedType, IEnumerable<IndexInfo> indexesToUnion)
    {
      var nameBuilder = context.NameBuilder;
      var firstIndex = indexesToUnion.First();
      var otherIndexes = indexesToUnion.Skip(1).ToArray();
      var attributes = firstIndex.Attributes
        & (IndexAttributes.Primary | IndexAttributes.Secondary | IndexAttributes.Unique)
        | IndexAttributes.Union | IndexAttributes.Virtual;
      var result = new IndexInfo(reflectedType, attributes, firstIndex, otherIndexes);

      // Adding key columns
      foreach (KeyValuePair<ColumnInfo, Direction> pair in firstIndex.KeyColumns) {
        var field = reflectedType.Fields[pair.Key.Field.Name];
        result.KeyColumns.Add(field.Column, pair.Value);
      }

      // Adding included columns
      foreach (var column in firstIndex.IncludedColumns) {
        var field = reflectedType.Fields[column.Field.Name];
        result.IncludedColumns.Add(field.Column);
      }

      // Adding value columns
      result.ValueColumns.AddRange(firstIndex.ValueColumns);

      result.Name = nameBuilder.BuildIndexName(reflectedType, result);
      result.Group = BuildColumnGroup(result);

      foreach (var index in indexesToUnion)
        if ((index.Attributes & IndexAttributes.Abstract) == IndexAttributes.Abstract)
          result.UnderlyingIndexes.Remove(index);

      return result;
    }

    private IndexInfo BuildViewIndex(TypeInfo reflectedType, IndexInfo indexToApplyView)
    {
      var nameBuilder = context.NameBuilder;
      var attributes = indexToApplyView.Attributes
        & (IndexAttributes.Primary | IndexAttributes.Secondary | IndexAttributes.Unique | IndexAttributes.Abstract)
        | IndexAttributes.View | IndexAttributes.Virtual;
      var result = new IndexInfo(reflectedType, attributes, indexToApplyView, Array.Empty<IndexInfo>());

      // Adding key columns
      foreach (KeyValuePair<ColumnInfo, Direction> pair in indexToApplyView.KeyColumns) {
        var field = reflectedType.Fields[pair.Key.Field.Name];
        result.KeyColumns.Add(field.Column, pair.Value);
      }

      // Adding included columns
      foreach (var column in indexToApplyView.IncludedColumns) {
        var field = reflectedType.Fields[column.Field.Name];
        result.IncludedColumns.Add(field.Column);
      }

      // Adding value columns
      var types = (reflectedType.IsInterface
        ? indexToApplyView.ReflectedType.Ancestors.Append(indexToApplyView.ReflectedType)
        : reflectedType.Ancestors.Append(reflectedType)).ToHashSet();
      var interfaces = (reflectedType.IsInterface
        ? reflectedType.RecursiveInterfaces.Append(reflectedType)
        : Enumerable.Empty<TypeInfo>()).ToHashSet();

      var indexReflectedType = indexToApplyView.ReflectedType;
      var keyLength = indexToApplyView.KeyColumns.Count;
      var columnMap = new List<int>();
      var valueColumns = new List<ColumnInfo>(reflectedType.Columns.Count);
      for (int i = 0; i < indexToApplyView.ValueColumns.Count; i++) {
        var column = indexToApplyView.ValueColumns[i];
        var columnField = column.Field;
        var declaringType = columnField.DeclaringType;
        if (!types.Contains(declaringType))
          continue;

        if (reflectedType.IsInterface) {
          if (!columnField.IsInterfaceImplementation)
            continue;

          var interfaceFields = indexReflectedType.FieldMap.GetImplementedInterfaceFields(columnField);
          var interfaceField = interfaceFields.FirstOrDefault(f => interfaces.Contains(f.DeclaringType));
          if (interfaceField == null)
            continue;
          var field = reflectedType.Fields[interfaceField.Name];
          valueColumns.Add(field.Column);
        }
        else {
          if (columnField.IsExplicit) {
            var ancestor = reflectedType;
            var skip = false;
            while (ancestor != columnField.DeclaringType) {
              FieldInfo ancestorField;
              if (ancestor.Fields.TryGetValue(columnField.Name, out ancestorField))
                skip = ancestorField.IsDeclared;
              if (skip)
                break;
              ancestor = ancestor.Ancestor;
            }
            if (skip)
              continue;
          }
          var field = reflectedType.Fields[columnField.Name];
          valueColumns.Add(field.Column);
        }
        columnMap.Add(keyLength + i);
      }
      var actualColumnMapping = valueColumns
        .Zip(columnMap, static (column, sourceIndex) => (column, sourceIndex))
        .OrderBy(p => reflectedType.Columns.IndexOf(p.column))
        .ToChainedBuffer();
      valueColumns.Clear();
      columnMap.Clear();
      columnMap.AddRange(Enumerable.Range(0, keyLength));
      foreach (var columnMapping in actualColumnMapping) {
        valueColumns.Add(columnMapping.column);
        columnMap.Add(columnMapping.sourceIndex);
      }

      result.ValueColumns.AddRange(valueColumns);
      result.SelectColumns = columnMap;
      result.Name = nameBuilder.BuildIndexName(reflectedType, result);
      result.Group = BuildColumnGroup(result);

      return result;
    }


    #endregion

    #region Helper methods

    private static IEnumerable<TypeInfo> GatherDescendants(TypeInfo type, IEnumerable<TypeInfo> hierarchyImplementors) =>
<<<<<<< HEAD
      type.RecursiveDescendants.Where(static t => !t.IsAbstract).Except(hierarchyImplementors);
=======
      type.AllDescendants.Where(static t => !t.IsAbstract).Except(hierarchyImplementors);
>>>>>>> 20b3f6ed

    private static IReadOnlyList<TypeInfo> NonAbstractTypeWithDescendants(TypeInfo type, IEnumerable<TypeInfo> hierarchyImplementors)
    {
      var filterByTypes = new List<TypeInfo>(10);
      if (!type.IsAbstract) {
        filterByTypes.Add(type);
      }
      filterByTypes.AddRange(GatherDescendants(type, hierarchyImplementors));
      return filterByTypes;
    }

    private IEnumerable<ColumnInfo> GatherValueColumns(IEnumerable<ColumnInfo> columns)
    {
      var nameBuilder = context.NameBuilder;
      var valueColumns = new ColumnInfoCollection(null, "ValueColumns");
      foreach (var column in columns) {
        if (valueColumns.Contains(column.Name)) {
          if (column.IsSystem)
            continue;
          var clone = column.Clone();
          clone.Name = nameBuilder.BuildColumnName(column);
          clone.Field.MappingName = clone.Name;
          valueColumns.Add(clone);
        }
        else
          valueColumns.Add(column);
      }
      return valueColumns;
    }

    private ColumnGroup BuildColumnGroup(IndexInfo index)
    {
      var reflectedType = index.ReflectedType;
      var keyColumns = index.IsPrimary
        ? Enumerable.Range(0, index.KeyColumns.Count).ToList(index.KeyColumns.Count)
        : index.KeyColumns
            .Select(static pair => pair.Key)
            .Concat(index.ValueColumns)
            .Select(static (c, i) => (c, i))
            .Where(static arg => arg.c.IsPrimaryKey)
            .Select(static arg => arg.i)
            .ToList();
      var columns = Enumerable.Range(0, index.KeyColumns.Count + index.ValueColumns.Count).ToList(index.KeyColumns.Count + index.ValueColumns.Count);
      return new ColumnGroup(reflectedType, keyColumns, columns);
    }

    private void CleanupTypedIndexes()
    {

<<<<<<< HEAD
      foreach (var typeInfo in context.Model.Types.Where(t => t.IsEntity)) {
        var indexes = typeInfo.Indexes.Where(i => i.IsVirtual).ToList();
        var typedIndexes = indexes.Where(i => i.IsTyped);
=======
      foreach (var typeInfo in context.Model.Types.Where(static t => t.IsEntity)) {
        var indexes = typeInfo.Indexes.Where(static i => i.IsVirtual).ToList();
        var typedIndexes = indexes.Where(static i => i.IsTyped);
>>>>>>> 20b3f6ed
        foreach (var typedIndex in typedIndexes) {
          bool remove = false;
          foreach (var index in indexes)
            if (index.UnderlyingIndexes.Contains(typedIndex)) {
              remove = true;
              break;
            }
          if (remove)
            typeInfo.Indexes.Remove(typedIndex);
        }
      }
    }

    private void BuildAffectedIndexes()
    {

      foreach (var typeInfo in context.Model.Types)
        if (typeInfo.IsEntity)
          BuildAffectedIndexesForEntity(typeInfo);
        else if (typeInfo.IsInterface && typeInfo.IsMaterialized)
          BuildAffectedIndexesForMaterializedInterface(typeInfo);
    }

    private void BuildAffectedIndexesForEntity(TypeInfo typeInfo)
    {
      var ancestors = new HashSet<TypeInfo>();
      IndexBuilder.ProcessAncestors(typeInfo, ancestor => ancestors.Add(ancestor));

      ExtractAffectedIndexes(typeInfo, typeInfo.Indexes, ancestors);
      if (typeInfo.Hierarchy.InheritanceSchema == InheritanceSchema.ClassTable)
        // Add primary indexes of all ancestors to affected indexes list.
        // This is an ugly hack :-(
        foreach (var ancestor in ancestors) {
          var primaryIndex = ancestor.Indexes
            .FindFirst(IndexAttributes.Real | IndexAttributes.Primary);
          if (!typeInfo.AffectedIndexes.Contains(primaryIndex))
            typeInfo.AffectedIndexes.Add(primaryIndex);
        }
    }

    private void ExtractAffectedIndexes(
      TypeInfo typeInfo, IEnumerable<IndexInfo> sources, ICollection<TypeInfo> ancestors)
    {
      foreach (var indexInfo in sources) {
        if (!indexInfo.IsVirtual) {
          bool shouldProcess =
            (ancestors.Contains(indexInfo.ReflectedType) || indexInfo.ReflectedType == typeInfo)
            && !typeInfo.AffectedIndexes.Contains(indexInfo);
          if (shouldProcess) {
            typeInfo.AffectedIndexes.Add(indexInfo);
            foreach (var pair in indexInfo.KeyColumns) {
              if (indexInfo.IsPrimary)
                continue;
              var columnInfo = pair.Key;
              if (columnInfo.Indexes.Count == 0)
                columnInfo.Indexes = new NodeCollection<IndexInfo>(columnInfo, "Indexes") {
                  indexInfo
                };
              else if (!columnInfo.Indexes.Contains(indexInfo))
                columnInfo.Indexes.Add(indexInfo);
            }
          }
        }
        ExtractAffectedIndexes(typeInfo, indexInfo.UnderlyingIndexes, ancestors);
      }
    }

    private static void BuildAffectedIndexesForMaterializedInterface(TypeInfo typeInfo)
    {
      var primaryIndex = typeInfo.Indexes.PrimaryIndex;
<<<<<<< HEAD
      foreach (var descendant in typeInfo.RecursiveDescendants.Where(t => t.IsEntity)) {
        descendant.AffectedIndexes.Add(primaryIndex);
        foreach (var indexInfo in typeInfo.Indexes.Find(IndexAttributes.Primary, MatchType.None)) {
          var descendantIndex = descendant.Indexes.Where(i => i.DeclaringIndex == indexInfo.DeclaringIndex).FirstOrDefault();
          if (descendantIndex != null)
            foreach (var pair in descendantIndex.KeyColumns) {
              var columnInfo = pair.Key;
              if (columnInfo.Indexes.Count == 0)
=======
      foreach (var descendant in typeInfo.AllDescendants.Where(static t => t.IsEntity).Distinct()) {
        descendant.AffectedIndexes.Add(primaryIndex);
        foreach (var indexInfo in typeInfo.Indexes.Find(IndexAttributes.Primary, MatchType.None).ToChainedBuffer()) {
          var descendantIndex = descendant.Indexes.Where(i => i.DeclaringIndex == indexInfo.DeclaringIndex).FirstOrDefault();
          if (descendantIndex != null) {
            foreach (var pair in descendantIndex.KeyColumns) {
              var columnInfo = pair.Key;
              if (columnInfo.Indexes.Count == 0) {
>>>>>>> 20b3f6ed
                columnInfo.Indexes = new NodeCollection<IndexInfo>(columnInfo, "Indexes") {
                  indexInfo
                };
              }
              else {
                columnInfo.Indexes.Add(indexInfo);
              }
            }
          }
        }
      }
    }

    private static void ProcessAncestors(TypeInfo typeInfo, Action<TypeInfo> ancestorProcessor)
    {
      var root = typeInfo.Hierarchy.Root;
      if (root == typeInfo) {
        return;
      }
      foreach (var ancestor in typeInfo.AncestorChain) {
        ancestorProcessor.Invoke(ancestor);
        if (ancestor == root) {
          break;
        }
      }
    }

    private void BuildFiltersForPartialIndexes()
    {
<<<<<<< HEAD

      foreach (var index in context.Model.RealIndexes.Where(index => index.FilterExpression != null))
=======
      foreach (var index in context.Model.RealIndexes.Where(static index => index.FilterExpression != null)) {
>>>>>>> 20b3f6ed
        PartialIndexFilterBuilder.BuildFilter(index);
      }
    }

    #endregion

    // Constructors

    private IndexBuilder(BuildingContext context)
    {
      this.context = context;
    }
  }
}<|MERGE_RESOLUTION|>--- conflicted
+++ resolved
@@ -82,26 +82,16 @@
         }
       }
 
-<<<<<<< HEAD
-      var interfaces = @interface.Interfaces;
-=======
       var interfaces = @interface.DirectInterfaces;
->>>>>>> 20b3f6ed
       foreach (var typeInfo in interfaces) {
         CreateInterfaceIndexes(typeInfo, processedInterfaces);
       }
 
       // Build virtual inherited interface index
       foreach (var parent in interfaces) {
-<<<<<<< HEAD
-        foreach (var parentIndex in parent.Indexes.Find(IndexAttributes.Primary, MatchType.None)) {
-          var index = BuildInheritedIndex(@interface, parentIndex, false);
-          if (@interface.Indexes.Contains(index.Name))
-=======
         foreach (var parentIndex in parent.Indexes.Find(IndexAttributes.Primary, MatchType.None).ToChainedBuffer()) {
           var index = BuildInheritedIndex(@interface, parentIndex, false);
           if (@interface.Indexes.Contains(index.Name)) {
->>>>>>> 20b3f6ed
             continue;
           }
 
@@ -111,17 +101,14 @@
           }
         }
       }
-<<<<<<< HEAD
-=======
-
->>>>>>> 20b3f6ed
+
       processedInterfaces.Add(@interface);
     }
 
     private void BuildInterfaceIndexes()
     {
       foreach (var @interface in context.Model.Types.Find(TypeAttributes.Interface)) {
-        var implementors = @interface.Implementors;
+        var implementors = @interface.DirectImplementors;
 
         // Building primary indexes
         if (implementors.Count == 1) {
@@ -174,14 +161,6 @@
                     }
                     type = type.Ancestor;
                   }
-<<<<<<< HEAD
-                  var filterIndex = BuildFilterIndex(implementor, typedIndex ?? typeIndexes.Dequeue(), NonAbstractTypeWithDescendants(implementor, hierarchyImplementors));
-                  var indexesToJoin = new List<IndexInfo>(1 + typeIndexes.Count);
-                  indexesToJoin.Add(filterIndex);
-                  indexesToJoin.AddRange(typeIndexes);
-                  var indexToApplyView = indexesToJoin.Count > 1
-                    ? BuildJoinIndex(implementor, indexesToJoin)
-=======
 
                   var filterIndex = BuildFilterIndex(implementor,
                     typedIndex ?? typeIndexes.Dequeue(),
@@ -192,7 +171,6 @@
 
                   var indexToApplyView = indexesToJoin.Count > 1 
                     ? BuildJoinIndex(implementor, indexesToJoin) 
->>>>>>> 20b3f6ed
                     : indexesToJoin[0];
                   var indexView = BuildViewIndex(@interface, indexToApplyView);
                   underlyingIndex.UnderlyingIndexes.Add(indexView);
@@ -212,18 +190,10 @@
               }
               case InheritanceSchema.ConcreteTable: {
                 var grouping = hierarchy;
-<<<<<<< HEAD
-                var allImplementors = @interface.RecursiveImplementors
-                  .Where(t => t.Hierarchy == grouping.Key && !t.IsAbstract)
-                  .ToList();
-                var primaryIndexes = allImplementors
-                  .Select(t => (Index: t.Indexes.Single(i => i.IsPrimary && !i.IsVirtual), Type: t))
-=======
                 var allImplementors = @interface.AllImplementors
                   .Where(t => t.Hierarchy == grouping.Key && !t.IsAbstract);
                 var primaryIndexes = allImplementors
                   .Select(t => (Index: t.Indexes.Single(static i => i.IsPrimary && !i.IsVirtual), Type: t))
->>>>>>> 20b3f6ed
                   .Select(p => untypedIndexes.Contains(p.Index)
                     ? p.Type.Indexes.Single(i => i.IsPrimary && i.IsTyped)
                     : p.Index)
@@ -245,11 +215,7 @@
         }
 
         // Building secondary virtual indexes
-<<<<<<< HEAD
-        foreach (var interfaceIndex in @interface.Indexes.Where(i => i.IsVirtual && !i.IsPrimary)) {
-=======
         foreach (var interfaceIndex in @interface.Indexes.Where(static i => i.IsVirtual && !i.IsPrimary)) {
->>>>>>> 20b3f6ed
           var localIndex = interfaceIndex;
           var lookup = implementors.ToLookup(static t => t.Hierarchy);
           var underlyingIndexes = new List<IndexInfo>();
@@ -266,11 +232,7 @@
                   var filterByTypes = new List<TypeInfo>();
                   if (!implementor.IsAbstract)
                     filterByTypes.Add(implementor);
-<<<<<<< HEAD
-                  var subHierarchyNodeCount = implementor.RecursiveDescendants.Count + filterByTypes.Count;
-=======
                   var subHierarchyNodeCount = implementor.AllDescendants.Count + filterByTypes.Count;
->>>>>>> 20b3f6ed
                   filterByTypes.AddRange(GatherDescendants(implementor, hierarchyImplementors));
                   if (filterByTypes.Count != subHierarchyNodeCount)
                     index = BuildFilterIndex(implementor, index, filterByTypes);
@@ -286,10 +248,7 @@
                   var index = untypedIndexes.Contains(rootIndex)
                     ? hierarchy.Key.Root.Indexes.Single(i => i.DeclaringIndex == localIndex.DeclaringIndex && i.ReflectedType == rootIndex.ReflectedType && i.IsTyped)
                     : rootIndex;
-<<<<<<< HEAD
-=======
-
->>>>>>> 20b3f6ed
+
                   var reflectedType = rootIndex.ReflectedType;
                   index = BuildFilterIndex(reflectedType, index, NonAbstractTypeWithDescendants(reflectedType, hierarchyImplementors));
                   underlyingIndex.UnderlyingIndexes.Add(index);
@@ -298,7 +257,7 @@
                 break;
               }
               case InheritanceSchema.ConcreteTable: {
-                var indexes = @interface.RecursiveImplementors
+                var indexes = @interface.AllImplementors
                   .Where(t => t.Hierarchy == grouping.Key)
                   .Select(t => (Index: t.Indexes.Single(i => i.DeclaringIndex == localIndex.DeclaringIndex && !i.IsVirtual), Type: t))
                   .Select(p => untypedIndexes.Contains(p.Index)
@@ -391,12 +350,12 @@
       if (indexDef.IsPrimary) {
         var typeInfoAsArray = new[] { typeInfo };
         var types = typeInfo.IsInterface
-          ? typeInfo.Interfaces.Union(typeInfoAsArray)
+          ? typeInfo.DirectInterfaces.Union(typeInfoAsArray)
           : typeInfo.Hierarchy.InheritanceSchema switch {
-              InheritanceSchema.SingleTable => typeInfoAsArray.Concat(typeInfo.Hierarchy.Root.RecursiveDescendants.Except(typeInfoAsArray)), // Order does matter. typeInfo must be first.
-              InheritanceSchema.ConcreteTable => typeInfo.Ancestors.Union(typeInfoAsArray),
-              _ => typeInfoAsArray
-            };
+            InheritanceSchema.SingleTable => typeInfoAsArray.Concat(typeInfo.Hierarchy.Root.AllDescendants.Except(typeInfoAsArray)), // Order does matter. typeInfo must be first.
+            InheritanceSchema.ConcreteTable => typeInfo.Ancestors.Union(typeInfoAsArray),
+            _ => typeInfoAsArray
+          };
 
         var columns = result.IncludedColumns
           .Concat(types.SelectMany(t => t.Columns
@@ -411,9 +370,9 @@
           var orderedColumns = indexedColumns.OrderBy(el => el.j).Select(el => el.column).Distinct();
           result.ValueColumns.AddRange(GatherValueColumns(orderedColumns));
         }
-        else
+        else {
           result.ValueColumns.AddRange(GatherValueColumns(columns));
-
+        }
       }
       else {
         foreach (var column in typeInfo.Columns.Where(static c => c.IsPrimaryKey)) {
@@ -742,7 +701,7 @@
         ? indexToApplyView.ReflectedType.Ancestors.Append(indexToApplyView.ReflectedType)
         : reflectedType.Ancestors.Append(reflectedType)).ToHashSet();
       var interfaces = (reflectedType.IsInterface
-        ? reflectedType.RecursiveInterfaces.Append(reflectedType)
+        ? reflectedType.AllInterfaces.Append(reflectedType)
         : Enumerable.Empty<TypeInfo>()).ToHashSet();
 
       var indexReflectedType = indexToApplyView.ReflectedType;
@@ -813,11 +772,7 @@
     #region Helper methods
 
     private static IEnumerable<TypeInfo> GatherDescendants(TypeInfo type, IEnumerable<TypeInfo> hierarchyImplementors) =>
-<<<<<<< HEAD
-      type.RecursiveDescendants.Where(static t => !t.IsAbstract).Except(hierarchyImplementors);
-=======
       type.AllDescendants.Where(static t => !t.IsAbstract).Except(hierarchyImplementors);
->>>>>>> 20b3f6ed
 
     private static IReadOnlyList<TypeInfo> NonAbstractTypeWithDescendants(TypeInfo type, IEnumerable<TypeInfo> hierarchyImplementors)
     {
@@ -867,15 +822,9 @@
     private void CleanupTypedIndexes()
     {
 
-<<<<<<< HEAD
-      foreach (var typeInfo in context.Model.Types.Where(t => t.IsEntity)) {
-        var indexes = typeInfo.Indexes.Where(i => i.IsVirtual).ToList();
-        var typedIndexes = indexes.Where(i => i.IsTyped);
-=======
       foreach (var typeInfo in context.Model.Types.Where(static t => t.IsEntity)) {
         var indexes = typeInfo.Indexes.Where(static i => i.IsVirtual).ToList();
         var typedIndexes = indexes.Where(static i => i.IsTyped);
->>>>>>> 20b3f6ed
         foreach (var typedIndex in typedIndexes) {
           bool remove = false;
           foreach (var index in indexes)
@@ -946,17 +895,7 @@
     private static void BuildAffectedIndexesForMaterializedInterface(TypeInfo typeInfo)
     {
       var primaryIndex = typeInfo.Indexes.PrimaryIndex;
-<<<<<<< HEAD
-      foreach (var descendant in typeInfo.RecursiveDescendants.Where(t => t.IsEntity)) {
-        descendant.AffectedIndexes.Add(primaryIndex);
-        foreach (var indexInfo in typeInfo.Indexes.Find(IndexAttributes.Primary, MatchType.None)) {
-          var descendantIndex = descendant.Indexes.Where(i => i.DeclaringIndex == indexInfo.DeclaringIndex).FirstOrDefault();
-          if (descendantIndex != null)
-            foreach (var pair in descendantIndex.KeyColumns) {
-              var columnInfo = pair.Key;
-              if (columnInfo.Indexes.Count == 0)
-=======
-      foreach (var descendant in typeInfo.AllDescendants.Where(static t => t.IsEntity).Distinct()) {
+      foreach (var descendant in typeInfo.AllDescendants.Where(static t => t.IsEntity)) {
         descendant.AffectedIndexes.Add(primaryIndex);
         foreach (var indexInfo in typeInfo.Indexes.Find(IndexAttributes.Primary, MatchType.None).ToChainedBuffer()) {
           var descendantIndex = descendant.Indexes.Where(i => i.DeclaringIndex == indexInfo.DeclaringIndex).FirstOrDefault();
@@ -964,7 +903,6 @@
             foreach (var pair in descendantIndex.KeyColumns) {
               var columnInfo = pair.Key;
               if (columnInfo.Indexes.Count == 0) {
->>>>>>> 20b3f6ed
                 columnInfo.Indexes = new NodeCollection<IndexInfo>(columnInfo, "Indexes") {
                   indexInfo
                 };
@@ -994,12 +932,7 @@
 
     private void BuildFiltersForPartialIndexes()
     {
-<<<<<<< HEAD
-
-      foreach (var index in context.Model.RealIndexes.Where(index => index.FilterExpression != null))
-=======
       foreach (var index in context.Model.RealIndexes.Where(static index => index.FilterExpression != null)) {
->>>>>>> 20b3f6ed
         PartialIndexFilterBuilder.BuildFilter(index);
       }
     }
