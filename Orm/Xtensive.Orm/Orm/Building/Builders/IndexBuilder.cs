--- conflicted
+++ resolved
@@ -807,25 +807,15 @@
       var reflectedType = index.ReflectedType;
       var indexKeyColumns = index.KeyColumns;
       var keyColumns = index.IsPrimary
-<<<<<<< HEAD
-        ? Enumerable.Range(0, index.KeyColumns.Count).ToList(index.KeyColumns.Count)
-        : index.KeyColumns
-            .Select(static pair => pair.Key)
-=======
         ? (IReadOnlyList<int>) CollectionUtils.RangeToArray(0, indexKeyColumns.Count)
         : indexKeyColumns
-            .Select(pair => pair.Key)
->>>>>>> 86d18bc3
+            .Select(static pair => pair.Key)
             .Concat(index.ValueColumns)
             .Select(static (c, i) => (c, i))
             .Where(static arg => arg.c.IsPrimaryKey)
             .Select(static arg => arg.i)
             .ToList();
-<<<<<<< HEAD
-      var columns = Enumerable.Range(0, index.KeyColumns.Count + index.ValueColumns.Count).ToList(index.KeyColumns.Count + index.ValueColumns.Count);
-=======
       var columns = CollectionUtils.RangeToArray(0, indexKeyColumns.Count + index.ValueColumns.Count);
->>>>>>> 86d18bc3
       return new ColumnGroup(reflectedType, keyColumns, columns);
     }
 
