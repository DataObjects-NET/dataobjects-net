--- conflicted
+++ resolved
@@ -532,11 +532,7 @@
         & (IndexAttributes.Primary | IndexAttributes.Secondary | IndexAttributes.Unique | IndexAttributes.Abstract)
         | IndexAttributes.Filtered | IndexAttributes.Virtual;
       var result = new IndexInfo(reflectedType, attributes, indexToFilter, Array.Empty<IndexInfo>()) {
-<<<<<<< HEAD
-        FilterByTypes = filterByTypes.ToList().AsSafeWrapper()
-=======
         FilterByTypes = filterByTypes
->>>>>>> 9d8b1488
       };
 
       // Adding key columns
@@ -763,11 +759,7 @@
       }
 
       result.ValueColumns.AddRange(valueColumns);
-<<<<<<< HEAD
-      result.SelectColumns = columnMap.AsSafeWrapper();
-=======
       result.SelectColumns = columnMap;
->>>>>>> 9d8b1488
       result.Name = nameBuilder.BuildIndexName(reflectedType, result);
       result.Group = BuildColumnGroup(result);
 
