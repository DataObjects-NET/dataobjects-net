<<<<<<< HEAD
// Copyright (C) 2009-2020 Xtensive LLC.
// This code is distributed under MIT license terms.
// See the License.txt file in the project root for more information.
=======
// Copyright (C) 2003-2010 Xtensive LLC.
// All rights reserved.
// For conditions of distribution and use, see license.
>>>>>>> b5d188a2
// Created by: Dmitri Maximov
// Created:    2009.02.24

using System;
using System.Collections.Generic;
using System.Linq;
using Xtensive.Reflection;
<<<<<<< HEAD
using Xtensive.Orm.Building.Definitions;
using Xtensive.Orm.Building.DependencyGraph;
using Xtensive.Orm.Building.FixupActions;
using Xtensive.Orm.Internals;
=======
using Xtensive.Orm.Building.Builders;
using Xtensive.Orm.Building.Definitions;
using Xtensive.Orm.Building.DependencyGraph;
using Xtensive.Orm.Building.FixupActions;
>>>>>>> b5d188a2
using Xtensive.Orm.Model;


namespace Xtensive.Orm.Building
{
  internal static class ModelInspector
  {
    public static void Run(BuildingContext context)
    {
      using (BuildLog.InfoRegion(Strings.LogInspectingModelDefinition)) {
        InspectHierarchies(context);
        InspectTypes(context);
        InspectInterfaces(context);
        InspectAbstractTypes(context);
      }
    }

    private static void InspectAbstractTypes(BuildingContext context)
    {
      foreach (var typeDef in context.ModelDef.Types.Where(td => td.IsAbstract)) {
        var hierarchyDef = context.ModelDef.FindHierarchy(typeDef);
        if (hierarchyDef != null) {
          var node = context.DependencyGraph.TryGetNode(typeDef);
<<<<<<< HEAD
          if (node == null || node.IncomingEdges.All(e => e.Kind != EdgeKind.Inheritance)) {
            context.ModelInspectionResult.Register(new MakeTypeNonAbstractAction(typeDef));
          }
=======
          if (node == null || !node.IncomingEdges.Any(e => e.Kind == EdgeKind.Inheritance))
            context.ModelInspectionResult.Register(new MakeTypeNonAbstractAction(typeDef));
>>>>>>> b5d188a2
        }
      }
    }

    private static void InspectHierarchies(BuildingContext context)
    {
<<<<<<< HEAD
      foreach (var hierarchy in context.ModelDef.Hierarchies) {
        Inspect(context, hierarchy);
      }
=======
      foreach (var hierarchy in context.ModelDef.Hierarchies)
        Inspect(context, hierarchy);
>>>>>>> b5d188a2
    }

    private static void InspectTypes(BuildingContext context)
    {
      // Process interfaces first because AddForeignKeyIndexAction implicitly requires
      // all FK indexes on interfaces to be created before in can handle their implementors.
<<<<<<< HEAD

      var typesToProcess = context.ModelDef.Types.OrderBy(t => t.IsInterface ? 0 : 1);

      foreach (var typeDef in typesToProcess) {
        Inspect(context, typeDef);
      }
=======
      
      var typesToProcess = context.ModelDef.Types.OrderBy(t => t.IsInterface ? 0 : 1);

      foreach (var typeDef in typesToProcess)
        Inspect(context, typeDef);
>>>>>>> b5d188a2
    }

    private static void InspectInterfaces(BuildingContext context)
    {
      foreach (var interfaceDef in context.ModelDef.Types.Where(t => t.IsInterface)) {

        var interfaceNode = context.DependencyGraph.TryGetNode(interfaceDef);

        // Are there any dependencies at all?
        if (interfaceNode == null) {
          context.ModelInspectionResult.Register(new RemoveTypeAction(interfaceDef));
          continue;
        }

        // Are there any implementors?
<<<<<<< HEAD
        var implementorEdges = interfaceNode.IncomingEdges.Where(e => e.Kind == EdgeKind.Implementation).ToList();

        // There is no implementors. If there are no references to the interface, it could be safely removed
        if (implementorEdges.Count == 0 && interfaceNode.IncomingEdges.All(e => e.Kind != EdgeKind.Reference)) {
=======
        var implementorEdges = interfaceNode.IncomingEdges.Where(e => e.Kind==EdgeKind.Implementation).ToList();

        // There is no implementors. If there are no references to the interface, it could be safely removed
        if (implementorEdges.Count == 0 && !interfaceNode.IncomingEdges.Any(e => e.Kind == EdgeKind.Reference)) {
>>>>>>> b5d188a2
          context.ModelInspectionResult.Register(new RemoveTypeAction(interfaceDef));
          continue;
        }

        HierarchyDef hierarchyDef;

        // There is only one implementor. Nothing else to do here
        if (implementorEdges.Count == 1) {
          hierarchyDef = context.ModelDef.FindHierarchy(implementorEdges[0].Tail.Value);
<<<<<<< HEAD
          if (hierarchyDef == null) {
            throw new DomainBuilderException(string.Format(
              Strings.ExXImplementorsDontBelongToAnyHierarchy, interfaceDef.Name));
          }

          context.ModelInspectionResult.SingleHierarchyInterfaces.Add(interfaceDef);
        }
        else {
=======
          if (hierarchyDef == null)
            throw new DomainBuilderException(string.Format(
              Strings.ExXImplementorsDontBelongToAnyHierarchy, interfaceDef.Name));
          context.ModelInspectionResult.SingleHierarchyInterfaces.Add(interfaceDef);
        }
        else {

>>>>>>> b5d188a2
          // Cleaning implementation edges. We need only direct implementors of interface
          var directImplementorEdges = new HashSet<Edge<TypeDef>>();
          foreach (var implementorEdge in implementorEdges) {

<<<<<<< HEAD
            if (context.ModelInspectionResult.RemovedTypes.Contains(implementorEdge.Tail.Value)) {
              continue;
            }
=======
            if (context.ModelInspectionResult.RemovedTypes.Contains(implementorEdge.Tail.Value))
              continue;
>>>>>>> b5d188a2

            var implementorType = implementorEdge.Tail.Value.UnderlyingType;
            var interfaceType = implementorEdge.Head.Value.UnderlyingType;
            // if not explicit implementation
            var interfaceMap = implementorType.GetInterfaceMap(interfaceType);
            if (!interfaceMap.TargetMethods.Any(tm => tm.DeclaringType == implementorType && tm.IsPrivate)) {
              // Checking for ancestor-descendant connection
              foreach (var directImplementorEdge in directImplementorEdges) {
                var directImplementorType = directImplementorEdge.Tail.Value.UnderlyingType;

                // Implementor is a descendant of one of direct implementors
                if (implementorType.IsSubclassOf(directImplementorType)) {
                  interfaceNode.IncomingEdges.Remove(implementorEdge);
                  implementorEdge.Tail.OutgoingEdges.Remove(implementorEdge);
                  goto Next;
                }
<<<<<<< HEAD

=======
>>>>>>> b5d188a2
                // Implementor is an ancestor of one of direct implementors
                if (directImplementorType.IsSubclassOf(implementorType)) {
                  directImplementorEdges.Remove(directImplementorEdge);
                  directImplementorEdges.Add(implementorEdge);
                  interfaceNode.IncomingEdges.Remove(directImplementorEdge);
                  directImplementorEdge.Tail.OutgoingEdges.Remove(directImplementorEdge);
                  goto Next;
                }
              }
            }
<<<<<<< HEAD

            // None of direct implementors is in the same hierarchy as implementor
            directImplementorEdges.Add(implementorEdge);
            Next: ;
=======
            // None of direct implementors is in the same hierarchy as implementor
            directImplementorEdges.Add(implementorEdge);
            Next:
            ;
>>>>>>> b5d188a2
          }

          // Find hierarchies for all direct implementors
          var hierarchies = new HashSet<HierarchyDef>();
          foreach (var edge in directImplementorEdges) {
            var implementor = edge.Tail.Value;
            var hierarchy = context.ModelDef.FindHierarchy(implementor);
<<<<<<< HEAD
            if (hierarchy != null) {
              hierarchies.Add(hierarchy);
            }
            else {
              context.ModelInspectionResult.Register(new RemoveTypeAction(implementor));
            }
=======
            if (hierarchy!=null)
              hierarchies.Add(hierarchy);
            else
              context.ModelInspectionResult.Register(new RemoveTypeAction(implementor));
>>>>>>> b5d188a2
          }

          // TODO: what if hierarchies.Count == 0?
          var count = hierarchies.Count;
<<<<<<< HEAD
          if (count == 0) {
            throw new DomainBuilderException(string.Format(
              Strings.ExXImplementorsDontBelongToAnyHierarchy, interfaceDef.Name));
          }

          if (count == 1) {
            context.ModelInspectionResult.SingleHierarchyInterfaces.Add(interfaceDef);
          }
          else {
            HierarchyDef master = null;
            foreach (var candidate in hierarchies) {
              if (master == null) {
                master = candidate;
                continue;
              }

=======
          if (count == 0)
            throw new DomainBuilderException(string.Format(
              Strings.ExXImplementorsDontBelongToAnyHierarchy, interfaceDef.Name));
          if (count == 1)
            context.ModelInspectionResult.SingleHierarchyInterfaces.Add(interfaceDef);
          else {
            HierarchyDef master = null;
            foreach (var candidate in hierarchies) {
              if (master==null) {
                master = candidate;
                continue;
              }
>>>>>>> b5d188a2
              context.Validator.ValidateHierarchyEquality(interfaceDef, master, candidate);
            }
          }

          hierarchyDef = hierarchies.First();
        }

        context.ModelInspectionResult.Register(new CopyKeyFieldsAction(interfaceDef, hierarchyDef));
        context.ModelInspectionResult.Register(new ReorderFieldsAction(interfaceDef, hierarchyDef));
        context.ModelInspectionResult.Register(new BuildImplementorListAction(interfaceDef));
        context.ModelInspectionResult.Register(new AddPrimaryIndexAction(interfaceDef));
      }
    }

    public static void Inspect(BuildingContext context, HierarchyDef hierarchyDef)
    {
      var root = hierarchyDef.Root;
      BuildLog.Info(Strings.LogInspectingHierarchyX, root.Name);
      context.Validator.ValidateHierarchy(hierarchyDef);
      // Skip open generic hierarchies
<<<<<<< HEAD
      if (root.IsGenericTypeDefinition) {
        return;
      }

      // Check the presence of TypeId field
      if (!root.Fields.TryGetValue(WellKnown.TypeIdFieldName, out var typeIdField)) {
        context.ModelInspectionResult.Actions.Enqueue(new AddTypeIdFieldAction(root));
      }
      else {
        context.ModelInspectionResult.Actions.Enqueue(new MarkFieldAsSystemAction(root, typeIdField));
      }

      // Should TypeId field be added to key fields?
      if (hierarchyDef.IncludeTypeId && hierarchyDef.KeyFields.Find(f => f.Name == WellKnown.TypeIdFieldName) == null) {
        context.ModelInspectionResult.Register(new AddTypeIdToKeyFieldsAction(hierarchyDef));
      }
=======
      if (root.IsGenericTypeDefinition)
        return;

      // Check the presence of TypeId field
      FieldDef typeIdField;
      if (!root.Fields.TryGetValue(WellKnown.TypeIdFieldName, out typeIdField))
        context.ModelInspectionResult.Actions.Enqueue(new AddTypeIdFieldAction(root));
      else
        context.ModelInspectionResult.Actions.Enqueue(new MarkFieldAsSystemAction(root, typeIdField));

      // Should TypeId field be added to key fields?
      if (hierarchyDef.IncludeTypeId && hierarchyDef.KeyFields.Find(f => f.Name == WellKnown.TypeIdFieldName) == null)
        context.ModelInspectionResult.Register(new AddTypeIdToKeyFieldsAction(hierarchyDef));
>>>>>>> b5d188a2

      context.ModelInspectionResult.Actions.Enqueue(new ReorderFieldsAction(hierarchyDef));

      foreach (var keyField in hierarchyDef.KeyFields) {
        var field = root.Fields[keyField.Name];
        InspectField(context, root, field, true);
      }

      context.ModelInspectionResult.Actions.Enqueue(new AddPrimaryIndexAction(root));
    }

    public static void Inspect(BuildingContext context, TypeDef typeDef)
    {
      BuildLog.Info(Strings.LogInspectingTypeX, typeDef.Name);

      if (typeDef.IsInterface) {
<<<<<<< HEAD
        // Remove open generic interface
=======
         // Remove open generic interface
>>>>>>> b5d188a2
        if (typeDef.IsGenericTypeDefinition) {
          context.ModelInspectionResult.Register(new RemoveTypeAction(typeDef));
          return;
        }

        // Base interfaces
<<<<<<< HEAD
        foreach (var @interface in context.ModelDef.Types.FindInterfaces(typeDef.UnderlyingType)) {
          context.DependencyGraph.AddEdge(typeDef, @interface, EdgeKind.Inheritance, EdgeWeight.High);
        }

        // Fields
        foreach (var field in typeDef.Fields) {
          InspectField(context, typeDef, field, false);
        }

=======
        foreach (var @interface in context.ModelDef.Types.FindInterfaces(typeDef.UnderlyingType))
          context.DependencyGraph.AddEdge(typeDef, @interface, EdgeKind.Inheritance, EdgeWeight.High);

        // Fields
        foreach (var field in typeDef.Fields)
          InspectField(context, typeDef, field, false);
>>>>>>> b5d188a2
        return;
      }

      if (typeDef.IsStructure) {

        if (typeDef.UnderlyingType.IsGenericTypeDefinition) {
          context.ModelInspectionResult.Register(new RemoveTypeAction(typeDef));
          return;
        }

        // Ancestor
        var parent = context.ModelDef.Types.FindAncestor(typeDef);
<<<<<<< HEAD
        if (parent != null) {
          context.DependencyGraph.AddEdge(typeDef, parent, EdgeKind.Inheritance, EdgeWeight.High);
        }

        // Fields
        foreach (var field in typeDef.Fields) {
          InspectField(context, typeDef, field, false);
        }

=======
        if (parent!=null)
          context.DependencyGraph.AddEdge(typeDef, parent, EdgeKind.Inheritance, EdgeWeight.High);

        // Fields
        foreach (var field in typeDef.Fields)
          InspectField(context, typeDef, field, false);
>>>>>>> b5d188a2
        return;
      }

      if (typeDef.IsEntity) {
        // Should we remove it or not?
        var hierarchyDef = context.ModelDef.FindHierarchy(typeDef);
        if (hierarchyDef == null) {
          context.ModelInspectionResult.Register(new RemoveTypeAction(typeDef));
          return;
        }

        // Register closed generic types
        if (typeDef.IsGenericTypeDefinition) {
          var allGenericConstraintsAreEntity = typeDef.UnderlyingType.GetGenericArguments()
            .SelectMany(ga => ga.GetGenericParameterConstraints())
<<<<<<< HEAD
            .All(constraintType => WellKnownOrmInterfaces.Entity.IsAssignableFrom(constraintType));
          // Skip automatic registration for open generic types which constraints are not IEntity
          if (!allGenericConstraintsAreEntity) {
            return;
          }

          if (!typeDef.IsAbstract) {
            context.ModelInspectionResult.Register(new BuildGenericTypeInstancesAction(typeDef));
          }

=======
            .All(constraintType => typeof (IEntity).IsAssignableFrom(constraintType));
          // Skip automatic registration for open generic types whicn constraints are not IEntity
          if (!allGenericConstraintsAreEntity)
            return;

          if (!typeDef.IsAbstract)
            context.ModelInspectionResult.Register(new BuildGenericTypeInstancesAction(typeDef));
>>>>>>> b5d188a2
          context.ModelInspectionResult.Register(new RemoveTypeAction(typeDef));
          return;
        }

        // Ancestor
        var parent = context.ModelDef.Types.FindAncestor(typeDef);
<<<<<<< HEAD
        if (parent != null) {
          context.DependencyGraph.AddEdge(typeDef, parent, EdgeKind.Inheritance, EdgeWeight.High);
        }

        // Interfaces
        foreach (var @interface in context.ModelDef.Types.FindInterfaces(typeDef.UnderlyingType)) {
          context.DependencyGraph.AddEdge(typeDef, @interface, EdgeKind.Implementation, EdgeWeight.High);
        }

        context.Validator.ValidateType(typeDef, hierarchyDef);
        // We should skip key fields inspection as they have been already inspected
        foreach (var field in typeDef.Fields.Where(f => hierarchyDef.KeyFields.All(kf => kf.Name != f.Name))) {
          InspectField(context, typeDef, field, false);
        }
=======
        if (parent!=null)
          context.DependencyGraph.AddEdge(typeDef, parent, EdgeKind.Inheritance, EdgeWeight.High);

        // Interfaces
        foreach (var @interface in context.ModelDef.Types.FindInterfaces(typeDef.UnderlyingType))
          context.DependencyGraph.AddEdge(typeDef, @interface, EdgeKind.Implementation, EdgeWeight.High);

        context.Validator.ValidateType(typeDef, hierarchyDef);
        // We should skip key fields inspection as they have been already inspected
        foreach (var field in typeDef.Fields.Where(f => !hierarchyDef.KeyFields.Any(kf => kf.Name == f.Name)))
          InspectField(context, typeDef, field, false);
>>>>>>> b5d188a2
      }
    }

    #region Private members

    private static void InspectField(BuildingContext context, TypeDef typeDef, FieldDef fieldDef, bool isKeyField)
    {
<<<<<<< HEAD
      if ((fieldDef.Attributes & (FieldAttributes.ManualVersion | FieldAttributes.AutoVersion)) > 0) {
        context.Validator.ValidateVersionField(fieldDef, isKeyField);
      }

      context.Validator.ValidateFieldType(typeDef, fieldDef.ValueType, isKeyField);

      if (isKeyField && fieldDef.IsNullable) {
        context.ModelInspectionResult.Register(new MarkFieldAsNotNullableAction(typeDef, fieldDef));
      }

      if (fieldDef.IsPrimitive) {
        if (fieldDef.ValueType == WellKnownOrmTypes.Key && !fieldDef.IsNotIndexed) {
          context.ModelInspectionResult.Register(new AddForeignKeyIndexAction(typeDef, fieldDef));
        }

=======
      if ((fieldDef.Attributes & (FieldAttributes.ManualVersion | FieldAttributes.AutoVersion)) > 0)
        context.Validator.ValidateVersionField(fieldDef, isKeyField);

      context.Validator.ValidateFieldType(typeDef, fieldDef.ValueType, isKeyField);

      if (isKeyField && fieldDef.IsNullable)
        context.ModelInspectionResult.Register(new MarkFieldAsNotNullableAction(typeDef, fieldDef));
      
      if (fieldDef.IsPrimitive) {
        if (fieldDef.ValueType==typeof (Key) && !fieldDef.IsNotIndexed)
          context.ModelInspectionResult.Register(new AddForeignKeyIndexAction(typeDef, fieldDef));
>>>>>>> b5d188a2
        return;
      }

      if (fieldDef.IsStructure) {
        context.Validator.ValidateStructureField(typeDef, fieldDef);
        context.DependencyGraph.AddEdge(
          typeDef, GetTypeDef(context, fieldDef.ValueType), EdgeKind.Aggregation, EdgeWeight.High);
        return;
      }

      if (fieldDef.IsEntity) {
<<<<<<< HEAD
        if (!fieldDef.IsNotIndexed) {
          context.ModelInspectionResult.Register(new AddForeignKeyIndexAction(typeDef, fieldDef));
        }
      }
      else {
        context.Validator.ValidateEntitySetField(typeDef, fieldDef);
      }
=======
        if (!fieldDef.IsNotIndexed)
          context.ModelInspectionResult.Register(new AddForeignKeyIndexAction(typeDef, fieldDef));
      }
      else
        context.Validator.ValidateEntitySetField(typeDef, fieldDef);
>>>>>>> b5d188a2

      var referencedType = fieldDef.IsEntitySet ? fieldDef.ItemType : fieldDef.ValueType;
      var referencedTypeDef = GetTypeDef(context, referencedType);

      if (!referencedTypeDef.IsInterface) {
        var hierarchyDef = context.ModelDef.FindHierarchy(referencedTypeDef);
<<<<<<< HEAD
        if (hierarchyDef == null) {
          throw new DomainBuilderException(string.Format(
            Strings.ExHierarchyIsNotFoundForTypeX, referencedType.GetShortName()));
        }
      }

=======
        if (hierarchyDef==null)
          throw new DomainBuilderException(string.Format(
            Strings.ExHierarchyIsNotFoundForTypeX, referencedType.GetShortName()));
      }
>>>>>>> b5d188a2
      context.DependencyGraph
        .AddEdge(typeDef, referencedTypeDef, EdgeKind.Reference, isKeyField ? EdgeWeight.High : EdgeWeight.Low);
    }


    #endregion

    #region Helper members

    private static TypeDef GetTypeDef(BuildingContext context, Type type)
    {
      var result = context.ModelDef.Types.TryGetValue(type);
<<<<<<< HEAD
      if (result != null) {
        return result;
      }

      throw new DomainBuilderException(
        string.Format(Strings.ExTypeXIsNotRegisteredInTheModel, type.GetFullName()));
=======
      if (result!=null)
        return result;
      throw new DomainBuilderException(
        String.Format(Strings.ExTypeXIsNotRegisteredInTheModel, type.GetFullName()));
>>>>>>> b5d188a2
    }

    #endregion
  }
}<|MERGE_RESOLUTION|>--- conflicted
+++ resolved
@@ -1,12 +1,6 @@
-<<<<<<< HEAD
 // Copyright (C) 2009-2020 Xtensive LLC.
 // This code is distributed under MIT license terms.
 // See the License.txt file in the project root for more information.
-=======
-// Copyright (C) 2003-2010 Xtensive LLC.
-// All rights reserved.
-// For conditions of distribution and use, see license.
->>>>>>> b5d188a2
 // Created by: Dmitri Maximov
 // Created:    2009.02.24
 
@@ -14,17 +8,10 @@
 using System.Collections.Generic;
 using System.Linq;
 using Xtensive.Reflection;
-<<<<<<< HEAD
 using Xtensive.Orm.Building.Definitions;
 using Xtensive.Orm.Building.DependencyGraph;
 using Xtensive.Orm.Building.FixupActions;
 using Xtensive.Orm.Internals;
-=======
-using Xtensive.Orm.Building.Builders;
-using Xtensive.Orm.Building.Definitions;
-using Xtensive.Orm.Building.DependencyGraph;
-using Xtensive.Orm.Building.FixupActions;
->>>>>>> b5d188a2
 using Xtensive.Orm.Model;
 
 
@@ -48,48 +35,30 @@
         var hierarchyDef = context.ModelDef.FindHierarchy(typeDef);
         if (hierarchyDef != null) {
           var node = context.DependencyGraph.TryGetNode(typeDef);
-<<<<<<< HEAD
           if (node == null || node.IncomingEdges.All(e => e.Kind != EdgeKind.Inheritance)) {
             context.ModelInspectionResult.Register(new MakeTypeNonAbstractAction(typeDef));
           }
-=======
-          if (node == null || !node.IncomingEdges.Any(e => e.Kind == EdgeKind.Inheritance))
-            context.ModelInspectionResult.Register(new MakeTypeNonAbstractAction(typeDef));
->>>>>>> b5d188a2
         }
       }
     }
 
     private static void InspectHierarchies(BuildingContext context)
     {
-<<<<<<< HEAD
       foreach (var hierarchy in context.ModelDef.Hierarchies) {
         Inspect(context, hierarchy);
       }
-=======
-      foreach (var hierarchy in context.ModelDef.Hierarchies)
-        Inspect(context, hierarchy);
->>>>>>> b5d188a2
     }
 
     private static void InspectTypes(BuildingContext context)
     {
       // Process interfaces first because AddForeignKeyIndexAction implicitly requires
       // all FK indexes on interfaces to be created before in can handle their implementors.
-<<<<<<< HEAD
 
       var typesToProcess = context.ModelDef.Types.OrderBy(t => t.IsInterface ? 0 : 1);
 
       foreach (var typeDef in typesToProcess) {
         Inspect(context, typeDef);
       }
-=======
-      
-      var typesToProcess = context.ModelDef.Types.OrderBy(t => t.IsInterface ? 0 : 1);
-
-      foreach (var typeDef in typesToProcess)
-        Inspect(context, typeDef);
->>>>>>> b5d188a2
     }
 
     private static void InspectInterfaces(BuildingContext context)
@@ -105,17 +74,10 @@
         }
 
         // Are there any implementors?
-<<<<<<< HEAD
         var implementorEdges = interfaceNode.IncomingEdges.Where(e => e.Kind == EdgeKind.Implementation).ToList();
 
         // There is no implementors. If there are no references to the interface, it could be safely removed
         if (implementorEdges.Count == 0 && interfaceNode.IncomingEdges.All(e => e.Kind != EdgeKind.Reference)) {
-=======
-        var implementorEdges = interfaceNode.IncomingEdges.Where(e => e.Kind==EdgeKind.Implementation).ToList();
-
-        // There is no implementors. If there are no references to the interface, it could be safely removed
-        if (implementorEdges.Count == 0 && !interfaceNode.IncomingEdges.Any(e => e.Kind == EdgeKind.Reference)) {
->>>>>>> b5d188a2
           context.ModelInspectionResult.Register(new RemoveTypeAction(interfaceDef));
           continue;
         }
@@ -125,7 +87,6 @@
         // There is only one implementor. Nothing else to do here
         if (implementorEdges.Count == 1) {
           hierarchyDef = context.ModelDef.FindHierarchy(implementorEdges[0].Tail.Value);
-<<<<<<< HEAD
           if (hierarchyDef == null) {
             throw new DomainBuilderException(string.Format(
               Strings.ExXImplementorsDontBelongToAnyHierarchy, interfaceDef.Name));
@@ -134,27 +95,13 @@
           context.ModelInspectionResult.SingleHierarchyInterfaces.Add(interfaceDef);
         }
         else {
-=======
-          if (hierarchyDef == null)
-            throw new DomainBuilderException(string.Format(
-              Strings.ExXImplementorsDontBelongToAnyHierarchy, interfaceDef.Name));
-          context.ModelInspectionResult.SingleHierarchyInterfaces.Add(interfaceDef);
-        }
-        else {
-
->>>>>>> b5d188a2
           // Cleaning implementation edges. We need only direct implementors of interface
           var directImplementorEdges = new HashSet<Edge<TypeDef>>();
           foreach (var implementorEdge in implementorEdges) {
 
-<<<<<<< HEAD
             if (context.ModelInspectionResult.RemovedTypes.Contains(implementorEdge.Tail.Value)) {
               continue;
             }
-=======
-            if (context.ModelInspectionResult.RemovedTypes.Contains(implementorEdge.Tail.Value))
-              continue;
->>>>>>> b5d188a2
 
             var implementorType = implementorEdge.Tail.Value.UnderlyingType;
             var interfaceType = implementorEdge.Head.Value.UnderlyingType;
@@ -171,10 +118,7 @@
                   implementorEdge.Tail.OutgoingEdges.Remove(implementorEdge);
                   goto Next;
                 }
-<<<<<<< HEAD
-
-=======
->>>>>>> b5d188a2
+
                 // Implementor is an ancestor of one of direct implementors
                 if (directImplementorType.IsSubclassOf(implementorType)) {
                   directImplementorEdges.Remove(directImplementorEdge);
@@ -185,17 +129,10 @@
                 }
               }
             }
-<<<<<<< HEAD
 
             // None of direct implementors is in the same hierarchy as implementor
             directImplementorEdges.Add(implementorEdge);
             Next: ;
-=======
-            // None of direct implementors is in the same hierarchy as implementor
-            directImplementorEdges.Add(implementorEdge);
-            Next:
-            ;
->>>>>>> b5d188a2
           }
 
           // Find hierarchies for all direct implementors
@@ -203,24 +140,16 @@
           foreach (var edge in directImplementorEdges) {
             var implementor = edge.Tail.Value;
             var hierarchy = context.ModelDef.FindHierarchy(implementor);
-<<<<<<< HEAD
             if (hierarchy != null) {
               hierarchies.Add(hierarchy);
             }
             else {
               context.ModelInspectionResult.Register(new RemoveTypeAction(implementor));
             }
-=======
-            if (hierarchy!=null)
-              hierarchies.Add(hierarchy);
-            else
-              context.ModelInspectionResult.Register(new RemoveTypeAction(implementor));
->>>>>>> b5d188a2
           }
 
           // TODO: what if hierarchies.Count == 0?
           var count = hierarchies.Count;
-<<<<<<< HEAD
           if (count == 0) {
             throw new DomainBuilderException(string.Format(
               Strings.ExXImplementorsDontBelongToAnyHierarchy, interfaceDef.Name));
@@ -237,20 +166,6 @@
                 continue;
               }
 
-=======
-          if (count == 0)
-            throw new DomainBuilderException(string.Format(
-              Strings.ExXImplementorsDontBelongToAnyHierarchy, interfaceDef.Name));
-          if (count == 1)
-            context.ModelInspectionResult.SingleHierarchyInterfaces.Add(interfaceDef);
-          else {
-            HierarchyDef master = null;
-            foreach (var candidate in hierarchies) {
-              if (master==null) {
-                master = candidate;
-                continue;
-              }
->>>>>>> b5d188a2
               context.Validator.ValidateHierarchyEquality(interfaceDef, master, candidate);
             }
           }
@@ -271,7 +186,6 @@
       BuildLog.Info(Strings.LogInspectingHierarchyX, root.Name);
       context.Validator.ValidateHierarchy(hierarchyDef);
       // Skip open generic hierarchies
-<<<<<<< HEAD
       if (root.IsGenericTypeDefinition) {
         return;
       }
@@ -288,21 +202,6 @@
       if (hierarchyDef.IncludeTypeId && hierarchyDef.KeyFields.Find(f => f.Name == WellKnown.TypeIdFieldName) == null) {
         context.ModelInspectionResult.Register(new AddTypeIdToKeyFieldsAction(hierarchyDef));
       }
-=======
-      if (root.IsGenericTypeDefinition)
-        return;
-
-      // Check the presence of TypeId field
-      FieldDef typeIdField;
-      if (!root.Fields.TryGetValue(WellKnown.TypeIdFieldName, out typeIdField))
-        context.ModelInspectionResult.Actions.Enqueue(new AddTypeIdFieldAction(root));
-      else
-        context.ModelInspectionResult.Actions.Enqueue(new MarkFieldAsSystemAction(root, typeIdField));
-
-      // Should TypeId field be added to key fields?
-      if (hierarchyDef.IncludeTypeId && hierarchyDef.KeyFields.Find(f => f.Name == WellKnown.TypeIdFieldName) == null)
-        context.ModelInspectionResult.Register(new AddTypeIdToKeyFieldsAction(hierarchyDef));
->>>>>>> b5d188a2
 
       context.ModelInspectionResult.Actions.Enqueue(new ReorderFieldsAction(hierarchyDef));
 
@@ -319,18 +218,13 @@
       BuildLog.Info(Strings.LogInspectingTypeX, typeDef.Name);
 
       if (typeDef.IsInterface) {
-<<<<<<< HEAD
         // Remove open generic interface
-=======
-         // Remove open generic interface
->>>>>>> b5d188a2
         if (typeDef.IsGenericTypeDefinition) {
           context.ModelInspectionResult.Register(new RemoveTypeAction(typeDef));
           return;
         }
 
         // Base interfaces
-<<<<<<< HEAD
         foreach (var @interface in context.ModelDef.Types.FindInterfaces(typeDef.UnderlyingType)) {
           context.DependencyGraph.AddEdge(typeDef, @interface, EdgeKind.Inheritance, EdgeWeight.High);
         }
@@ -340,14 +234,6 @@
           InspectField(context, typeDef, field, false);
         }
 
-=======
-        foreach (var @interface in context.ModelDef.Types.FindInterfaces(typeDef.UnderlyingType))
-          context.DependencyGraph.AddEdge(typeDef, @interface, EdgeKind.Inheritance, EdgeWeight.High);
-
-        // Fields
-        foreach (var field in typeDef.Fields)
-          InspectField(context, typeDef, field, false);
->>>>>>> b5d188a2
         return;
       }
 
@@ -360,7 +246,6 @@
 
         // Ancestor
         var parent = context.ModelDef.Types.FindAncestor(typeDef);
-<<<<<<< HEAD
         if (parent != null) {
           context.DependencyGraph.AddEdge(typeDef, parent, EdgeKind.Inheritance, EdgeWeight.High);
         }
@@ -370,14 +255,6 @@
           InspectField(context, typeDef, field, false);
         }
 
-=======
-        if (parent!=null)
-          context.DependencyGraph.AddEdge(typeDef, parent, EdgeKind.Inheritance, EdgeWeight.High);
-
-        // Fields
-        foreach (var field in typeDef.Fields)
-          InspectField(context, typeDef, field, false);
->>>>>>> b5d188a2
         return;
       }
 
@@ -393,7 +270,6 @@
         if (typeDef.IsGenericTypeDefinition) {
           var allGenericConstraintsAreEntity = typeDef.UnderlyingType.GetGenericArguments()
             .SelectMany(ga => ga.GetGenericParameterConstraints())
-<<<<<<< HEAD
             .All(constraintType => WellKnownOrmInterfaces.Entity.IsAssignableFrom(constraintType));
           // Skip automatic registration for open generic types which constraints are not IEntity
           if (!allGenericConstraintsAreEntity) {
@@ -404,22 +280,12 @@
             context.ModelInspectionResult.Register(new BuildGenericTypeInstancesAction(typeDef));
           }
 
-=======
-            .All(constraintType => typeof (IEntity).IsAssignableFrom(constraintType));
-          // Skip automatic registration for open generic types whicn constraints are not IEntity
-          if (!allGenericConstraintsAreEntity)
-            return;
-
-          if (!typeDef.IsAbstract)
-            context.ModelInspectionResult.Register(new BuildGenericTypeInstancesAction(typeDef));
->>>>>>> b5d188a2
           context.ModelInspectionResult.Register(new RemoveTypeAction(typeDef));
           return;
         }
 
         // Ancestor
         var parent = context.ModelDef.Types.FindAncestor(typeDef);
-<<<<<<< HEAD
         if (parent != null) {
           context.DependencyGraph.AddEdge(typeDef, parent, EdgeKind.Inheritance, EdgeWeight.High);
         }
@@ -434,19 +300,6 @@
         foreach (var field in typeDef.Fields.Where(f => hierarchyDef.KeyFields.All(kf => kf.Name != f.Name))) {
           InspectField(context, typeDef, field, false);
         }
-=======
-        if (parent!=null)
-          context.DependencyGraph.AddEdge(typeDef, parent, EdgeKind.Inheritance, EdgeWeight.High);
-
-        // Interfaces
-        foreach (var @interface in context.ModelDef.Types.FindInterfaces(typeDef.UnderlyingType))
-          context.DependencyGraph.AddEdge(typeDef, @interface, EdgeKind.Implementation, EdgeWeight.High);
-
-        context.Validator.ValidateType(typeDef, hierarchyDef);
-        // We should skip key fields inspection as they have been already inspected
-        foreach (var field in typeDef.Fields.Where(f => !hierarchyDef.KeyFields.Any(kf => kf.Name == f.Name)))
-          InspectField(context, typeDef, field, false);
->>>>>>> b5d188a2
       }
     }
 
@@ -454,7 +307,6 @@
 
     private static void InspectField(BuildingContext context, TypeDef typeDef, FieldDef fieldDef, bool isKeyField)
     {
-<<<<<<< HEAD
       if ((fieldDef.Attributes & (FieldAttributes.ManualVersion | FieldAttributes.AutoVersion)) > 0) {
         context.Validator.ValidateVersionField(fieldDef, isKeyField);
       }
@@ -470,19 +322,6 @@
           context.ModelInspectionResult.Register(new AddForeignKeyIndexAction(typeDef, fieldDef));
         }
 
-=======
-      if ((fieldDef.Attributes & (FieldAttributes.ManualVersion | FieldAttributes.AutoVersion)) > 0)
-        context.Validator.ValidateVersionField(fieldDef, isKeyField);
-
-      context.Validator.ValidateFieldType(typeDef, fieldDef.ValueType, isKeyField);
-
-      if (isKeyField && fieldDef.IsNullable)
-        context.ModelInspectionResult.Register(new MarkFieldAsNotNullableAction(typeDef, fieldDef));
-      
-      if (fieldDef.IsPrimitive) {
-        if (fieldDef.ValueType==typeof (Key) && !fieldDef.IsNotIndexed)
-          context.ModelInspectionResult.Register(new AddForeignKeyIndexAction(typeDef, fieldDef));
->>>>>>> b5d188a2
         return;
       }
 
@@ -494,7 +333,6 @@
       }
 
       if (fieldDef.IsEntity) {
-<<<<<<< HEAD
         if (!fieldDef.IsNotIndexed) {
           context.ModelInspectionResult.Register(new AddForeignKeyIndexAction(typeDef, fieldDef));
         }
@@ -502,32 +340,18 @@
       else {
         context.Validator.ValidateEntitySetField(typeDef, fieldDef);
       }
-=======
-        if (!fieldDef.IsNotIndexed)
-          context.ModelInspectionResult.Register(new AddForeignKeyIndexAction(typeDef, fieldDef));
-      }
-      else
-        context.Validator.ValidateEntitySetField(typeDef, fieldDef);
->>>>>>> b5d188a2
 
       var referencedType = fieldDef.IsEntitySet ? fieldDef.ItemType : fieldDef.ValueType;
       var referencedTypeDef = GetTypeDef(context, referencedType);
 
       if (!referencedTypeDef.IsInterface) {
         var hierarchyDef = context.ModelDef.FindHierarchy(referencedTypeDef);
-<<<<<<< HEAD
         if (hierarchyDef == null) {
           throw new DomainBuilderException(string.Format(
             Strings.ExHierarchyIsNotFoundForTypeX, referencedType.GetShortName()));
         }
       }
 
-=======
-        if (hierarchyDef==null)
-          throw new DomainBuilderException(string.Format(
-            Strings.ExHierarchyIsNotFoundForTypeX, referencedType.GetShortName()));
-      }
->>>>>>> b5d188a2
       context.DependencyGraph
         .AddEdge(typeDef, referencedTypeDef, EdgeKind.Reference, isKeyField ? EdgeWeight.High : EdgeWeight.Low);
     }
@@ -540,19 +364,12 @@
     private static TypeDef GetTypeDef(BuildingContext context, Type type)
     {
       var result = context.ModelDef.Types.TryGetValue(type);
-<<<<<<< HEAD
       if (result != null) {
         return result;
       }
 
       throw new DomainBuilderException(
         string.Format(Strings.ExTypeXIsNotRegisteredInTheModel, type.GetFullName()));
-=======
-      if (result!=null)
-        return result;
-      throw new DomainBuilderException(
-        String.Format(Strings.ExTypeXIsNotRegisteredInTheModel, type.GetFullName()));
->>>>>>> b5d188a2
     }
 
     #endregion
