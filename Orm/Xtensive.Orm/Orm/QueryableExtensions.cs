// Copyright (C) 2009-2022 Xtensive LLC.
// This code is distributed under MIT license terms.
// See the License.txt file in the project root for more information.
// Created by: Alexey Gamzov
// Created:    2009.05.06

using System;
using System.Collections.Generic;
using System.IO;
using System.Linq;
using System.Linq.Expressions;
using System.Reflection;
using System.Runtime.CompilerServices;
using System.Threading;
using System.Threading.Tasks;
using JetBrains.Annotations;
using Xtensive.Core;
using Xtensive.Orm.Internals;
using Xtensive.Orm.Linq;
using Xtensive.Reflection;

namespace Xtensive.Orm
{
  /// <summary>
  /// Extends LINQ methods for <see cref="Xtensive.Orm.Linq"/> queries.
  /// </summary>
  public static partial class QueryableExtensions
  {
    /// <summary>
    /// Tags query with given <paramref name="tag"/> string 
    /// (inserts string as comment in SQL statement) for 
    /// further query identification.
    /// </summary>
    /// <typeparam name="TSource">The type of the source element.</typeparam>
    /// <param name="source">The source sequence.</param>
    /// <param name="tag">The unique tag to insert.</param>
    /// <returns>The same sequence, but with "comment" applied to query.</returns>
    public static IQueryable<TSource> Tag<TSource>(this IQueryable<TSource> source, string tag)
    {
      ArgumentValidator.EnsureArgumentNotNull(source, "source");
      ArgumentValidator.EnsureArgumentNotNull(tag, "tag");

      var providerType = source.Provider.GetType();
      if (providerType != WellKnownOrmTypes.QueryProvider) {
        var errorMessage = Strings.ExTagDoesNotSupportQueryProviderOfTypeX;
        throw new NotSupportedException(string.Format(errorMessage, providerType));
      }

      var genericMethod = WellKnownMembers.Queryable.ExtensionTag.MakeGenericMethod(new[] { typeof(TSource) });
      var expression = Expression.Call(null, genericMethod, new[] { source.Expression, Expression.Constant(tag)});
      return source.Provider.CreateQuery<TSource>(expression);
    }

    /// <summary>
    /// Tags query with given <paramref name="tag"/> string 
    /// (inserts string as comment in SQL statement) for 
    /// further query identification.
    /// </summary>
    /// <param name="source">The source sequence.</param>
    /// <param name="tag">The unique tag to insert.</param>
    /// <returns>The same sequence, but with "comment" applied to query.</returns>
    public static IQueryable Tag(this IQueryable source, string tag)
    {
      ArgumentValidator.EnsureArgumentNotNull(source, "source");
      ArgumentValidator.EnsureArgumentNotNull(tag, "tag");

      var providerType = source.Provider.GetType();
      if (providerType != WellKnownOrmTypes.QueryProvider) {
        var errorMessage = Strings.ExTagDoesNotSupportQueryProviderOfTypeX;
        throw new NotSupportedException(string.Format(errorMessage, providerType));
      }

      var genericMethod = WellKnownMembers.Queryable.ExtensionTag.MakeGenericMethod(new[] { source.ElementType });
      var expression = Expression.Call(null, genericMethod, new[] { source.Expression, Expression.Constant(tag) });
      return source.Provider.CreateQuery(expression);
    }

    /// <summary>
    /// Returns the number of elements in <paramref name="source"/> sequence.
    /// </summary>
    /// <param name="source">The source sequence.</param>
    public static int Count([InstantHandle] this IQueryable source)
    {
      ArgumentValidator.EnsureArgumentNotNull(source, nameof(source));
      return (int) source.Provider.Execute(
        Expression.Call(
          WellKnownTypes.Queryable, nameof(Queryable.Count),
          new[] {source.ElementType}, source.Expression));
    }

    /// <summary>
<<<<<<< HEAD
    /// Version of <see cref="Queryable.Take{TSource}(IQueryable{TSource},int)"/>, where <paramref name="count"/> is specified as
=======
    /// Version of <see cref="Queryable.Take{TSource}(IQueryable{TSource}, int)"/>, where <paramref name="count"/> is specified as
>>>>>>> a8764911
    /// <see cref="Expression"/>.
    /// </summary>
    /// <typeparam name="TSource">The type of the source element.</typeparam>
    /// <param name="source">The source sequence.</param>
    /// <param name="count">The count of items to take.</param>
    /// <returns>The same result as its original version.</returns>
    public static IQueryable<TSource> Take<TSource>(this IQueryable<TSource> source, Expression<Func<int>> count)
    {
      ArgumentValidator.EnsureArgumentNotNull(source, nameof(source));
      ArgumentValidator.EnsureArgumentNotNull(count, nameof(count));

      var providerType = source.Provider.GetType();
      if (providerType != WellKnownOrmTypes.QueryProvider) {
        var errorMessage = Strings.ExTakeDoesNotSupportQueryProviderOfTypeX;
        throw new NotSupportedException(string.Format(errorMessage, providerType));
      }

      var genericMethod = WellKnownMembers.Queryable.ExtensionTake.CachedMakeGenericMethod(typeof(TSource));
      var expression = Expression.Call(null, genericMethod, new[] {source.Expression, count});
      return source.Provider.CreateQuery<TSource>(expression);
    }

    /// <summary>
    /// Version of <see cref="Queryable.Skip{TSource}"/>, where <paramref name="count"/> is specified as
    /// <see cref="Expression"/>.
    /// </summary>
    /// <typeparam name="TSource">The type of the source element.</typeparam>
    /// <param name="source">The source sequence.</param>
    /// <param name="count">The count of items to skip.</param>
    /// <returns>The same result as its original version.</returns>
    public static IQueryable<TSource> Skip<TSource>(this IQueryable<TSource> source, Expression<Func<int>> count)
    {
      ArgumentValidator.EnsureArgumentNotNull(source, nameof(source));
      ArgumentValidator.EnsureArgumentNotNull(count, nameof(count));

      var providerType = source.Provider.GetType();
      if (providerType != WellKnownOrmTypes.QueryProvider) {
        var errorMessage = Strings.ExSkipDoesNotSupportQueryProviderOfTypeX;
        throw new NotSupportedException(string.Format(errorMessage, providerType));
      }

      var genericMethod = WellKnownMembers.Queryable.ExtensionSkip.CachedMakeGenericMethod(typeof(TSource));
      var expression = Expression.Call(null, genericMethod, new[] {source.Expression, count});
      return source.Provider.CreateQuery<TSource>(expression);
    }

    /// <summary>
<<<<<<< HEAD
    /// Version of <see cref="Queryable.ElementAt{TSource}(IQueryable{TSource},int)"/>, where <paramref name="index"/> is specified as
=======
    /// Version of <see cref="Queryable.ElementAt{TSource}(IQueryable{TSource}, int)"/>, where <paramref name="index"/> is specified as
>>>>>>> a8764911
    /// <see cref="Expression"/>.
    /// </summary>
    /// <typeparam name="TSource">The type of the source element.</typeparam>
    /// <param name="source">The source sequence.</param>
    /// <param name="index">The index of element to take.</param>
    /// <returns>The same result as its original version.</returns>
    public static TSource ElementAt<TSource>(this IQueryable<TSource> source, Expression<Func<int>> index)
    {
      ArgumentValidator.EnsureArgumentNotNull(source, nameof(source));
      ArgumentValidator.EnsureArgumentNotNull(index, nameof(index));

      var providerType = source.Provider.GetType();
      if (providerType != WellKnownOrmTypes.QueryProvider) {
        var errorMessage = Strings.ExElementAtDoesNotSupportQueryProviderOfTypeX;
        throw new NotSupportedException(string.Format(errorMessage, providerType));
      }

      var genericMethod = WellKnownMembers.Queryable.ExtensionElementAt.CachedMakeGenericMethod(typeof(TSource));
      var expression = Expression.Call(null, genericMethod, new[] {source.Expression, index});
      return source.Provider.Execute<TSource>(expression);
    }

    /// <summary>
<<<<<<< HEAD
    /// Version of <see cref="Queryable.ElementAtOrDefault{TSource}(IQueryable{TSource},int)"/>, where <paramref name="index"/> is specified as
=======
    /// Version of <see cref="Queryable.ElementAtOrDefault{TSource}(IQueryable{TSource}, int)"/>, where <paramref name="index"/> is specified as
>>>>>>> a8764911
    /// <see cref="Expression"/>.
    /// </summary>
    /// <typeparam name="TSource">The type of the source element.</typeparam>
    /// <param name="source">The source sequence.</param>
    /// <param name="index">The index of element to take.</param>
    /// <returns>The same result as its original version.</returns>
    public static TSource ElementAtOrDefault<TSource>(this IQueryable<TSource> source, Expression<Func<int>> index)
    {
      ArgumentValidator.EnsureArgumentNotNull(source, nameof(source));
      ArgumentValidator.EnsureArgumentNotNull(index, nameof(index));

      var providerType = source.Provider.GetType();
      if (providerType != WellKnownOrmTypes.QueryProvider) {
        var errorMessage = Strings.ExElementAtOrDefaultDoesNotSupportQueryProviderOfTypeX;
        throw new NotSupportedException(string.Format(errorMessage, providerType));
      }

      var genericMethod = WellKnownMembers.Queryable.ExtensionElementAtOrDefault.CachedMakeGenericMethod(typeof(TSource));
      var expression = Expression.Call(null, genericMethod, new[] {source.Expression, index});
      return source.Provider.Execute<TSource>(expression);
    }

    /// <summary>
    /// Applies locks to the specified source queryable.
    /// </summary>
    /// <typeparam name="TSource">The type of the source element.</typeparam>
    /// <param name="source">The source sequence.</param>
    /// <param name="lockMode">The lock mode.</param>
    /// <param name="lockBehavior">The lock behavior.</param>
    /// <returns>The same sequence, but with "apply lock" hint.</returns>
    public static IQueryable<TSource> Lock<TSource>(this IQueryable<TSource> source, LockMode lockMode, LockBehavior lockBehavior)
    {
      ArgumentValidator.EnsureArgumentNotNull(source, nameof(source));
      ArgumentValidator.EnsureArgumentNotNull(lockMode, nameof(lockMode));
      ArgumentValidator.EnsureArgumentNotNull(lockBehavior, nameof(lockBehavior));

      var providerType = source.Provider.GetType();
      if (providerType!=WellKnownOrmTypes.QueryProvider) {
        var errorMessage = Strings.ExLockDoesNotSupportQueryProviderOfTypeX;
        throw new NotSupportedException(string.Format(errorMessage, providerType));
      }

      var genericMethod = WellKnownMembers.Queryable.ExtensionLock.CachedMakeGenericMethod(typeof(TSource));
      var expression = Expression.Call(null, genericMethod, new[] {source.Expression, Expression.Constant(lockMode), Expression.Constant(lockBehavior)});
      return source.Provider.CreateQuery<TSource>(expression);
    }

    /// <summary>
    /// Checks if <paramref name="source"/> value is contained in the specified list of values.
    /// </summary>
    /// <typeparam name="T">Type of value to check.</typeparam>
    /// <param name="source">Source value.</param>
    /// <param name="values">List of values to check.</param>
    /// <returns><see langword="True"/> if <paramref name="source"/> contains in the list of values, otherwise returns <see langword="false"/>.</returns>
    /// <remarks>LINQ translator detects this method and converts it to appropriate <see langword="Contains"/> method.</remarks>
    public static bool In<T>(this T source, params T[] values) =>
      In(source, (IEnumerable<T>) values);

    /// <summary>
    /// Checks if <paramref name="source"/> value is contained in the specified list of values.
    /// </summary>
    /// <typeparam name="T">Type of value to check.</typeparam>
    /// <param name="source">Source value.</param>
    /// <param name="values">List of values to check.</param>
    /// <returns><see langword="True"/> if <paramref name="source"/> contains in the list of values, otherwise returns <see langword="false"/>.</returns>
    /// <remarks>LINQ translator detects this method and converts it to appropriate <see langword="Contains"/> method.</remarks>
    public static bool In<T>(this T source, IEnumerable<T> values) =>
      values == null ? false : values.Contains(source);

    /// <summary>
    /// Checks if <paramref name="source"/> value is contained in the specified list of values.
    /// </summary>
    /// <typeparam name="T">Type of value to check.</typeparam>
    /// <param name="source">Source value.</param>
    /// <param name="algorithm">Translation algorithm.</param>
    /// <param name="values">List of values to check.</param>
    /// <returns><see langword="True"/> if <paramref name="source"/> contains in the list of values, otherwise returns <see langword="false"/>.</returns>
    /// <remarks>LINQ translator detects this method and converts it to appropriate <see langword="Contains"/> method.</remarks>
    public static bool In<T>(this T source, IncludeAlgorithm algorithm, params T[] values) =>
      In(source, algorithm, (IEnumerable<T>) values);

    /// <summary>
    /// Checks if <paramref name="source"/> value is contained in the specified list of values.
    /// </summary>
    /// <typeparam name="T">Type of value to check.</typeparam>
    /// <param name="source">Source value.</param>
    /// <param name="algorithm">Translation algorithm.</param>
    /// <param name="values">List of values to check.</param>
    /// <returns><see langword="True"/> if <paramref name="source"/> contains in the list of values, otherwise returns <see langword="false"/>.</returns>
    /// <remarks>LINQ translator detects this method and converts it to appropriate <see langword="Contains"/> method.</remarks>
#pragma warning disable IDE0060 // Remove unused parameter
    public static bool In<T>(this T source, IncludeAlgorithm algorithm, IEnumerable<T> values) =>
      values == null ? false : values.Contains(source);
#pragma warning restore IDE0060 // Remove unused parameter

    /// <summary>
    /// Correlates the elements of two sequences based on matching keys.
    /// </summary>
    /// <typeparam name="TOuter">The type of the elements of the first sequence.</typeparam>
    /// <typeparam name="TInner">The type of the elements of the second sequence.</typeparam>
    /// <typeparam name="TKey">The type of the keys returned by the key selector functions.</typeparam>
    /// <typeparam name="TResult">The type of the result elements.</typeparam>
    /// <param name="outer">The first sequence to join.</param>
    /// <param name="inner">The sequence to join to the first sequence.</param>
    /// <param name="outerKeySelector">A function to extract the join key from each element of the first sequence.</param>
    /// <param name="innerKeySelector">A function to extract the join key from each element of the second sequence.</param>
    /// <param name="resultSelector">A function to create a result element from two matching elements.</param>
    /// <returns></returns>
    /// <exception cref="ArgumentNullException">One of provided arguments is <see langword="null" />.</exception>
    /// <exception cref="NotSupportedException">Queryable is not a <see cref="Xtensive.Orm.Linq"/> query.</exception>
    public static IQueryable<TResult> LeftJoin<TOuter, TInner, TKey, TResult>(this IQueryable<TOuter> outer, IEnumerable<TInner> inner, Expression<Func<TOuter, TKey>> outerKeySelector, Expression<Func<TInner, TKey>> innerKeySelector, Expression<Func<TOuter, TInner, TResult>> resultSelector)
    {
      ArgumentValidator.EnsureArgumentNotNull(outer, nameof(outer));
      ArgumentValidator.EnsureArgumentNotNull(inner, nameof(inner));
      ArgumentValidator.EnsureArgumentNotNull(outerKeySelector, nameof(outerKeySelector));
      ArgumentValidator.EnsureArgumentNotNull(innerKeySelector, nameof(innerKeySelector));
      ArgumentValidator.EnsureArgumentNotNull(resultSelector, nameof(resultSelector));

      var outerProviderType = outer.Provider.GetType();
      if (outerProviderType!=WellKnownOrmTypes.QueryProvider) {
        var errorMessage = Strings.ExLeftJoinDoesNotSupportQueryProviderOfTypeX;
        throw new NotSupportedException(string.Format(errorMessage, outerProviderType));
      }

      var genericMethod = WellKnownMembers.Queryable.ExtensionLeftJoin.MakeGenericMethod(new[] {typeof (TOuter), typeof(TInner), typeof(TKey), typeof(TResult)});
      var expression = Expression.Call(null, genericMethod, new[] {outer.Expression, GetSourceExpression(inner), outerKeySelector, innerKeySelector, resultSelector});
      return outer.Provider.CreateQuery<TResult>(expression);
    }

    /// <summary>
    /// Runs query to database asynchronously and returns completed task for other <see cref="IQueryable{T}"/>.
    /// </summary>
    /// <remarks>Multiple active operations in the same session instance are not supported. Use
    /// <see langword="await"/> to ensure that all asynchronous operations have completed before calling
    /// another method in this session.</remarks>
    /// <typeparam name="T">Type of elements in sequence.</typeparam>
    /// <param name="source">Query to run asynchronous.</param>
    /// <returns>A task which runs query.</returns>
    public static Task<QueryResult<T>> ExecuteAsync<T>(this IQueryable<T> source) =>
      ExecuteAsync(source, CancellationToken.None);

    /// <summary>
    /// Runs query to database asynchronously  and returns completed task for other <see cref="IQueryable{T}"/>.
    /// </summary>
    /// <remarks>Multiple active operations in the same session instance are not supported. Use
    /// <see langword="await"/> to ensure that all asynchronous operations have completed before calling
    /// another method in this session.</remarks>
    /// <typeparam name="T">Type of elements in sequence.</typeparam>
    /// <param name="source">Query to run asynchronous.</param>
    /// <param name="cancellationToken">Token to cancel operation.</param>
    /// <returns>A task which runs query.</returns>
    public static async Task<QueryResult<T>> ExecuteAsync<T>(this IQueryable<T> source, CancellationToken cancellationToken)
    {
      return source.Provider is QueryProvider queryProvider
        ? await queryProvider.ExecuteSequenceAsync<T>(source.Expression, cancellationToken).ConfigureAwait(false)
        : new QueryResult<T>(source.AsEnumerable());
    }

    #region Private / internal members

    private static Expression GetSourceExpression<TSource>(IEnumerable<TSource> source)
    {
      var queryable = source as IQueryable<TSource>;
      if (queryable != null)
        return queryable.Expression;
      return Expression.Constant(source, typeof (IEnumerable<TSource>));
    }

    #endregion
  }
}<|MERGE_RESOLUTION|>--- conflicted
+++ resolved
@@ -89,11 +89,7 @@
     }
 
     /// <summary>
-<<<<<<< HEAD
-    /// Version of <see cref="Queryable.Take{TSource}(IQueryable{TSource},int)"/>, where <paramref name="count"/> is specified as
-=======
     /// Version of <see cref="Queryable.Take{TSource}(IQueryable{TSource}, int)"/>, where <paramref name="count"/> is specified as
->>>>>>> a8764911
     /// <see cref="Expression"/>.
     /// </summary>
     /// <typeparam name="TSource">The type of the source element.</typeparam>
@@ -141,11 +137,7 @@
     }
 
     /// <summary>
-<<<<<<< HEAD
-    /// Version of <see cref="Queryable.ElementAt{TSource}(IQueryable{TSource},int)"/>, where <paramref name="index"/> is specified as
-=======
     /// Version of <see cref="Queryable.ElementAt{TSource}(IQueryable{TSource}, int)"/>, where <paramref name="index"/> is specified as
->>>>>>> a8764911
     /// <see cref="Expression"/>.
     /// </summary>
     /// <typeparam name="TSource">The type of the source element.</typeparam>
@@ -169,11 +161,7 @@
     }
 
     /// <summary>
-<<<<<<< HEAD
-    /// Version of <see cref="Queryable.ElementAtOrDefault{TSource}(IQueryable{TSource},int)"/>, where <paramref name="index"/> is specified as
-=======
     /// Version of <see cref="Queryable.ElementAtOrDefault{TSource}(IQueryable{TSource}, int)"/>, where <paramref name="index"/> is specified as
->>>>>>> a8764911
     /// <see cref="Expression"/>.
     /// </summary>
     /// <typeparam name="TSource">The type of the source element.</typeparam>
