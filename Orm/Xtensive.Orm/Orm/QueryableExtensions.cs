// Copyright (C) 2009-2021 Xtensive LLC.
// This code is distributed under MIT license terms.
// See the License.txt file in the project root for more information.
// Created by: Alexey Gamzov
// Created:    2009.05.06

using System;
using System.Collections.Generic;
using System.IO;
using System.Linq;
using System.Linq.Expressions;
using System.Reflection;
using System.Runtime.CompilerServices;
using System.Threading;
using System.Threading.Tasks;
using JetBrains.Annotations;
using Xtensive.Core;
using Xtensive.Orm.Internals;
using Xtensive.Orm.Linq;
using Xtensive.Reflection;

namespace Xtensive.Orm
{
  /// <summary>
  /// Extends LINQ methods for <see cref="Xtensive.Orm.Linq"/> queries.
  /// </summary>
  public static partial class QueryableExtensions
  {
    /// <summary>
    /// Tags query with given <paramref name="tag"/> string 
    /// (inserts string as comment in SQL statement) for 
    /// further query identification.
    /// </summary>
    /// <typeparam name="TSource">The type of the source element.</typeparam>
    /// <param name="source">The source sequence.</param>
    /// <param name="tag">The unique tag to insert.</param>
    /// <returns>The same sequence, but with "comment" applied to query.</returns>
    public static IQueryable<TSource> Tag<TSource>(this IQueryable<TSource> source, string tag)
    {
      ArgumentValidator.EnsureArgumentNotNull(source, "source");
      ArgumentValidator.EnsureArgumentNotNull(tag, "tag");

      var providerType = source.Provider.GetType();
      if (providerType != WellKnownOrmTypes.QueryProvider) {
<<<<<<< HEAD
        var errorMessage = Strings.ExTakeDoesNotSupportQueryProviderOfTypeX;
=======
        var errorMessage = Strings.ExTagDoesNotSupportQueryProviderOfTypeX;
>>>>>>> d44b26c0
        throw new NotSupportedException(string.Format(errorMessage, providerType));
      }

      var genericMethod = WellKnownMembers.Queryable.ExtensionTag.MakeGenericMethod(new[] { typeof(TSource) });
      var expression = Expression.Call(null, genericMethod, new[] { source.Expression, Expression.Constant(tag)});
      return source.Provider.CreateQuery<TSource>(expression);
    }

    /// <summary>
    /// Tags query with given <paramref name="tag"/> string 
    /// (inserts string as comment in SQL statement) for 
    /// further query identification.
    /// </summary>
    /// <param name="source">The source sequence.</param>
    /// <param name="tag">The unique tag to insert.</param>
    /// <returns>The same sequence, but with "comment" applied to query.</returns>
    public static IQueryable Tag(this IQueryable source, string tag)
    {
      ArgumentValidator.EnsureArgumentNotNull(source, "source");
      ArgumentValidator.EnsureArgumentNotNull(tag, "tag");

      var providerType = source.Provider.GetType();
      if (providerType != WellKnownOrmTypes.QueryProvider) {
<<<<<<< HEAD
        var errorMessage = Strings.ExTakeDoesNotSupportQueryProviderOfTypeX;
=======
        var errorMessage = Strings.ExTagDoesNotSupportQueryProviderOfTypeX;
>>>>>>> d44b26c0
        throw new NotSupportedException(string.Format(errorMessage, providerType));
      }

      var genericMethod = WellKnownMembers.Queryable.ExtensionTag.MakeGenericMethod(new[] { source.ElementType });
      var expression = Expression.Call(null, genericMethod, new[] { source.Expression, Expression.Constant(tag) });
      return source.Provider.CreateQuery(expression);
    }

    /// <summary>
    /// Returns the number of elements in <paramref name="source"/> sequence.
    /// </summary>
    /// <param name="source">The source sequence.</param>
    public static int Count([InstantHandle] this IQueryable source)
    {
      ArgumentValidator.EnsureArgumentNotNull(source, nameof(source));
      return (int) source.Provider.Execute(
        Expression.Call(
          WellKnownTypes.Queryable, nameof(Queryable.Count),
          new[] {source.ElementType}, source.Expression));
    }

    /// <summary>
    /// Version of <see cref="Queryable.Take{TSource}"/>, where <paramref name="count"/> is specified as
    /// <see cref="Expression"/>.
    /// </summary>
    /// <typeparam name="TSource">The type of the source element.</typeparam>
    /// <param name="source">The source sequence.</param>
    /// <param name="count">The count of items to take.</param>
    /// <returns>The same result as its original version.</returns>
    public static IQueryable<TSource> Take<TSource>(this IQueryable<TSource> source, Expression<Func<int>> count)
    {
      ArgumentValidator.EnsureArgumentNotNull(source, nameof(source));
      ArgumentValidator.EnsureArgumentNotNull(count, nameof(count));

      var providerType = source.Provider.GetType();
      if (providerType != WellKnownOrmTypes.QueryProvider) {
        var errorMessage = Strings.ExTakeDoesNotSupportQueryProviderOfTypeX;
        throw new NotSupportedException(string.Format(errorMessage, providerType));
      }

      var genericMethod = WellKnownMembers.Queryable.ExtensionTake.CachedMakeGenericMethod(typeof(TSource));
      var expression = Expression.Call(null, genericMethod, new[] {source.Expression, count});
      return source.Provider.CreateQuery<TSource>(expression);
    }

    /// <summary>
    /// Version of <see cref="Queryable.Skip{TSource}"/>, where <paramref name="count"/> is specified as
    /// <see cref="Expression"/>.
    /// </summary>
    /// <typeparam name="TSource">The type of the source element.</typeparam>
    /// <param name="source">The source sequence.</param>
    /// <param name="count">The count of items to skip.</param>
    /// <returns>The same result as its original version.</returns>
    public static IQueryable<TSource> Skip<TSource>(this IQueryable<TSource> source, Expression<Func<int>> count)
    {
      ArgumentValidator.EnsureArgumentNotNull(source, nameof(source));
      ArgumentValidator.EnsureArgumentNotNull(count, nameof(count));

      var providerType = source.Provider.GetType();
      if (providerType != WellKnownOrmTypes.QueryProvider) {
        var errorMessage = Strings.ExSkipDoesNotSupportQueryProviderOfTypeX;
        throw new NotSupportedException(string.Format(errorMessage, providerType));
      }

      var genericMethod = WellKnownMembers.Queryable.ExtensionSkip.CachedMakeGenericMethod(typeof(TSource));
      var expression = Expression.Call(null, genericMethod, new[] {source.Expression, count});
      return source.Provider.CreateQuery<TSource>(expression);
    }

    /// <summary>
    /// Version of <see cref="Queryable.ElementAt{TSource}"/>, where <paramref name="index"/> is specified as
    /// <see cref="Expression"/>.
    /// </summary>
    /// <typeparam name="TSource">The type of the source element.</typeparam>
    /// <param name="source">The source sequence.</param>
    /// <param name="index">The index of element to take.</param>
    /// <returns>The same result as its original version.</returns>
    public static TSource ElementAt<TSource>(this IQueryable<TSource> source, Expression<Func<int>> index)
    {
      ArgumentValidator.EnsureArgumentNotNull(source, nameof(source));
      ArgumentValidator.EnsureArgumentNotNull(index, nameof(index));

      var providerType = source.Provider.GetType();
      if (providerType != WellKnownOrmTypes.QueryProvider) {
        var errorMessage = Strings.ExElementAtDoesNotSupportQueryProviderOfTypeX;
        throw new NotSupportedException(string.Format(errorMessage, providerType));
      }

      var genericMethod = WellKnownMembers.Queryable.ExtensionElementAt.CachedMakeGenericMethod(typeof(TSource));
      var expression = Expression.Call(null, genericMethod, new[] {source.Expression, index});
      return source.Provider.Execute<TSource>(expression);
    }

    /// <summary>
    /// Version of <see cref="Queryable.ElementAtOrDefault{TSource}"/>, where <paramref name="index"/> is specified as
    /// <see cref="Expression"/>.
    /// </summary>
    /// <typeparam name="TSource">The type of the source element.</typeparam>
    /// <param name="source">The source sequence.</param>
    /// <param name="index">The index of element to take.</param>
    /// <returns>The same result as its original version.</returns>
    public static TSource ElementAtOrDefault<TSource>(this IQueryable<TSource> source, Expression<Func<int>> index)
    {
      ArgumentValidator.EnsureArgumentNotNull(source, nameof(source));
      ArgumentValidator.EnsureArgumentNotNull(index, nameof(index));

      var providerType = source.Provider.GetType();
      if (providerType != WellKnownOrmTypes.QueryProvider) {
        var errorMessage = Strings.ExElementAtOrDefaultDoesNotSupportQueryProviderOfTypeX;
        throw new NotSupportedException(string.Format(errorMessage, providerType));
      }

      var genericMethod = WellKnownMembers.Queryable.ExtensionElementAtOrDefault.CachedMakeGenericMethod(typeof(TSource));
      var expression = Expression.Call(null, genericMethod, new[] {source.Expression, index});
      return source.Provider.Execute<TSource>(expression);
    }

    /// <summary>
    /// Applies locks to the specified source queryable.
    /// </summary>
    /// <typeparam name="TSource">The type of the source element.</typeparam>
    /// <param name="source">The source sequence.</param>
    /// <param name="lockMode">The lock mode.</param>
    /// <param name="lockBehavior">The lock behavior.</param>
    /// <returns>The same sequence, but with "apply lock" hint.</returns>
    public static IQueryable<TSource> Lock<TSource>(this IQueryable<TSource> source, LockMode lockMode, LockBehavior lockBehavior)
    {
      ArgumentValidator.EnsureArgumentNotNull(source, nameof(source));
      ArgumentValidator.EnsureArgumentNotNull(lockMode, nameof(lockMode));
      ArgumentValidator.EnsureArgumentNotNull(lockBehavior, nameof(lockBehavior));

      var providerType = source.Provider.GetType();
      if (providerType!=WellKnownOrmTypes.QueryProvider) {
        var errorMessage = Strings.ExLockDoesNotSupportQueryProviderOfTypeX;
        throw new NotSupportedException(string.Format(errorMessage, providerType));
      }

      var genericMethod = WellKnownMembers.Queryable.ExtensionLock.CachedMakeGenericMethod(typeof(TSource));
      var expression = Expression.Call(null, genericMethod, new[] {source.Expression, Expression.Constant(lockMode), Expression.Constant(lockBehavior)});
      return source.Provider.CreateQuery<TSource>(expression);
    }

    /// <summary>
    /// Checks if <paramref name="source"/> value is contained in the specified list of values.
    /// </summary>
    /// <typeparam name="T">Type of value to check.</typeparam>
    /// <param name="source">Source value.</param>
    /// <param name="values">List of values to check.</param>
    /// <returns><see langword="True"/> if <paramref name="source"/> contains in the list of values, otherwise returns <see langword="false"/>.</returns>
    /// <remarks>LINQ translator detects this method and converts it to appropriate <see langword="Contains"/> method.</remarks>
    public static bool In<T>(this T source, params T[] values) =>
      In(source, (IEnumerable<T>) values);

    /// <summary>
    /// Checks if <paramref name="source"/> value is contained in the specified list of values.
    /// </summary>
    /// <typeparam name="T">Type of value to check.</typeparam>
    /// <param name="source">Source value.</param>
    /// <param name="values">List of values to check.</param>
    /// <returns><see langword="True"/> if <paramref name="source"/> contains in the list of values, otherwise returns <see langword="false"/>.</returns>
    /// <remarks>LINQ translator detects this method and converts it to appropriate <see langword="Contains"/> method.</remarks>
    public static bool In<T>(this T source, IEnumerable<T> values) =>
      values == null ? false : values.Contains(source);

    /// <summary>
    /// Checks if <paramref name="source"/> value is contained in the specified list of values.
    /// </summary>
    /// <typeparam name="T">Type of value to check.</typeparam>
    /// <param name="source">Source value.</param>
    /// <param name="algorithm">Translation algorithm.</param>
    /// <param name="values">List of values to check.</param>
    /// <returns><see langword="True"/> if <paramref name="source"/> contains in the list of values, otherwise returns <see langword="false"/>.</returns>
    /// <remarks>LINQ translator detects this method and converts it to appropriate <see langword="Contains"/> method.</remarks>
    public static bool In<T>(this T source, IncludeAlgorithm algorithm, params T[] values) =>
      In(source, algorithm, (IEnumerable<T>) values);

    /// <summary>
    /// Checks if <paramref name="source"/> value is contained in the specified list of values.
    /// </summary>
    /// <typeparam name="T">Type of value to check.</typeparam>
    /// <param name="source">Source value.</param>
    /// <param name="algorithm">Translation algorithm.</param>
    /// <param name="values">List of values to check.</param>
    /// <returns><see langword="True"/> if <paramref name="source"/> contains in the list of values, otherwise returns <see langword="false"/>.</returns>
    /// <remarks>LINQ translator detects this method and converts it to appropriate <see langword="Contains"/> method.</remarks>
#pragma warning disable IDE0060 // Remove unused parameter
    public static bool In<T>(this T source, IncludeAlgorithm algorithm, IEnumerable<T> values) =>
      values == null ? false : values.Contains(source);
#pragma warning restore IDE0060 // Remove unused parameter

    /// <summary>
    /// Correlates the elements of two sequences based on matching keys.
    /// </summary>
    /// <typeparam name="TOuter">The type of the elements of the first sequence.</typeparam>
    /// <typeparam name="TInner">The type of the elements of the second sequence.</typeparam>
    /// <typeparam name="TKey">The type of the keys returned by the key selector functions.</typeparam>
    /// <typeparam name="TResult">The type of the result elements.</typeparam>
    /// <param name="outer">The first sequence to join.</param>
    /// <param name="inner">The sequence to join to the first sequence.</param>
    /// <param name="outerKeySelector">A function to extract the join key from each element of the first sequence.</param>
    /// <param name="innerKeySelector">A function to extract the join key from each element of the second sequence.</param>
    /// <param name="resultSelector">A function to create a result element from two matching elements.</param>
    /// <returns></returns>
    /// <exception cref="ArgumentNullException">One of provided arguments is <see langword="null" />.</exception>
    /// <exception cref="NotSupportedException">Queryable is not a <see cref="Xtensive.Orm.Linq"/> query.</exception>
    public static IQueryable<TResult> LeftJoin<TOuter, TInner, TKey, TResult>(this IQueryable<TOuter> outer, IEnumerable<TInner> inner, Expression<Func<TOuter, TKey>> outerKeySelector, Expression<Func<TInner, TKey>> innerKeySelector, Expression<Func<TOuter, TInner, TResult>> resultSelector)
    {
      ArgumentValidator.EnsureArgumentNotNull(outer, nameof(outer));
      ArgumentValidator.EnsureArgumentNotNull(inner, nameof(inner));
      ArgumentValidator.EnsureArgumentNotNull(outerKeySelector, nameof(outerKeySelector));
      ArgumentValidator.EnsureArgumentNotNull(innerKeySelector, nameof(innerKeySelector));
      ArgumentValidator.EnsureArgumentNotNull(resultSelector, nameof(resultSelector));

      var outerProviderType = outer.Provider.GetType();
      if (outerProviderType!=WellKnownOrmTypes.QueryProvider) {
        var errorMessage = Strings.ExLeftJoinDoesNotSupportQueryProviderOfTypeX;
        throw new NotSupportedException(string.Format(errorMessage, outerProviderType));
      }

      var genericMethod = WellKnownMembers.Queryable.ExtensionLeftJoin.MakeGenericMethod(new[] {typeof (TOuter), typeof(TInner), typeof(TKey), typeof(TResult)});
      var expression = Expression.Call(null, genericMethod, new[] {outer.Expression, GetSourceExpression(inner), outerKeySelector, innerKeySelector, resultSelector});
      return outer.Provider.CreateQuery<TResult>(expression);
    }

    /// <summary>
    /// Runs query to database asynchronously  and returns completed task for other <see cref="IQueryable{T}"/>.
    /// </summary>
    /// <remarks>Multiple active operations in the same session instance are not supported. Use
    /// <see langword="await"/> to ensure that all asynchronous operations have completed before calling
    /// another method in this session.</remarks>
    /// <typeparam name="T">Type of elements in sequence.</typeparam>
    /// <param name="source">Query to run asynchronous.</param>
    /// <returns>A task which runs query.</returns>
    [Obsolete("Use ExecuteAsync(IQueryable<T>) method instead.")]
    public static async Task<IEnumerable<T>> AsAsync<T>(this IQueryable<T> source) =>
      await ExecuteAsync(source, CancellationToken.None).ConfigureAwait(false);

    /// <summary>
    /// Runs query to database asynchronously  and returns completed task for other <see cref="IQueryable{T}"/>.
    /// </summary>
    /// <remarks>Multiple active operations in the same session instance are not supported. Use
    /// <see langword="await"/> to ensure that all asynchronous operations have completed before calling
    /// another method in this session.</remarks>
    /// <typeparam name="T">Type of elements in sequence.</typeparam>
    /// <param name="source">Query to run asynchronous.</param>
    /// <param name="token">Token to cancel operation.</param>
    /// <returns>A task which runs query.</returns>
    [Obsolete("Use ExecuteAsync(IQueryable<T>, CancellationToken) method instead.")]
    public static async Task<IEnumerable<T>> AsAsync<T>(this IQueryable<T> source, CancellationToken token) =>
      await ExecuteAsync(source, token).ConfigureAwait(false);

    /// <summary>
    /// Runs query to database asynchronously and returns completed task for other <see cref="IQueryable{T}"/>.
    /// </summary>
    /// <remarks>Multiple active operations in the same session instance are not supported. Use
    /// <see langword="await"/> to ensure that all asynchronous operations have completed before calling
    /// another method in this session.</remarks>
    /// <typeparam name="T">Type of elements in sequence.</typeparam>
    /// <param name="source">Query to run asynchronous.</param>
    /// <returns>A task which runs query.</returns>
    public static Task<QueryResult<T>> ExecuteAsync<T>(this IQueryable<T> source) =>
      ExecuteAsync(source, CancellationToken.None);

    /// <summary>
    /// Runs query to database asynchronously  and returns completed task for other <see cref="IQueryable{T}"/>.
    /// </summary>
    /// <remarks>Multiple active operations in the same session instance are not supported. Use
    /// <see langword="await"/> to ensure that all asynchronous operations have completed before calling
    /// another method in this session.</remarks>
    /// <typeparam name="T">Type of elements in sequence.</typeparam>
    /// <param name="source">Query to run asynchronous.</param>
    /// <param name="cancellationToken">Token to cancel operation.</param>
    /// <returns>A task which runs query.</returns>
    public static async Task<QueryResult<T>> ExecuteAsync<T>(this IQueryable<T> source, CancellationToken cancellationToken)
    {
      return source.Provider is QueryProvider queryProvider
        ? await queryProvider.ExecuteSequenceAsync<T>(source.Expression, cancellationToken).ConfigureAwait(false)
        : new QueryResult<T>(source.AsEnumerable());
    }

    #region Private / internal members

    private static Expression GetSourceExpression<TSource>(IEnumerable<TSource> source)
    {
      var queryable = source as IQueryable<TSource>;
      if (queryable!=null)
        return queryable.Expression;
      return Expression.Constant(source, typeof (IEnumerable<TSource>));
    }

    #endregion
  }
}<|MERGE_RESOLUTION|>--- conflicted
+++ resolved
@@ -27,8 +27,8 @@
   public static partial class QueryableExtensions
   {
     /// <summary>
-    /// Tags query with given <paramref name="tag"/> string 
-    /// (inserts string as comment in SQL statement) for 
+    /// Tags query with given <paramref name="tag"/> string
+    /// (inserts string as comment in SQL statement) for
     /// further query identification.
     /// </summary>
     /// <typeparam name="TSource">The type of the source element.</typeparam>
@@ -42,11 +42,7 @@
 
       var providerType = source.Provider.GetType();
       if (providerType != WellKnownOrmTypes.QueryProvider) {
-<<<<<<< HEAD
-        var errorMessage = Strings.ExTakeDoesNotSupportQueryProviderOfTypeX;
-=======
         var errorMessage = Strings.ExTagDoesNotSupportQueryProviderOfTypeX;
->>>>>>> d44b26c0
         throw new NotSupportedException(string.Format(errorMessage, providerType));
       }
 
@@ -56,8 +52,8 @@
     }
 
     /// <summary>
-    /// Tags query with given <paramref name="tag"/> string 
-    /// (inserts string as comment in SQL statement) for 
+    /// Tags query with given <paramref name="tag"/> string
+    /// (inserts string as comment in SQL statement) for
     /// further query identification.
     /// </summary>
     /// <param name="source">The source sequence.</param>
@@ -70,11 +66,7 @@
 
       var providerType = source.Provider.GetType();
       if (providerType != WellKnownOrmTypes.QueryProvider) {
-<<<<<<< HEAD
-        var errorMessage = Strings.ExTakeDoesNotSupportQueryProviderOfTypeX;
-=======
         var errorMessage = Strings.ExTagDoesNotSupportQueryProviderOfTypeX;
->>>>>>> d44b26c0
         throw new NotSupportedException(string.Format(errorMessage, providerType));
       }
 
