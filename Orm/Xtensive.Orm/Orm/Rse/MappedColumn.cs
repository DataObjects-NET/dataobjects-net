--- conflicted
+++ resolved
@@ -17,19 +17,11 @@
   {
     private const string ToStringFormat = "{0} = {1}";
 
-<<<<<<< HEAD
-    private readonly ColumnInfoRef _columnInfo;
-    /// <summary>
-    /// Gets the reference that describes a column.
-    /// </summary>    
-    public ref readonly ColumnInfoRef ColumnInfoRef => ref _columnInfo;
-=======
     private readonly ColumnInfoRef columnInfo;
     /// <summary>
     /// Gets the reference that describes a column.
-    /// </summary>    
+    /// </summary>
     public ref readonly ColumnInfoRef ColumnInfoRef => ref columnInfo;
->>>>>>> d44b26c0
 
     /// <inheritdoc/>
     public override string ToString()
@@ -85,11 +77,7 @@
     public MappedColumn(in ColumnInfoRef columnInfoRef, string name, int index, Type type)
       : base(name, index, type, null)
     {
-<<<<<<< HEAD
-      _columnInfo = columnInfoRef;
-=======
       columnInfo = columnInfoRef;
->>>>>>> d44b26c0
     }
 
     #endregion
@@ -99,21 +87,13 @@
     private MappedColumn(MappedColumn column, string newName)
       : base(newName, column.Index, column.Type, column)
     {
-<<<<<<< HEAD
-      _columnInfo = column.ColumnInfoRef;
-=======
       columnInfo = column.ColumnInfoRef;
->>>>>>> d44b26c0
     }
 
     private MappedColumn(MappedColumn column, int newIndex)
       : base(column.Name, newIndex, column.Type, column)
     {
-<<<<<<< HEAD
-      _columnInfo = column.ColumnInfoRef;
-=======
       columnInfo = column.ColumnInfoRef;
->>>>>>> d44b26c0
     }
 
     #endregion
