--- conflicted
+++ resolved
@@ -1,8 +1,4 @@
-<<<<<<< HEAD
-// Copyright (C) 2007-2022 Xtensive LLC.
-=======
 // Copyright (C) 2007-2024 Xtensive LLC.
->>>>>>> 86d18bc3
 // This code is distributed under MIT license terms.
 // See the License.txt file in the project root for more information.
 // Created by: Alexey Kochetov
@@ -67,7 +63,6 @@
       get {
         if (Order.Count==0) {
           return null;
-<<<<<<< HEAD
         }
         if (!hasOrderTupleDescriptor) {
           lock (this)
@@ -76,15 +71,6 @@
               orderTupleDescriptor = TupleDescriptor.Create(fieldTypes);
               hasOrderTupleDescriptor = true;
             }
-=======
-        if (orderTupleDescriptor==null) {
-          lock (this) {
-            if (orderTupleDescriptor==null) {
-              var fieldTypes = Order.SelectToArray(p => Columns[p.Key].Type);
-              orderTupleDescriptor = TupleDescriptor.Create(fieldTypes);
-            }
-          }
->>>>>>> 86d18bc3
         }
 
         return orderTupleDescriptor;
@@ -232,11 +218,7 @@
           .Select(o => new KeyValuePair<int, Direction>(columnsMap[o.Key], o.Value))
           .TakeWhile(static o => o.Key >= 0));
 
-<<<<<<< HEAD
       var resultColumns = columns.Select((oldIndex, newIndex) => Columns[oldIndex].Clone(newIndex)).ToArray(columns.Count);
-=======
-      var resultColumns = columns.Select((oldIndex, newIndex) => Columns[oldIndex].Clone(newIndex)).ToList(columns.Count);
->>>>>>> 86d18bc3
 
       var resultGroups = ColumnGroups
         .Where(g => g.Keys.All(k => columnsMap[k]>=0))
@@ -286,11 +268,8 @@
       var indexInfoColumns = indexInfo.Columns;
       var indexInfoKeyColumns = indexInfo.KeyColumns;
 
-      var resultFieldTypes = indexInfoColumns.SelectToArray(columnInfo => columnInfo.ValueType);
+      var resultFieldTypes = indexInfoColumns.Select(columnInfo => columnInfo.ValueType).ToArray(indexInfoColumns.Count);
       var resultTupleDescriptor = TupleDescriptor.Create(resultFieldTypes);
-
-      //var keyOrder = new List<KeyValuePair<int, Direction>>(
-      //  indexInfoKeyColumns.Select((p, i) => new KeyValuePair<int, Direction>(i, p.Value)));
 
       var keyOrderEnumerable = indexInfoKeyColumns.Select(static (p, i) => new KeyValuePair<int, Direction>(i, p.Value));
       if (!indexInfo.IsPrimary) {
@@ -302,26 +281,13 @@
             .Where(static pair => pair.First.IsPrimaryKey)
             .Select(pair => new KeyValuePair<int, Direction>(pair.Second, pkKeys[pair.First])));
       }
-
-      //if (!indexInfo.IsPrimary) {
-      //  var pkKeys = indexInfo.ReflectedType.Indexes.PrimaryIndex.KeyColumns;
-      //  keyOrder.AddRange(
-      //    indexInfo.ValueColumns
-      //      .Select((c, i) => new Pair<ColumnInfo, int>(c, i + indexInfoKeyColumns.Count))
-      //      .Where(pair => pair.First.IsPrimaryKey)
-      //      .Select(pair => new KeyValuePair<int, Direction>(pair.Second, pkKeys[pair.First])));
-      //}
       var order = new DirectionCollection<int>(keyOrderEnumerable);
 
       var keyFieldTypes = indexInfoKeyColumns
         .SelectToArray(static columnInfo => columnInfo.Key.ValueType);
       var keyDescriptor = TupleDescriptor.Create(keyFieldTypes);
 
-<<<<<<< HEAD
       var resultColumns = indexInfoColumns.Select((c,i) => (Column) new MappedColumn(new ColumnInfoRef(c), i,c.ValueType)).ToArray(indexInfoColumns.Count);
-=======
-      var resultColumns = indexInfoColumns.Select(static (c,i) => (Column) new MappedColumn(c,i,c.ValueType));
->>>>>>> 86d18bc3
       var resultGroups = new[]{indexInfo.Group};
 
       return new RecordSetHeader(
