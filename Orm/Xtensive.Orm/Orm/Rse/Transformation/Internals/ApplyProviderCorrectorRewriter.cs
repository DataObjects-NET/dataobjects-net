// Copyright (C) 2009-2020 Xtensive LLC.
// This code is distributed under MIT license terms.
// See the License.txt file in the project root for more information.
// Created by: Alexander Nikolaev
// Created:    2009.05.15

using System;
using System.Collections.Generic;
using System.Linq;
using System.Linq.Expressions;
using System.Text;
using Xtensive.Core;
using Xtensive.Orm.Rse.Providers;
using Tuple = Xtensive.Tuples.Tuple;


namespace Xtensive.Orm.Rse.Transformation
{
  internal sealed class ApplyProviderCorrectorRewriter : CompilableProviderVisitor
  {
    #region Nested types: CorrectorState

    public sealed class CorrectorState : IDisposable
    {
      private readonly CorrectorState previousState;
      private readonly ApplyProviderCorrectorRewriter owner;
      private bool isDisposed;

      public 
        Dictionary<ApplyParameter, List<Pair<Expression<Func<Tuple, bool>>, ColumnCollection>>> 
        Predicates { get; set; }

      public Dictionary<ApplyParameter, bool> SelfConvertibleApplyProviders { get; set; }

      public Dictionary<ApplyParameter, List<Pair<CalculateProvider, ColumnCollection>>> 
        CalculateProviders { get; set; }

      public Dictionary<CalculateProvider, List<Pair<Expression<Func<Tuple, bool>>, ColumnCollection>>>
        CalculateFilters { get; set; }

      public bool ExistsApplyProviderRequiringConversion {
        get { return Predicates.Count > 0 || CalculateProviders.Count > 0;}
      }


      // Constructors

      public CorrectorState(ApplyProviderCorrectorRewriter owner)
      {
        this.owner = owner;
        Predicates = 
          new Dictionary<ApplyParameter, List<Pair<Expression<Func<Tuple, bool>>, ColumnCollection>>>();
        CalculateProviders = 
            new Dictionary<ApplyParameter, List<Pair<CalculateProvider, ColumnCollection>>>();
        CalculateFilters =
          new Dictionary<CalculateProvider, List<Pair<Expression<Func<Tuple, bool>>, ColumnCollection>>>();
        previousState = owner.State;
        if (previousState == null) {
          SelfConvertibleApplyProviders = new Dictionary<ApplyParameter, bool>();
        }
        else {
          SelfConvertibleApplyProviders = previousState.SelfConvertibleApplyProviders;
        }
        owner.State = this;
      }

      // IDisposable methods

      public void Dispose()
      {
        if (isDisposed)
          return;
        isDisposed = true;
        UpdateOwnerState();
        owner.State = previousState;
      }

      private void UpdateOwnerState()
      {
        if (previousState == null)
          return;
        foreach (var pair in CalculateProviders) {
          if (previousState.CalculateProviders.TryGetValue(pair.Key, out var providers)) {
            providers.AddRange(pair.Value);
          }
          else {
            previousState.CalculateProviders.Add(pair.Key, pair.Value);
          }
        }
        foreach (var pair in CalculateFilters) {
          if (previousState.CalculateFilters.TryGetValue(pair.Key, out var filter)) {
            filter.AddRange(pair.Value);
          }
          else {
            previousState.CalculateFilters.Add(pair.Key, pair.Value);
          }
        }
        foreach (var pair in Predicates) {
          if (!previousState.Predicates.TryAdd(pair.Key, pair.Value)) {
            ThrowInvalidOperationException();
          }
        }
      }
    }

    #endregion

    public CorrectorState State { get; private set;}

    private readonly bool throwOnCorrectionFault;

    private readonly ApplyFilterRewriter predicateRewriter = new ApplyFilterRewriter();
    private readonly CollectorHelper collectorHelper = new CollectorHelper();
    private readonly CalculateRelatedExpressionRewriter calculateExpressionRewriter =
      new CalculateRelatedExpressionRewriter();
    private readonly ApplyPredicateCollector predicateCollector;
    private readonly CalculateProviderCollector calculateProviderCollector;

    public CompilableProvider Rewrite(CompilableProvider rootProvider)
    {
      State = null;
      try {
        using (new CorrectorState(this))
          return VisitCompilable(rootProvider);
      }
      catch(InvalidOperationException) {
        if (throwOnCorrectionFault)
          throw;
        return rootProvider;
      }
    }

    public static void ThrowInvalidOperationException()
    {
      throw new InvalidOperationException(String.Format(Strings.ExCantConvertXToY,
        nameof(ApplyProvider), nameof(PredicateJoinProvider)));
    }

    public static void ThrowInvalidOperationException(string description)
    {
      var sb = new StringBuilder();
      sb.Append(String.Format(Strings.ExCantConvertXToY,
        nameof(ApplyProvider), nameof(PredicateJoinProvider)));
      sb.Append(" ");
      sb.Append(description);
      throw new InvalidOperationException(sb.ToString());
    }

    protected override CompilableProvider VisitApply(ApplyProvider provider)
    {
      CompilableProvider left;
      CompilableProvider right;
      var isSelfConvertibleApply = provider.SequenceType != ApplySequenceType.All;
      State.SelfConvertibleApplyProviders.Add(provider.ApplyParameter, isSelfConvertibleApply);
      VisitBinaryProvider(provider, out left, out right);
      State.SelfConvertibleApplyProviders.Remove(provider.ApplyParameter);

      if (isSelfConvertibleApply) {
        return ProcesSelfConvertibleApply(provider, left, right);
      }

      CompilableProvider convertedApply = !State.Predicates.ContainsKey(provider.ApplyParameter) 
        ? new PredicateJoinProvider(left, right,(tLeft, tRight) => true, provider.ApplyType)
        : ConvertGenericApply(provider, left, right);
      return InsertCalculateProviders(provider, convertedApply);
    }

    protected override CompilableProvider VisitFilter(FilterProvider provider)
    {
      var source = VisitCompilable(provider.Source);
      if (calculateProviderCollector.TryAddFilter(provider))
        return source;

      var newProvider = source!=provider.Source 
        ? new FilterProvider(source, provider.Predicate) : provider;

      if (predicateCollector.TryAdd(newProvider))
        return source;
      return newProvider;
    }

<<<<<<< HEAD
    protected override AliasProvider VisitAlias(AliasProvider provider)
=======
    protected override CompilableProvider VisitAlias(AliasProvider provider)
>>>>>>> 5fb1d6a1
    {
      var source = VisitCompilable(provider.Source);
      var newProvider = source!=provider.Source ? new AliasProvider(source, provider.Alias) : provider;
      calculateProviderCollector.AliasColumns(provider);
      predicateCollector.AliasColumns(provider);
      return newProvider;
    }

<<<<<<< HEAD
    protected override CompilableProvider VisitSelect(SelectProvider provider)
=======
    protected override SelectProvider VisitSelect(SelectProvider provider)
>>>>>>> 5fb1d6a1
    {
      var source = VisitCompilable(provider.Source);
      var newProvider = provider;
      predicateCollector.ValidateSelectedColumnIndexes(provider);
      calculateProviderCollector.ValidateSelectedColumnIndexes(provider);
      if (source != provider.Source)
        newProvider = new SelectProvider(source, provider.ColumnIndexes);
      return newProvider;
    }

<<<<<<< HEAD
    protected override CompilableProvider VisitJoin(JoinProvider provider)
=======
    protected override JoinProvider VisitJoin(JoinProvider provider)
>>>>>>> 5fb1d6a1
    {
      CompilableProvider left;
      CompilableProvider right;
      VisitBinaryProvider(provider, out left, out right);

      if (provider.JoinType == JoinType.LeftOuter)
        EnsureAbsenceOfApplyProviderRequiringConversion();

      if (left != provider.Left || right != provider.Right)
        return new JoinProvider(left, right, provider.JoinType, provider.EqualIndexes);
      return provider;
    }

<<<<<<< HEAD
    protected override CompilableProvider VisitPredicateJoin(PredicateJoinProvider provider)
=======
    protected override PredicateJoinProvider VisitPredicateJoin(PredicateJoinProvider provider)
>>>>>>> 5fb1d6a1
    {
      CompilableProvider left;
      CompilableProvider right;
      VisitBinaryProvider(provider, out left, out right);

      if (provider.JoinType == JoinType.LeftOuter)
        EnsureAbsenceOfApplyProviderRequiringConversion();

      if (left != provider.Left || right != provider.Right)
        return new PredicateJoinProvider(left, right, provider.Predicate, provider.JoinType);
      return provider;
    }

<<<<<<< HEAD
    protected override CompilableProvider VisitIntersect(IntersectProvider provider)
=======
    protected override IntersectProvider VisitIntersect(IntersectProvider provider)
>>>>>>> 5fb1d6a1
    {
      CompilableProvider left;
      CompilableProvider right;
      VisitBinaryProvider(provider, out left, out right);
      if (left != provider.Left || right != provider.Right)
        return new IntersectProvider(left, right);
      return provider;
    }

<<<<<<< HEAD
    protected override CompilableProvider VisitExcept(ExceptProvider provider)
=======
    protected override ExceptProvider VisitExcept(ExceptProvider provider)
>>>>>>> 5fb1d6a1
    {
      CompilableProvider left;
      CompilableProvider right;
      VisitBinaryProvider(provider, out left, out right);
      if (left != provider.Left || right != provider.Right)
        return new ExceptProvider(left, right);
      return provider;
    }

<<<<<<< HEAD
    protected override ConcatProvider VisitConcat(ConcatProvider provider)
=======
    protected override CompilableProvider VisitConcat(ConcatProvider provider)
>>>>>>> 5fb1d6a1
    {
      VisitBinaryProvider(provider, out var left, out var right);
      return left == provider.Left && right == provider.Right
        ? provider
        : new ConcatProvider(left, right);
    }

<<<<<<< HEAD
    protected override CompilableProvider VisitUnion(UnionProvider provider)
=======
    protected override UnionProvider VisitUnion(UnionProvider provider)
>>>>>>> 5fb1d6a1
    {
      CompilableProvider left;
      CompilableProvider right;
      VisitBinaryProvider(provider, out left, out right);
      if (left != provider.Left || right != provider.Right)
        return new UnionProvider(left, right);
      return provider;
    }

    protected override CompilableProvider VisitAggregate(AggregateProvider provider)
    {
      var source = VisitCompilable(provider.Source);
      var newProvider = provider;
      if (source != provider.Source)
        newProvider = RecreateAggregate(provider, source);
      predicateCollector.ValidateAggregatedColumns(newProvider);
      return newProvider;
    }

    protected override CompilableProvider VisitCalculate(CalculateProvider provider)
    {
      var source = VisitCompilable(provider.Source);
      var newProvider = provider;
      if (source != provider.Source)
        newProvider = RecreateCalculate(provider, source);
      return calculateProviderCollector.TryAdd(newProvider) ? source : newProvider;
    }

<<<<<<< HEAD
    protected override CompilableProvider VisitTake(TakeProvider provider)
=======
    protected override TakeProvider VisitTake(TakeProvider provider)
>>>>>>> 5fb1d6a1
    {
      var source = VisitCompilable(provider.Source);
      EnsureAbsenceOfApplyProviderRequiringConversion();
      if (source != provider.Source)
        return new TakeProvider(source, provider.Count);
      return provider;
    }

<<<<<<< HEAD
    protected override CompilableProvider VisitSkip(SkipProvider provider)
=======
    protected override SkipProvider VisitSkip(SkipProvider provider)
>>>>>>> 5fb1d6a1
    {
      var source = VisitCompilable(provider.Source);
      EnsureAbsenceOfApplyProviderRequiringConversion();
      if (source != provider.Source)
        return new SkipProvider(source, provider.Count);
      return provider;
    }

    #region Private \ internal methods

    private void VisitBinaryProvider(BinaryProvider provider, out CompilableProvider left,
      out CompilableProvider right)
    {
      using (new CorrectorState(this))
        left = VisitCompilable(provider.Left);

      using (new CorrectorState(this))
        right = VisitCompilable(provider.Right);
    }
    
    private CompilableProvider ProcesSelfConvertibleApply(ApplyProvider provider, CompilableProvider left,
      CompilableProvider right)
    {
      State.Predicates.Remove(provider.ApplyParameter);
      if (left != provider.Left || right != provider.Right)
        return new ApplyProvider(provider.ApplyParameter, left, right, provider.IsInlined, provider.SequenceType, provider.ApplyType);
      return provider;
    }

    private PredicateJoinProvider ConvertGenericApply(ApplyProvider provider, CompilableProvider left,
      CompilableProvider right)
    {
      var oldPredicate = State.Predicates[provider.ApplyParameter];
      Expression<Func<Tuple, Tuple, bool>> concatenatedPredicate = null;
      foreach (var predicateAndColumns in oldPredicate) {
        var newPredicate = predicateRewriter.Rewrite(predicateAndColumns.First, predicateAndColumns.Second,
          right.Header.Columns);
        if (concatenatedPredicate == null)
          concatenatedPredicate = newPredicate;
        else
          concatenatedPredicate = collectorHelper
            .CreatePredicatesConjunction(newPredicate, concatenatedPredicate);
      }
      State.Predicates.Remove(provider.ApplyParameter);
      return new PredicateJoinProvider(left, right, concatenatedPredicate, provider.ApplyType);
    }

    private CompilableProvider InsertCalculateProviders(ApplyProvider provider, CompilableProvider convertedApply)
    {
      if (!State.CalculateProviders.TryGetValue(provider.ApplyParameter, out var providers)) {
        return convertedApply;
      }
      var result = convertedApply;
      foreach (var providerPair in providers) {
        result = RewriteCalculateColumnExpressions(providerPair, result);
        result = InsertCalculateFilter(result, providerPair.First);
      }
      State.CalculateProviders.Remove(provider.ApplyParameter);
      return result;
    }

    private CompilableProvider InsertCalculateFilter(CompilableProvider source,
      CalculateProvider calculateProvider)
    {
      var result = source;
      if (State.CalculateFilters.TryGetValue(calculateProvider, out var filters)) {
        Expression<Func<Tuple, bool>> concatenatedPredicate = null;
        foreach (var filterPair in filters) {
          var currentPredicate = (Expression<Func<Tuple, bool>>) calculateExpressionRewriter
            .Rewrite(filterPair.First, filterPair.First.Parameters[0],
              filterPair.Second, result.Header.Columns);
          if (concatenatedPredicate == null)
            concatenatedPredicate = currentPredicate;
          else
            concatenatedPredicate = collectorHelper
              .CreatePredicatesConjunction(currentPredicate, concatenatedPredicate);
        }
        result = new FilterProvider(result, concatenatedPredicate);
        State.CalculateFilters.Remove(calculateProvider);
      }
      return result;
    }

    private void EnsureAbsenceOfApplyProviderRequiringConversion()
    {
      if (State.ExistsApplyProviderRequiringConversion)
        ThrowInvalidOperationException();
    }

    private static AggregateProvider RecreateAggregate(AggregateProvider provider,
      CompilableProvider source)
    {
      var acd = provider.AggregateColumns.Select(
        ac => new AggregateColumnDescriptor(ac.Name, ac.SourceIndex, ac.AggregateType));
      return new AggregateProvider(source, provider.GroupColumnIndexes, acd.ToArray());
    }

    private static CalculateProvider RecreateCalculate(CalculateProvider provider,
      CompilableProvider source)
    {
      var ccd = provider.CalculatedColumns.Select(
        column => new CalculatedColumnDescriptor(column.Name, column.Type, column.Expression));
      return new CalculateProvider(source, ccd.ToArray());
    }

    private CalculateProvider RewriteCalculateColumnExpressions(
      Pair<CalculateProvider, ColumnCollection> providerPair, CompilableProvider source)
    {
      var ccd = providerPair.First.CalculatedColumns.Select(
        column => {
          var newColumnExpression = (Expression<Func<Tuple, object>>) calculateExpressionRewriter
            .Rewrite(column.Expression, column.Expression.Parameters[0], providerPair.Second,
              source.Header.Columns);
          var currentName = providerPair.Second.Single(c => c.Index==column.Index).Name;
          return new CalculatedColumnDescriptor(currentName, column.Type, newColumnExpression);
        });
      return new CalculateProvider(source, ccd.ToArray());
    }

    #endregion


    // Constructors

    public ApplyProviderCorrectorRewriter(bool throwOnCorrectionFault)
    {
      this.throwOnCorrectionFault = throwOnCorrectionFault;
      predicateCollector = new ApplyPredicateCollector(this);
      calculateProviderCollector = new CalculateProviderCollector(this);
    }
  }
}<|MERGE_RESOLUTION|>--- conflicted
+++ resolved
@@ -179,11 +179,7 @@
       return newProvider;
     }
 
-<<<<<<< HEAD
-    protected override AliasProvider VisitAlias(AliasProvider provider)
-=======
     protected override CompilableProvider VisitAlias(AliasProvider provider)
->>>>>>> 5fb1d6a1
     {
       var source = VisitCompilable(provider.Source);
       var newProvider = source!=provider.Source ? new AliasProvider(source, provider.Alias) : provider;
@@ -192,11 +188,7 @@
       return newProvider;
     }
 
-<<<<<<< HEAD
-    protected override CompilableProvider VisitSelect(SelectProvider provider)
-=======
     protected override SelectProvider VisitSelect(SelectProvider provider)
->>>>>>> 5fb1d6a1
     {
       var source = VisitCompilable(provider.Source);
       var newProvider = provider;
@@ -207,11 +199,7 @@
       return newProvider;
     }
 
-<<<<<<< HEAD
-    protected override CompilableProvider VisitJoin(JoinProvider provider)
-=======
     protected override JoinProvider VisitJoin(JoinProvider provider)
->>>>>>> 5fb1d6a1
     {
       CompilableProvider left;
       CompilableProvider right;
@@ -225,11 +213,7 @@
       return provider;
     }
 
-<<<<<<< HEAD
-    protected override CompilableProvider VisitPredicateJoin(PredicateJoinProvider provider)
-=======
     protected override PredicateJoinProvider VisitPredicateJoin(PredicateJoinProvider provider)
->>>>>>> 5fb1d6a1
     {
       CompilableProvider left;
       CompilableProvider right;
@@ -243,11 +227,7 @@
       return provider;
     }
 
-<<<<<<< HEAD
-    protected override CompilableProvider VisitIntersect(IntersectProvider provider)
-=======
     protected override IntersectProvider VisitIntersect(IntersectProvider provider)
->>>>>>> 5fb1d6a1
     {
       CompilableProvider left;
       CompilableProvider right;
@@ -257,11 +237,7 @@
       return provider;
     }
 
-<<<<<<< HEAD
-    protected override CompilableProvider VisitExcept(ExceptProvider provider)
-=======
     protected override ExceptProvider VisitExcept(ExceptProvider provider)
->>>>>>> 5fb1d6a1
     {
       CompilableProvider left;
       CompilableProvider right;
@@ -271,11 +247,7 @@
       return provider;
     }
 
-<<<<<<< HEAD
-    protected override ConcatProvider VisitConcat(ConcatProvider provider)
-=======
     protected override CompilableProvider VisitConcat(ConcatProvider provider)
->>>>>>> 5fb1d6a1
     {
       VisitBinaryProvider(provider, out var left, out var right);
       return left == provider.Left && right == provider.Right
@@ -283,11 +255,7 @@
         : new ConcatProvider(left, right);
     }
 
-<<<<<<< HEAD
-    protected override CompilableProvider VisitUnion(UnionProvider provider)
-=======
     protected override UnionProvider VisitUnion(UnionProvider provider)
->>>>>>> 5fb1d6a1
     {
       CompilableProvider left;
       CompilableProvider right;
@@ -316,11 +284,7 @@
       return calculateProviderCollector.TryAdd(newProvider) ? source : newProvider;
     }
 
-<<<<<<< HEAD
-    protected override CompilableProvider VisitTake(TakeProvider provider)
-=======
     protected override TakeProvider VisitTake(TakeProvider provider)
->>>>>>> 5fb1d6a1
     {
       var source = VisitCompilable(provider.Source);
       EnsureAbsenceOfApplyProviderRequiringConversion();
@@ -329,11 +293,7 @@
       return provider;
     }
 
-<<<<<<< HEAD
-    protected override CompilableProvider VisitSkip(SkipProvider provider)
-=======
     protected override SkipProvider VisitSkip(SkipProvider provider)
->>>>>>> 5fb1d6a1
     {
       var source = VisitCompilable(provider.Source);
       EnsureAbsenceOfApplyProviderRequiringConversion();
