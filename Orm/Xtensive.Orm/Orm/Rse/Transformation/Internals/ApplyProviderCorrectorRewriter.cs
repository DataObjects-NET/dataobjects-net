--- conflicted
+++ resolved
@@ -322,20 +322,10 @@
     private Provider ProcesSelfConvertibleApply(ApplyProvider provider, CompilableProvider left,
       CompilableProvider right)
     {
-<<<<<<< HEAD
       State.Predicates.Remove(provider.ApplyParameter);
       if (left != provider.Left || right != provider.Right)
         return new ApplyProvider(provider.ApplyParameter, left, right, provider.IsInlined, provider.SequenceType, provider.ApplyType);
       return provider;
-=======
-      if (State.Predicates.ContainsKey(provider.ApplyParameter)) {
-        _ = State.Predicates.Remove(provider.ApplyParameter);
-      }
-
-      return left != provider.Left || right != provider.Right
-        ? new ApplyProvider(provider.ApplyParameter, left, right, provider.IsInlined, provider.SequenceType, provider.ApplyType)
-        : provider;
->>>>>>> 86d18bc3
     }
 
     private PredicateJoinProvider ConvertGenericApply(ApplyProvider provider,
@@ -357,19 +347,11 @@
 
     private Provider InsertCalculateProviders(ApplyProvider provider, CompilableProvider convertedApply)
     {
-<<<<<<< HEAD
       if (!State.CalculateProviders.TryGetValue(provider.ApplyParameter, out var providers)) {
         return convertedApply;
       }
       var result = convertedApply;
       foreach (var providerPair in providers) {
-=======
-      if (!State.CalculateProviders.TryGetValue(provider.ApplyParameter, out var pairs))
-        return convertedApply;
-
-      var result = convertedApply;
-      foreach (var providerPair in pairs) {
->>>>>>> 86d18bc3
         result = RewriteCalculateColumnExpressions(providerPair, result);
         result = InsertCalculateFilter(result, providerPair.Item1);
       }
@@ -381,15 +363,9 @@
       CalculateProvider calculateProvider)
     {
       var result = source;
-<<<<<<< HEAD
       if (State.CalculateFilters.TryGetValue(calculateProvider, out var filters)) {
         Expression<Func<Tuple, bool>> concatenatedPredicate = null;
         foreach (var filterPair in filters) {
-=======
-      if (State.CalculateFilters.TryGetValue(calculateProvider, out var pairs)) {
-        Expression<Func<Tuple, bool>> concatenatedPredicate = null;
-        foreach (var filterPair in pairs) {
->>>>>>> 86d18bc3
           var currentPredicate = (Expression<Func<Tuple, bool>>) calculateExpressionRewriter
             .Rewrite(filterPair.Item1, filterPair.Item1.Parameters[0],
               filterPair.Item2, result.Header.Columns);
