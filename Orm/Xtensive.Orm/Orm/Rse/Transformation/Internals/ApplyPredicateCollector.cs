--- conflicted
+++ resolved
@@ -68,12 +68,7 @@
     private void SaveApplyPredicate(FilterProvider filter, ApplyParameter applyParameter)
     {
       if (owner.State.Predicates.TryGetValue(applyParameter, out var predicates)) {
-<<<<<<< HEAD
-        predicates.Add(new Pair<Expression<Func<Tuple, bool>>, ColumnCollection>(filter.Predicate,
-            filter.Header.Columns));
-=======
         predicates.Add((filter.Predicate, filter.Header.Columns));
->>>>>>> 86d18bc3
       }
       else {
         owner.State.Predicates.Add(applyParameter,
