// Copyright (C) 2009-2024 Xtensive LLC.
// This code is distributed under MIT license terms.
// See the License.txt file in the project root for more information.
// Created by: Alexander Nikolaev
// Created:    2009.05.22

using System;
using System.Collections.Generic;
using System.Linq;
using System.Linq.Expressions;
using Xtensive.Core;
using Xtensive.Linq;
using Xtensive.Orm.Rse.Providers;
using Xtensive.Tuples;
using Tuple = Xtensive.Tuples.Tuple;

namespace Xtensive.Orm.Rse.Transformation
{
  internal sealed class CollectorHelper
  {
    private readonly ParameterRewriter parameterRewriter = new();

    public Expression<Func<Tuple, bool>> CreatePredicatesConjunction(
      Expression<Func<Tuple, bool>> newPredicate, Expression<Func<Tuple, bool>> oldPredicate)
    {
      var oldParameter = oldPredicate.Parameters[0];
      var newParameter = newPredicate.Parameters[0];
      var result = (Expression<Func<Tuple, bool>>) parameterRewriter
        .Replace(oldPredicate, oldParameter, newParameter);
      return (Expression<Func<Tuple, bool>>) FastExpression.Lambda(Expression
        .AndAlso(result.Body, newPredicate.Body),newParameter);
    }

    public Expression<Func<Tuple, Tuple, bool>> CreatePredicatesConjunction(
      Expression<Func<Tuple, Tuple, bool>> newPredicate, Expression<Func<Tuple, Tuple, bool>> oldPredicate)
    {
      var oldParameter0 = oldPredicate.Parameters[0];
      var newParameter0 = newPredicate.Parameters[0];
      var result = (Expression<Func<Tuple, Tuple, bool>>) parameterRewriter
        .Replace(oldPredicate, oldParameter0, newParameter0);
      var oldParameter1 = result.Parameters[1];
      var newParameter1 = newPredicate.Parameters[1];
      result = (Expression<Func<Tuple, Tuple, bool>>) parameterRewriter
        .Replace(result, oldParameter1, newParameter1);
      return (Expression<Func<Tuple, Tuple, bool>>) FastExpression.Lambda(Expression
        .AndAlso(result.Body, newPredicate.Body), newParameter0, newParameter1);
    }

<<<<<<< HEAD
    public bool CheckPresenceOfOldColumns(IEnumerable<Column> oldColumns,
      IReadOnlyCollection<Column> mappedColumns)
    {
      foreach (var column in oldColumns)
        if (!mappedColumns.Contains(column))
          return false;
      return true;
    }

    public Dictionary<TDictKey, List<Pair<TPairKey, ColumnCollection>>> 
      GenericAliasColumns<TDictKey, TPairKey>(AliasProvider provider,
      Dictionary<TDictKey, List<Pair<TPairKey, ColumnCollection>>> currentState)
=======
    public Pair<Expression<Func<Tuple, bool>>, ColumnCollection> ConcatenateWithExistingPredicate(
      FilterProvider provider, in (Expression<Func<Tuple, bool>>, ColumnCollection) existingPredicatePair)
    {
      var newPredicate = CreatePredicatesConjunction(provider.Predicate,
        existingPredicatePair.Item1);
      var currentColumns = existingPredicatePair.Item2;
      foreach (var column in provider.Header.Columns)
        if (currentColumns[column.Name] is null)
          currentColumns.Add(column);
      return new Pair<Expression<Func<Tuple, bool>>, ColumnCollection>(newPredicate, currentColumns);
    }

    public Dictionary<TDictKey, List<(TPairKey, ColumnCollection)>> GenericAliasColumns<TDictKey, TPairKey>(
      AliasProvider provider,
      Dictionary<TDictKey, List<(TPairKey, ColumnCollection)>> currentState)
>>>>>>> 86d18bc3
    {
      var newFilters =
        new Dictionary<TDictKey, List<(TPairKey, ColumnCollection)>>(currentState.Count);
      foreach (var providerPair in currentState) {
<<<<<<< HEAD
        var newProviderPairValue = new List<Pair<TPairKey, ColumnCollection>>(providerPair.Value.Count);
=======
        var newProviderPairValue = new List<(TPairKey, ColumnCollection)>(providerPair.Value.Count);
>>>>>>> 86d18bc3
        foreach (var predicatePair in providerPair.Value) {
          var newPredicatePair = (predicatePair.Item1, predicatePair.Item2.Alias(provider.Alias));
          newProviderPairValue.Add(newPredicatePair);
        }
        newFilters.Add(providerPair.Key, newProviderPairValue);
      }
      return newFilters;
    }

    public void ValidateNewColumnIndexes<TDictKey, TPairKey>(
<<<<<<< HEAD
      Dictionary<TDictKey, List<Pair<TPairKey, ColumnCollection>>> currentState,
      IReadOnlyCollection<Column> mappedColumns, string description)
=======
      Dictionary<TDictKey, List<(TPairKey, ColumnCollection)>> currentState,
      ICollection<Column> mappedColumns, Func<string> descriptionProvider)
>>>>>>> 86d18bc3
    {
      foreach (var providerPair in currentState)
        foreach (var predicatePair in providerPair.Value)
          if (!CheckPresenceOfOldColumns(predicatePair.Item2, mappedColumns))
            ApplyProviderCorrectorRewriter.ThrowInvalidOperationException(descriptionProvider());
    }

    private static bool CheckPresenceOfOldColumns(IEnumerable<Column> oldColumns,
      ICollection<Column> mappedColumns)
    {
      foreach (var column in oldColumns)
        if (!mappedColumns.Contains(column))
          return false;
      return true;
    }
  }
}<|MERGE_RESOLUTION|>--- conflicted
+++ resolved
@@ -46,45 +46,14 @@
         .AndAlso(result.Body, newPredicate.Body), newParameter0, newParameter1);
     }
 
-<<<<<<< HEAD
-    public bool CheckPresenceOfOldColumns(IEnumerable<Column> oldColumns,
-      IReadOnlyCollection<Column> mappedColumns)
-    {
-      foreach (var column in oldColumns)
-        if (!mappedColumns.Contains(column))
-          return false;
-      return true;
-    }
-
-    public Dictionary<TDictKey, List<Pair<TPairKey, ColumnCollection>>> 
-      GenericAliasColumns<TDictKey, TPairKey>(AliasProvider provider,
-      Dictionary<TDictKey, List<Pair<TPairKey, ColumnCollection>>> currentState)
-=======
-    public Pair<Expression<Func<Tuple, bool>>, ColumnCollection> ConcatenateWithExistingPredicate(
-      FilterProvider provider, in (Expression<Func<Tuple, bool>>, ColumnCollection) existingPredicatePair)
-    {
-      var newPredicate = CreatePredicatesConjunction(provider.Predicate,
-        existingPredicatePair.Item1);
-      var currentColumns = existingPredicatePair.Item2;
-      foreach (var column in provider.Header.Columns)
-        if (currentColumns[column.Name] is null)
-          currentColumns.Add(column);
-      return new Pair<Expression<Func<Tuple, bool>>, ColumnCollection>(newPredicate, currentColumns);
-    }
-
     public Dictionary<TDictKey, List<(TPairKey, ColumnCollection)>> GenericAliasColumns<TDictKey, TPairKey>(
       AliasProvider provider,
       Dictionary<TDictKey, List<(TPairKey, ColumnCollection)>> currentState)
->>>>>>> 86d18bc3
     {
       var newFilters =
         new Dictionary<TDictKey, List<(TPairKey, ColumnCollection)>>(currentState.Count);
       foreach (var providerPair in currentState) {
-<<<<<<< HEAD
-        var newProviderPairValue = new List<Pair<TPairKey, ColumnCollection>>(providerPair.Value.Count);
-=======
         var newProviderPairValue = new List<(TPairKey, ColumnCollection)>(providerPair.Value.Count);
->>>>>>> 86d18bc3
         foreach (var predicatePair in providerPair.Value) {
           var newPredicatePair = (predicatePair.Item1, predicatePair.Item2.Alias(provider.Alias));
           newProviderPairValue.Add(newPredicatePair);
@@ -95,13 +64,8 @@
     }
 
     public void ValidateNewColumnIndexes<TDictKey, TPairKey>(
-<<<<<<< HEAD
-      Dictionary<TDictKey, List<Pair<TPairKey, ColumnCollection>>> currentState,
-      IReadOnlyCollection<Column> mappedColumns, string description)
-=======
       Dictionary<TDictKey, List<(TPairKey, ColumnCollection)>> currentState,
-      ICollection<Column> mappedColumns, Func<string> descriptionProvider)
->>>>>>> 86d18bc3
+      ColumnCollection mappedColumns, Func<string> descriptionProvider)
     {
       foreach (var providerPair in currentState)
         foreach (var predicatePair in providerPair.Value)
@@ -110,7 +74,7 @@
     }
 
     private static bool CheckPresenceOfOldColumns(IEnumerable<Column> oldColumns,
-      ICollection<Column> mappedColumns)
+      ColumnCollection mappedColumns)
     {
       foreach (var column in oldColumns)
         if (!mappedColumns.Contains(column))
