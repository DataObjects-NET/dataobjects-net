// Copyright (C) 2009-2021 Xtensive LLC.
// This code is distributed under MIT license terms.
// See the License.txt file in the project root for more information.
// Created by: Alexander Nikolaev
// Created:    2009.05.15

using System;
using System.Linq;
using System.Linq.Expressions;
using Xtensive.Core;
using Xtensive.Linq;
using Xtensive.Orm.Internals;
using Tuple = Xtensive.Tuples.Tuple;
using ExpressionVisitor = Xtensive.Linq.ExpressionVisitor;

namespace Xtensive.Orm.Rse.Transformation
{
  internal sealed class ApplyFilterRewriter : ExpressionVisitor
  {
<<<<<<< HEAD
    private static readonly ParameterExpression leftTupleParameter = Expression.Parameter(WellKnownOrmTypes.Tuple, "leftTuple");
=======
    private static readonly ParameterExpression LeftTupleParameter = Expression.Parameter(WellKnownOrmTypes.Tuple, "leftTuple");
>>>>>>> 8b153c80
    private ColumnCollection sourceColumns;
    private ColumnCollection targetColumns;

    public Expression<Func<Tuple, Tuple, bool>> Rewrite(Expression<Func<Tuple, bool>> predicate,
      ColumnCollection predicateColumns, ColumnCollection currentColumns)
    {
      Initialize(predicate, predicateColumns, currentColumns);
      var visited = Visit(predicate.Body);
      return (Expression<Func<Tuple, Tuple, bool>>) FastExpression
        .Lambda(visited, LeftTupleParameter, predicate.Parameters[0]);
    }

    protected override Expression VisitMethodCall(MethodCallExpression mc)
    {
      if (mc.AsTupleAccess() != null) {
        var sourceIndex = mc.GetTupleAccessArgument();
        if (mc.GetApplyParameter() != null)
          return Expression.Call(LeftTupleParameter, mc.Method, mc.Arguments[0]);
        var name = sourceColumns.Single(column => column.Index == sourceIndex).Name;
        var currentIndex = targetColumns[name].Index;
        return Expression.Call(mc.Object, mc.Method, Expression.Constant(currentIndex));
      }
      return base.VisitMethodCall(mc);
    }

    private void Initialize(Expression<Func<Tuple, bool>> predicate,
      ColumnCollection predicateColumns, ColumnCollection currentColumns)
    {
      ArgumentValidator.EnsureArgumentNotNull(predicate, "predicate");
      ArgumentValidator.EnsureArgumentNotNull(predicateColumns, "predicateColumns");
      ArgumentValidator.EnsureArgumentNotNull(currentColumns, "currentColumns");
      if (predicateColumns.Count == 0)
        throw Exceptions.CollectionIsEmpty("predicateColumns");
      if (currentColumns.Count == 0)
        throw Exceptions.CollectionIsEmpty("currentColumns");
      sourceColumns = predicateColumns;
      targetColumns = currentColumns;
    }
  }
}<|MERGE_RESOLUTION|>--- conflicted
+++ resolved
@@ -17,11 +17,7 @@
 {
   internal sealed class ApplyFilterRewriter : ExpressionVisitor
   {
-<<<<<<< HEAD
-    private static readonly ParameterExpression leftTupleParameter = Expression.Parameter(WellKnownOrmTypes.Tuple, "leftTuple");
-=======
     private static readonly ParameterExpression LeftTupleParameter = Expression.Parameter(WellKnownOrmTypes.Tuple, "leftTuple");
->>>>>>> 8b153c80
     private ColumnCollection sourceColumns;
     private ColumnCollection targetColumns;
 
