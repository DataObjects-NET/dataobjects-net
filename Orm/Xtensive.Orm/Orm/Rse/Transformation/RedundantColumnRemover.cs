--- conflicted
+++ resolved
@@ -36,11 +36,7 @@
       return new Pair<CompilableProvider, List<int>>(selectProvider, requestedMapping);
     }
 
-<<<<<<< HEAD
-    protected override CompilableProvider VisitRaw(RawProvider provider)
-=======
     protected override RawProvider VisitRaw(RawProvider provider)
->>>>>>> 5fb1d6a1
     {
       var mapping = mappings[provider];
       if (mapping.SequenceEqual(Enumerable.Range(0, provider.Header.Length)))
