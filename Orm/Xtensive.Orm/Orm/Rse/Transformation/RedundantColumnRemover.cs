// Copyright (C) 2009-2020 Xtensive LLC.
// This code is distributed under MIT license terms.
// See the License.txt file in the project root for more information.
// Created by: Alexey Gamzov
// Created:    2009.10.12

using System;
using System.Collections.Generic;
using System.Linq;
using System.Linq.Expressions;
using System.Reflection;
using Xtensive.Core;
using Xtensive.Linq;
using Xtensive.Orm.Internals;
using Xtensive.Orm.Rse.Providers;
using Xtensive.Reflection;
using Tuple = Xtensive.Tuples.Tuple;
using Xtensive.Tuples.Transform;

namespace Xtensive.Orm.Rse.Transformation
{
  internal sealed class RedundantColumnRemover : ColumnMappingInspector
  {
<<<<<<< HEAD
    private static readonly MethodInfo selectMethodInfo = WellKnownTypes.Enumerable
      .GetMethods()
      .Single(methodInfo => methodInfo.Name == nameof(Enumerable.Select)
        && methodInfo.GetParameters()[1].ParameterType.GetGenericTypeDefinition() == WellKnownTypes.FuncOfTArgTResultType)
      .CachedMakeGenericMethod(WellKnownOrmTypes.Tuple, WellKnownOrmTypes.Tuple);
=======
    private static readonly MethodInfo SelectMethodInfo = WellKnownTypes.Enumerable
      .GetMethods()
      .Single(methodInfo => methodInfo.Name == nameof(Enumerable.Select)
        && methodInfo.GetParameters()[1].ParameterType.GetGenericTypeDefinition() == WellKnownTypes.FuncOfTArgTResultType)
      .MakeGenericMethod(WellKnownOrmTypes.Tuple, WellKnownOrmTypes.Tuple);
>>>>>>> 8b153c80

    protected override Pair<CompilableProvider, List<int>> OverrideRightApplySource(ApplyProvider applyProvider, CompilableProvider provider, List<int> requestedMapping)
    {
      var currentMapping = mappings[applyProvider.Right];
      if (currentMapping.SequenceEqual(requestedMapping))
        return base.OverrideRightApplySource(applyProvider, provider, requestedMapping);
      var selectProvider = new SelectProvider(provider, requestedMapping.ToArray());
      return new Pair<CompilableProvider, List<int>>(selectProvider, requestedMapping);
    }

    protected override Provider VisitRaw(RawProvider provider)
    {
      var mapping = mappings[provider];
      if (mapping.SequenceEqual(Enumerable.Range(0, provider.Header.Length)))
        return provider;
      var mappingTransform = new MapTransform(true, provider.Header.TupleDescriptor, mapping.ToArray());
      var newExpression = RemapRawProviderSource(provider.Source, mappingTransform);
      return new RawProvider(provider.Header.Select(mapping), newExpression);
    }

    private static Expression<Func<ParameterContext, IEnumerable<Tuple>>> RemapRawProviderSource(
      Expression<Func<ParameterContext, IEnumerable<Tuple>>> source, MapTransform mappingTransform)
    {
      Func<Tuple, Tuple> selector = tuple => mappingTransform.Apply(TupleTransformType.Auto, tuple);
      var newExpression = Expression.Call(SelectMethodInfo, source.Body, Expression.Constant(selector));
      return (Expression<Func<ParameterContext, IEnumerable<Tuple>>>)FastExpression.Lambda(newExpression, source.Parameters[0]);
    }

    // Constructors

    public RedundantColumnRemover(CompilableProvider originalProvider)
      : base(originalProvider)
    {
    }
  }
}<|MERGE_RESOLUTION|>--- conflicted
+++ resolved
@@ -21,19 +21,11 @@
 {
   internal sealed class RedundantColumnRemover : ColumnMappingInspector
   {
-<<<<<<< HEAD
-    private static readonly MethodInfo selectMethodInfo = WellKnownTypes.Enumerable
-      .GetMethods()
-      .Single(methodInfo => methodInfo.Name == nameof(Enumerable.Select)
-        && methodInfo.GetParameters()[1].ParameterType.GetGenericTypeDefinition() == WellKnownTypes.FuncOfTArgTResultType)
-      .CachedMakeGenericMethod(WellKnownOrmTypes.Tuple, WellKnownOrmTypes.Tuple);
-=======
     private static readonly MethodInfo SelectMethodInfo = WellKnownTypes.Enumerable
       .GetMethods()
       .Single(methodInfo => methodInfo.Name == nameof(Enumerable.Select)
         && methodInfo.GetParameters()[1].ParameterType.GetGenericTypeDefinition() == WellKnownTypes.FuncOfTArgTResultType)
       .MakeGenericMethod(WellKnownOrmTypes.Tuple, WellKnownOrmTypes.Tuple);
->>>>>>> 8b153c80
 
     protected override Pair<CompilableProvider, List<int>> OverrideRightApplySource(ApplyProvider applyProvider, CompilableProvider provider, List<int> requestedMapping)
     {
