--- conflicted
+++ resolved
@@ -21,15 +21,11 @@
 {
   internal sealed class RedundantColumnRemover : ColumnMappingInspector
   {
-<<<<<<< HEAD
     private static readonly MethodInfo SelectMethodInfo = WellKnownTypes.Enumerable
       .GetMethods()
       .Single(methodInfo => methodInfo.Name == nameof(Enumerable.Select)
         && methodInfo.GetParameters()[1].ParameterType.GetGenericTypeDefinition() == WellKnownTypes.FuncOfTArgTResultType)
       .CachedMakeGenericMethod(WellKnownOrmTypes.Tuple, WellKnownOrmTypes.Tuple);
-=======
-    private static readonly System.Reflection.MethodInfo EnumerableSelectMethod;
->>>>>>> 86d18bc3
 
     protected override Pair<CompilableProvider, List<int>> OverrideRightApplySource(ApplyProvider applyProvider, CompilableProvider provider, List<int> requestedMapping)
     {
@@ -59,24 +55,11 @@
       Expression<Func<ParameterContext, IEnumerable<Tuple>>> source, MapTransform mappingTransform)
     {
       Func<Tuple, Tuple> selector = tuple => mappingTransform.Apply(TupleTransformType.Auto, tuple);
-<<<<<<< HEAD
       var newExpression = Expression.Call(SelectMethodInfo, source.Body, Expression.Constant(selector));
-=======
-      var newExpression = Expression.Call(EnumerableSelectMethod, source.Body, Expression.Constant(selector));
->>>>>>> 86d18bc3
       return (Expression<Func<ParameterContext, IEnumerable<Tuple>>>)FastExpression.Lambda(newExpression, source.Parameters[0]);
     }
 
     // Constructors
-
-    static RedundantColumnRemover()
-    {
-      EnumerableSelectMethod = WellKnownTypes.Enumerable
-        .GetMethods()
-        .Single(methodInfo => methodInfo.Name == nameof(Enumerable.Select)
-          && methodInfo.GetParameters()[1].ParameterType.GetGenericTypeDefinition() == typeof(Func<,>))
-        .MakeGenericMethod(WellKnownOrmTypes.Tuple, WellKnownOrmTypes.Tuple);
-    }
 
     public RedundantColumnRemover(CompilableProvider originalProvider)
       : base(originalProvider)
