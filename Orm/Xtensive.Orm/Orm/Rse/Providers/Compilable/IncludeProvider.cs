--- conflicted
+++ resolved
@@ -1,8 +1,4 @@
-<<<<<<< HEAD
-// Copyright (C) 2009-2020 Xtensive LLC.
-=======
 // Copyright (C) 2009-2024 Xtensive LLC.
->>>>>>> 144e36d1
 // This code is distributed under MIT license terms.
 // See the License.txt file in the project root for more information.
 // Created by: Alexey Gamzov
@@ -66,11 +62,7 @@
     /// <inheritdoc/>
     protected override RecordSetHeader BuildHeader()
     {
-<<<<<<< HEAD
-      var newHeader = Source.Header.Add(new SystemColumn(ResultColumnName, 0, WellKnownTypes.Bool));
-=======
-      var newHeader = Source.Header.Add(new SystemColumn(ResultColumnName, Source.Header.Length, BoolType));
->>>>>>> 144e36d1
+      var newHeader = Source.Header.Add(new SystemColumn(ResultColumnName, Source.Header.Length, WellKnownTypes.Bool));
       var fieldTypes = new Type[FilteredColumns.Count];
       for (var index = 0; index < fieldTypes.Length; index++) {
         fieldTypes[index] = newHeader.Columns[FilteredColumns[index]].Type;
