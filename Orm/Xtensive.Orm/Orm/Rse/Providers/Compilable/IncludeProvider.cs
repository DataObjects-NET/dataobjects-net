// Copyright (C) 2003-2010 Xtensive LLC.
// All rights reserved.
// For conditions of distribution and use, see license.
// Created by: Alexey Gamzov
// Created:    2009.10.22

using System;
using System.Collections.Generic;
using System.Diagnostics;
using System.Linq.Expressions;
using Xtensive.Core;

using Xtensive.Tuples;
using Tuple = Xtensive.Tuples.Tuple;
using Xtensive.Tuples.Transform;
using System.Linq;

namespace Xtensive.Orm.Rse.Providers
{
  /// <summary>
  /// Compilable provider that returns <see cref="bool"/> column. 
  /// Column value is <see langword="true" /> if source value equal to one of provided values; 
  /// otherwise, <see langword="false" />.
  /// </summary>
  [Serializable]
  public sealed class IncludeProvider: UnaryProvider,
    IInlinableProvider
  {
    /// <summary>
    /// Gets a value indicating whether result column should be inlined.
    /// </summary>
    public bool IsInlined { get; private set; }

    /// <summary>
    /// Gets the name of the column.
    /// </summary>
    public string ResultColumnName { get; private set; }

    /// <summary>
    /// Gets the algorithm that performs filtering.
    /// For non-SQL storages value of this field has no effect.
    /// </summary>
    public IncludeAlgorithm Algorithm { get; private set; }

    /// <summary>
    /// Gets the filtered columns.
    /// </summary>
    public IReadOnlyList<int> FilteredColumns { [DebuggerStepThrough] get; }

    /// <summary>
    /// Gets filter data.
    /// </summary>
    public Expression<Func<IEnumerable<Tuple>>> FilterDataSource { get; private set; }

    public MapTransform FilteredColumnsExtractionTransform { get; private set; }

    public CombineTransform ResultTransform { get; private set; }

    private static readonly Type BoolType = typeof(bool);
    private static readonly TupleDescriptor BoolTupleDescriptor = TupleDescriptor.Create(new[] {BoolType});

    /// <inheritdoc/>
    protected override RecordSetHeader BuildHeader()
    {
      var newHeader = Source.Header.Add(new SystemColumn(ResultColumnName, 0, BoolType));
      var fieldTypes = new Type[FilteredColumns.Count];
      for (var index = 0; index < fieldTypes.Length; index++) {
        fieldTypes[index] = newHeader.Columns[FilteredColumns[index]].Type;
      }
      var tupleDescriptor = TupleDescriptor.Create(fieldTypes);
      FilteredColumnsExtractionTransform = new MapTransform(true, tupleDescriptor, FilteredColumns);
      ResultTransform = new CombineTransform(true, Source.Header.TupleDescriptor, BoolTupleDescriptor);
      return newHeader;
    }


    // Constructors

    /// <summary>
    /// Initializes a new instance of this class.
    /// </summary>
    /// <param name="source">A value for <see cref="UnaryProvider.Source"/>.</param>
    /// <param name="algorithm">A value for <see cref="Algorithm"/>.</param>
    /// <param name="isInlined">A value for <see cref="IsInlined"/>.</param>
    /// <param name="filterDataSource">A value for <see cref="FilterDataSource"/>.</param>
    /// <param name="resultColumnName">A value for <see cref="ResultColumnName"/>.</param>
    /// <param name="filteredColumns">A value for <see cref="FilteredColumns"/>.</param>
    public IncludeProvider(CompilableProvider source, IncludeAlgorithm algorithm, bool isInlined,
      Expression<Func<IEnumerable<Tuple>>> filterDataSource, string resultColumnName, IReadOnlyList<int> filteredColumns)
      : base(ProviderType.Include, source)
    {
      ArgumentValidator.EnsureArgumentNotNull(filterDataSource, "filterDataSource");
      ArgumentValidator.EnsureArgumentNotNullOrEmpty(resultColumnName, "resultColumnName");
      ArgumentValidator.EnsureArgumentNotNull(filteredColumns, "filteredColumns");
      Algorithm = algorithm;
      IsInlined = isInlined;
      FilterDataSource = filterDataSource;
      ResultColumnName = resultColumnName;
<<<<<<< HEAD
      FilteredColumns = filteredColumns is int[] columns ? Array.AsReadOnly(columns) : filteredColumns;
=======

      switch (filteredColumns) {
        case int[] columnArray:
          FilteredColumns = Array.AsReadOnly(columnArray);
          break;
        case List<int> columnList:
          FilteredColumns = columnList.AsReadOnly();
          break;
        default:
          FilteredColumns = filteredColumns;
          break;
      }

>>>>>>> b4d0472e
      Initialize();
    }
  }
}<|MERGE_RESOLUTION|>--- conflicted
+++ resolved
@@ -1,119 +1,115 @@
-// Copyright (C) 2003-2010 Xtensive LLC.
-// All rights reserved.
-// For conditions of distribution and use, see license.
-// Created by: Alexey Gamzov
-// Created:    2009.10.22
-
-using System;
-using System.Collections.Generic;
-using System.Diagnostics;
-using System.Linq.Expressions;
-using Xtensive.Core;
-
-using Xtensive.Tuples;
-using Tuple = Xtensive.Tuples.Tuple;
-using Xtensive.Tuples.Transform;
-using System.Linq;
-
-namespace Xtensive.Orm.Rse.Providers
-{
-  /// <summary>
-  /// Compilable provider that returns <see cref="bool"/> column. 
-  /// Column value is <see langword="true" /> if source value equal to one of provided values; 
-  /// otherwise, <see langword="false" />.
-  /// </summary>
-  [Serializable]
-  public sealed class IncludeProvider: UnaryProvider,
-    IInlinableProvider
-  {
-    /// <summary>
-    /// Gets a value indicating whether result column should be inlined.
-    /// </summary>
-    public bool IsInlined { get; private set; }
-
-    /// <summary>
-    /// Gets the name of the column.
-    /// </summary>
-    public string ResultColumnName { get; private set; }
-
-    /// <summary>
-    /// Gets the algorithm that performs filtering.
-    /// For non-SQL storages value of this field has no effect.
-    /// </summary>
-    public IncludeAlgorithm Algorithm { get; private set; }
-
-    /// <summary>
-    /// Gets the filtered columns.
-    /// </summary>
-    public IReadOnlyList<int> FilteredColumns { [DebuggerStepThrough] get; }
-
-    /// <summary>
-    /// Gets filter data.
-    /// </summary>
-    public Expression<Func<IEnumerable<Tuple>>> FilterDataSource { get; private set; }
-
-    public MapTransform FilteredColumnsExtractionTransform { get; private set; }
-
-    public CombineTransform ResultTransform { get; private set; }
-
-    private static readonly Type BoolType = typeof(bool);
-    private static readonly TupleDescriptor BoolTupleDescriptor = TupleDescriptor.Create(new[] {BoolType});
-
-    /// <inheritdoc/>
-    protected override RecordSetHeader BuildHeader()
-    {
-      var newHeader = Source.Header.Add(new SystemColumn(ResultColumnName, 0, BoolType));
-      var fieldTypes = new Type[FilteredColumns.Count];
-      for (var index = 0; index < fieldTypes.Length; index++) {
-        fieldTypes[index] = newHeader.Columns[FilteredColumns[index]].Type;
-      }
-      var tupleDescriptor = TupleDescriptor.Create(fieldTypes);
-      FilteredColumnsExtractionTransform = new MapTransform(true, tupleDescriptor, FilteredColumns);
-      ResultTransform = new CombineTransform(true, Source.Header.TupleDescriptor, BoolTupleDescriptor);
-      return newHeader;
-    }
-
-
-    // Constructors
-
-    /// <summary>
-    /// Initializes a new instance of this class.
-    /// </summary>
-    /// <param name="source">A value for <see cref="UnaryProvider.Source"/>.</param>
-    /// <param name="algorithm">A value for <see cref="Algorithm"/>.</param>
-    /// <param name="isInlined">A value for <see cref="IsInlined"/>.</param>
-    /// <param name="filterDataSource">A value for <see cref="FilterDataSource"/>.</param>
-    /// <param name="resultColumnName">A value for <see cref="ResultColumnName"/>.</param>
-    /// <param name="filteredColumns">A value for <see cref="FilteredColumns"/>.</param>
-    public IncludeProvider(CompilableProvider source, IncludeAlgorithm algorithm, bool isInlined,
-      Expression<Func<IEnumerable<Tuple>>> filterDataSource, string resultColumnName, IReadOnlyList<int> filteredColumns)
-      : base(ProviderType.Include, source)
-    {
-      ArgumentValidator.EnsureArgumentNotNull(filterDataSource, "filterDataSource");
-      ArgumentValidator.EnsureArgumentNotNullOrEmpty(resultColumnName, "resultColumnName");
-      ArgumentValidator.EnsureArgumentNotNull(filteredColumns, "filteredColumns");
-      Algorithm = algorithm;
-      IsInlined = isInlined;
-      FilterDataSource = filterDataSource;
-      ResultColumnName = resultColumnName;
-<<<<<<< HEAD
-      FilteredColumns = filteredColumns is int[] columns ? Array.AsReadOnly(columns) : filteredColumns;
-=======
-
-      switch (filteredColumns) {
-        case int[] columnArray:
-          FilteredColumns = Array.AsReadOnly(columnArray);
-          break;
-        case List<int> columnList:
-          FilteredColumns = columnList.AsReadOnly();
-          break;
-        default:
-          FilteredColumns = filteredColumns;
-          break;
-      }
-
->>>>>>> b4d0472e
-      Initialize();
-    }
-  }
+// Copyright (C) 2003-2010 Xtensive LLC.
+// All rights reserved.
+// For conditions of distribution and use, see license.
+// Created by: Alexey Gamzov
+// Created:    2009.10.22
+
+using System;
+using System.Collections.Generic;
+using System.Diagnostics;
+using System.Linq.Expressions;
+using Xtensive.Core;
+
+using Xtensive.Tuples;
+using Tuple = Xtensive.Tuples.Tuple;
+using Xtensive.Tuples.Transform;
+using System.Linq;
+
+namespace Xtensive.Orm.Rse.Providers
+{
+  /// <summary>
+  /// Compilable provider that returns <see cref="bool"/> column. 
+  /// Column value is <see langword="true" /> if source value equal to one of provided values; 
+  /// otherwise, <see langword="false" />.
+  /// </summary>
+  [Serializable]
+  public sealed class IncludeProvider: UnaryProvider,
+    IInlinableProvider
+  {
+    /// <summary>
+    /// Gets a value indicating whether result column should be inlined.
+    /// </summary>
+    public bool IsInlined { get; private set; }
+
+    /// <summary>
+    /// Gets the name of the column.
+    /// </summary>
+    public string ResultColumnName { get; private set; }
+
+    /// <summary>
+    /// Gets the algorithm that performs filtering.
+    /// For non-SQL storages value of this field has no effect.
+    /// </summary>
+    public IncludeAlgorithm Algorithm { get; private set; }
+
+    /// <summary>
+    /// Gets the filtered columns.
+    /// </summary>
+    public IReadOnlyList<int> FilteredColumns { [DebuggerStepThrough] get; }
+
+    /// <summary>
+    /// Gets filter data.
+    /// </summary>
+    public Expression<Func<IEnumerable<Tuple>>> FilterDataSource { get; private set; }
+
+    public MapTransform FilteredColumnsExtractionTransform { get; private set; }
+
+    public CombineTransform ResultTransform { get; private set; }
+
+    private static readonly Type BoolType = typeof(bool);
+    private static readonly TupleDescriptor BoolTupleDescriptor = TupleDescriptor.Create(new[] {BoolType});
+
+    /// <inheritdoc/>
+    protected override RecordSetHeader BuildHeader()
+    {
+      var newHeader = Source.Header.Add(new SystemColumn(ResultColumnName, 0, BoolType));
+      var fieldTypes = new Type[FilteredColumns.Count];
+      for (var index = 0; index < fieldTypes.Length; index++) {
+        fieldTypes[index] = newHeader.Columns[FilteredColumns[index]].Type;
+      }
+      var tupleDescriptor = TupleDescriptor.Create(fieldTypes);
+      FilteredColumnsExtractionTransform = new MapTransform(true, tupleDescriptor, FilteredColumns);
+      ResultTransform = new CombineTransform(true, Source.Header.TupleDescriptor, BoolTupleDescriptor);
+      return newHeader;
+    }
+
+
+    // Constructors
+
+    /// <summary>
+    /// Initializes a new instance of this class.
+    /// </summary>
+    /// <param name="source">A value for <see cref="UnaryProvider.Source"/>.</param>
+    /// <param name="algorithm">A value for <see cref="Algorithm"/>.</param>
+    /// <param name="isInlined">A value for <see cref="IsInlined"/>.</param>
+    /// <param name="filterDataSource">A value for <see cref="FilterDataSource"/>.</param>
+    /// <param name="resultColumnName">A value for <see cref="ResultColumnName"/>.</param>
+    /// <param name="filteredColumns">A value for <see cref="FilteredColumns"/>.</param>
+    public IncludeProvider(CompilableProvider source, IncludeAlgorithm algorithm, bool isInlined,
+      Expression<Func<IEnumerable<Tuple>>> filterDataSource, string resultColumnName, IReadOnlyList<int> filteredColumns)
+      : base(ProviderType.Include, source)
+    {
+      ArgumentValidator.EnsureArgumentNotNull(filterDataSource, "filterDataSource");
+      ArgumentValidator.EnsureArgumentNotNullOrEmpty(resultColumnName, "resultColumnName");
+      ArgumentValidator.EnsureArgumentNotNull(filteredColumns, "filteredColumns");
+      Algorithm = algorithm;
+      IsInlined = isInlined;
+      FilterDataSource = filterDataSource;
+      ResultColumnName = resultColumnName;
+
+      switch (filteredColumns) {
+        case int[] columnArray:
+          FilteredColumns = Array.AsReadOnly(columnArray);
+          break;
+        case List<int> columnList:
+          FilteredColumns = columnList.AsReadOnly();
+          break;
+        default:
+          FilteredColumns = filteredColumns;
+          break;
+      }
+
+      Initialize();
+    }
+  }
 }