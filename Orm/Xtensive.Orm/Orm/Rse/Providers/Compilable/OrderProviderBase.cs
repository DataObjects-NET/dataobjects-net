--- conflicted
+++ resolved
@@ -67,14 +67,10 @@
       for (int i = 0; i < Order.Count; i++) {
         var orderItem = Order[i];
         var column = Header.Columns[orderItem.Key];
-<<<<<<< HEAD
-        var culture = (column as MappedColumn)?.ColumnInfoRef.CultureInfo ?? CultureInfo.InvariantCulture;
-=======
 
         var culture = column is MappedColumn mColumn && mColumn.ColumnInfoRef.TypeName != null
           ? mColumn.ColumnInfoRef.CultureInfo
           : CultureInfo.InvariantCulture;
->>>>>>> d44b26c0
         comparisonRules[i] = new ComparisonRule(orderItem.Value, culture);
       }
 
