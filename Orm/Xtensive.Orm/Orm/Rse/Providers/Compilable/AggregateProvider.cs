// Copyright (C) 2008-2024 Xtensive LLC.
// This code is distributed under MIT license terms.
// See the License.txt file in the project root for more information.
// Created by: Elena Vakhtina
// Created:    2008.09.18

using System;
using System.Collections.Generic;
using System.Linq;
using Xtensive.Collections;
using Xtensive.Core;

using Xtensive.Reflection;
using Xtensive.Tuples;
using Tuple = Xtensive.Tuples.Tuple;
using Xtensive.Tuples.Transform;

namespace Xtensive.Orm.Rse.Providers
{
  /// <summary>
  /// Compilable provider that applies aggregate functions to grouped columns from <see cref="UnaryProvider.Source"/>.
  /// </summary>
  [Serializable]
  public sealed class AggregateProvider : UnaryProvider
  {
    private const string ToStringFormatGroupOnly = "Group by ({0})";
    private const string ToStringFormatAggregateOnly = "{0}";
    private const string ToStringFormatFull = "{0}, Group by ({1})";

    /// <summary>
    /// Gets the aggregate columns.
    /// </summary>
    public AggregateColumn[] AggregateColumns { get; private set; }

    /// <summary>
    /// Gets column indexes to group by.
    /// </summary>
    public int[] GroupColumnIndexes { get; private set; }

    /// <summary>
    /// Gets header resize transform.
    /// </summary>
    public MapTransform Transform { get; private set; }

    /// <inheritdoc/>
    protected override RecordSetHeader BuildHeader()
    {
      return Source.Header
        .Select(GroupColumnIndexes)
        .Add(AggregateColumns);
    }

    /// <inheritdoc/>
    protected override string ParametersToString()
    {
      if (AggregateColumns.Length==0)
        return string.Format(
          ToStringFormatGroupOnly,
          GroupColumnIndexes.ToCommaDelimitedString());

      if (GroupColumnIndexes.Length==0)
        return string.Format(
          ToStringFormatAggregateOnly,
          AggregateColumns.ToCommaDelimitedString());

      return string.Format(
        ToStringFormatFull,
        AggregateColumns.ToCommaDelimitedString(),
        GroupColumnIndexes.ToCommaDelimitedString());
    }

    /// <inheritdoc/>
    protected override void Initialize()
    {
      base.Initialize();
      var fieldTypes = new Type[GroupColumnIndexes.Length];
      var columnIndexes = new int[GroupColumnIndexes.Length];
      var i = 0;
      foreach (var index in GroupColumnIndexes) {
        fieldTypes[i] = Source.Header.Columns[index].Type;
        columnIndexes[i] = index;
        i++;
      }
      Transform = new MapTransform(false, TupleDescriptor.Create(fieldTypes), columnIndexes);
    }

    /// <summary>
    /// Gets the type of the aggregate column according to a <see cref="AggregateType"/> and original column type.
    /// </summary>
    /// <param name="sourceColumnType">Type of the source column.</param>
    /// <param name="aggregateType">Type of the aggregate.</param>
    /// <returns>The type of aggregate column.</returns>
    public static Type GetAggregateColumnType(Type sourceColumnType, AggregateType aggregateType)
    {
      // TODO: very stupid - remove when nullables handing fixed everywhere.
      if (sourceColumnType.IsNullable())
        sourceColumnType = sourceColumnType.GetGenericArguments()[0];
      switch (aggregateType) {
      case AggregateType.Count:
        return WellKnownTypes.Int64;
      case AggregateType.Min:
      case AggregateType.Max:
        return GetMinMaxColumnType(sourceColumnType, aggregateType);
      case AggregateType.Sum:
        return GetSumColumnType(sourceColumnType);
      case AggregateType.Avg:
        return GetAvgColumnType(sourceColumnType);
      default:
        throw AggregateNotSupported(sourceColumnType, aggregateType);
      }
    }

    #region Private / internal methods

    private static Type GetMinMaxColumnType(Type sourceColumnType, AggregateType aggregateType)
    {
      switch (System.Type.GetTypeCode(sourceColumnType)) {
      case TypeCode.Char:
      case TypeCode.SByte:
      case TypeCode.Byte:
      case TypeCode.Int16:
      case TypeCode.Int32:
      case TypeCode.Int64:
      case TypeCode.UInt16:
      case TypeCode.UInt32:
      case TypeCode.UInt64:
      case TypeCode.Decimal:
      case TypeCode.Single:
      case TypeCode.Double:
      case TypeCode.String:
      case TypeCode.DateTime:
        return sourceColumnType;
      default:
        if (sourceColumnType==WellKnownTypes.TimeSpan || sourceColumnType==WellKnownTypes.DateTimeOffset)
          return sourceColumnType;
        if (sourceColumnType == WellKnownTypes.DateOnly || sourceColumnType == WellKnownTypes.TimeOnly)
          return sourceColumnType;
<<<<<<< HEAD
          throw AggregateNotSupported(sourceColumnType, aggregateType);
=======
#endif
        throw AggregateNotSupported(sourceColumnType, aggregateType);
>>>>>>> bafc803a
      }
    }

    private static Type GetSumColumnType(Type sourceColumnType)
    {
      switch (System.Type.GetTypeCode(sourceColumnType)) {
      case TypeCode.SByte:
      case TypeCode.Byte:
      case TypeCode.Int16:
      case TypeCode.Int32:
      case TypeCode.Int64:
      case TypeCode.UInt16:
      case TypeCode.UInt32:
      case TypeCode.UInt64:
      case TypeCode.Decimal:
      case TypeCode.Single:
      case TypeCode.Double:
        return sourceColumnType;
      default:
        throw AggregateNotSupported(sourceColumnType, AggregateType.Sum);
      }
    }

    private static Type GetAvgColumnType(Type sourceColumnType)
    {
      switch (System.Type.GetTypeCode(sourceColumnType)) {
      case TypeCode.SByte:
      case TypeCode.Byte:
      case TypeCode.Int16:
      case TypeCode.Int32:
      case TypeCode.Int64:
      case TypeCode.UInt16:
      case TypeCode.UInt32:
      case TypeCode.UInt64:
        return WellKnownTypes.Double;
      case TypeCode.Decimal:
      case TypeCode.Single:
      case TypeCode.Double:
        return sourceColumnType;
      default:
        throw AggregateNotSupported(sourceColumnType, AggregateType.Avg);
      }
    }

    private static NotSupportedException AggregateNotSupported(Type sourceColumnType, AggregateType aggregateType)
    {
      return new NotSupportedException(string.Format(
        Strings.ExAggregateXIsNotSupportedForTypeY, aggregateType, sourceColumnType));
    }

    #endregion

    // Constructors

    /// <summary>
    /// Initializes a new instance of this class.
    /// </summary>
    /// <param name="source">The <see cref="UnaryProvider.Source"/> property value.</param>
    /// <param name="groupIndexes">The column indexes to group by.</param>
    /// <param name="columnDescriptors">The descriptors of <see cref="AggregateColumns"/>.</param>
    [Obsolete]
    public AggregateProvider(CompilableProvider source, int[] groupIndexes, params AggregateColumnDescriptor[] columnDescriptors)
      : this(source, groupIndexes, (IReadOnlyList<AggregateColumnDescriptor>) columnDescriptors)
    {
    }

    /// <summary>
    /// Initializes a new instance of this class.
    /// </summary>
    /// <param name="source">The <see cref="UnaryProvider.Source"/> property value.</param>
    /// <param name="groupIndexes">The column indexes to group by.</param>
    /// <param name="columnDescriptors">The descriptors of <see cref="AggregateColumns"/>.</param>
    public AggregateProvider(CompilableProvider source, int[] groupIndexes, IReadOnlyList<AggregateColumnDescriptor> columnDescriptors)
      : base(ProviderType.Aggregate, source)
    {
      ArgumentValidator.EnsureArgumentNotNull(columnDescriptors, nameof(columnDescriptors));
      groupIndexes = groupIndexes ?? Array.Empty<int>();
      var columns = new AggregateColumn[columnDescriptors.Count];
      for (int i = 0, count = columnDescriptors.Count; i < count; i++) {
        var descriptor = columnDescriptors[i];
        var type = GetAggregateColumnType(Source.Header.Columns[descriptor.SourceIndex].Type, descriptor.AggregateType);
        columns[i] = new AggregateColumn(descriptor, groupIndexes.Length + i, type);
      }
      AggregateColumns = columns;
      GroupColumnIndexes = groupIndexes;
      Initialize();
    }

    /// <summary>
    /// Initializes a new instance of this class. Internal use only!
    /// </summary>
    /// <param name="source">The <see cref="UnaryProvider.Source"/> property value.</param>
    /// <param name="groupIndexes">The column indexes to group by.</param>
    /// <param name="descriptorSource">Columns of old AggregateProvider as source of descriptors.</param>
    internal AggregateProvider(CompilableProvider source, int[] groupIndexes, IReadOnlyList<AggregateColumn> descriptorSource)
      : base(ProviderType.Aggregate, source)
    {
      // Having this dedicated ctor saves some resources on not having to make
      // an array just to pass descriptors for simple enumeration
      groupIndexes = groupIndexes ?? Array.Empty<int>();
      var columns = new AggregateColumn[descriptorSource.Count];
      for (int i = 0, count = descriptorSource.Count; i < count; i++) {
        var sourceDescriptor = descriptorSource[i].Descriptor;
        var descriptor = new AggregateColumnDescriptor(sourceDescriptor.Name, sourceDescriptor.SourceIndex, sourceDescriptor.AggregateType);
        var type = GetAggregateColumnType(Source.Header.Columns[descriptor.SourceIndex].Type, descriptor.AggregateType);
        columns[i] = new AggregateColumn(descriptor, groupIndexes.Length + i, type);
      }
      AggregateColumns = columns;
      GroupColumnIndexes = groupIndexes;
      Initialize();
    }

  }
}<|MERGE_RESOLUTION|>--- conflicted
+++ resolved
@@ -135,12 +135,7 @@
           return sourceColumnType;
         if (sourceColumnType == WellKnownTypes.DateOnly || sourceColumnType == WellKnownTypes.TimeOnly)
           return sourceColumnType;
-<<<<<<< HEAD
-          throw AggregateNotSupported(sourceColumnType, aggregateType);
-=======
-#endif
         throw AggregateNotSupported(sourceColumnType, aggregateType);
->>>>>>> bafc803a
       }
     }
 
