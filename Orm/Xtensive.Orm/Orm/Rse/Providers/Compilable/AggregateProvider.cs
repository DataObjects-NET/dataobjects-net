// Copyright (C) 2008-2024 Xtensive LLC.
// This code is distributed under MIT license terms.
// See the License.txt file in the project root for more information.
// Created by: Elena Vakhtina
// Created:    2008.09.18

using System;
using System.Collections.Generic;
using System.Linq;
using Xtensive.Collections;
using Xtensive.Core;

using Xtensive.Reflection;
using Xtensive.Tuples;
using Tuple = Xtensive.Tuples.Tuple;
using Xtensive.Tuples.Transform;

namespace Xtensive.Orm.Rse.Providers
{
  /// <summary>
  /// Compilable provider that applies aggregate functions to grouped columns from <see cref="UnaryProvider.Source"/>.
  /// </summary>
  [Serializable]
  public sealed class AggregateProvider : UnaryProvider
  {
    private const string ToStringFormatGroupOnly = "Group by ({0})";
    private const string ToStringFormatAggregateOnly = "{0}";
    private const string ToStringFormatFull = "{0}, Group by ({1})";

    /// <summary>
    /// Gets the aggregate columns.
    /// </summary>
    public AggregateColumn[] AggregateColumns { get; private set; }

    /// <summary>
    /// Gets column indexes to group by.
    /// </summary>
    public int[] GroupColumnIndexes { get; private set; }

    /// <summary>
    /// Gets header resize transform.
    /// </summary>
    public MapTransform Transform { get; private set; }

    /// <inheritdoc/>
    protected override RecordSetHeader BuildHeader()
    {
      return Source.Header
        .Select(GroupColumnIndexes)
        .Add(AggregateColumns);
    }

    /// <inheritdoc/>
    protected override string ParametersToString()
    {
      if (AggregateColumns.Length==0)
        return string.Format(
          ToStringFormatGroupOnly,
          GroupColumnIndexes.ToCommaDelimitedString());

      if (GroupColumnIndexes.Length==0)
        return string.Format(
          ToStringFormatAggregateOnly,
          AggregateColumns.ToCommaDelimitedString());

      return string.Format(
        ToStringFormatFull,
        AggregateColumns.ToCommaDelimitedString(),
        GroupColumnIndexes.ToCommaDelimitedString());
    }

    /// <inheritdoc/>
    protected override void Initialize()
    {
      base.Initialize();
      var fieldTypes = new Type[GroupColumnIndexes.Length];
      var columnIndexes = new int[GroupColumnIndexes.Length];
      var i = 0;
      foreach (var index in GroupColumnIndexes) {
        fieldTypes[i] = Source.Header.Columns[index].Type;
        columnIndexes[i] = index;
        i++;
      }
      Transform = new MapTransform(false, TupleDescriptor.Create(fieldTypes), columnIndexes);
    }

    /// <summary>
    /// Gets the type of the aggregate column according to a <see cref="AggregateType"/> and original column type.
    /// </summary>
    /// <param name="sourceColumnType">Type of the source column.</param>
    /// <param name="aggregateType">Type of the aggregate.</param>
    /// <returns>The type of aggregate column.</returns>
    public static Type GetAggregateColumnType(Type sourceColumnType, AggregateType aggregateType)
    {
      // TODO: very stupid - remove when nullables handing fixed everywhere.
      if (sourceColumnType.IsNullable())
        sourceColumnType = sourceColumnType.GetGenericArguments()[0];
      switch (aggregateType) {
      case AggregateType.Count:
        return WellKnownTypes.Int64;
      case AggregateType.Min:
      case AggregateType.Max:
        return GetMinMaxColumnType(sourceColumnType, aggregateType);
      case AggregateType.Sum:
        return GetSumColumnType(sourceColumnType);
      case AggregateType.Avg:
        return GetAvgColumnType(sourceColumnType);
      default:
        throw AggregateNotSupported(sourceColumnType, aggregateType);
      }
    }

    #region Private / internal methods

    private static Type GetMinMaxColumnType(Type sourceColumnType, AggregateType aggregateType)
    {
      switch (System.Type.GetTypeCode(sourceColumnType)) {
      case TypeCode.Char:
      case TypeCode.SByte:
      case TypeCode.Byte:
      case TypeCode.Int16:
      case TypeCode.Int32:
      case TypeCode.Int64:
      case TypeCode.UInt16:
      case TypeCode.UInt32:
      case TypeCode.UInt64:
      case TypeCode.Decimal:
      case TypeCode.Single:
      case TypeCode.Double:
      case TypeCode.String:
      case TypeCode.DateTime:
        return sourceColumnType;
      default:
        if (sourceColumnType==WellKnownTypes.TimeSpan || sourceColumnType==WellKnownTypes.DateTimeOffset)
          return sourceColumnType;
#if NET6_0_OR_GREATER
        if (sourceColumnType == WellKnownTypes.DateOnly || sourceColumnType == WellKnownTypes.TimeOnly)
          return sourceColumnType;
#endif
          throw AggregateNotSupported(sourceColumnType, aggregateType);
      }
    }

    private static Type GetSumColumnType(Type sourceColumnType)
    {
      switch (System.Type.GetTypeCode(sourceColumnType)) {
      case TypeCode.SByte:
      case TypeCode.Byte:
      case TypeCode.Int16:
      case TypeCode.Int32:
      case TypeCode.Int64:
      case TypeCode.UInt16:
      case TypeCode.UInt32:
      case TypeCode.UInt64:
      case TypeCode.Decimal:
      case TypeCode.Single:
      case TypeCode.Double:
        return sourceColumnType;
      default:
        throw AggregateNotSupported(sourceColumnType, AggregateType.Sum);
      }
    }

    private static Type GetAvgColumnType(Type sourceColumnType)
    {
      switch (System.Type.GetTypeCode(sourceColumnType)) {
      case TypeCode.SByte:
      case TypeCode.Byte:
      case TypeCode.Int16:
      case TypeCode.Int32:
      case TypeCode.Int64:
      case TypeCode.UInt16:
      case TypeCode.UInt32:
      case TypeCode.UInt64:
        return WellKnownTypes.Double;
      case TypeCode.Decimal:
      case TypeCode.Single:
      case TypeCode.Double:
        return sourceColumnType;
      default:
        throw AggregateNotSupported(sourceColumnType, AggregateType.Avg);
      }
    }

    private static NotSupportedException AggregateNotSupported(Type sourceColumnType, AggregateType aggregateType)
    {
      return new NotSupportedException(string.Format(
        Strings.ExAggregateXIsNotSupportedForTypeY, aggregateType, sourceColumnType));
    }

    #endregion

    // Constructors

    /// <summary>
    /// Initializes a new instance of this class.
    /// </summary>
    /// <param name="source">The <see cref="UnaryProvider.Source"/> property value.</param>
    /// <param name="groupIndexes">The column indexes to group by.</param>
    /// <param name="columnDescriptors">The descriptors of <see cref="AggregateColumns"/>.</param>
    [Obsolete]
    public AggregateProvider(CompilableProvider source, int[] groupIndexes, params AggregateColumnDescriptor[] columnDescriptors)
      : this(source, groupIndexes, (IReadOnlyList<AggregateColumnDescriptor>) columnDescriptors)
    {
    }

    /// <summary>
    /// Initializes a new instance of this class.
    /// </summary>
    /// <param name="source">The <see cref="UnaryProvider.Source"/> property value.</param>
    /// <param name="groupIndexes">The column indexes to group by.</param>
    /// <param name="columnDescriptors">The descriptors of <see cref="AggregateColumns"/>.</param>
    public AggregateProvider(CompilableProvider source, int[] groupIndexes, IReadOnlyList<AggregateColumnDescriptor> columnDescriptors)
      : base(ProviderType.Aggregate, source)
    {
      ArgumentValidator.EnsureArgumentNotNull(columnDescriptors, nameof(columnDescriptors));
      groupIndexes = groupIndexes ?? Array.Empty<int>();
      var columns = new AggregateColumn[columnDescriptors.Count];
      for (int i = 0, count = columnDescriptors.Count; i < count; i++) {
        var descriptor = columnDescriptors[i];
        var type = GetAggregateColumnType(Source.Header.Columns[descriptor.SourceIndex].Type, descriptor.AggregateType);
        columns[i] = new AggregateColumn(descriptor, groupIndexes.Length + i, type);
      }
      AggregateColumns = columns;
      GroupColumnIndexes = groupIndexes;
      Initialize();
    }

    /// <summary>
    /// Initializes a new instance of this class. Internal use only!
    /// </summary>
    /// <param name="source">The <see cref="UnaryProvider.Source"/> property value.</param>
    /// <param name="groupIndexes">The column indexes to group by.</param>
    /// <param name="descriptorSource">Columns of old AggregateProvider as source of descriptors.</param>
    internal AggregateProvider(CompilableProvider source, int[] groupIndexes, IReadOnlyList<AggregateColumn> descriptorSource)
      : base(ProviderType.Aggregate, source)
    {
<<<<<<< HEAD
      groupIndexes = groupIndexes ?? Array.Empty<int>();
      var columns = new AggregateColumn[columnDescriptors.Length];
      for (int i = 0; i < columnDescriptors.Length; i++) {
        AggregateColumnDescriptor descriptor = columnDescriptors[i];
=======
      // Having this dedicated ctor saves some resources on not having to make
      // an array just to pass descriptors for simple enumeration
      groupIndexes = groupIndexes ?? Array.Empty<int>();
      var columns = new AggregateColumn[descriptorSource.Count];
      for (int i = 0, count = descriptorSource.Count; i < count; i++) {
        var sourceDescriptor = descriptorSource[i].Descriptor;
        var descriptor = new AggregateColumnDescriptor(sourceDescriptor.Name, sourceDescriptor.SourceIndex, sourceDescriptor.AggregateType);
>>>>>>> 86d18bc3
        var type = GetAggregateColumnType(Source.Header.Columns[descriptor.SourceIndex].Type, descriptor.AggregateType);
        columns[i] = new AggregateColumn(descriptor, groupIndexes.Length + i, type);
      }
      AggregateColumns = columns;
      GroupColumnIndexes = groupIndexes;
      Initialize();
    }

  }
}<|MERGE_RESOLUTION|>--- conflicted
+++ resolved
@@ -235,12 +235,6 @@
     internal AggregateProvider(CompilableProvider source, int[] groupIndexes, IReadOnlyList<AggregateColumn> descriptorSource)
       : base(ProviderType.Aggregate, source)
     {
-<<<<<<< HEAD
-      groupIndexes = groupIndexes ?? Array.Empty<int>();
-      var columns = new AggregateColumn[columnDescriptors.Length];
-      for (int i = 0; i < columnDescriptors.Length; i++) {
-        AggregateColumnDescriptor descriptor = columnDescriptors[i];
-=======
       // Having this dedicated ctor saves some resources on not having to make
       // an array just to pass descriptors for simple enumeration
       groupIndexes = groupIndexes ?? Array.Empty<int>();
@@ -248,7 +242,6 @@
       for (int i = 0, count = descriptorSource.Count; i < count; i++) {
         var sourceDescriptor = descriptorSource[i].Descriptor;
         var descriptor = new AggregateColumnDescriptor(sourceDescriptor.Name, sourceDescriptor.SourceIndex, sourceDescriptor.AggregateType);
->>>>>>> 86d18bc3
         var type = GetAggregateColumnType(Source.Header.Columns[descriptor.SourceIndex].Type, descriptor.AggregateType);
         columns[i] = new AggregateColumn(descriptor, groupIndexes.Length + i, type);
       }
