<<<<<<< HEAD
// Copyright (C) 2008-2020 Xtensive LLC.
=======
// Copyright (C) 2008-2021 Xtensive LLC.
>>>>>>> 845fb2f9
// This code is distributed under MIT license terms.
// See the License.txt file in the project root for more information.
// Created by: Alexey Kochetov
// Created:    2008.07.07

using System;
using System.Collections.Generic;
using System.Threading;
using System.Threading.Tasks;
using Xtensive.Core;
using Xtensive.Orm.Providers;
using Tuple = Xtensive.Tuples.Tuple;

namespace Xtensive.Orm.Rse.Providers
{
  /// <summary>
  /// Abstract base class for any query provider that can be directly executed.
  /// </summary>
  [Serializable]
  public abstract class ExecutableProvider : Provider
  {
    /// <summary>
    /// Gets the provider this provider is compiled from.
    /// </summary>
    public CompilableProvider Origin { get; private set; }

    /// <exception cref="InvalidOperationException"><see cref="Origin"/> is <see langword="null" />.</exception>
    protected override RecordSetHeader BuildHeader() => Origin.Header;

    #region OnXxxEnumerate methods (to override)

    /// <summary>
    /// Called when enumerator is created on this provider.
    /// </summary>
    /// <param name="context">The enumeration context.</param>
    protected internal virtual void OnBeforeEnumerate(EnumerationContext context)
    {
      foreach (var source in Sources) {
        if (source is ExecutableProvider ep) {
          ep.OnBeforeEnumerate(context);
        }
<<<<<<< HEAD
=======
      }
    }

    /// <summary>
    /// Called when enumerator is created on this provider.
    /// </summary>
    /// <param name="context">The enumeration context.</param>
    /// <param name="token">The cancellation token for operation</param>
    protected virtual async Task OnBeforeEnumerateAsync(EnumerationContext context, CancellationToken token)
    {
      token.ThrowIfCancellationRequested();
      foreach (var source in Sources) {
        if (source is ExecutableProvider ep) {
          await ep.OnBeforeEnumerateAsync(context, token).ConfigureAwait(false);
        }
>>>>>>> 845fb2f9
      }
    }

    /// <summary>
    /// Called when enumeration is finished.
    /// </summary>
    /// <param name="context">The enumeration context.</param>
    protected internal virtual void OnAfterEnumerate(EnumerationContext context)
    {
      foreach (var source in Sources) {
        if (source is ExecutableProvider ep) {
          ep.OnAfterEnumerate(context);
        }
      }
    }

    /// <summary>
    /// Starts enumeration of the given <see cref="ExecutableProvider"/>.
    /// </summary>
    /// <param name="context">The enumeration context.</param>
    /// <returns><see cref="DataReader"/> ready to be iterated.</returns>
    protected internal abstract DataReader OnEnumerate(EnumerationContext context);

    /// <summary>
    /// Asynchronously starts enumeration of the given <see cref="ExecutableProvider"/>.
    /// </summary>
    /// <param name="context">The enumeration context.</param>
    /// <param name="token">The <see cref="CancellationToken"/> to interrupt execution if necessary.</param>
    /// <returns><see cref="DataReader"/> ready to be iterated.</returns>
    protected internal virtual Task<DataReader> OnEnumerateAsync(EnumerationContext context, CancellationToken token)
    {
      //Default version is synchronous
      token.ThrowIfCancellationRequested();
      return Task.FromResult(OnEnumerate(context));
    }

    #endregion

    /// <summary>
    /// Gets value of type <typeparamref name="T"/> previously cached in
    /// <see cref="EnumerationContext"/> by its <paramref name="name"/>.
    /// </summary>
    /// <param name="context"><see cref="EnumerationContext"/> instance where value cache resides.</param>
    /// <param name="name">The name of the required cached value.</param>
    /// <typeparam name="T">The type of the value in cache.</typeparam>
    /// <returns> Cached value with the specified key;
    /// or <see langword="null"/>, if no cached value is found, or it has already expired.
    /// </returns>
    protected T GetValue<T>(EnumerationContext context, string name)
      where T : class =>
      context.GetValue<T>(this, name);

    /// <summary>
    /// Puts specified <paramref name="value"/> into the cache residing in the provided
    /// <see cref="EnumerationContext"/> instance using the <paramref name="name"/> as the key.
    /// </summary>
    /// <param name="context">The <see cref="EnumerationContext"/> where to cache <paramref name="value"/>.</param>
    /// <param name="name">The name of the <paramref name="value"/> to be cached.</param>
    /// <param name="value">The value of <typeparamref name="T"/> type to be cached.</param>
    /// <typeparam name="T">The type of the provided <paramref name="value"/>.</typeparam>
    protected void SetValue<T>(EnumerationContext context, string name, T value)
      where T : class =>
      context.SetValue(this, name, value);

    /// <summary>
    /// Transforms current <see cref="ExecutableProvider"/> instance to <see cref="IEnumerable{T}"/>
    /// sequence of <see cref="Tuple"/>s.
    /// </summary>
    /// <param name="context">The <see cref="EnumerationContext"/> instance where to perform enumeration.</param>
    /// <returns>Sequence of <see cref="Tuple"/>s.</returns>
    public IEnumerable<Tuple> ToEnumerable(EnumerationContext context)
    {
      using var tupleReader = RecordSetReader.Create(context, this);
      while (tupleReader.MoveNext()) {
        yield return tupleReader.Current;
      }
    }

    /// <summary>
    /// Gets <see cref="RecordSetReader"/> bound to the specified <paramref name="session"/>.
    /// </summary>
    /// <param name="session">Session to bind.</param>
    /// <param name="parameterContext"><see cref="ParameterContext"/> instance with
    /// the values of query parameters.</param>
    /// <returns>New <see cref="RecordSetReader"/> bound to specified <paramref name="session"/>.</returns>
    public RecordSetReader GetRecordSetReader(Session session, ParameterContext parameterContext)
    {
<<<<<<< HEAD
      ArgumentValidator.EnsureArgumentNotNull(session, nameof(session));
      var enumerationContext = session.CreateEnumerationContext(parameterContext);
      return RecordSetReader.Create(enumerationContext, this);
=======
      const string enumerationMarker = "Enumerated";
      var enumerated = context.GetValue<bool>(this, enumerationMarker);
      var onEnumerationExecuted = false;
      if (!enumerated) {
        await OnBeforeEnumerateAsync(context, token).ConfigureAwait(false);
      }
      try {
        context.SetValue(this, enumerationMarker, true);
        var enumerator = (await OnEnumerateAsync(context, token).ConfigureAwait(false))
          .ToEnumerator(
            () => {
              if (!enumerated) {
                OnAfterEnumerate(context);
              }
            });
        onEnumerationExecuted = true;
        return enumerator;
      }
      finally {
        if (!enumerated && !onEnumerationExecuted) {
          OnAfterEnumerate(context);
        }
      }
>>>>>>> 845fb2f9
    }

    /// <summary>
    /// Asynchronously gets <see cref="RecordSetReader"/> bound to the specified <paramref name="session"/>.
    /// </summary>
    /// <remarks> Multiple active operations are not supported. Use <see langword="await"/>
    /// to ensure that all asynchronous operations have completed.</remarks>
    /// <param name="session">Session to bind.</param>
    /// <param name="parameterContext"><see cref="ParameterContext"/> instance with
    /// the values of query parameters.</param>
    /// <param name="token">Token to cancel operation.</param>
    /// <returns>Task performing this operation.</returns>
    public async Task<RecordSetReader> GetRecordSetReaderAsync(
      Session session, ParameterContext parameterContext, CancellationToken token)
    {
      ArgumentValidator.EnsureArgumentNotNull(session, nameof(session));
      var enumerationContext =
        await session.CreateEnumerationContextAsync(parameterContext, token).ConfigureAwait(false);
      return await RecordSetReader.CreateAsync(enumerationContext, this, token).ConfigureAwait(false);
    }

    // Constructors

    /// <summary>
    ///   Initializes a new instance of this class.
    /// </summary>
    /// <param name="origin">The <see cref="Origin"/> property value.</param>
    /// <param name="sources">The <see cref="Provider.Sources"/> property value.</param>
    protected ExecutableProvider(CompilableProvider origin, params ExecutableProvider[] sources)
      : base(origin.Type, sources)
    {
      Origin = origin;
    }
  }
}<|MERGE_RESOLUTION|>--- conflicted
+++ resolved
@@ -1,8 +1,4 @@
-<<<<<<< HEAD
-// Copyright (C) 2008-2020 Xtensive LLC.
-=======
 // Copyright (C) 2008-2021 Xtensive LLC.
->>>>>>> 845fb2f9
 // This code is distributed under MIT license terms.
 // See the License.txt file in the project root for more information.
 // Created by: Alexey Kochetov
@@ -44,8 +40,6 @@
         if (source is ExecutableProvider ep) {
           ep.OnBeforeEnumerate(context);
         }
-<<<<<<< HEAD
-=======
       }
     }
 
@@ -54,14 +48,13 @@
     /// </summary>
     /// <param name="context">The enumeration context.</param>
     /// <param name="token">The cancellation token for operation</param>
-    protected virtual async Task OnBeforeEnumerateAsync(EnumerationContext context, CancellationToken token)
+    protected internal virtual async Task OnBeforeEnumerateAsync(EnumerationContext context, CancellationToken token)
     {
       token.ThrowIfCancellationRequested();
       foreach (var source in Sources) {
         if (source is ExecutableProvider ep) {
           await ep.OnBeforeEnumerateAsync(context, token).ConfigureAwait(false);
         }
->>>>>>> 845fb2f9
       }
     }
 
@@ -149,35 +142,9 @@
     /// <returns>New <see cref="RecordSetReader"/> bound to specified <paramref name="session"/>.</returns>
     public RecordSetReader GetRecordSetReader(Session session, ParameterContext parameterContext)
     {
-<<<<<<< HEAD
       ArgumentValidator.EnsureArgumentNotNull(session, nameof(session));
       var enumerationContext = session.CreateEnumerationContext(parameterContext);
       return RecordSetReader.Create(enumerationContext, this);
-=======
-      const string enumerationMarker = "Enumerated";
-      var enumerated = context.GetValue<bool>(this, enumerationMarker);
-      var onEnumerationExecuted = false;
-      if (!enumerated) {
-        await OnBeforeEnumerateAsync(context, token).ConfigureAwait(false);
-      }
-      try {
-        context.SetValue(this, enumerationMarker, true);
-        var enumerator = (await OnEnumerateAsync(context, token).ConfigureAwait(false))
-          .ToEnumerator(
-            () => {
-              if (!enumerated) {
-                OnAfterEnumerate(context);
-              }
-            });
-        onEnumerationExecuted = true;
-        return enumerator;
-      }
-      finally {
-        if (!enumerated && !onEnumerationExecuted) {
-          OnAfterEnumerate(context);
-        }
-      }
->>>>>>> 845fb2f9
     }
 
     /// <summary>
