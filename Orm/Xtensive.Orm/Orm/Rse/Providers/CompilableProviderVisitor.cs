// Copyright (C) 2003-2010 Xtensive LLC.
// All rights reserved.
// For conditions of distribution and use, see license.
// Created by: Alexis Kochetov
// Created:    2009.02.10

using System;
using System.Collections.Generic;
using System.Linq;
using System.Linq.Expressions;
using Xtensive.Collections;
using Xtensive.Core;
using Tuple = Xtensive.Tuples.Tuple;

namespace Xtensive.Orm.Rse.Providers
{
  /// <summary>
  /// <see cref="CompilableProvider"/> visitor class. Result is <see cref="CompilableProvider"/>.
  /// </summary>
  [Serializable]
  public class CompilableProviderVisitor : ProviderVisitor<CompilableProvider>
  {
    protected Func<CompilableProvider, Expression, Expression> translate;

    /// <summary>
    /// Visits the compilable provider.
    /// </summary>
    /// <param name="cp">The compilable provider.</param>
    public CompilableProvider VisitCompilable(CompilableProvider cp) => Visit(cp);

    /// <inheritdoc/>
    protected override CompilableProvider VisitTake(TakeProvider provider)
    {
      OnRecursionEntrance(provider);
      var source = VisitCompilable(provider.Source);
      _ = OnRecursionExit(provider);
      return source == provider.Source ? provider : new TakeProvider(source, provider.Count);
    }

    /// <inheritdoc/>
    protected override CompilableProvider VisitSkip(SkipProvider provider)
    {
      OnRecursionEntrance(provider);
      var source = VisitCompilable(provider.Source);
      _ = OnRecursionExit(provider);
      return source == provider.Source ? provider : new SkipProvider(source, provider.Count);
    }

    /// <inheritdoc/>
    protected override CompilableProvider VisitPaging(PagingProvider provider)
    {
      OnRecursionEntrance(provider);
      var source = VisitCompilable(provider.Source);
      _ = OnRecursionExit(provider);
      return source == provider.Source ? provider : new PagingProvider(source, provider);
    }

    /// <inheritdoc/>
    protected override CompilableProvider VisitSelect(SelectProvider provider)
    {
      OnRecursionEntrance(provider);
      var source = VisitCompilable(provider.Source);
      var columnIndexes = (int[])OnRecursionExit(provider);
      return source == provider.Source
        ? provider
        : new SelectProvider(source, columnIndexes ?? provider.ColumnIndexes);
    }

    /// <inheritdoc/>
<<<<<<< HEAD
    protected override TagProvider VisitTag(TagProvider provider)
=======
    protected override CompilableProvider VisitTag(TagProvider provider)
>>>>>>> 5fb1d6a1
    {
      OnRecursionEntrance(provider);
      var source = VisitCompilable(provider.Source);
      _ = OnRecursionExit(provider);
      return source == provider.Source ? provider : new TagProvider(source, provider.Tag);
    }

    /// <inheritdoc/>
    protected override CompilableProvider VisitSeek(SeekProvider provider)
    {
      OnRecursionEntrance(provider);
      var source = VisitCompilable(provider.Source);
      _ = OnRecursionExit(provider);
      return source == provider.Source ? provider : new SeekProvider(source, provider.Key);
    }

    /// <inheritdoc/>
    protected override CompilableProvider VisitRaw(RawProvider provider)
    {
      return provider;
    }

    /// <inheritdoc/>
    protected override CompilableProvider VisitSort(SortProvider provider)
    {
      OnRecursionEntrance(provider);
      var source = VisitCompilable(provider.Source);
      var order = OnRecursionExit(provider);
      return source == provider.Source
        ? provider
        : new SortProvider(source, (order == null) ? provider.Order : (DirectionCollection<int>)order);
    }

    /// <inheritdoc/>
    protected override CompilableProvider VisitJoin(JoinProvider provider)
    {
      OnRecursionEntrance(provider);
      var left = VisitCompilable(provider.Left);
      var right = VisitCompilable(provider.Right);
      var equalIndexes = OnRecursionExit(provider);
      return left == provider.Left && right == provider.Right
        ? provider
        : new JoinProvider(left, right, provider.JoinType,
            equalIndexes != null ? (Pair<int>[])equalIndexes : provider.EqualIndexes);
    }

    /// <inheritdoc/>
    protected override CompilableProvider VisitFilter(FilterProvider provider)
    {
      OnRecursionEntrance(provider);
      var source = VisitCompilable(provider.Source);
      _ = OnRecursionExit(provider);
      var predicate = translate(provider, provider.Predicate);
      return source == provider.Source && predicate == provider.Predicate
        ? provider
        : new FilterProvider(source, (Expression<Func<Tuple, bool>>) predicate);
    }

    /// <inheritdoc/>
<<<<<<< HEAD
    protected override DistinctProvider VisitDistinct(DistinctProvider provider)
=======
    protected override CompilableProvider VisitDistinct(DistinctProvider provider)
>>>>>>> 5fb1d6a1
    {
      OnRecursionEntrance(provider);
      var source = VisitCompilable(provider.Source);
      _ = OnRecursionExit(provider);
      return source == provider.Source ? provider : new DistinctProvider(source);
    }

    /// <inheritdoc/>
    protected override CompilableProvider VisitCalculate(CalculateProvider provider)
    {
      OnRecursionEntrance(provider);
      var source = VisitCompilable(provider.Source);
      _ = OnRecursionExit(provider);
      var translated = false;
      var descriptors = new List<CalculatedColumnDescriptor>(provider.CalculatedColumns.Length);
      foreach (var column in provider.CalculatedColumns) {
        var expression = translate(provider, column.Expression);
        if (expression != column.Expression)
          translated = true;
        var ccd = new CalculatedColumnDescriptor(column.Name, column.Type, (Expression<Func<Tuple, object>>) expression);
        descriptors.Add(ccd);
      }
      return !translated && source == provider.Source
        ? provider
        : new CalculateProvider(source, descriptors.ToArray());
    }

<<<<<<< HEAD
=======
    /// <inheritdoc/>
>>>>>>> 5fb1d6a1
    protected override CompilableProvider VisitRowNumber(RowNumberProvider provider)
    {
      OnRecursionEntrance(provider);
      var source = VisitCompilable(provider.Source);
      _ = OnRecursionExit(provider);
      return source == provider.Source ? provider : new RowNumberProvider(source, provider.SystemColumn.Name);
    }


    /// <inheritdoc/>
<<<<<<< HEAD
    protected override AliasProvider VisitAlias(AliasProvider provider)
=======
    protected override CompilableProvider VisitAlias(AliasProvider provider)
>>>>>>> 5fb1d6a1
    {
      OnRecursionEntrance(provider);
      var source = VisitCompilable(provider.Source);
      _ = OnRecursionExit(provider);
      return source == provider.Source ? provider : new AliasProvider(source, provider.Alias);
    }

    /// <inheritdoc/>
    protected override CompilableProvider VisitAggregate(AggregateProvider provider)
    {
      OnRecursionEntrance(provider);
      var source = VisitCompilable(provider.Source);
      var resultParameters = OnRecursionExit(provider);
      if (source == provider.Source)
        return provider;
      if (resultParameters == null) {
        var acd = new List<AggregateColumnDescriptor>(provider.AggregateColumns.Length);
        acd.AddRange(provider.AggregateColumns.Select(ac => new AggregateColumnDescriptor(ac.Name, ac.SourceIndex, ac.AggregateType)));
        return new AggregateProvider(source, provider.GroupColumnIndexes, acd.ToArray());
      }
      var result = (Pair<int[], AggregateColumnDescriptor[]>) resultParameters;
      return new AggregateProvider(source, result.First, result.Second);
    }

    /// <inheritdoc/>
<<<<<<< HEAD
    protected override StoreProvider VisitStore(StoreProvider provider)
=======
    protected override CompilableProvider VisitStore(StoreProvider provider)
>>>>>>> 5fb1d6a1
    {
      var compilableSource = provider.Source;
      OnRecursionEntrance(provider);
      var source = VisitCompilable(compilableSource);
      _ = OnRecursionExit(provider);
      return source == compilableSource ? provider : new StoreProvider(source, provider.Name);
    }

    /// <inheritdoc/>
    protected override CompilableProvider VisitIndex(IndexProvider provider)
    {
      OnRecursionEntrance(provider);
      _ = OnRecursionExit(provider);
      return provider;
    }

    /// <inheritdoc/>
    protected override CompilableProvider VisitFreeText(FreeTextProvider provider)
    {
      OnRecursionEntrance(provider);
      _ = OnRecursionExit(provider);
      return provider;
    }

    /// <inheritdoc/>
<<<<<<< HEAD
    protected override ContainsTableProvider VisitContainsTable(ContainsTableProvider provider)
=======
    protected override CompilableProvider VisitContainsTable(ContainsTableProvider provider)
>>>>>>> 5fb1d6a1
    {
      OnRecursionEntrance(provider);
      _ = OnRecursionExit(provider);
      return provider;
    }

    /// <inheritdoc/>
    protected override CompilableProvider VisitPredicateJoin(PredicateJoinProvider provider)
    {
      OnRecursionEntrance(provider);
      var left = VisitCompilable(provider.Left);
      var right = VisitCompilable(provider.Right);
      var predicate = (Expression<Func<Tuple, Tuple, bool>>)OnRecursionExit(provider);
      return left == provider.Left && right == provider.Right
        ? provider
        : new PredicateJoinProvider(left, right, predicate ?? provider.Predicate, provider.JoinType);
    }

    /// <inheritdoc/>
<<<<<<< HEAD
    protected override ExistenceProvider VisitExistence(ExistenceProvider provider)
=======
    protected override CompilableProvider VisitExistence(ExistenceProvider provider)
>>>>>>> 5fb1d6a1
    {
      OnRecursionEntrance(provider);
      var source = VisitCompilable(provider.Source);
      _ = OnRecursionExit(provider);
      return source == provider.Source ? provider : new ExistenceProvider(source, provider.ExistenceColumnName);
    }

    /// <inheritdoc/>
    protected override CompilableProvider VisitApply(ApplyProvider provider)
    {
      OnRecursionEntrance(provider);
      var left = VisitCompilable(provider.Left);
      var right = VisitCompilable(provider.Right);
      _ = OnRecursionExit(provider);
      return left == provider.Left && right == provider.Right
        ? provider
        : new ApplyProvider(provider.ApplyParameter, left, right,
            provider.IsInlined, provider.SequenceType, provider.ApplyType);
    }

    /// <inheritdoc/>
    protected override CompilableProvider VisitIntersect(IntersectProvider provider)
    {
      OnRecursionEntrance(provider);
      var left = VisitCompilable(provider.Left);
      var right = VisitCompilable(provider.Right);
      _ = OnRecursionExit(provider);
      return left == provider.Left && right == provider.Right
        ? provider
        : new IntersectProvider(left, right);
    }

    /// <inheritdoc/>
    protected override CompilableProvider VisitExcept(ExceptProvider provider)
    {
      OnRecursionEntrance(provider);
      var left = VisitCompilable(provider.Left);
      var right = VisitCompilable(provider.Right);
      _ = OnRecursionExit(provider);
      return left == provider.Left && right == provider.Right
        ? provider
        : new ExceptProvider(left, right);
    }

    /// <inheritdoc/>
    protected override CompilableProvider VisitConcat(ConcatProvider provider)
    {
      OnRecursionEntrance(provider);
      var left = VisitCompilable(provider.Left);
      var right = VisitCompilable(provider.Right);
      _ = OnRecursionExit(provider);
      return left == provider.Left && right == provider.Right
        ? provider
        : new ConcatProvider(left, right);
    }

    /// <inheritdoc/>
    protected override CompilableProvider VisitUnion(UnionProvider provider)
    {
      OnRecursionEntrance(provider);
      var left = VisitCompilable(provider.Left);
      var right = VisitCompilable(provider.Right);
      _ = OnRecursionExit(provider);
      return left == provider.Left && right == provider.Right
        ? provider
        : new UnionProvider(left, right);
    }

    /// <inheritdoc/>
<<<<<<< HEAD
    protected override LockProvider VisitLock(LockProvider provider)
=======
    protected override CompilableProvider VisitLock(LockProvider provider)
>>>>>>> 5fb1d6a1
    {
      OnRecursionEntrance(provider);
      var source = VisitCompilable(provider.Source);
      _ = OnRecursionExit(provider);
      return source == provider.Source ? provider : new LockProvider(source, provider.LockMode, provider.LockBehavior);
    }

<<<<<<< HEAD
=======
    /// <inheritdoc/>
>>>>>>> 5fb1d6a1
    protected override CompilableProvider VisitInclude(IncludeProvider provider)
    {
      OnRecursionEntrance(provider);
      var source = VisitCompilable(provider.Source);
      _ = OnRecursionExit(provider);
      return source == provider.Source
        ? provider
        : new IncludeProvider(source, provider.Algorithm, provider.IsInlined,
            provider.FilterDataSource, provider.ResultColumnName, provider.FilteredColumns);
    }

    /// <summary>
    /// Called after recursion exit.
    /// </summary>
    protected virtual object OnRecursionExit(Provider provider)
    {
      return null;
    }

    /// <summary>
    /// Called before recursion entrance.
    /// </summary>
    protected virtual void OnRecursionEntrance(Provider provider)
    {
    }

    private static Expression DefaultExpressionTranslator(CompilableProvider p, Expression e) => e;

    // Constructors

    /// <inheritdoc/>
    public CompilableProviderVisitor()
      : this(DefaultExpressionTranslator)
    {
    }

    /// <inheritdoc/>
    /// <param name="expressionTranslator">Expression translator.</param>
    public CompilableProviderVisitor(Func<CompilableProvider, Expression, Expression> expressionTranslator)
    {
      translate = expressionTranslator;
    }
  }
}<|MERGE_RESOLUTION|>--- conflicted
+++ resolved
@@ -67,11 +67,7 @@
     }
 
     /// <inheritdoc/>
-<<<<<<< HEAD
-    protected override TagProvider VisitTag(TagProvider provider)
-=======
     protected override CompilableProvider VisitTag(TagProvider provider)
->>>>>>> 5fb1d6a1
     {
       OnRecursionEntrance(provider);
       var source = VisitCompilable(provider.Source);
@@ -131,11 +127,7 @@
     }
 
     /// <inheritdoc/>
-<<<<<<< HEAD
-    protected override DistinctProvider VisitDistinct(DistinctProvider provider)
-=======
     protected override CompilableProvider VisitDistinct(DistinctProvider provider)
->>>>>>> 5fb1d6a1
     {
       OnRecursionEntrance(provider);
       var source = VisitCompilable(provider.Source);
@@ -163,10 +155,7 @@
         : new CalculateProvider(source, descriptors.ToArray());
     }
 
-<<<<<<< HEAD
-=======
-    /// <inheritdoc/>
->>>>>>> 5fb1d6a1
+    /// <inheritdoc/>
     protected override CompilableProvider VisitRowNumber(RowNumberProvider provider)
     {
       OnRecursionEntrance(provider);
@@ -177,11 +166,7 @@
 
 
     /// <inheritdoc/>
-<<<<<<< HEAD
-    protected override AliasProvider VisitAlias(AliasProvider provider)
-=======
     protected override CompilableProvider VisitAlias(AliasProvider provider)
->>>>>>> 5fb1d6a1
     {
       OnRecursionEntrance(provider);
       var source = VisitCompilable(provider.Source);
@@ -207,11 +192,7 @@
     }
 
     /// <inheritdoc/>
-<<<<<<< HEAD
-    protected override StoreProvider VisitStore(StoreProvider provider)
-=======
     protected override CompilableProvider VisitStore(StoreProvider provider)
->>>>>>> 5fb1d6a1
     {
       var compilableSource = provider.Source;
       OnRecursionEntrance(provider);
@@ -237,11 +218,7 @@
     }
 
     /// <inheritdoc/>
-<<<<<<< HEAD
-    protected override ContainsTableProvider VisitContainsTable(ContainsTableProvider provider)
-=======
     protected override CompilableProvider VisitContainsTable(ContainsTableProvider provider)
->>>>>>> 5fb1d6a1
     {
       OnRecursionEntrance(provider);
       _ = OnRecursionExit(provider);
@@ -261,11 +238,7 @@
     }
 
     /// <inheritdoc/>
-<<<<<<< HEAD
-    protected override ExistenceProvider VisitExistence(ExistenceProvider provider)
-=======
     protected override CompilableProvider VisitExistence(ExistenceProvider provider)
->>>>>>> 5fb1d6a1
     {
       OnRecursionEntrance(provider);
       var source = VisitCompilable(provider.Source);
@@ -335,11 +308,7 @@
     }
 
     /// <inheritdoc/>
-<<<<<<< HEAD
-    protected override LockProvider VisitLock(LockProvider provider)
-=======
     protected override CompilableProvider VisitLock(LockProvider provider)
->>>>>>> 5fb1d6a1
     {
       OnRecursionEntrance(provider);
       var source = VisitCompilable(provider.Source);
@@ -347,10 +316,7 @@
       return source == provider.Source ? provider : new LockProvider(source, provider.LockMode, provider.LockBehavior);
     }
 
-<<<<<<< HEAD
-=======
-    /// <inheritdoc/>
->>>>>>> 5fb1d6a1
+    /// <inheritdoc/>
     protected override CompilableProvider VisitInclude(IncludeProvider provider)
     {
       OnRecursionEntrance(provider);
