--- conflicted
+++ resolved
@@ -150,15 +150,9 @@
         var ccd = new CalculatedColumnDescriptor(column.Name, column.Type, (Expression<Func<Tuple, object>>) expression);
         descriptors.Add(ccd);
       }
-<<<<<<< HEAD
       return !translated && source == provider.Source
         ? provider
         : new CalculateProvider(source, descriptors.ToArray());
-=======
-      if (!translated && source == provider.Source)
-        return provider;
-      return new CalculateProvider(source, descriptors);
->>>>>>> bafc803a
     }
 
     /// <inheritdoc/>
