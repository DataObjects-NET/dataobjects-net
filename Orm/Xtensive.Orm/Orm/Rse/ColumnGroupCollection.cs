// Copyright (C) 2003-2021 Xtensive LLC.
// This code is distributed under MIT license terms.
// See the License.txt file in the project root for more information.
// Created by: Alex Kofman
// Created:    2008.08.07

using System;
using System.Collections;
using System.Collections.Generic;
using System.Diagnostics;
using System.Linq;
using Xtensive.Core;
using Xtensive.Orm.Model;

namespace Xtensive.Orm.Rse
{
  /// <summary>
  /// Read only collection of the <see cref="ColumnGroup"/> instances.
  /// </summary>
  [Serializable]
  public class ColumnGroupCollection : IReadOnlyList<ColumnGroup>
  {
    private static readonly Lazy<ColumnGroupCollection> CachedEmpty =
      new Lazy<ColumnGroupCollection>(() => new ColumnGroupCollection(Array.Empty<ColumnGroup>()));

    private readonly IReadOnlyList<ColumnGroup> items;

    /// <inheritdoc/>
    public int Count => items.Count;

    /// <summary>
    /// Gets the <see cref="ColumnGroup"/> by specified group index.
    /// </summary>
    public ColumnGroup this[int groupIndex] => items[groupIndex];

    /// <summary>
    /// Gets the empty <see cref="ColumnGroupCollection"/>.
    /// </summary>
    public static ColumnGroupCollection Empty {
      [DebuggerStepThrough]
      get {
        return CachedEmpty.Value;
      }
    }

    /// <inheritdoc/>
    IEnumerator IEnumerable.GetEnumerator() => GetEnumerator();

    /// <inheritdoc/>
    public IEnumerator<ColumnGroup> GetEnumerator() => items.GetEnumerator();

    // Constructors

    /// <summary>
    /// Initializes a new instance of this class.
    /// </summary>
    /// <param name="items">The collection items.</param>
<<<<<<< HEAD
=======
    /// <remarks>
    /// <paramref name="items"/> is used to initialize inner field directly
    /// to save time on avoiding collection copy. If you pass an <see cref="IReadOnlyList{ColumnGroup}"/>
    /// implementor that, in fact, can be changed, make sure the passed collection doesn't change afterwards.
    /// Ideally, use arrays instead of <see cref="List{T}"/> or similar collections.
    /// Changing the passed collection afterwards will lead to unpredictable results.
    /// </remarks>
>>>>>>> d44b26c0
    public ColumnGroupCollection(IReadOnlyList<ColumnGroup> items)
    {
      //!!! Direct initialization by parameter is unsafe performance optimization: See remark in ctor summary!
      this.items = items;
    }
  }
}<|MERGE_RESOLUTION|>--- conflicted
+++ resolved
@@ -55,8 +55,6 @@
     /// Initializes a new instance of this class.
     /// </summary>
     /// <param name="items">The collection items.</param>
-<<<<<<< HEAD
-=======
     /// <remarks>
     /// <paramref name="items"/> is used to initialize inner field directly
     /// to save time on avoiding collection copy. If you pass an <see cref="IReadOnlyList{ColumnGroup}"/>
@@ -64,7 +62,6 @@
     /// Ideally, use arrays instead of <see cref="List{T}"/> or similar collections.
     /// Changing the passed collection afterwards will lead to unpredictable results.
     /// </remarks>
->>>>>>> d44b26c0
     public ColumnGroupCollection(IReadOnlyList<ColumnGroup> items)
     {
       //!!! Direct initialization by parameter is unsafe performance optimization: See remark in ctor summary!
