// Copyright (C) 2003-2010 Xtensive LLC.
// All rights reserved.
// For conditions of distribution and use, see license.
// Created by: Denis Krjuchkov
// Created:    2009.10.09

using System;
using System.Collections.Generic;
using System.Linq;
using System.Threading.Tasks;
using Xtensive.Orm.Internals;


namespace Xtensive.Orm
{
  partial class Session 
  {
    /// <summary>
    /// Uses only for queries which defined by Future/Delayed api
    /// </summary>
    private readonly IList<QueryTask> userDefinedQueryTasks = new List<QueryTask>();

    /// <summary>
    /// Uses for internal query tasks like fetching, validation of versions and some others
    /// </summary>
    private readonly IList<QueryTask> internalQueryTasks = new List<QueryTask>();

    private bool isInternalDelayedQueryRunning;
    private bool isDelayedQueryRunning;

    internal void RegisterUserDefinedDelayedQuery(QueryTask task)
    {
      if (isDelayedQueryRunning)
        throw new InvalidOperationException();
      userDefinedQueryTasks.Add(task);
    }

    internal void RegisterInternalDelayedQuery(QueryTask task)
    {
      if(isInternalDelayedQueryRunning)
        throw new InvalidOperationException();
      internalQueryTasks.Add(task);
    }

    internal bool ExecuteUserDefinedDelayedQueries(bool skipPersist)
    {
      if (!skipPersist)
        Persist(PersistReason.Query);
      return ProcessUserDefinedDelayedQueries(false);
    }
    
    internal bool ExecuteInternalDelayedQueries(bool skipPersist)
    {
      if (!skipPersist)
        Persist(PersistReason.Other);
      return ProcessInternalDelayedQueries(false);
    }
#if NET45

    internal async Task<bool> ExecuteDelayedQueriesAsync(bool skipPersist)
    {
      if (!skipPersist)
        await Task.Factory.StartNew(()=>Persist(PersistReason.Query));
      return await ProcessDelayedQueriesAsync(false);
    }

#endif

    private bool ProcessUserDefinedDelayedQueries(bool allowPartialExecution)
    {
      if (isDelayedQueryRunning || userDefinedQueryTasks.Count==0)
        return false;
      try {
        isDelayedQueryRunning = true;
        Handler.ExecuteQueryTasks(userDefinedQueryTasks.Where(t => t.LifetimeToken.IsActive), allowPartialExecution);
        return true;
      }
      finally {
        userDefinedQueryTasks.Clear();
        isDelayedQueryRunning = false;
      }
    }

<<<<<<< HEAD
#if NET45

    private async Task<bool> ProcessDelayedQueriesAsync(bool allowPartalExecution)
    {
      if (isDelayedQueryRunning || queryTasks.Count==0)
        return false;
      try {
        isDelayedQueryRunning = true;
        await Handler.ExecuteQueryTasksAsync(queryTasks.Where(t => t.LifetimeToken.IsActive), allowPartalExecution);
        return true;
      }
      finally {
        queryTasks.Clear();
        isDelayedQueryRunning = false;
      }
    }

#endif
=======
    private bool ProcessInternalDelayedQueries(bool allowPartialExecution)
    {
      if (isInternalDelayedQueryRunning || internalQueryTasks.Count == 0)
        return false;
      try {
        isInternalDelayedQueryRunning = true;
        Handler.ExecuteQueryTasks(internalQueryTasks.Where(t=>t.LifetimeToken.IsActive), allowPartialExecution);
        return true;
      }
      finally {
        internalQueryTasks.Clear();
        isInternalDelayedQueryRunning = false;
      }
    }
>>>>>>> e4c1d4b1
  }
}<|MERGE_RESOLUTION|>--- conflicted
+++ resolved
@@ -1,120 +1,118 @@
-// Copyright (C) 2003-2010 Xtensive LLC.
-// All rights reserved.
-// For conditions of distribution and use, see license.
-// Created by: Denis Krjuchkov
-// Created:    2009.10.09
-
-using System;
-using System.Collections.Generic;
-using System.Linq;
-using System.Threading.Tasks;
-using Xtensive.Orm.Internals;
-
-
-namespace Xtensive.Orm
-{
-  partial class Session 
-  {
-    /// <summary>
-    /// Uses only for queries which defined by Future/Delayed api
-    /// </summary>
-    private readonly IList<QueryTask> userDefinedQueryTasks = new List<QueryTask>();
-
-    /// <summary>
-    /// Uses for internal query tasks like fetching, validation of versions and some others
-    /// </summary>
-    private readonly IList<QueryTask> internalQueryTasks = new List<QueryTask>();
-
-    private bool isInternalDelayedQueryRunning;
-    private bool isDelayedQueryRunning;
-
-    internal void RegisterUserDefinedDelayedQuery(QueryTask task)
-    {
-      if (isDelayedQueryRunning)
-        throw new InvalidOperationException();
-      userDefinedQueryTasks.Add(task);
-    }
-
-    internal void RegisterInternalDelayedQuery(QueryTask task)
-    {
-      if(isInternalDelayedQueryRunning)
-        throw new InvalidOperationException();
-      internalQueryTasks.Add(task);
-    }
-
-    internal bool ExecuteUserDefinedDelayedQueries(bool skipPersist)
-    {
-      if (!skipPersist)
-        Persist(PersistReason.Query);
-      return ProcessUserDefinedDelayedQueries(false);
-    }
-    
-    internal bool ExecuteInternalDelayedQueries(bool skipPersist)
-    {
-      if (!skipPersist)
-        Persist(PersistReason.Other);
-      return ProcessInternalDelayedQueries(false);
-    }
-#if NET45
-
-    internal async Task<bool> ExecuteDelayedQueriesAsync(bool skipPersist)
-    {
-      if (!skipPersist)
-        await Task.Factory.StartNew(()=>Persist(PersistReason.Query));
-      return await ProcessDelayedQueriesAsync(false);
-    }
-
-#endif
-
-    private bool ProcessUserDefinedDelayedQueries(bool allowPartialExecution)
-    {
-      if (isDelayedQueryRunning || userDefinedQueryTasks.Count==0)
-        return false;
-      try {
-        isDelayedQueryRunning = true;
-        Handler.ExecuteQueryTasks(userDefinedQueryTasks.Where(t => t.LifetimeToken.IsActive), allowPartialExecution);
-        return true;
-      }
-      finally {
-        userDefinedQueryTasks.Clear();
-        isDelayedQueryRunning = false;
-      }
-    }
-
-<<<<<<< HEAD
-#if NET45
-
-    private async Task<bool> ProcessDelayedQueriesAsync(bool allowPartalExecution)
-    {
-      if (isDelayedQueryRunning || queryTasks.Count==0)
-        return false;
-      try {
-        isDelayedQueryRunning = true;
-        await Handler.ExecuteQueryTasksAsync(queryTasks.Where(t => t.LifetimeToken.IsActive), allowPartalExecution);
-        return true;
-      }
-      finally {
-        queryTasks.Clear();
-        isDelayedQueryRunning = false;
-      }
-    }
-
-#endif
-=======
-    private bool ProcessInternalDelayedQueries(bool allowPartialExecution)
-    {
-      if (isInternalDelayedQueryRunning || internalQueryTasks.Count == 0)
-        return false;
-      try {
-        isInternalDelayedQueryRunning = true;
-        Handler.ExecuteQueryTasks(internalQueryTasks.Where(t=>t.LifetimeToken.IsActive), allowPartialExecution);
-        return true;
-      }
-      finally {
-        internalQueryTasks.Clear();
-        isInternalDelayedQueryRunning = false;
-      }
-    }
->>>>>>> e4c1d4b1
-  }
+// Copyright (C) 2003-2010 Xtensive LLC.
+// All rights reserved.
+// For conditions of distribution and use, see license.
+// Created by: Denis Krjuchkov
+// Created:    2009.10.09
+
+using System;
+using System.Collections.Generic;
+using System.Linq;
+using System.Threading.Tasks;
+using Xtensive.Orm.Internals;
+
+
+namespace Xtensive.Orm
+{
+  partial class Session 
+  {
+    /// <summary>
+    /// Uses only for queries which defined by Future/Delayed api
+    /// </summary>
+    private readonly IList<QueryTask> userDefinedQueryTasks = new List<QueryTask>();
+
+    /// <summary>
+    /// Uses for internal query tasks like fetching, validation of versions and some others
+    /// </summary>
+    private readonly IList<QueryTask> internalQueryTasks = new List<QueryTask>();
+
+    private bool isInternalDelayedQueryRunning;
+    private bool isDelayedQueryRunning;
+
+    internal void RegisterUserDefinedDelayedQuery(QueryTask task)
+    {
+      if (isDelayedQueryRunning)
+        throw new InvalidOperationException();
+      userDefinedQueryTasks.Add(task);
+    }
+
+    internal void RegisterInternalDelayedQuery(QueryTask task)
+    {
+      if(isInternalDelayedQueryRunning)
+        throw new InvalidOperationException();
+      internalQueryTasks.Add(task);
+    }
+
+    internal bool ExecuteUserDefinedDelayedQueries(bool skipPersist)
+    {
+      if (!skipPersist)
+        Persist(PersistReason.Query);
+      return ProcessUserDefinedDelayedQueries(false);
+    }
+#if NET45
+
+    internal async Task<bool> ExecuteDelayedQueriesAsync(bool skipPersist)
+    {
+      if (!skipPersist)
+        await Task.Factory.StartNew(()=>Persist(PersistReason.Query));
+      return await ProcessDelayedQueriesAsync(false);
+    }
+
+#endif
+    
+    internal bool ExecuteInternalDelayedQueries(bool skipPersist)
+    {
+      if (!skipPersist)
+        Persist(PersistReason.Other);
+      return ProcessInternalDelayedQueries(false);
+    }
+
+    private bool ProcessUserDefinedDelayedQueries(bool allowPartialExecution)
+    {
+      if (isDelayedQueryRunning || userDefinedQueryTasks.Count==0)
+        return false;
+      try {
+        isDelayedQueryRunning = true;
+        Handler.ExecuteQueryTasks(userDefinedQueryTasks.Where(t => t.LifetimeToken.IsActive), allowPartialExecution);
+        return true;
+      }
+      finally {
+        userDefinedQueryTasks.Clear();
+        isDelayedQueryRunning = false;
+      }
+    }
+
+    private bool ProcessInternalDelayedQueries(bool allowPartialExecution)
+    {
+      if (isInternalDelayedQueryRunning || internalQueryTasks.Count == 0)
+        return false;
+      try {
+        isInternalDelayedQueryRunning = true;
+        Handler.ExecuteQueryTasks(internalQueryTasks.Where(t=>t.LifetimeToken.IsActive), allowPartialExecution);
+        return true;
+      }
+      finally {
+        internalQueryTasks.Clear();
+        isInternalDelayedQueryRunning = false;
+      }
+    }
+
+#if NET45
+
+    private async Task<bool> ProcessDelayedQueriesAsync(bool allowPartalExecution)
+    {
+      if (isDelayedQueryRunning || queryTasks.Count==0)
+        return false;
+      try {
+        isDelayedQueryRunning = true;
+        await Handler.ExecuteQueryTasksAsync(queryTasks.Where(t => t.LifetimeToken.IsActive), allowPartalExecution);
+        return true;
+      }
+      finally {
+        queryTasks.Clear();
+        isDelayedQueryRunning = false;
+      }
+    }
+
+#endif
+  }
 }