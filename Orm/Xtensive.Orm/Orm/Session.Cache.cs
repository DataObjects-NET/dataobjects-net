// Copyright (C) 2003-2010 Xtensive LLC.
// All rights reserved.
// For conditions of distribution and use, see license.
// Created by: Alex Yakunin
// Created:    2008.11.07

using System;
using System.Collections.Generic;
using System.Linq;
using Xtensive.Caching;
using Xtensive.Core;
using Xtensive.Orm.Configuration;
using Xtensive.Orm.Internals;
using Xtensive.Orm.Model;
using Activator = Xtensive.Orm.Internals.Activator;
using Tuple = Xtensive.Tuples.Tuple;

namespace Xtensive.Orm
{
  public partial class Session
  {
    // EntitySets with cached items that filled their cache
    // within DisableSaveChanges() scope.
    private HashSet<EntitySetBase> entitySetsWithInvalidState;

    internal ICache<Key, EntityState> EntityStateCache { get; private set; }
    internal EntityChangeRegistry EntityChangeRegistry { get; private set; }

    internal void Invalidate()
    {
      OrmLog.Debug(Strings.LogSessionXInvalidate, this);

      ClearChangeRegistry();
      InvalidateCachedEntities();
    }

    private void InvalidateCachedEntities()
    {
      foreach (var state in EntityStateCache) {
        var entity = state.TryGetEntity();
        // Invalidate any entity sets
        if (entity!=null && state.IsActual) // Don't bother invalidating non-actual entities
          foreach (var field in entity.TypeInfo.Fields.Where(f => f.IsEntitySet)) {
            var entitySet = (EntitySetBase) entity.GetFieldAccessor(field).GetUntypedValue(entity);
            ((IInvalidatable) entitySet.State).Invalidate();
          }
        // Invalidate entity itself
        ((IInvalidatable) state).Invalidate();
      }
    }

    internal void NotifyEntitySetCached(EntitySetBase entitySet)
    {
      if (disableAutoSaveChanges || Pinner.RootCount > 0)
        entitySetsWithInvalidState.Add(entitySet);
    }

    internal void RemapEntityKeys(KeyMapping keyMapping)
    {
      if (keyMapping.Map.Count==0)
        return;
      using (Activate()) {
        Persist(PersistReason.RemapEntityKeys);
        Invalidate();
        OrmLog.Debug(Strings.LogSessionXRemappingEntityKeys, this);
        var oldCacheContent = EntityStateCache.ToDictionary(entityState => entityState.Key);
        EntityStateCache.Clear();
        foreach (var pair in oldCacheContent) {
          var key = pair.Key;
          var entityState = pair.Value;
          var remappedKey = keyMapping.TryRemapKey(key);
          if (remappedKey!=key)
            entityState.RemapKey(remappedKey);
          EntityStateCache.Add(entityState);
        }
        EntityEvents.RemapKeys(keyMapping);
      }
    }

    internal void EnforceChangeRegistrySizeLimit()
    {
      if (EntityChangeRegistry.Count >= Configuration.EntityChangeRegistrySize)
        Persist(PersistReason.ChangeRegistrySizeLimit);
    }

    internal Entity CreateEntity(Type type, Key key)
    {
      var state = CreateEntityState(key, true);
      return Activator.CreateEntity(this, type, state);
    }

    internal Entity CreateOrInitializeExistingEntity(Type type, Key key)
    {
      var state = CreateEntityState(key, false);
      var entity = state.TryGetEntity();
      if (entity==null)
        return Activator.CreateEntity(this, type, state);
      else {
        InitializeEntity(entity, false);
        return entity;
      }
    }

    internal void RemoveOrCreateRemovedEntity(Type type, Key key)
    {
      // Checking for deleted entity with the same key
      var result = EntityStateCache[key, false];
      if (result!=null) {
        if (result.PersistenceState==PersistenceState.Removed)
          return;
        result.Entity.RemoveLater();
        return;
      }

      EnforceChangeRegistrySizeLimit(); // Must be done before new entity registration
      result = new EntityState(this, key, null) {
        PersistenceState = PersistenceState.Removed
      };
      EntityStateCache.Add(result);

      OrmLog.Debug(Strings.LogSessionXCachingY, this, result);
      return;
    }

    internal void InitializeEntity(Entity entity, bool materialize)
    {
      try {
        entity.SystemBeforeInitialize(materialize);
      }
      catch (Exception error) {
        entity.SystemInitializationError(error);
        throw;
      }
      entity.SystemInitialize(materialize);
    }

    internal EntityState CreateEntityState(Key key, bool failIfStateIsAlreadyBound)
    {
      // Checking for deleted entity with the same key
      var result = EntityStateCache[key, false];
      EnforceChangeRegistrySizeLimit(); // Must be done before new entity registration

      // If type is unknown, we consider tuple is null, 
      // so its Entity is considered as non-existing
      Tuple tuple = null;
      if (key.HasExactType)
        // A tuple with all the fields set to default values rather then N/A
        tuple = key.TypeInfo.CreateEntityTuple(key.Value);

      if (result==null) {
        result = new EntityState(this, key, tuple) {
          PersistenceState = PersistenceState.New
        };
        EntityStateCache.Add(result);
      }
      else {
        if (result.Entity!=null && !result.Entity.IsRemoved && failIfStateIsAlreadyBound)
          throw new UniqueConstraintViolationException(string.Format(Strings.ExEntityWithKeyXAlreadyExists, key));
        result.Key = key;
        result.Tuple = tuple;
        result.PersistenceState = PersistenceState.New;
      }

      OrmLog.Debug(Strings.LogSessionXCachingY, this, result);
      return result;
    }

    internal bool LookupStateInCache(Key key, out EntityState entityState)
    {
      return EntityStateCache.TryGetItem(key, true, out entityState);
    }

    internal bool LookupStateInCache(Key key, FieldInfo fieldInfo, out EntitySetState entitySetState)
    {
      var entityState = EntityStateCache[key, false];
      if (entityState!=null) {
        var entity = entityState.Entity;
        if (entity!=null) {
          var entitySet = (EntitySetBase) entity.GetFieldValue(fieldInfo);
          if (entitySet.CheckStateIsLoaded()) {
            entitySetState = entitySet.State;
            return true;
          }
        }
      }
      entitySetState = null;
      return false;
    }

    /// <exception cref="InvalidOperationException">
    /// Attempt to associate non-null <paramref name="tuple"/> with <paramref name="key"/> of unknown type.
    /// </exception>
    internal EntityState UpdateStateInCache(Key key, Tuple tuple, bool isStale)
    {
      var result = EntityStateCache[key, true];
      if (result==null) {
        if (!key.HasExactType && tuple!=null)
          throw Exceptions.InternalError(
            Strings.ExCannotAssociateNonEmptyEntityStateWithKeyOfUnknownType,
            OrmLog.Instance);
        result = AddEntityStateToCache(key, tuple, isStale);
        SystemEvents.NotifyEntityMaterialized(result);
        Events.NotifyEntityMaterialized(result);
      }
      else {
        if (!result.Key.HasExactType && key.HasExactType) {
          EntityStateCache.RemoveKey(result.Key);
          result = AddEntityStateToCache(key, tuple, result.IsStale);
        }
        result.Update(tuple);
        result.IsStale = isStale;
        OrmLog.Debug(Strings.LogSessionXUpdatingCacheY, this, result);
      }
      return result;
    }

    internal EntityState UpdateStateInCache(Key key, Tuple tuple)
    {
      return UpdateStateInCache(key, tuple, false);
    }

    internal EntitySetState UpdateStateInCache(Key key, FieldInfo fieldInfo, IEnumerable<Key> entityKeys,
      bool isFullyLoaded)
    {
      var entityState = EntityStateCache[key, true];
      if (entityState==null)
        return null;
      var entity = entityState.Entity;
      if (entity==null)
        return null;
      var entitySet = (EntitySetBase) entity.GetFieldValue(fieldInfo);
      return entitySet.UpdateState(entityKeys, isFullyLoaded);
    }

    private EntityState AddEntityStateToCache(Key key, Tuple tuple, bool isStale)
    {
      var result = new EntityState(this, key, tuple, isStale) {
        PersistenceState = PersistenceState.Synchronized
      };
      EntityStateCache.Add(result);
      OrmLog.Debug(Strings.LogSessionXCachingY, this, result);
      return result;
    }

<<<<<<< HEAD
    private static ICache<Key, EntityState> CreateSessionCache(SessionConfiguration configuration)
=======
    private void InvalidateEntitySetsWithInvalidState()
    {
      try {
        foreach (var item in entitySetsWithInvalidState)
          ((IInvalidatable) item.State).Invalidate();
      }
      finally {
        entitySetsWithInvalidState.Clear();
      }
    }

    private static ICache<Key,EntityState> CreateSessionCache(SessionConfiguration configuration)
>>>>>>> 563f567d
    {
      switch (configuration.CacheType) {
      case SessionCacheType.Infinite:
        return new InfiniteCache<Key, EntityState>(configuration.CacheSize, i => i.Key);
      default:
        return new LruCache<Key, EntityState>(
          configuration.CacheSize, i => i.Key,
          new WeakCache<Key, EntityState>(false, i => i.Key));
      }
    }
  }
}<|MERGE_RESOLUTION|>--- conflicted
+++ resolved
@@ -1,272 +1,268 @@
-// Copyright (C) 2003-2010 Xtensive LLC.
-// All rights reserved.
-// For conditions of distribution and use, see license.
-// Created by: Alex Yakunin
-// Created:    2008.11.07
-
-using System;
-using System.Collections.Generic;
-using System.Linq;
-using Xtensive.Caching;
-using Xtensive.Core;
-using Xtensive.Orm.Configuration;
-using Xtensive.Orm.Internals;
-using Xtensive.Orm.Model;
-using Activator = Xtensive.Orm.Internals.Activator;
-using Tuple = Xtensive.Tuples.Tuple;
-
-namespace Xtensive.Orm
-{
-  public partial class Session
-  {
-    // EntitySets with cached items that filled their cache
-    // within DisableSaveChanges() scope.
-    private HashSet<EntitySetBase> entitySetsWithInvalidState;
-
-    internal ICache<Key, EntityState> EntityStateCache { get; private set; }
-    internal EntityChangeRegistry EntityChangeRegistry { get; private set; }
-
-    internal void Invalidate()
-    {
-      OrmLog.Debug(Strings.LogSessionXInvalidate, this);
-
-      ClearChangeRegistry();
-      InvalidateCachedEntities();
-    }
-
-    private void InvalidateCachedEntities()
-    {
-      foreach (var state in EntityStateCache) {
-        var entity = state.TryGetEntity();
-        // Invalidate any entity sets
-        if (entity!=null && state.IsActual) // Don't bother invalidating non-actual entities
-          foreach (var field in entity.TypeInfo.Fields.Where(f => f.IsEntitySet)) {
-            var entitySet = (EntitySetBase) entity.GetFieldAccessor(field).GetUntypedValue(entity);
-            ((IInvalidatable) entitySet.State).Invalidate();
-          }
-        // Invalidate entity itself
-        ((IInvalidatable) state).Invalidate();
-      }
-    }
-
-    internal void NotifyEntitySetCached(EntitySetBase entitySet)
-    {
-      if (disableAutoSaveChanges || Pinner.RootCount > 0)
-        entitySetsWithInvalidState.Add(entitySet);
-    }
-
-    internal void RemapEntityKeys(KeyMapping keyMapping)
-    {
-      if (keyMapping.Map.Count==0)
-        return;
-      using (Activate()) {
-        Persist(PersistReason.RemapEntityKeys);
-        Invalidate();
-        OrmLog.Debug(Strings.LogSessionXRemappingEntityKeys, this);
-        var oldCacheContent = EntityStateCache.ToDictionary(entityState => entityState.Key);
-        EntityStateCache.Clear();
-        foreach (var pair in oldCacheContent) {
-          var key = pair.Key;
-          var entityState = pair.Value;
-          var remappedKey = keyMapping.TryRemapKey(key);
-          if (remappedKey!=key)
-            entityState.RemapKey(remappedKey);
-          EntityStateCache.Add(entityState);
-        }
-        EntityEvents.RemapKeys(keyMapping);
-      }
-    }
-
-    internal void EnforceChangeRegistrySizeLimit()
-    {
-      if (EntityChangeRegistry.Count >= Configuration.EntityChangeRegistrySize)
-        Persist(PersistReason.ChangeRegistrySizeLimit);
-    }
-
-    internal Entity CreateEntity(Type type, Key key)
-    {
-      var state = CreateEntityState(key, true);
-      return Activator.CreateEntity(this, type, state);
-    }
-
-    internal Entity CreateOrInitializeExistingEntity(Type type, Key key)
-    {
-      var state = CreateEntityState(key, false);
-      var entity = state.TryGetEntity();
-      if (entity==null)
-        return Activator.CreateEntity(this, type, state);
-      else {
-        InitializeEntity(entity, false);
-        return entity;
-      }
-    }
-
-    internal void RemoveOrCreateRemovedEntity(Type type, Key key)
-    {
-      // Checking for deleted entity with the same key
-      var result = EntityStateCache[key, false];
-      if (result!=null) {
-        if (result.PersistenceState==PersistenceState.Removed)
-          return;
-        result.Entity.RemoveLater();
-        return;
-      }
-
-      EnforceChangeRegistrySizeLimit(); // Must be done before new entity registration
-      result = new EntityState(this, key, null) {
-        PersistenceState = PersistenceState.Removed
-      };
-      EntityStateCache.Add(result);
-
-      OrmLog.Debug(Strings.LogSessionXCachingY, this, result);
-      return;
-    }
-
-    internal void InitializeEntity(Entity entity, bool materialize)
-    {
-      try {
-        entity.SystemBeforeInitialize(materialize);
-      }
-      catch (Exception error) {
-        entity.SystemInitializationError(error);
-        throw;
-      }
-      entity.SystemInitialize(materialize);
-    }
-
-    internal EntityState CreateEntityState(Key key, bool failIfStateIsAlreadyBound)
-    {
-      // Checking for deleted entity with the same key
-      var result = EntityStateCache[key, false];
-      EnforceChangeRegistrySizeLimit(); // Must be done before new entity registration
-
-      // If type is unknown, we consider tuple is null, 
-      // so its Entity is considered as non-existing
-      Tuple tuple = null;
-      if (key.HasExactType)
-        // A tuple with all the fields set to default values rather then N/A
-        tuple = key.TypeInfo.CreateEntityTuple(key.Value);
-
-      if (result==null) {
-        result = new EntityState(this, key, tuple) {
-          PersistenceState = PersistenceState.New
-        };
-        EntityStateCache.Add(result);
-      }
-      else {
-        if (result.Entity!=null && !result.Entity.IsRemoved && failIfStateIsAlreadyBound)
-          throw new UniqueConstraintViolationException(string.Format(Strings.ExEntityWithKeyXAlreadyExists, key));
-        result.Key = key;
-        result.Tuple = tuple;
-        result.PersistenceState = PersistenceState.New;
-      }
-
-      OrmLog.Debug(Strings.LogSessionXCachingY, this, result);
-      return result;
-    }
-
-    internal bool LookupStateInCache(Key key, out EntityState entityState)
-    {
-      return EntityStateCache.TryGetItem(key, true, out entityState);
-    }
-
-    internal bool LookupStateInCache(Key key, FieldInfo fieldInfo, out EntitySetState entitySetState)
-    {
-      var entityState = EntityStateCache[key, false];
-      if (entityState!=null) {
-        var entity = entityState.Entity;
-        if (entity!=null) {
-          var entitySet = (EntitySetBase) entity.GetFieldValue(fieldInfo);
-          if (entitySet.CheckStateIsLoaded()) {
-            entitySetState = entitySet.State;
-            return true;
-          }
-        }
-      }
-      entitySetState = null;
-      return false;
-    }
-
-    /// <exception cref="InvalidOperationException">
-    /// Attempt to associate non-null <paramref name="tuple"/> with <paramref name="key"/> of unknown type.
-    /// </exception>
-    internal EntityState UpdateStateInCache(Key key, Tuple tuple, bool isStale)
-    {
-      var result = EntityStateCache[key, true];
-      if (result==null) {
-        if (!key.HasExactType && tuple!=null)
-          throw Exceptions.InternalError(
-            Strings.ExCannotAssociateNonEmptyEntityStateWithKeyOfUnknownType,
-            OrmLog.Instance);
-        result = AddEntityStateToCache(key, tuple, isStale);
-        SystemEvents.NotifyEntityMaterialized(result);
-        Events.NotifyEntityMaterialized(result);
-      }
-      else {
-        if (!result.Key.HasExactType && key.HasExactType) {
-          EntityStateCache.RemoveKey(result.Key);
-          result = AddEntityStateToCache(key, tuple, result.IsStale);
-        }
-        result.Update(tuple);
-        result.IsStale = isStale;
-        OrmLog.Debug(Strings.LogSessionXUpdatingCacheY, this, result);
-      }
-      return result;
-    }
-
-    internal EntityState UpdateStateInCache(Key key, Tuple tuple)
-    {
-      return UpdateStateInCache(key, tuple, false);
-    }
-
-    internal EntitySetState UpdateStateInCache(Key key, FieldInfo fieldInfo, IEnumerable<Key> entityKeys,
-      bool isFullyLoaded)
-    {
-      var entityState = EntityStateCache[key, true];
-      if (entityState==null)
-        return null;
-      var entity = entityState.Entity;
-      if (entity==null)
-        return null;
-      var entitySet = (EntitySetBase) entity.GetFieldValue(fieldInfo);
-      return entitySet.UpdateState(entityKeys, isFullyLoaded);
-    }
-
-    private EntityState AddEntityStateToCache(Key key, Tuple tuple, bool isStale)
-    {
-      var result = new EntityState(this, key, tuple, isStale) {
-        PersistenceState = PersistenceState.Synchronized
-      };
-      EntityStateCache.Add(result);
-      OrmLog.Debug(Strings.LogSessionXCachingY, this, result);
-      return result;
-    }
-
-<<<<<<< HEAD
-    private static ICache<Key, EntityState> CreateSessionCache(SessionConfiguration configuration)
-=======
-    private void InvalidateEntitySetsWithInvalidState()
-    {
-      try {
-        foreach (var item in entitySetsWithInvalidState)
-          ((IInvalidatable) item.State).Invalidate();
-      }
-      finally {
-        entitySetsWithInvalidState.Clear();
-      }
-    }
-
-    private static ICache<Key,EntityState> CreateSessionCache(SessionConfiguration configuration)
->>>>>>> 563f567d
-    {
-      switch (configuration.CacheType) {
-      case SessionCacheType.Infinite:
-        return new InfiniteCache<Key, EntityState>(configuration.CacheSize, i => i.Key);
-      default:
-        return new LruCache<Key, EntityState>(
-          configuration.CacheSize, i => i.Key,
-          new WeakCache<Key, EntityState>(false, i => i.Key));
-      }
-    }
-  }
+// Copyright (C) 2003-2010 Xtensive LLC.
+// All rights reserved.
+// For conditions of distribution and use, see license.
+// Created by: Alex Yakunin
+// Created:    2008.11.07
+
+using System;
+using System.Collections.Generic;
+using System.Linq;
+using Xtensive.Caching;
+using Xtensive.Core;
+using Xtensive.Orm.Configuration;
+using Xtensive.Orm.Internals;
+using Xtensive.Orm.Model;
+using Activator = Xtensive.Orm.Internals.Activator;
+using Tuple = Xtensive.Tuples.Tuple;
+
+namespace Xtensive.Orm
+{
+  public partial class Session
+  {
+    // EntitySets with cached items that filled their cache
+    // within DisableSaveChanges() scope.
+    private HashSet<EntitySetBase> entitySetsWithInvalidState;
+
+    internal ICache<Key, EntityState> EntityStateCache { get; private set; }
+    internal EntityChangeRegistry EntityChangeRegistry { get; private set; }
+
+    internal void Invalidate()
+    {
+      OrmLog.Debug(Strings.LogSessionXInvalidate, this);
+
+      ClearChangeRegistry();
+      InvalidateCachedEntities();
+    }
+
+    private void InvalidateCachedEntities()
+    {
+      foreach (var state in EntityStateCache) {
+        var entity = state.TryGetEntity();
+        // Invalidate any entity sets
+        if (entity!=null && state.IsActual) // Don't bother invalidating non-actual entities
+          foreach (var field in entity.TypeInfo.Fields.Where(f => f.IsEntitySet)) {
+            var entitySet = (EntitySetBase) entity.GetFieldAccessor(field).GetUntypedValue(entity);
+            ((IInvalidatable) entitySet.State).Invalidate();
+          }
+        // Invalidate entity itself
+        ((IInvalidatable) state).Invalidate();
+      }
+    }
+
+    internal void NotifyEntitySetCached(EntitySetBase entitySet)
+    {
+      if (disableAutoSaveChanges || Pinner.RootCount > 0)
+        entitySetsWithInvalidState.Add(entitySet);
+    }
+
+    internal void RemapEntityKeys(KeyMapping keyMapping)
+    {
+      if (keyMapping.Map.Count==0)
+        return;
+      using (Activate()) {
+        Persist(PersistReason.RemapEntityKeys);
+        Invalidate();
+        OrmLog.Debug(Strings.LogSessionXRemappingEntityKeys, this);
+        var oldCacheContent = EntityStateCache.ToDictionary(entityState => entityState.Key);
+        EntityStateCache.Clear();
+        foreach (var pair in oldCacheContent) {
+          var key = pair.Key;
+          var entityState = pair.Value;
+          var remappedKey = keyMapping.TryRemapKey(key);
+          if (remappedKey!=key)
+            entityState.RemapKey(remappedKey);
+          EntityStateCache.Add(entityState);
+        }
+        EntityEvents.RemapKeys(keyMapping);
+      }
+    }
+
+    internal void EnforceChangeRegistrySizeLimit()
+    {
+      if (EntityChangeRegistry.Count >= Configuration.EntityChangeRegistrySize)
+        Persist(PersistReason.ChangeRegistrySizeLimit);
+    }
+
+    internal Entity CreateEntity(Type type, Key key)
+    {
+      var state = CreateEntityState(key, true);
+      return Activator.CreateEntity(this, type, state);
+    }
+
+    internal Entity CreateOrInitializeExistingEntity(Type type, Key key)
+    {
+      var state = CreateEntityState(key, false);
+      var entity = state.TryGetEntity();
+      if (entity==null)
+        return Activator.CreateEntity(this, type, state);
+      else {
+        InitializeEntity(entity, false);
+        return entity;
+      }
+    }
+
+    internal void RemoveOrCreateRemovedEntity(Type type, Key key)
+    {
+      // Checking for deleted entity with the same key
+      var result = EntityStateCache[key, false];
+      if (result!=null) {
+        if (result.PersistenceState==PersistenceState.Removed)
+          return;
+        result.Entity.RemoveLater();
+        return;
+      }
+
+      EnforceChangeRegistrySizeLimit(); // Must be done before new entity registration
+      result = new EntityState(this, key, null) {
+        PersistenceState = PersistenceState.Removed
+      };
+      EntityStateCache.Add(result);
+
+      OrmLog.Debug(Strings.LogSessionXCachingY, this, result);
+      return;
+    }
+
+    internal void InitializeEntity(Entity entity, bool materialize)
+    {
+      try {
+        entity.SystemBeforeInitialize(materialize);
+      }
+      catch (Exception error) {
+        entity.SystemInitializationError(error);
+        throw;
+      }
+      entity.SystemInitialize(materialize);
+    }
+
+    internal EntityState CreateEntityState(Key key, bool failIfStateIsAlreadyBound)
+    {
+      // Checking for deleted entity with the same key
+      var result = EntityStateCache[key, false];
+      EnforceChangeRegistrySizeLimit(); // Must be done before new entity registration
+
+      // If type is unknown, we consider tuple is null, 
+      // so its Entity is considered as non-existing
+      Tuple tuple = null;
+      if (key.HasExactType)
+        // A tuple with all the fields set to default values rather then N/A
+        tuple = key.TypeInfo.CreateEntityTuple(key.Value);
+
+      if (result==null) {
+        result = new EntityState(this, key, tuple) {
+          PersistenceState = PersistenceState.New
+        };
+        EntityStateCache.Add(result);
+      }
+      else {
+        if (result.Entity!=null && !result.Entity.IsRemoved && failIfStateIsAlreadyBound)
+          throw new UniqueConstraintViolationException(string.Format(Strings.ExEntityWithKeyXAlreadyExists, key));
+        result.Key = key;
+        result.Tuple = tuple;
+        result.PersistenceState = PersistenceState.New;
+      }
+
+      OrmLog.Debug(Strings.LogSessionXCachingY, this, result);
+      return result;
+    }
+
+    internal bool LookupStateInCache(Key key, out EntityState entityState)
+    {
+      return EntityStateCache.TryGetItem(key, true, out entityState);
+    }
+
+    internal bool LookupStateInCache(Key key, FieldInfo fieldInfo, out EntitySetState entitySetState)
+    {
+      var entityState = EntityStateCache[key, false];
+      if (entityState!=null) {
+        var entity = entityState.Entity;
+        if (entity!=null) {
+          var entitySet = (EntitySetBase) entity.GetFieldValue(fieldInfo);
+          if (entitySet.CheckStateIsLoaded()) {
+            entitySetState = entitySet.State;
+            return true;
+          }
+        }
+      }
+      entitySetState = null;
+      return false;
+    }
+
+    /// <exception cref="InvalidOperationException">
+    /// Attempt to associate non-null <paramref name="tuple"/> with <paramref name="key"/> of unknown type.
+    /// </exception>
+    internal EntityState UpdateStateInCache(Key key, Tuple tuple, bool isStale)
+    {
+      var result = EntityStateCache[key, true];
+      if (result==null) {
+        if (!key.HasExactType && tuple!=null)
+          throw Exceptions.InternalError(
+            Strings.ExCannotAssociateNonEmptyEntityStateWithKeyOfUnknownType,
+            OrmLog.Instance);
+        result = AddEntityStateToCache(key, tuple, isStale);
+        SystemEvents.NotifyEntityMaterialized(result);
+        Events.NotifyEntityMaterialized(result);
+      }
+      else {
+        if (!result.Key.HasExactType && key.HasExactType) {
+          EntityStateCache.RemoveKey(result.Key);
+          result = AddEntityStateToCache(key, tuple, result.IsStale);
+        }
+        result.Update(tuple);
+        result.IsStale = isStale;
+        OrmLog.Debug(Strings.LogSessionXUpdatingCacheY, this, result);
+      }
+      return result;
+    }
+
+    internal EntityState UpdateStateInCache(Key key, Tuple tuple)
+    {
+      return UpdateStateInCache(key, tuple, false);
+    }
+
+    internal EntitySetState UpdateStateInCache(Key key, FieldInfo fieldInfo, IEnumerable<Key> entityKeys,
+      bool isFullyLoaded)
+    {
+      var entityState = EntityStateCache[key, true];
+      if (entityState==null)
+        return null;
+      var entity = entityState.Entity;
+      if (entity==null)
+        return null;
+      var entitySet = (EntitySetBase) entity.GetFieldValue(fieldInfo);
+      return entitySet.UpdateState(entityKeys, isFullyLoaded);
+    }
+
+    private EntityState AddEntityStateToCache(Key key, Tuple tuple, bool isStale)
+    {
+      var result = new EntityState(this, key, tuple, isStale) {
+        PersistenceState = PersistenceState.Synchronized
+      };
+      EntityStateCache.Add(result);
+      OrmLog.Debug(Strings.LogSessionXCachingY, this, result);
+      return result;
+    }
+
+    private void InvalidateEntitySetsWithInvalidState()
+    {
+      try {
+        foreach (var item in entitySetsWithInvalidState)
+          ((IInvalidatable) item.State).Invalidate();
+      }
+      finally {
+        entitySetsWithInvalidState.Clear();
+      }
+    }
+
+    private static ICache<Key, EntityState> CreateSessionCache(SessionConfiguration configuration)
+    {
+      switch (configuration.CacheType) {
+      case SessionCacheType.Infinite:
+        return new InfiniteCache<Key, EntityState>(configuration.CacheSize, i => i.Key);
+      default:
+        return new LruCache<Key, EntityState>(
+          configuration.CacheSize, i => i.Key,
+          new WeakCache<Key, EntityState>(false, i => i.Key));
+      }
+    }
+  }
 }