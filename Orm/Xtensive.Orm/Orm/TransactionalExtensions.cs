<<<<<<< HEAD
// Copyright (C) 2009-2020 Xtensive LLC.
=======
// Copyright (C) 2009-2021 Xtensive LLC.
>>>>>>> 3d010c62
// This code is distributed under MIT license terms.
// See the License.txt file in the project root for more information.
// Created by: Alex Yakunin
// Created:    2009.07.31

using System;
using System.Collections.Generic;
using System.Transactions;

namespace Xtensive.Orm
{
  /// <summary>
  /// Various extensions related to transactions.
  /// </summary>
  public static class TransactionalExtensions
  {
    #region Action, Action<T> extensions

    /// <summary>
    /// Invokes the action wrapping it into a transaction.
    /// </summary>
    /// <typeparam name="T">The type of the action argument.</typeparam>
    /// <param name="action">The action.</param>
    /// <param name="session">The session.</param>
    /// <param name="argument">The argument.</param>
    public static void InvokeTransactionally<T>(this Action<T> action, Session session, T argument)
    {
      using (var transactionScope = session.OpenTransaction()) {
        action.Invoke(argument);
        transactionScope.Complete();
      }
    }

    /// <summary>
    /// Invokes the action wrapping it into a transaction.
    /// </summary>
    /// <typeparam name="T">The type of the action argument.</typeparam>
    /// <param name="action">The action.</param>
<<<<<<< HEAD
    /// <param name="isolationLevel">The isolation level.</param>
    /// <param name="argument">An argument to be passed to <paramref name="action"/>.</param>
    [Obsolete("Use InvokeTransactionally<T>(Action<T>, Session, IsolationLevel, T) instead")]
    public static void InvokeTransactionally<T>(this Action<T> action, IsolationLevel isolationLevel, T argument)
    {
      var session = Session.Demand();
      using (var transactionScope = session.OpenTransaction(isolationLevel)) {
        action.Invoke(argument);
        transactionScope.Complete();
      }
    }

    /// <summary>
    /// Invokes the action wrapping it into a transaction.
    /// </summary>
    /// <typeparam name="T">The type of the action argument.</typeparam>
    /// <param name="action">The action.</param>
=======
>>>>>>> 3d010c62
    /// <param name="session">The session.</param>
    /// <param name="isolationLevel">The isolation level.</param>
    /// <param name="argument">The argument.</param>
    public static void InvokeTransactionally<T>(this Action<T> action, Session session, IsolationLevel isolationLevel, T argument)
    {
      using (var transactionScope = session.OpenTransaction(isolationLevel)) {
        action.Invoke(argument);
        transactionScope.Complete();
      }
    }

    /// <summary>
    /// Invokes the action wrapping it into a transaction.
    /// </summary>
    /// <param name="action">The action.</param>
    /// <param name="session">The session.</param>
    public static void InvokeTransactionally(this Action action, Session session)
    {
      using (var transactionScope = session.OpenTransaction()){
        action.Invoke();
        transactionScope.Complete();
      }
    }

    /// <summary>
    /// Invokes the action wrapping it into a transaction.
    /// </summary>
    /// <param name="action">The action.</param>
    /// <param name="session">The session.</param>
    /// <param name="isolationLevel">The isolation level.</param>
    public static void InvokeTransactionally(this Action action, Session session, IsolationLevel isolationLevel)
    {
      using (var transactionScope = session.OpenTransaction(isolationLevel)) {
        action.Invoke();
        transactionScope.Complete();
      }
    }

    #endregion

    #region Func<TResult>, Func<T, TResult> extensions

    /// <summary>
    /// Invokes the function wrapping it into a transaction.
    /// </summary>
    /// <typeparam name="T">The type of the function argument.</typeparam>
    /// <typeparam name="TResult">The type of the result.</typeparam>
    /// <param name="function">The function.</param>
    /// <param name="session">The session.</param>
    /// <param name="argument">The argument.</param>
    public static TResult InvokeTransactionally<T, TResult>(this Func<T, TResult> function, Session session, T argument)
    {
      using (var transactionScope = session.OpenTransaction()) {
        var result = function.Invoke(argument);
        transactionScope.Complete();
        return result;
      }
    }

    /// <summary>
    /// Invokes the function wrapping it into a transaction.
    /// </summary>
    /// <typeparam name="T">The type of the function argument.</typeparam>
    /// <typeparam name="TResult">The type of the result.</typeparam>
    /// <param name="function">The function.</param>
<<<<<<< HEAD
    /// <param name="isolationLevel">The isolation level.</param>
    /// <param name="argument">An argument to be passed to <paramref name="function"/>.</param>
    [Obsolete("Use InvokeTransactionally<T, TResult>(Func<T, TResult>, Session, IsolationLevel, T) instead")]
    public static TResult InvokeTransactionally<T, TResult>(this Func<T, TResult> function, IsolationLevel isolationLevel, T argument)
    {
      var session = Session.Demand();
      using (var transactionScope = session.OpenTransaction(isolationLevel)) {
        var result = function.Invoke(argument);
        transactionScope.Complete();
        return result;
      }
    }

    /// <summary>
    /// Invokes the function wrapping it into a transaction.
    /// </summary>
    /// <typeparam name="T">The type of the function argument.</typeparam>
    /// <typeparam name="TResult">The type of the result.</typeparam>
    /// <param name="function">The function.</param>
=======
>>>>>>> 3d010c62
    /// <param name="session">The session.</param>
    /// <param name="isolationLevel">The isolation level.</param>
    /// <param name="argument">The argument.</param>
    public static TResult InvokeTransactionally<T, TResult>(this Func<T, TResult> function, Session session, IsolationLevel isolationLevel, T argument)
    {
      using (var transactionScope = session.OpenTransaction(isolationLevel)) {
        var result = function.Invoke(argument);
        transactionScope.Complete();
        return result;
      }
    }

    /// <summary>
    /// Invokes the function wrapping it into a transaction.
    /// </summary>
    /// <typeparam name="TResult">The type of the result.</typeparam>
    /// <param name="function">The function.</param>
    /// <param name="session">The session.</param>
    public static TResult InvokeTransactionally<TResult>(this Func<TResult> function, Session session)
    {
      using (var transactionScope = session.OpenTransaction()) {
        var result = function.Invoke();
        transactionScope.Complete();
        return result;
      }
    }

    /// <summary>
    /// Invokes the function wrapping it into a transaction.
    /// </summary>
    /// <typeparam name="TResult">The type of the result.</typeparam>
    /// <param name="function">The function.</param>
    /// <param name="session">The session.</param>
    /// <param name="isolationLevel">The isolation level.</param>
    public static TResult InvokeTransactionally<TResult>(this Func<TResult> function, Session session, IsolationLevel isolationLevel)
    {
      using (var transactionScope = session.OpenTransaction(isolationLevel)) {
        var result = function.Invoke();
        transactionScope.Complete();
        return result;
      }
    }

    #endregion

    #region IEnumerable<T> extensions

    /// <summary>
    /// Converts the sequence to transactional.
    /// In fact, it does nothing if current transaction is available;
    /// otherwise it opens a new transaction, caches the sequence enumeration result,
    /// closes the transaction and returns cached sequence enumerator.
    /// </summary>
    /// <typeparam name="T">The type of item in sequence.</typeparam>
    /// <param name="source">The sequence to convert.</param>
    /// <param name="session">The session.</param>
    /// <returns>"Transactional" version of sequence.</returns>
    public static IEnumerable<T> ToTransactional<T>(this IEnumerable<T> source, Session session)
    {
      return source.ToTransactional(session, IsolationLevel.Unspecified);
    }

    /// <summary>
    /// Converts the sequence to transactional.
    /// In fact, it does nothing if current transaction is available;
    /// otherwise it opens a new transaction, caches the sequence enumeration result,
    /// closes the transaction and returns cached sequence enumerator.
    /// </summary>
    /// <typeparam name="T">The type of item in sequence.</typeparam>
    /// <param name="source">The sequence to convert.</param>
    /// <param name="session">The session.</param>
    /// <param name="isolationLevel">The isolation level.</param>
    /// <returns>"Transactional" version of sequence.</returns>
    public static IEnumerable<T> ToTransactional<T>(this IEnumerable<T> source, Session session, IsolationLevel isolationLevel)
    {
      using (session.Activate(true))
      using (var tx = session.OpenAutoTransaction(isolationLevel)) {
        foreach (var item in source)
          yield return item;
        tx.Complete();
      }
    }

    #endregion
  }
}<|MERGE_RESOLUTION|>--- conflicted
+++ resolved
@@ -1,8 +1,4 @@
-<<<<<<< HEAD
-// Copyright (C) 2009-2020 Xtensive LLC.
-=======
 // Copyright (C) 2009-2021 Xtensive LLC.
->>>>>>> 3d010c62
 // This code is distributed under MIT license terms.
 // See the License.txt file in the project root for more information.
 // Created by: Alex Yakunin
@@ -41,26 +37,6 @@
     /// </summary>
     /// <typeparam name="T">The type of the action argument.</typeparam>
     /// <param name="action">The action.</param>
-<<<<<<< HEAD
-    /// <param name="isolationLevel">The isolation level.</param>
-    /// <param name="argument">An argument to be passed to <paramref name="action"/>.</param>
-    [Obsolete("Use InvokeTransactionally<T>(Action<T>, Session, IsolationLevel, T) instead")]
-    public static void InvokeTransactionally<T>(this Action<T> action, IsolationLevel isolationLevel, T argument)
-    {
-      var session = Session.Demand();
-      using (var transactionScope = session.OpenTransaction(isolationLevel)) {
-        action.Invoke(argument);
-        transactionScope.Complete();
-      }
-    }
-
-    /// <summary>
-    /// Invokes the action wrapping it into a transaction.
-    /// </summary>
-    /// <typeparam name="T">The type of the action argument.</typeparam>
-    /// <param name="action">The action.</param>
-=======
->>>>>>> 3d010c62
     /// <param name="session">The session.</param>
     /// <param name="isolationLevel">The isolation level.</param>
     /// <param name="argument">The argument.</param>
@@ -126,28 +102,6 @@
     /// <typeparam name="T">The type of the function argument.</typeparam>
     /// <typeparam name="TResult">The type of the result.</typeparam>
     /// <param name="function">The function.</param>
-<<<<<<< HEAD
-    /// <param name="isolationLevel">The isolation level.</param>
-    /// <param name="argument">An argument to be passed to <paramref name="function"/>.</param>
-    [Obsolete("Use InvokeTransactionally<T, TResult>(Func<T, TResult>, Session, IsolationLevel, T) instead")]
-    public static TResult InvokeTransactionally<T, TResult>(this Func<T, TResult> function, IsolationLevel isolationLevel, T argument)
-    {
-      var session = Session.Demand();
-      using (var transactionScope = session.OpenTransaction(isolationLevel)) {
-        var result = function.Invoke(argument);
-        transactionScope.Complete();
-        return result;
-      }
-    }
-
-    /// <summary>
-    /// Invokes the function wrapping it into a transaction.
-    /// </summary>
-    /// <typeparam name="T">The type of the function argument.</typeparam>
-    /// <typeparam name="TResult">The type of the result.</typeparam>
-    /// <param name="function">The function.</param>
-=======
->>>>>>> 3d010c62
     /// <param name="session">The session.</param>
     /// <param name="isolationLevel">The isolation level.</param>
     /// <param name="argument">The argument.</param>
