// Copyright (C) 2003-2010 Xtensive LLC.
// All rights reserved.
// For conditions of distribution and use, see license.
// Created by: Alex Yakunin
// Created:    2009.05.14

using System;
using Xtensive.Core;
<<<<<<< HEAD
using Xtensive.Internals.DocTemplates;
=======

using Xtensive.Orm.Building;
>>>>>>> dadb3e5b
using Xtensive.Orm.Model;

namespace Xtensive.Orm.Metadata
{
  /// <summary>
  /// Abstract base class for any metadata type.
  /// </summary>
  [Serializable]
  public abstract class MetadataBase : Entity
  {
    /// <exception cref="Exception">Object is read-only.</exception>
    protected override void OnSettingFieldValue(FieldInfo field, object value)
    {
      ThrowObjectIsReadOnly();
    }

    /// <exception cref="Exception">Object is read-only.</exception>
    protected override void OnRemove()
    {
      ThrowObjectIsReadOnly();
    }

    private void ThrowObjectIsReadOnly()
    {
      throw Exceptions.ObjectIsReadOnly(null);
    }


    // Constructors

    /// <summary>
    ///   Initializes a new instance of this class.
    /// </summary>
    /// <param name="id">The identifier.</param>
    protected MetadataBase(int id)
      : base(id)
    {
      ThrowObjectIsReadOnly();
    }

    /// <summary>
    ///   Initializes a new instance of this class.
    /// </summary>
    /// <param name="name">The identifier.</param>
    protected MetadataBase(string name)
      : base(name)
    {
      ThrowObjectIsReadOnly();
    }
  }
}<|MERGE_RESOLUTION|>--- conflicted
+++ resolved
@@ -1,65 +1,60 @@
-// Copyright (C) 2003-2010 Xtensive LLC.
-// All rights reserved.
-// For conditions of distribution and use, see license.
-// Created by: Alex Yakunin
-// Created:    2009.05.14
-
-using System;
-using Xtensive.Core;
-<<<<<<< HEAD
-using Xtensive.Internals.DocTemplates;
-=======
-
-using Xtensive.Orm.Building;
->>>>>>> dadb3e5b
-using Xtensive.Orm.Model;
-
-namespace Xtensive.Orm.Metadata
-{
-  /// <summary>
-  /// Abstract base class for any metadata type.
-  /// </summary>
-  [Serializable]
-  public abstract class MetadataBase : Entity
-  {
-    /// <exception cref="Exception">Object is read-only.</exception>
-    protected override void OnSettingFieldValue(FieldInfo field, object value)
-    {
-      ThrowObjectIsReadOnly();
-    }
-
-    /// <exception cref="Exception">Object is read-only.</exception>
-    protected override void OnRemove()
-    {
-      ThrowObjectIsReadOnly();
-    }
-
-    private void ThrowObjectIsReadOnly()
-    {
-      throw Exceptions.ObjectIsReadOnly(null);
-    }
-
-
-    // Constructors
-
-    /// <summary>
-    ///   Initializes a new instance of this class.
-    /// </summary>
-    /// <param name="id">The identifier.</param>
-    protected MetadataBase(int id)
-      : base(id)
-    {
-      ThrowObjectIsReadOnly();
-    }
-
-    /// <summary>
-    ///   Initializes a new instance of this class.
-    /// </summary>
-    /// <param name="name">The identifier.</param>
-    protected MetadataBase(string name)
-      : base(name)
-    {
-      ThrowObjectIsReadOnly();
-    }
-  }
+// Copyright (C) 2003-2010 Xtensive LLC.
+// All rights reserved.
+// For conditions of distribution and use, see license.
+// Created by: Alex Yakunin
+// Created:    2009.05.14
+
+using System;
+using Xtensive.Core;
+
+using Xtensive.Orm.Model;
+
+namespace Xtensive.Orm.Metadata
+{
+  /// <summary>
+  /// Abstract base class for any metadata type.
+  /// </summary>
+  [Serializable]
+  public abstract class MetadataBase : Entity
+  {
+    /// <exception cref="Exception">Object is read-only.</exception>
+    protected override void OnSettingFieldValue(FieldInfo field, object value)
+    {
+      ThrowObjectIsReadOnly();
+    }
+
+    /// <exception cref="Exception">Object is read-only.</exception>
+    protected override void OnRemove()
+    {
+      ThrowObjectIsReadOnly();
+    }
+
+    private void ThrowObjectIsReadOnly()
+    {
+      throw Exceptions.ObjectIsReadOnly(null);
+    }
+
+
+    // Constructors
+
+    /// <summary>
+    ///   Initializes a new instance of this class.
+    /// </summary>
+    /// <param name="id">The identifier.</param>
+    protected MetadataBase(int id)
+      : base(id)
+    {
+      ThrowObjectIsReadOnly();
+    }
+
+    /// <summary>
+    ///   Initializes a new instance of this class.
+    /// </summary>
+    /// <param name="name">The identifier.</param>
+    protected MetadataBase(string name)
+      : base(name)
+    {
+      ThrowObjectIsReadOnly();
+    }
+  }
 }