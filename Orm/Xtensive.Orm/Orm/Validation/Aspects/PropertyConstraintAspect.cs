--- conflicted
+++ resolved
@@ -1,344 +1,337 @@
-// Copyright (C) 2003-2010 Xtensive LLC.
-// All rights reserved.
-// For conditions of distribution and use, see license.
-// Created by: Alex Kofman
-// Created:    2008.07.23
-
-using System;
-using System.Collections.Generic;
-using System.Reflection;
-using PostSharp;
-using PostSharp.Aspects;
-using PostSharp.Aspects.Dependencies;
-using PostSharp.Aspects.Internals;
-using PostSharp.Extensibility;
-using Xtensive.Aspects;
-using Xtensive.Aspects.Helpers;
-<<<<<<< HEAD
-using Xtensive.Collections;
-using Xtensive.Core;
-using Xtensive.Reflection;
-=======
-using Xtensive.Reflection;
-using Xtensive.Threading;
->>>>>>> 07b68d7a
-
-namespace Xtensive.Orm.Validation
-{
-  /// <summary>
-  /// Base class for all property-constraints attributes.
-  /// </summary>
-  [Serializable]
-  [AttributeUsage(AttributeTargets.Property, AllowMultiple = true, Inherited = false)]
-  [MulticastAttributeUsage(MulticastTargets.Method, TargetMemberAttributes = MulticastAttributes.Instance, PersistMetaData = true)]
-  [ProvideAspectRole(StandardRoles.Validation)]
-  [AspectRoleDependency(AspectDependencyAction.Commute, StandardRoles.Validation)]
-  [AspectTypeDependency(AspectDependencyAction.Conflict, typeof (InconsistentRegionAttribute))]
-  [AspectTypeDependency(AspectDependencyAction.Order, AspectDependencyPosition.After, typeof (ReplaceAutoProperty))]
-  public abstract class PropertyConstraintAspect : OnMethodBoundaryAspect
-  {
-    private abstract class PropertyGetter
-    {
-      protected abstract void Initialize(string propertyName);
-
-      public abstract object Invoke(object target);
-
-      public static PropertyGetter Create(Type targetType, string propertyName)
-      {
-        var property = targetType.GetProperty(propertyName);
-        var propertyType = property.PropertyType;
-        var getterType = typeof (PropertyGetterImplementation<,>)
-          .MakeGenericType(targetType, propertyType);
-        var result = (PropertyGetter) Activator.CreateInstance(getterType);
-        result.Initialize(propertyName);
-        return result;
-      }
-    }
-
-    private sealed class PropertyGetterImplementation<TOwner, TProperty> : PropertyGetter
-    {
-      private Func<TOwner, TProperty> getterDelegate;
-
-      protected override void Initialize(string propertyName)
-      {
-        getterDelegate = DelegateHelper.CreateGetMemberDelegate<TOwner, TProperty>(propertyName);
-      }
-
-      public override object Invoke(object target)
-      {
-        return getterDelegate.Invoke((TOwner) target);
-      }
-    }
-
-    private const string MessageResourceNamePropertyName = "MessageResourceName";
-    private const string MessageResourceTypePropertyName = "MessageResourceType";
-    private const string MessageParameterFormat = "{{{0}}}";
-    private const string PropertyNameParameter = "PropertyName";
-    private const string ValueParameter = "value";
-
-    [NonSerialized]
-    private PropertyGetter nonGenericGetter;
-
-    [NonSerialized]
-    private ThreadSafeDictionary<Type, PropertyGetter> genericGetters;
-
-    /// <summary>
-    /// Gets the validated property.
-    /// </summary>
-    public PropertyInfo Property { get; private set; }
-
-    /// <summary>
-    /// Gets or sets the <see cref="ConstrainMode"/> to be used on setting property value.
-    /// </summary>
-    public ConstrainMode Mode { get; set; }
-
-    /// <summary>
-    /// Gets or sets the message of exception to show if property value is invalid.
-    /// </summary>
-    /// <remarks>
-    /// You use the <see cref="MessageResourceName"/> and <see cref="MessageResourceType"/> properties to provide localizable error messages. 
-    /// To provide a non-localizable error message, use the <see cref="Message"/> property.
-    /// </remarks>
-    public string Message { get; set; }
-
-    /// <summary>
-    /// Gets or sets the property name on the resource type that provides the localizable error message.
-    /// </summary>
-    /// <remarks>
-    /// You use the <see cref="MessageResourceName"/> and <see cref="MessageResourceType"/> properties to provide localizable error messages. 
-    /// To provide a non-localizable error message, use the <see cref="Message"/> property.
-    /// </remarks>
-    /// <seealso cref="MessageResourceType"/>
-    public string MessageResourceName { get; set; }
-
-    /// <summary>
-    /// Gets or sets the resource type that provides the localizable error message.
-    /// </summary>
-    /// <remarks>
-    /// You use the <see cref="MessageResourceName"/> and <see cref="MessageResourceType"/> properties to provide localizable error messages. 
-    /// To provide a non-localizable error message, use the <see cref="Message"/> property.
-    /// </remarks>
-    /// <see cref="MessageResourceName"/>
-    public Type MessageResourceType { get; set; }
-
-    /// <inheritdoc/>
-    [MethodExecutionAdviceOptimization(MethodExecutionAdviceOptimizations.IgnoreAllEventArgsMembers & ~(MethodExecutionAdviceOptimizations.IgnoreGetInstance | MethodExecutionAdviceOptimizations.IgnoreGetArguments))]
-    public override sealed void OnEntry(MethodExecutionArgs args)
-    {
-      var target = (IValidationAware) args.Instance;
-      var context = target.Context;
-      var immediate = Mode==ConstrainMode.OnSetValue || context==null || context.IsConsistent;
-      if (immediate)
-        CheckValue(target, args.Arguments[0]);
-      else
-        context.EnqueueValidate(target, Check);
-    }
-
-    /// <inheritdoc/>
-    public override sealed bool CompileTimeValidate(MethodBase target)
-    {
-      var methodInfo = target as MethodInfo;
-      Property = methodInfo.GetProperty();
-      var setMethod = Property.GetSetMethod();
-
-      // Skip getters
-      if (methodInfo!=setMethod)
-        return false;
-
-      if (setMethod==null) {
-        ErrorLog.Write(
-          MessageLocation.Of(Property),
-          SeverityType.Error,
-          string.Format(Strings.AspectExFieldConstraintCanNotBeAppliedToReadOnlyPropertyX,
-            AspectHelper.FormatMember(Property.DeclaringType, Property)));
-        return false;
-      }
-
-      if (!AspectHelper.ValidateBaseType(this, SeverityType.Error, Property.DeclaringType, true, typeof (IValidationAware)))
-        return false;
-
-      if (!IsSupported(Property.PropertyType)) {
-        ErrorLog.Write(
-          MessageLocation.Of(Property),
-          SeverityType.Error,
-          Strings.AspectExXDoesNotSupportYValueTypeLocationZ,
-          GetType().Name,
-          Property.PropertyType.Name,
-          AspectHelper.FormatMember(Property.DeclaringType, Property));
-        return false;
-      }
-
-      // Specific constraint properties validation.
-      try {
-        ValidateSelf(true);
-      }
-      catch (Exception exception) {
-        ErrorLog.Write(
-          MessageLocation.Of(Property),
-          SeverityType.Error,
-          Strings.AspectExApplyingXToPropertyYFailedZ,
-          AspectHelper.FormatType(GetType()),
-          AspectHelper.FormatMember(Property.DeclaringType, Property),
-          exception.Message);
-        return false;
-      }
-
-      if (string.IsNullOrEmpty(MessageResourceName) ^ MessageResourceType==null)
-        ErrorLog.Write(
-          MessageLocation.Of(Property),
-          SeverityType.Error,
-          string.Format(Strings.AspectExXAndYPropertiesMustBeUsedTogetherLocationZ,
-            MessageResourceNamePropertyName,
-            MessageResourceTypePropertyName,
-            AspectHelper.FormatMember(Property.DeclaringType, Property)));
-
-      if (!string.IsNullOrEmpty(Message) && !string.IsNullOrEmpty(MessageResourceName))
-        ErrorLog.Write(
-          MessageLocation.Of(Property),
-          SeverityType.Error,
-          Strings.AspectExBothLocalizableMessageResourceAndNotLocalizableMessageCanNotBeSpecifiedAtOnceLocationX,
-          AspectHelper.FormatMember(Property.DeclaringType, Property));
-
-      return true;
-    }
-
-    /// <inheritdoc/>
-    public override void RuntimeInitialize(MethodBase method)
-    {
-      OnRuntimeInitialize();
-    }
-
-    /// <summary>
-    /// Determines whether the specified <paramref name="valueType"/> 
-    /// is supported by this constraint.
-    /// </summary>
-    /// <param name="valueType">The value type to check.</param>
-    public abstract bool IsSupported(Type valueType);
-
-    /// <summary>
-    /// Validates the <paramref name="target"/> against this constraint.
-    /// </summary>
-    /// <param name="target">The validation target.</param>
-    public void Check(IValidationAware target)
-    {
-      CheckValue(target, GetPropertyValue(target));
-    }
-
-    /// <summary>
-    /// Validates the specified value. 
-    /// Throws <see cref="ConstraintViolationException"/> on failure.
-    /// </summary>
-    /// <param name="target">The validation target.</param>
-    /// <param name="value">The property value.</param>
-    /// <exception cref="ConstraintViolationException">Value is not valid.</exception>
-    public virtual void CheckValue(IValidationAware target, object value)
-    {
-      if (CheckValue(value))
-        return;
-
-      // We've got an error. Let's format its message.
-      string message = Message;
-      var parameters = new Dictionary<string, object> {
-        {PropertyNameParameter, Property.Name},
-        {ValueParameter, value}
-      };
-
-      AddCustomMessageParameters(parameters);
-      foreach (var p in parameters) {
-        var oldValue = string.Format(MessageParameterFormat, p.Key);
-        var newValue = p.Value==null ? Strings.Null : p.Value.ToString();
-        message = message.Replace(oldValue, newValue);
-      }
-
-      throw new ConstraintViolationException(message, target.GetType(), Property, value);
-    }
-
-    /// <summary>
-    /// Validates the specified value.
-    /// </summary>
-    /// <param name="value">The value to check.</param>
-    /// <returns>
-    /// <see langword="true"/> if the specified value is valid; 
-    /// otherwise, <see langword="false"/>.
-    /// </returns>
-    public abstract bool CheckValue(object value);
-
-    /// <summary>
-    /// Gets the property value.
-    /// </summary>
-    /// <param name="target">The target to get the property value of.</param>
-    /// <returns>Property value.</returns>
-    protected object GetPropertyValue(IValidationAware target)
-    {
-      var getter = nonGenericGetter
-        ?? genericGetters.GetValue(target.GetType(), PropertyGetter.Create, Property.Name);
-
-      return getter.Invoke(target);
-    }
-
-    /// <summary>
-    /// Gets the default message.
-    /// </summary>
-    /// <returns>Default message.</returns>
-    protected abstract string GetDefaultMessage();
-
-    /// <summary>
-    /// Adds custom message parameters.
-    /// </summary>
-    /// <param name="parameters">The parameters to add to.</param>
-    protected virtual void AddCustomMessageParameters(Dictionary<string, object> parameters)
-    {
-    }
-
-    /// <summary>
-    /// Validates itself.
-    /// </summary>
-    /// <param name="compileTime">Indicates whether this method is invoked 
-    /// in compile time or in runtime.</param>
-    protected virtual void ValidateSelf(bool compileTime)
-    {
-    }
-
-    /// <summary>
-    /// Initializes this instance in runtime.
-    /// </summary>
-    protected virtual void Initialize()
-    {
-    }
-
-    #region Private / internal methods
-
-    private void OnRuntimeInitialize()
-    {
-      ConstraintRegistry.RegisterConstraint(Property.ReflectedType, this);
-
-      ValidateSelf(false);
-      Initialize();
-
-      // Getting message
-      if (MessageResourceType!=null && !string.IsNullOrEmpty(MessageResourceName))
-        Message = ResourceHelper.GetStringResource(MessageResourceType, MessageResourceName);
-
-      if (string.IsNullOrEmpty(Message))
-        Message = GetDefaultMessage();
-
-      var targetType = Property.DeclaringType;
-      if (targetType.IsGenericType)
-        genericGetters = ThreadSafeDictionary<Type, PropertyGetter>.Create(new object());
-      else
-        nonGenericGetter = PropertyGetter.Create(targetType, Property.Name);
-    }
-
-    #endregion
-
-    // Constructors
-
-    /// <summary>
-    /// Initializes a new instance of this class.
-    /// </summary>
-    protected PropertyConstraintAspect()
-    {
-      Mode = ConstrainMode.Default;
-    }
-  }
+// Copyright (C) 2003-2010 Xtensive LLC.
+// All rights reserved.
+// For conditions of distribution and use, see license.
+// Created by: Alex Kofman
+// Created:    2008.07.23
+
+using System;
+using System.Collections.Generic;
+using System.Reflection;
+using PostSharp;
+using PostSharp.Aspects;
+using PostSharp.Aspects.Dependencies;
+using PostSharp.Aspects.Internals;
+using PostSharp.Extensibility;
+using Xtensive.Aspects;
+using Xtensive.Aspects.Helpers;
+using Xtensive.Reflection;
+
+namespace Xtensive.Orm.Validation
+{
+  /// <summary>
+  /// Base class for all property-constraints attributes.
+  /// </summary>
+  [Serializable]
+  [AttributeUsage(AttributeTargets.Property, AllowMultiple = true, Inherited = false)]
+  [MulticastAttributeUsage(MulticastTargets.Method, TargetMemberAttributes = MulticastAttributes.Instance, PersistMetaData = true)]
+  [ProvideAspectRole(StandardRoles.Validation)]
+  [AspectRoleDependency(AspectDependencyAction.Commute, StandardRoles.Validation)]
+  [AspectTypeDependency(AspectDependencyAction.Conflict, typeof (InconsistentRegionAttribute))]
+  [AspectTypeDependency(AspectDependencyAction.Order, AspectDependencyPosition.After, typeof (ReplaceAutoProperty))]
+  public abstract class PropertyConstraintAspect : OnMethodBoundaryAspect
+  {
+    private abstract class PropertyGetter
+    {
+      protected abstract void Initialize(string propertyName);
+
+      public abstract object Invoke(object target);
+
+      public static PropertyGetter Create(Type targetType, string propertyName)
+      {
+        var property = targetType.GetProperty(propertyName);
+        var propertyType = property.PropertyType;
+        var getterType = typeof (PropertyGetterImplementation<,>)
+          .MakeGenericType(targetType, propertyType);
+        var result = (PropertyGetter) Activator.CreateInstance(getterType);
+        result.Initialize(propertyName);
+        return result;
+      }
+    }
+
+    private sealed class PropertyGetterImplementation<TOwner, TProperty> : PropertyGetter
+    {
+      private Func<TOwner, TProperty> getterDelegate;
+
+      protected override void Initialize(string propertyName)
+      {
+        getterDelegate = DelegateHelper.CreateGetMemberDelegate<TOwner, TProperty>(propertyName);
+      }
+
+      public override object Invoke(object target)
+      {
+        return getterDelegate.Invoke((TOwner) target);
+      }
+    }
+
+    private const string MessageResourceNamePropertyName = "MessageResourceName";
+    private const string MessageResourceTypePropertyName = "MessageResourceType";
+    private const string MessageParameterFormat = "{{{0}}}";
+    private const string PropertyNameParameter = "PropertyName";
+    private const string ValueParameter = "value";
+
+    [NonSerialized]
+    private PropertyGetter nonGenericGetter;
+
+    [NonSerialized]
+    private ThreadSafeDictionary<Type, PropertyGetter> genericGetters;
+
+    /// <summary>
+    /// Gets the validated property.
+    /// </summary>
+    public PropertyInfo Property { get; private set; }
+
+    /// <summary>
+    /// Gets or sets the <see cref="ConstrainMode"/> to be used on setting property value.
+    /// </summary>
+    public ConstrainMode Mode { get; set; }
+
+    /// <summary>
+    /// Gets or sets the message of exception to show if property value is invalid.
+    /// </summary>
+    /// <remarks>
+    /// You use the <see cref="MessageResourceName"/> and <see cref="MessageResourceType"/> properties to provide localizable error messages. 
+    /// To provide a non-localizable error message, use the <see cref="Message"/> property.
+    /// </remarks>
+    public string Message { get; set; }
+
+    /// <summary>
+    /// Gets or sets the property name on the resource type that provides the localizable error message.
+    /// </summary>
+    /// <remarks>
+    /// You use the <see cref="MessageResourceName"/> and <see cref="MessageResourceType"/> properties to provide localizable error messages. 
+    /// To provide a non-localizable error message, use the <see cref="Message"/> property.
+    /// </remarks>
+    /// <seealso cref="MessageResourceType"/>
+    public string MessageResourceName { get; set; }
+
+    /// <summary>
+    /// Gets or sets the resource type that provides the localizable error message.
+    /// </summary>
+    /// <remarks>
+    /// You use the <see cref="MessageResourceName"/> and <see cref="MessageResourceType"/> properties to provide localizable error messages. 
+    /// To provide a non-localizable error message, use the <see cref="Message"/> property.
+    /// </remarks>
+    /// <see cref="MessageResourceName"/>
+    public Type MessageResourceType { get; set; }
+
+    /// <inheritdoc/>
+    [MethodExecutionAdviceOptimization(MethodExecutionAdviceOptimizations.IgnoreAllEventArgsMembers & ~(MethodExecutionAdviceOptimizations.IgnoreGetInstance | MethodExecutionAdviceOptimizations.IgnoreGetArguments))]
+    public override sealed void OnEntry(MethodExecutionArgs args)
+    {
+      var target = (IValidationAware) args.Instance;
+      var context = target.Context;
+      var immediate = Mode==ConstrainMode.OnSetValue || context==null || context.IsConsistent;
+      if (immediate)
+        CheckValue(target, args.Arguments[0]);
+      else
+        context.EnqueueValidate(target, Check);
+    }
+
+    /// <inheritdoc/>
+    public override sealed bool CompileTimeValidate(MethodBase target)
+    {
+      var methodInfo = target as MethodInfo;
+      Property = methodInfo.GetProperty();
+      var setMethod = Property.GetSetMethod();
+
+      // Skip getters
+      if (methodInfo!=setMethod)
+        return false;
+
+      if (setMethod==null) {
+        ErrorLog.Write(
+          MessageLocation.Of(Property),
+          SeverityType.Error,
+          string.Format(Strings.AspectExFieldConstraintCanNotBeAppliedToReadOnlyPropertyX,
+            AspectHelper.FormatMember(Property.DeclaringType, Property)));
+        return false;
+      }
+
+      if (!AspectHelper.ValidateBaseType(this, SeverityType.Error, Property.DeclaringType, true, typeof (IValidationAware)))
+        return false;
+
+      if (!IsSupported(Property.PropertyType)) {
+        ErrorLog.Write(
+          MessageLocation.Of(Property),
+          SeverityType.Error,
+          Strings.AspectExXDoesNotSupportYValueTypeLocationZ,
+          GetType().Name,
+          Property.PropertyType.Name,
+          AspectHelper.FormatMember(Property.DeclaringType, Property));
+        return false;
+      }
+
+      // Specific constraint properties validation.
+      try {
+        ValidateSelf(true);
+      }
+      catch (Exception exception) {
+        ErrorLog.Write(
+          MessageLocation.Of(Property),
+          SeverityType.Error,
+          Strings.AspectExApplyingXToPropertyYFailedZ,
+          AspectHelper.FormatType(GetType()),
+          AspectHelper.FormatMember(Property.DeclaringType, Property),
+          exception.Message);
+        return false;
+      }
+
+      if (string.IsNullOrEmpty(MessageResourceName) ^ MessageResourceType==null)
+        ErrorLog.Write(
+          MessageLocation.Of(Property),
+          SeverityType.Error,
+          string.Format(Strings.AspectExXAndYPropertiesMustBeUsedTogetherLocationZ,
+            MessageResourceNamePropertyName,
+            MessageResourceTypePropertyName,
+            AspectHelper.FormatMember(Property.DeclaringType, Property)));
+
+      if (!string.IsNullOrEmpty(Message) && !string.IsNullOrEmpty(MessageResourceName))
+        ErrorLog.Write(
+          MessageLocation.Of(Property),
+          SeverityType.Error,
+          Strings.AspectExBothLocalizableMessageResourceAndNotLocalizableMessageCanNotBeSpecifiedAtOnceLocationX,
+          AspectHelper.FormatMember(Property.DeclaringType, Property));
+
+      return true;
+    }
+
+    /// <inheritdoc/>
+    public override void RuntimeInitialize(MethodBase method)
+    {
+      OnRuntimeInitialize();
+    }
+
+    /// <summary>
+    /// Determines whether the specified <paramref name="valueType"/> 
+    /// is supported by this constraint.
+    /// </summary>
+    /// <param name="valueType">The value type to check.</param>
+    public abstract bool IsSupported(Type valueType);
+
+    /// <summary>
+    /// Validates the <paramref name="target"/> against this constraint.
+    /// </summary>
+    /// <param name="target">The validation target.</param>
+    public void Check(IValidationAware target)
+    {
+      CheckValue(target, GetPropertyValue(target));
+    }
+
+    /// <summary>
+    /// Validates the specified value. 
+    /// Throws <see cref="ConstraintViolationException"/> on failure.
+    /// </summary>
+    /// <param name="target">The validation target.</param>
+    /// <param name="value">The property value.</param>
+    /// <exception cref="ConstraintViolationException">Value is not valid.</exception>
+    public virtual void CheckValue(IValidationAware target, object value)
+    {
+      if (CheckValue(value))
+        return;
+
+      // We've got an error. Let's format its message.
+      string message = Message;
+      var parameters = new Dictionary<string, object> {
+        {PropertyNameParameter, Property.Name},
+        {ValueParameter, value}
+      };
+
+      AddCustomMessageParameters(parameters);
+      foreach (var p in parameters) {
+        var oldValue = string.Format(MessageParameterFormat, p.Key);
+        var newValue = p.Value==null ? Strings.Null : p.Value.ToString();
+        message = message.Replace(oldValue, newValue);
+      }
+
+      throw new ConstraintViolationException(message, target.GetType(), Property, value);
+    }
+
+    /// <summary>
+    /// Validates the specified value.
+    /// </summary>
+    /// <param name="value">The value to check.</param>
+    /// <returns>
+    /// <see langword="true"/> if the specified value is valid; 
+    /// otherwise, <see langword="false"/>.
+    /// </returns>
+    public abstract bool CheckValue(object value);
+
+    /// <summary>
+    /// Gets the property value.
+    /// </summary>
+    /// <param name="target">The target to get the property value of.</param>
+    /// <returns>Property value.</returns>
+    protected object GetPropertyValue(IValidationAware target)
+    {
+      var getter = nonGenericGetter
+        ?? genericGetters.GetValue(target.GetType(), PropertyGetter.Create, Property.Name);
+
+      return getter.Invoke(target);
+    }
+
+    /// <summary>
+    /// Gets the default message.
+    /// </summary>
+    /// <returns>Default message.</returns>
+    protected abstract string GetDefaultMessage();
+
+    /// <summary>
+    /// Adds custom message parameters.
+    /// </summary>
+    /// <param name="parameters">The parameters to add to.</param>
+    protected virtual void AddCustomMessageParameters(Dictionary<string, object> parameters)
+    {
+    }
+
+    /// <summary>
+    /// Validates itself.
+    /// </summary>
+    /// <param name="compileTime">Indicates whether this method is invoked 
+    /// in compile time or in runtime.</param>
+    protected virtual void ValidateSelf(bool compileTime)
+    {
+    }
+
+    /// <summary>
+    /// Initializes this instance in runtime.
+    /// </summary>
+    protected virtual void Initialize()
+    {
+    }
+
+    #region Private / internal methods
+
+    private void OnRuntimeInitialize()
+    {
+      ConstraintRegistry.RegisterConstraint(Property.ReflectedType, this);
+
+      ValidateSelf(false);
+      Initialize();
+
+      // Getting message
+      if (MessageResourceType!=null && !string.IsNullOrEmpty(MessageResourceName))
+        Message = ResourceHelper.GetStringResource(MessageResourceType, MessageResourceName);
+
+      if (string.IsNullOrEmpty(Message))
+        Message = GetDefaultMessage();
+
+      var targetType = Property.DeclaringType;
+      if (targetType.IsGenericType)
+        genericGetters = ThreadSafeDictionary<Type, PropertyGetter>.Create(new object());
+      else
+        nonGenericGetter = PropertyGetter.Create(targetType, Property.Name);
+    }
+
+    #endregion
+
+    // Constructors
+
+    /// <summary>
+    /// Initializes a new instance of this class.
+    /// </summary>
+    protected PropertyConstraintAspect()
+    {
+      Mode = ConstrainMode.Default;
+    }
+  }
 }