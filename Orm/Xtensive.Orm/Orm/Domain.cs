// Copyright (C) 2003-2010 Xtensive LLC.
// All rights reserved.
// For conditions of distribution and use, see license.
// Created by: Dmitri Maximov
// Created:    2007.08.03

using System;
using System.Collections.Concurrent;
using System.Collections.Generic;
using System.Threading;
using System.Threading.Tasks;
using JetBrains.Annotations;
using Xtensive.Caching;
using Xtensive.Collections;
using Xtensive.Core;
using Xtensive.IoC;
using Xtensive.Orm.Configuration;
using Xtensive.Orm.Internals;
using Xtensive.Orm.Internals.Prefetch;
using Xtensive.Orm.Linq;
using Xtensive.Orm.Logging;
using Xtensive.Orm.Model;
using Xtensive.Orm.Providers;
using Xtensive.Orm.Upgrade;
using Xtensive.Sql;
using Xtensive.Sql.Info;

namespace Xtensive.Orm
{
  /// <summary>
  /// Storage access point.
  /// </summary>
  /// <sample>
  /// <code lang="cs" source="..\Xtensive.Orm\Xtensive.Orm.Manual\DomainAndSession\DomainAndSessionSample.cs" region="Domain sample"></code>
  /// </sample>
  [UsedImplicitly(ImplicitUseTargetFlags.WithMembers)]
  public sealed class Domain : IDisposable, IHasExtensions
  {
    private readonly object disposeGuard = new object();
    private readonly object singleConnectionGuard = new object();
    
    private bool isDisposed;
    private Session singleConnectionOwner;

<<<<<<< HEAD
    private bool IsDebugEventLoggingEnabled { get; set; }
=======
    private readonly bool isDebugEventLoggingEnabled;
>>>>>>> 7339ec33

    /// <summary>
    /// Occurs when new <see cref="Session"/> is open and activated.
    /// </summary>
    /// <seealso cref="OpenSession()"/>
    public event EventHandler<SessionEventArgs> SessionOpen;

    /// <summary>
    /// Occurs when <see cref="Domain"/> is about to be disposed.
    /// </summary>
    public event EventHandler Disposing;

    /// <summary>
    /// Gets the <see cref="Domain"/> of the current <see cref="Session"/>. 
    /// </summary>
    /// <seealso cref="Session.Current"/>
    /// <seealso cref="Demand"/>
    public static Domain Current {
      get {
        var session = Session.Current;
        return session!=null ? session.Domain : null;
      }
    }

    /// <summary>
    /// Gets the <see cref="Domain"/> of the current <see cref="Session"/>, or throws <see cref="InvalidOperationException"/>, 
    /// if active <see cref="Session"/> is not found.
    /// </summary>
    /// <returns>Current domain.</returns>
    /// <exception cref="InvalidOperationException">Current session is <see langword="null" />.</exception>
    /// <seealso cref="Session.Demand">Session.Current property</seealso>
    public static Domain Demand()
    {
      return Session.Demand().Domain;
    }
    
    /// <summary>
    /// Gets the domain configuration.
    /// </summary>
    public DomainConfiguration Configuration { get; private set; }

    /// <summary>
    /// Gets the domain model.
    /// </summary>
    public DomainModel Model { get; internal set; }

    /// <summary>
    /// Gets the information about provider's capabilities.
    /// </summary>
    public ProviderInfo StorageProviderInfo { get { return Handlers.ProviderInfo; } }

    /// <summary>
    /// Gets the domain-level service container.
    /// </summary>
    public IServiceContainer Services { get; internal set; }

    /// <summary>
    /// Gets storage node manager.
    /// </summary>
    public StorageNodeManager StorageNodeManager { get; private set; }


    #region Private / internal members

    internal RecordSetReader RecordSetReader { get; private set; }

    internal Dictionary<TypeInfo, Action<SessionHandler, IEnumerable<Key>>> PrefetchActionMap { get; private set; }

    internal DomainHandler Handler { get { return Handlers.DomainHandler; } }

    internal HandlerAccessor Handlers { get; private set; }

    internal ConcurrentDictionary<TypeInfo, GenericKeyFactory> GenericKeyFactories { get; private set; }

    internal KeyGeneratorRegistry KeyGenerators { get; private set; }

    internal ConcurrentDictionary<TypeInfo, ReadOnlyList<PrefetchFieldDescriptor>> PrefetchFieldDescriptorCache { get; private set; }
    
    internal ICache<object, Pair<object, TranslatedQuery>> QueryCache { get; private set; }

    internal ICache<Key, Key> KeyCache { get; private set; }

    internal object UpgradeContextCookie { get; private set; }

    internal SqlConnection SingleConnection { get; private set; }

    internal IServiceContainer CreateSystemServices()
    {
      var registrations = new List<ServiceRegistration>{
        new ServiceRegistration(typeof (Domain), this),
        new ServiceRegistration(typeof (DomainConfiguration), Configuration),
        new ServiceRegistration(typeof (DomainHandler), Handler),
        new ServiceRegistration(typeof (HandlerAccessor), Handlers),
        new ServiceRegistration(typeof (NameBuilder), Handlers.NameBuilder),
        new ServiceRegistration(typeof (IStorageSequenceAccessor), new StorageSequenceAccessor(Handlers)),
      };

      return new ServiceContainer(registrations);
    }

    internal void ReleaseSingleConnection()
    {
      if (SingleConnection!=null)
        lock (singleConnectionGuard)
          singleConnectionOwner = null;
    }

    private void NotifySessionOpen(Session session)
    {
      var handler = SessionOpen;
      if (handler!=null)
        handler(this, new SessionEventArgs(session));
    }

    private void NotifyDisposing()
    {
      var handler = Disposing;
      if (handler!=null)
        handler(this, EventArgs.Empty);
    }

    #endregion

    #region OpenSession method

    /// <summary>
    /// Opens new <see cref="Session"/> with default <see cref="SessionConfiguration"/>.
    /// </summary>
    /// <returns>
    /// New <see cref="Session"/> object.
    /// </returns>
    /// <sample><code>
    /// using (var session = Domain.OpenSession()) {
    /// // work with persistent objects here.
    /// }
    /// </code></sample>
    /// <seealso cref="Session"/>
    public Session OpenSession()
    {
      var configuration = Configuration.Sessions.Default;
      return OpenSession(configuration);
    }

    /// <summary>
    /// Opens new <see cref="Session"/> of specified <see cref="SessionType"/>.
    /// </summary>
    /// <param name="type">The type of session.</param>
    /// <returns>
    /// New <see cref="Session"/> object.
    /// </returns>
    /// <sample><code>
    /// using (var session = domain.OpenSession(sessionType)) {
    /// // work with persistent objects here.
    /// }
    /// </code></sample>
    public Session OpenSession(SessionType type)
    {
      switch (type) {
        case SessionType.User:
          return OpenSession(Configuration.Sessions.Default);
        case SessionType.System:
          return OpenSession(Configuration.Sessions.System);
        case SessionType.KeyGenerator:
          return OpenSession(Configuration.Sessions.KeyGenerator);
        case SessionType.Service:
          return OpenSession(Configuration.Sessions.Service);
        default:
          throw new ArgumentOutOfRangeException("type");
      }
    }

    /// <summary>
    /// Opens new <see cref="Session"/> with specified <see cref="SessionConfiguration"/>.
    /// </summary>
    /// <param name="configuration">The session configuration.</param>
    /// <returns>
    /// New <see cref="Session"/> object.
    /// </returns>
    /// <sample><code>
    /// using (var session = domain.OpenSession(configuration)) {
    /// // work with persistent objects here
    /// }
    /// </code></sample>
    /// <seealso cref="Session"/>
    public Session OpenSession(SessionConfiguration configuration)
    {
      ArgumentValidator.EnsureArgumentNotNull(configuration, "configuration");

      return OpenSession(configuration, configuration.Supports(SessionOptions.AutoActivation));
    }

    internal Session OpenSession(SessionConfiguration configuration, bool activate)
    {
      ArgumentValidator.EnsureArgumentNotNull(configuration, "configuration");
      configuration.Lock(true);

<<<<<<< HEAD
      if (IsDebugEventLoggingEnabled) {
=======
      if (isDebugEventLoggingEnabled) {
>>>>>>> 7339ec33
        OrmLog.Debug(Strings.LogOpeningSessionX, configuration);
      }

      Session session;

      if (SingleConnection!=null) {
        // Ensure that we check shared connection availability
        // and acquire connection atomically.
        lock (singleConnectionGuard) {
          if (singleConnectionOwner!=null)
            throw new InvalidOperationException(string.Format(
              Strings.ExSessionXStillUsesSingleAvailableConnection, singleConnectionOwner));
          session = new Session(this, configuration, activate);
          singleConnectionOwner = session;
        }
      }
      else
        session = new Session(this, configuration, activate);

      NotifySessionOpen(session);
      return session;
    }

    /// <summary>
    /// Opens new <see cref="Session"/> with default <see cref="SessionConfiguration"/> asynchronously.
    /// </summary>
    /// <returns>A task representing the asynchronous operation.</returns>
    /// <sample><code>
    /// using (var session = await Domain.OpenSessionAsync()) {
    /// // work with persistent objects here.
    /// }
    /// </code></sample>
    /// <seealso cref="Session"/>
    public Task<Session> OpenSessionAsync()
    {
      var configuration = Configuration.Sessions.Default;
      return OpenSessionAsync(configuration, CancellationToken.None);
    }

    /// <summary>
    /// Opens new <see cref="Session"/> with default <see cref="SessionConfiguration"/> asynchronously.
    /// </summary>
    /// <param name="cancellationToken">The token to monitor for cancellation requests.</param>
    /// <returns>A task representing the asynchronous operation.</returns>
    /// <sample><code>
    /// var ctSource = new CancellationTokenSource();
    /// using (var session = await Domain.OpenSessionAsync(ctSource.Token)) {
    /// // work with persistent objects here.
    /// }
    /// </code></sample>
    /// <seealso cref="Session"/>
    public Task<Session> OpenSessionAsync(CancellationToken cancellationToken)
    {
      var configuration = Configuration.Sessions.Default;
      return OpenSessionAsync(configuration, cancellationToken);
    }

    /// <summary>
    /// Opens new <see cref="Session"/> of specified <see cref="SessionType"/> asynchronously.
    /// </summary>
    /// <param name="type">The type of session.</param>
    /// <returns>A task representing the asynchronous operation.</returns>
    /// <sample><code>
    /// using (var session = await domain.OpenSessionAsync(sessionType)) {
    /// // work with persistent objects here.
    /// }
    /// </code></sample>
    public Task<Session> OpenSessionAsync(SessionType type)
    {
      return OpenSessionAsync(type, CancellationToken.None);
    }

    /// <summary>
    /// Opens new <see cref="Session"/> of specified <see cref="SessionType"/> asynchronously.
    /// </summary>
    /// <param name="type">The type of session.</param>
    /// <param name="cancellationToken">The token to monitor for cancellation requests.</param>
    /// <returns>A task representing the asynchronous operation.</returns>
    /// <sample><code>
    /// var ctSource = new CancellationTokenSource();
    /// using (var session = await domain.OpenSessionAsync(sessionType, ctSource.Token)) {
    /// // work with persistent objects here.
    /// }
    /// </code></sample>
    public Task<Session> OpenSessionAsync(SessionType type, CancellationToken cancellationToken)
    {
      cancellationToken.ThrowIfCancellationRequested();
      switch (type) {
        case SessionType.User:
          return OpenSessionAsync(Configuration.Sessions.Default, cancellationToken);
        case SessionType.System:
          return OpenSessionAsync(Configuration.Sessions.System, cancellationToken);
        case SessionType.KeyGenerator:
          return OpenSessionAsync(Configuration.Sessions.KeyGenerator, cancellationToken);
        case SessionType.Service:
          return OpenSessionAsync(Configuration.Sessions.Service, cancellationToken);
        default:
          throw new ArgumentOutOfRangeException("type");
      }
    }

    /// <summary>
    /// Opens new <see cref="Session"/> with specified <see cref="SessionConfiguration"/> asynchronously.
    /// </summary>
    /// <param name="configuration">The session configuration.</param>
    /// <returns>A task representing the asynchronous operation.</returns>
    /// <sample><code>
    /// using (var session = await domain.OpenSessionAsync(configuration)) {
    /// // work with persistent objects here
    /// }
    /// </code></sample>
    /// <seealso cref="Session"/>
    public Task<Session> OpenSessionAsync(SessionConfiguration configuration)
    {
      return OpenSessionAsync(configuration, CancellationToken.None);
    }

    /// <summary>
    /// Opens new <see cref="Session"/> with specified <see cref="SessionConfiguration"/> asynchronously.
    /// </summary>
    /// <param name="configuration">The session configuration.</param>
    /// <param name="cancellationToken">The token to monitor for cancellation requests.</param>
    /// <returns>A task representing the asynchronous operation.</returns>
    /// <sample><code>
    /// var ctSource = new CancellationTokenSource();
    /// using (var session = await domain.OpenSessionAsync(configuration, ctSource.Token)) {
    /// // work with persistent objects here
    /// }
    /// </code></sample>
    /// <seealso cref="Session"/>
    public Task<Session> OpenSessionAsync(SessionConfiguration configuration, CancellationToken cancellationToken)
    {
      return OpenSessionInternalAsync(configuration, configuration.Supports(SessionOptions.AutoActivation), cancellationToken);
    }

    internal async Task<Session> OpenSessionInternalAsync(SessionConfiguration configuration, bool activate, CancellationToken cancellationToken)
    {
      ArgumentValidator.EnsureArgumentNotNull(configuration, "configuration");
      configuration.Lock(true);

      if (isDebugEventLoggingEnabled) {
        OrmLog.Debug(Strings.LogOpeningSessionX, configuration);
      }

      Session session;
      if (SingleConnection!=null) {
        // Ensure that we check shared connection availability
        // and acquire connection atomically.
        lock (singleConnectionGuard) {
          if (singleConnectionOwner!=null)
            throw new InvalidOperationException(string.Format(
              Strings.ExSessionXStillUsesSingleAvailableConnection, singleConnectionOwner));
          session = new Session(this, configuration, false);
          singleConnectionOwner = session;
        }
      }
      else {
        // DO NOT make session active right from constructor.
        // That would make session accessible for user before
        // connection become opened.
        session = new Session(this, configuration, false);
        try {
          await ((SqlSessionHandler)session.Handler).OpenConnectionAsync(cancellationToken).ContinueWith((t) => {
            if (activate)
              session.ActivateInternally();
          }, TaskContinuationOptions.OnlyOnRanToCompletion | TaskContinuationOptions.ExecuteSynchronously).ConfigureAwait(false);
        }
        catch (OperationCanceledException) {
          session.DisposeSafely();
          throw;
        }
      }
      NotifySessionOpen(session);
      return session;
    }

    #endregion

    #region IHasExtensions members

    /// <inheritdoc/>
    public IExtensionCollection Extensions { get; private set; }
    
    #endregion

    /// <summary>
    /// Builds the new <see cref="Domain"/> according to the specified <see cref="DomainConfiguration"/>.
    /// </summary>
    /// <param name="configuration">The configuration of domain to build.</param>
    /// <returns>Newly built <see cref="Domain"/>.</returns>
    public static Domain Build(DomainConfiguration configuration)
    {
      return UpgradingDomainBuilder.Build(configuration);
    }


    // Constructors

    internal Domain(DomainConfiguration configuration, object upgradeContextCookie, SqlConnection singleConnection, DefaultSchemaInfo defaultSchemaInfo)
    {
      Configuration = configuration;
      Handlers = new HandlerAccessor(this);
      GenericKeyFactories = new ConcurrentDictionary<TypeInfo, GenericKeyFactory>();
      RecordSetReader = new RecordSetReader(this);
      KeyGenerators = new KeyGeneratorRegistry();
      PrefetchFieldDescriptorCache = new ConcurrentDictionary<TypeInfo, ReadOnlyList<PrefetchFieldDescriptor>>();
      KeyCache = new LruCache<Key, Key>(Configuration.KeyCacheSize, k => k);
      QueryCache = new LruCache<object, Pair<object, TranslatedQuery>>(Configuration.QueryCacheSize, k => k.First);
      PrefetchActionMap = new Dictionary<TypeInfo, Action<SessionHandler, IEnumerable<Key>>>();
      Extensions = new ExtensionCollection();
      UpgradeContextCookie = upgradeContextCookie;
      SingleConnection = singleConnection;
      StorageNodeManager = new StorageNodeManager(Handlers);
<<<<<<< HEAD
      IsDebugEventLoggingEnabled = OrmLog.IsLogged(LogLevel.Debug); // Just to cache this value
=======
      isDebugEventLoggingEnabled = OrmLog.IsLogged(LogLevel.Debug); // Just to cache this value
>>>>>>> 7339ec33
    }

    /// <inheritdoc/>
    public void Dispose()
    {
      lock (disposeGuard) {
        if (isDisposed)
          return;
        isDisposed = true;

<<<<<<< HEAD
        if (IsDebugEventLoggingEnabled) {
=======
        if (isDebugEventLoggingEnabled) {
>>>>>>> 7339ec33
          OrmLog.Debug(Strings.LogDomainIsDisposing);
        }

        NotifyDisposing();
        Services.Dispose();

        if (SingleConnection==null)
          return;

        lock (singleConnectionGuard) {
          if (singleConnectionOwner==null) {
            var driver = Handlers.StorageDriver;
            driver.CloseConnection(null, SingleConnection);
            driver.DisposeConnection(null, SingleConnection);
          }
          else
            OrmLog.Warning(
              Strings.LogUnableToCloseSingleAvailableConnectionItIsStillUsedBySessionX,
              singleConnectionOwner);
        }
      }
    }
  }
}
<|MERGE_RESOLUTION|>--- conflicted
+++ resolved
@@ -1,507 +1,491 @@
-// Copyright (C) 2003-2010 Xtensive LLC.
-// All rights reserved.
-// For conditions of distribution and use, see license.
-// Created by: Dmitri Maximov
-// Created:    2007.08.03
-
-using System;
-using System.Collections.Concurrent;
-using System.Collections.Generic;
-using System.Threading;
-using System.Threading.Tasks;
-using JetBrains.Annotations;
-using Xtensive.Caching;
-using Xtensive.Collections;
-using Xtensive.Core;
-using Xtensive.IoC;
-using Xtensive.Orm.Configuration;
-using Xtensive.Orm.Internals;
-using Xtensive.Orm.Internals.Prefetch;
-using Xtensive.Orm.Linq;
-using Xtensive.Orm.Logging;
-using Xtensive.Orm.Model;
-using Xtensive.Orm.Providers;
-using Xtensive.Orm.Upgrade;
-using Xtensive.Sql;
-using Xtensive.Sql.Info;
-
-namespace Xtensive.Orm
-{
-  /// <summary>
-  /// Storage access point.
-  /// </summary>
-  /// <sample>
-  /// <code lang="cs" source="..\Xtensive.Orm\Xtensive.Orm.Manual\DomainAndSession\DomainAndSessionSample.cs" region="Domain sample"></code>
-  /// </sample>
-  [UsedImplicitly(ImplicitUseTargetFlags.WithMembers)]
-  public sealed class Domain : IDisposable, IHasExtensions
-  {
-    private readonly object disposeGuard = new object();
-    private readonly object singleConnectionGuard = new object();
-    
-    private bool isDisposed;
-    private Session singleConnectionOwner;
-
-<<<<<<< HEAD
-    private bool IsDebugEventLoggingEnabled { get; set; }
-=======
-    private readonly bool isDebugEventLoggingEnabled;
->>>>>>> 7339ec33
-
-    /// <summary>
-    /// Occurs when new <see cref="Session"/> is open and activated.
-    /// </summary>
-    /// <seealso cref="OpenSession()"/>
-    public event EventHandler<SessionEventArgs> SessionOpen;
-
-    /// <summary>
-    /// Occurs when <see cref="Domain"/> is about to be disposed.
-    /// </summary>
-    public event EventHandler Disposing;
-
-    /// <summary>
-    /// Gets the <see cref="Domain"/> of the current <see cref="Session"/>. 
-    /// </summary>
-    /// <seealso cref="Session.Current"/>
-    /// <seealso cref="Demand"/>
-    public static Domain Current {
-      get {
-        var session = Session.Current;
-        return session!=null ? session.Domain : null;
-      }
-    }
-
-    /// <summary>
-    /// Gets the <see cref="Domain"/> of the current <see cref="Session"/>, or throws <see cref="InvalidOperationException"/>, 
-    /// if active <see cref="Session"/> is not found.
-    /// </summary>
-    /// <returns>Current domain.</returns>
-    /// <exception cref="InvalidOperationException">Current session is <see langword="null" />.</exception>
-    /// <seealso cref="Session.Demand">Session.Current property</seealso>
-    public static Domain Demand()
-    {
-      return Session.Demand().Domain;
-    }
-    
-    /// <summary>
-    /// Gets the domain configuration.
-    /// </summary>
-    public DomainConfiguration Configuration { get; private set; }
-
-    /// <summary>
-    /// Gets the domain model.
-    /// </summary>
-    public DomainModel Model { get; internal set; }
-
-    /// <summary>
-    /// Gets the information about provider's capabilities.
-    /// </summary>
-    public ProviderInfo StorageProviderInfo { get { return Handlers.ProviderInfo; } }
-
-    /// <summary>
-    /// Gets the domain-level service container.
-    /// </summary>
-    public IServiceContainer Services { get; internal set; }
-
-    /// <summary>
-    /// Gets storage node manager.
-    /// </summary>
-    public StorageNodeManager StorageNodeManager { get; private set; }
-
-
-    #region Private / internal members
-
-    internal RecordSetReader RecordSetReader { get; private set; }
-
-    internal Dictionary<TypeInfo, Action<SessionHandler, IEnumerable<Key>>> PrefetchActionMap { get; private set; }
-
-    internal DomainHandler Handler { get { return Handlers.DomainHandler; } }
-
-    internal HandlerAccessor Handlers { get; private set; }
-
-    internal ConcurrentDictionary<TypeInfo, GenericKeyFactory> GenericKeyFactories { get; private set; }
-
-    internal KeyGeneratorRegistry KeyGenerators { get; private set; }
-
-    internal ConcurrentDictionary<TypeInfo, ReadOnlyList<PrefetchFieldDescriptor>> PrefetchFieldDescriptorCache { get; private set; }
-    
-    internal ICache<object, Pair<object, TranslatedQuery>> QueryCache { get; private set; }
-
-    internal ICache<Key, Key> KeyCache { get; private set; }
-
-    internal object UpgradeContextCookie { get; private set; }
-
-    internal SqlConnection SingleConnection { get; private set; }
-
-    internal IServiceContainer CreateSystemServices()
-    {
-      var registrations = new List<ServiceRegistration>{
-        new ServiceRegistration(typeof (Domain), this),
-        new ServiceRegistration(typeof (DomainConfiguration), Configuration),
-        new ServiceRegistration(typeof (DomainHandler), Handler),
-        new ServiceRegistration(typeof (HandlerAccessor), Handlers),
-        new ServiceRegistration(typeof (NameBuilder), Handlers.NameBuilder),
-        new ServiceRegistration(typeof (IStorageSequenceAccessor), new StorageSequenceAccessor(Handlers)),
-      };
-
-      return new ServiceContainer(registrations);
-    }
-
-    internal void ReleaseSingleConnection()
-    {
-      if (SingleConnection!=null)
-        lock (singleConnectionGuard)
-          singleConnectionOwner = null;
-    }
-
-    private void NotifySessionOpen(Session session)
-    {
-      var handler = SessionOpen;
-      if (handler!=null)
-        handler(this, new SessionEventArgs(session));
-    }
-
-    private void NotifyDisposing()
-    {
-      var handler = Disposing;
-      if (handler!=null)
-        handler(this, EventArgs.Empty);
-    }
-
-    #endregion
-
-    #region OpenSession method
-
-    /// <summary>
-    /// Opens new <see cref="Session"/> with default <see cref="SessionConfiguration"/>.
-    /// </summary>
-    /// <returns>
-    /// New <see cref="Session"/> object.
-    /// </returns>
-    /// <sample><code>
-    /// using (var session = Domain.OpenSession()) {
-    /// // work with persistent objects here.
-    /// }
-    /// </code></sample>
-    /// <seealso cref="Session"/>
-    public Session OpenSession()
-    {
-      var configuration = Configuration.Sessions.Default;
-      return OpenSession(configuration);
-    }
-
-    /// <summary>
-    /// Opens new <see cref="Session"/> of specified <see cref="SessionType"/>.
-    /// </summary>
-    /// <param name="type">The type of session.</param>
-    /// <returns>
-    /// New <see cref="Session"/> object.
-    /// </returns>
-    /// <sample><code>
-    /// using (var session = domain.OpenSession(sessionType)) {
-    /// // work with persistent objects here.
-    /// }
-    /// </code></sample>
-    public Session OpenSession(SessionType type)
-    {
-      switch (type) {
-        case SessionType.User:
-          return OpenSession(Configuration.Sessions.Default);
-        case SessionType.System:
-          return OpenSession(Configuration.Sessions.System);
-        case SessionType.KeyGenerator:
-          return OpenSession(Configuration.Sessions.KeyGenerator);
-        case SessionType.Service:
-          return OpenSession(Configuration.Sessions.Service);
-        default:
-          throw new ArgumentOutOfRangeException("type");
-      }
-    }
-
-    /// <summary>
-    /// Opens new <see cref="Session"/> with specified <see cref="SessionConfiguration"/>.
-    /// </summary>
-    /// <param name="configuration">The session configuration.</param>
-    /// <returns>
-    /// New <see cref="Session"/> object.
-    /// </returns>
-    /// <sample><code>
-    /// using (var session = domain.OpenSession(configuration)) {
-    /// // work with persistent objects here
-    /// }
-    /// </code></sample>
-    /// <seealso cref="Session"/>
-    public Session OpenSession(SessionConfiguration configuration)
-    {
-      ArgumentValidator.EnsureArgumentNotNull(configuration, "configuration");
-
-      return OpenSession(configuration, configuration.Supports(SessionOptions.AutoActivation));
-    }
-
-    internal Session OpenSession(SessionConfiguration configuration, bool activate)
-    {
-      ArgumentValidator.EnsureArgumentNotNull(configuration, "configuration");
-      configuration.Lock(true);
-
-<<<<<<< HEAD
-      if (IsDebugEventLoggingEnabled) {
-=======
-      if (isDebugEventLoggingEnabled) {
->>>>>>> 7339ec33
-        OrmLog.Debug(Strings.LogOpeningSessionX, configuration);
-      }
-
-      Session session;
-
-      if (SingleConnection!=null) {
-        // Ensure that we check shared connection availability
-        // and acquire connection atomically.
-        lock (singleConnectionGuard) {
-          if (singleConnectionOwner!=null)
-            throw new InvalidOperationException(string.Format(
-              Strings.ExSessionXStillUsesSingleAvailableConnection, singleConnectionOwner));
-          session = new Session(this, configuration, activate);
-          singleConnectionOwner = session;
-        }
-      }
-      else
-        session = new Session(this, configuration, activate);
-
-      NotifySessionOpen(session);
-      return session;
-    }
-
-    /// <summary>
-    /// Opens new <see cref="Session"/> with default <see cref="SessionConfiguration"/> asynchronously.
-    /// </summary>
-    /// <returns>A task representing the asynchronous operation.</returns>
-    /// <sample><code>
-    /// using (var session = await Domain.OpenSessionAsync()) {
-    /// // work with persistent objects here.
-    /// }
-    /// </code></sample>
-    /// <seealso cref="Session"/>
-    public Task<Session> OpenSessionAsync()
-    {
-      var configuration = Configuration.Sessions.Default;
-      return OpenSessionAsync(configuration, CancellationToken.None);
-    }
-
-    /// <summary>
-    /// Opens new <see cref="Session"/> with default <see cref="SessionConfiguration"/> asynchronously.
-    /// </summary>
-    /// <param name="cancellationToken">The token to monitor for cancellation requests.</param>
-    /// <returns>A task representing the asynchronous operation.</returns>
-    /// <sample><code>
-    /// var ctSource = new CancellationTokenSource();
-    /// using (var session = await Domain.OpenSessionAsync(ctSource.Token)) {
-    /// // work with persistent objects here.
-    /// }
-    /// </code></sample>
-    /// <seealso cref="Session"/>
-    public Task<Session> OpenSessionAsync(CancellationToken cancellationToken)
-    {
-      var configuration = Configuration.Sessions.Default;
-      return OpenSessionAsync(configuration, cancellationToken);
-    }
-
-    /// <summary>
-    /// Opens new <see cref="Session"/> of specified <see cref="SessionType"/> asynchronously.
-    /// </summary>
-    /// <param name="type">The type of session.</param>
-    /// <returns>A task representing the asynchronous operation.</returns>
-    /// <sample><code>
-    /// using (var session = await domain.OpenSessionAsync(sessionType)) {
-    /// // work with persistent objects here.
-    /// }
-    /// </code></sample>
-    public Task<Session> OpenSessionAsync(SessionType type)
-    {
-      return OpenSessionAsync(type, CancellationToken.None);
-    }
-
-    /// <summary>
-    /// Opens new <see cref="Session"/> of specified <see cref="SessionType"/> asynchronously.
-    /// </summary>
-    /// <param name="type">The type of session.</param>
-    /// <param name="cancellationToken">The token to monitor for cancellation requests.</param>
-    /// <returns>A task representing the asynchronous operation.</returns>
-    /// <sample><code>
-    /// var ctSource = new CancellationTokenSource();
-    /// using (var session = await domain.OpenSessionAsync(sessionType, ctSource.Token)) {
-    /// // work with persistent objects here.
-    /// }
-    /// </code></sample>
-    public Task<Session> OpenSessionAsync(SessionType type, CancellationToken cancellationToken)
-    {
-      cancellationToken.ThrowIfCancellationRequested();
-      switch (type) {
-        case SessionType.User:
-          return OpenSessionAsync(Configuration.Sessions.Default, cancellationToken);
-        case SessionType.System:
-          return OpenSessionAsync(Configuration.Sessions.System, cancellationToken);
-        case SessionType.KeyGenerator:
-          return OpenSessionAsync(Configuration.Sessions.KeyGenerator, cancellationToken);
-        case SessionType.Service:
-          return OpenSessionAsync(Configuration.Sessions.Service, cancellationToken);
-        default:
-          throw new ArgumentOutOfRangeException("type");
-      }
-    }
-
-    /// <summary>
-    /// Opens new <see cref="Session"/> with specified <see cref="SessionConfiguration"/> asynchronously.
-    /// </summary>
-    /// <param name="configuration">The session configuration.</param>
-    /// <returns>A task representing the asynchronous operation.</returns>
-    /// <sample><code>
-    /// using (var session = await domain.OpenSessionAsync(configuration)) {
-    /// // work with persistent objects here
-    /// }
-    /// </code></sample>
-    /// <seealso cref="Session"/>
-    public Task<Session> OpenSessionAsync(SessionConfiguration configuration)
-    {
-      return OpenSessionAsync(configuration, CancellationToken.None);
-    }
-
-    /// <summary>
-    /// Opens new <see cref="Session"/> with specified <see cref="SessionConfiguration"/> asynchronously.
-    /// </summary>
-    /// <param name="configuration">The session configuration.</param>
-    /// <param name="cancellationToken">The token to monitor for cancellation requests.</param>
-    /// <returns>A task representing the asynchronous operation.</returns>
-    /// <sample><code>
-    /// var ctSource = new CancellationTokenSource();
-    /// using (var session = await domain.OpenSessionAsync(configuration, ctSource.Token)) {
-    /// // work with persistent objects here
-    /// }
-    /// </code></sample>
-    /// <seealso cref="Session"/>
-    public Task<Session> OpenSessionAsync(SessionConfiguration configuration, CancellationToken cancellationToken)
-    {
-      return OpenSessionInternalAsync(configuration, configuration.Supports(SessionOptions.AutoActivation), cancellationToken);
-    }
-
-    internal async Task<Session> OpenSessionInternalAsync(SessionConfiguration configuration, bool activate, CancellationToken cancellationToken)
-    {
-      ArgumentValidator.EnsureArgumentNotNull(configuration, "configuration");
-      configuration.Lock(true);
-
-      if (isDebugEventLoggingEnabled) {
-        OrmLog.Debug(Strings.LogOpeningSessionX, configuration);
-      }
-
-      Session session;
-      if (SingleConnection!=null) {
-        // Ensure that we check shared connection availability
-        // and acquire connection atomically.
-        lock (singleConnectionGuard) {
-          if (singleConnectionOwner!=null)
-            throw new InvalidOperationException(string.Format(
-              Strings.ExSessionXStillUsesSingleAvailableConnection, singleConnectionOwner));
-          session = new Session(this, configuration, false);
-          singleConnectionOwner = session;
-        }
-      }
-      else {
-        // DO NOT make session active right from constructor.
-        // That would make session accessible for user before
-        // connection become opened.
-        session = new Session(this, configuration, false);
-        try {
-          await ((SqlSessionHandler)session.Handler).OpenConnectionAsync(cancellationToken).ContinueWith((t) => {
-            if (activate)
-              session.ActivateInternally();
-          }, TaskContinuationOptions.OnlyOnRanToCompletion | TaskContinuationOptions.ExecuteSynchronously).ConfigureAwait(false);
-        }
-        catch (OperationCanceledException) {
-          session.DisposeSafely();
-          throw;
-        }
-      }
-      NotifySessionOpen(session);
-      return session;
-    }
-
-    #endregion
-
-    #region IHasExtensions members
-
-    /// <inheritdoc/>
-    public IExtensionCollection Extensions { get; private set; }
-    
-    #endregion
-
-    /// <summary>
-    /// Builds the new <see cref="Domain"/> according to the specified <see cref="DomainConfiguration"/>.
-    /// </summary>
-    /// <param name="configuration">The configuration of domain to build.</param>
-    /// <returns>Newly built <see cref="Domain"/>.</returns>
-    public static Domain Build(DomainConfiguration configuration)
-    {
-      return UpgradingDomainBuilder.Build(configuration);
-    }
-
-
-    // Constructors
-
-    internal Domain(DomainConfiguration configuration, object upgradeContextCookie, SqlConnection singleConnection, DefaultSchemaInfo defaultSchemaInfo)
-    {
-      Configuration = configuration;
-      Handlers = new HandlerAccessor(this);
-      GenericKeyFactories = new ConcurrentDictionary<TypeInfo, GenericKeyFactory>();
-      RecordSetReader = new RecordSetReader(this);
-      KeyGenerators = new KeyGeneratorRegistry();
-      PrefetchFieldDescriptorCache = new ConcurrentDictionary<TypeInfo, ReadOnlyList<PrefetchFieldDescriptor>>();
-      KeyCache = new LruCache<Key, Key>(Configuration.KeyCacheSize, k => k);
-      QueryCache = new LruCache<object, Pair<object, TranslatedQuery>>(Configuration.QueryCacheSize, k => k.First);
-      PrefetchActionMap = new Dictionary<TypeInfo, Action<SessionHandler, IEnumerable<Key>>>();
-      Extensions = new ExtensionCollection();
-      UpgradeContextCookie = upgradeContextCookie;
-      SingleConnection = singleConnection;
-      StorageNodeManager = new StorageNodeManager(Handlers);
-<<<<<<< HEAD
-      IsDebugEventLoggingEnabled = OrmLog.IsLogged(LogLevel.Debug); // Just to cache this value
-=======
-      isDebugEventLoggingEnabled = OrmLog.IsLogged(LogLevel.Debug); // Just to cache this value
->>>>>>> 7339ec33
-    }
-
-    /// <inheritdoc/>
-    public void Dispose()
-    {
-      lock (disposeGuard) {
-        if (isDisposed)
-          return;
-        isDisposed = true;
-
-<<<<<<< HEAD
-        if (IsDebugEventLoggingEnabled) {
-=======
-        if (isDebugEventLoggingEnabled) {
->>>>>>> 7339ec33
-          OrmLog.Debug(Strings.LogDomainIsDisposing);
-        }
-
-        NotifyDisposing();
-        Services.Dispose();
-
-        if (SingleConnection==null)
-          return;
-
-        lock (singleConnectionGuard) {
-          if (singleConnectionOwner==null) {
-            var driver = Handlers.StorageDriver;
-            driver.CloseConnection(null, SingleConnection);
-            driver.DisposeConnection(null, SingleConnection);
-          }
-          else
-            OrmLog.Warning(
-              Strings.LogUnableToCloseSingleAvailableConnectionItIsStillUsedBySessionX,
-              singleConnectionOwner);
-        }
-      }
-    }
-  }
-}
+// Copyright (C) 2003-2010 Xtensive LLC.
+// All rights reserved.
+// For conditions of distribution and use, see license.
+// Created by: Dmitri Maximov
+// Created:    2007.08.03
+
+using System;
+using System.Collections.Concurrent;
+using System.Collections.Generic;
+using System.Threading;
+using System.Threading.Tasks;
+using JetBrains.Annotations;
+using Xtensive.Caching;
+using Xtensive.Collections;
+using Xtensive.Core;
+using Xtensive.IoC;
+using Xtensive.Orm.Configuration;
+using Xtensive.Orm.Internals;
+using Xtensive.Orm.Internals.Prefetch;
+using Xtensive.Orm.Linq;
+using Xtensive.Orm.Logging;
+using Xtensive.Orm.Model;
+using Xtensive.Orm.Providers;
+using Xtensive.Orm.Upgrade;
+using Xtensive.Sql;
+using Xtensive.Sql.Info;
+
+namespace Xtensive.Orm
+{
+  /// <summary>
+  /// Storage access point.
+  /// </summary>
+  /// <sample>
+  /// <code lang="cs" source="..\Xtensive.Orm\Xtensive.Orm.Manual\DomainAndSession\DomainAndSessionSample.cs" region="Domain sample"></code>
+  /// </sample>
+  [UsedImplicitly(ImplicitUseTargetFlags.WithMembers)]
+  public sealed class Domain : IDisposable, IHasExtensions
+  {
+    private readonly object disposeGuard = new object();
+    private readonly object singleConnectionGuard = new object();
+    
+    private bool isDisposed;
+    private Session singleConnectionOwner;
+
+    private readonly bool isDebugEventLoggingEnabled;
+
+    /// <summary>
+    /// Occurs when new <see cref="Session"/> is open and activated.
+    /// </summary>
+    /// <seealso cref="OpenSession()"/>
+    public event EventHandler<SessionEventArgs> SessionOpen;
+
+    /// <summary>
+    /// Occurs when <see cref="Domain"/> is about to be disposed.
+    /// </summary>
+    public event EventHandler Disposing;
+
+    /// <summary>
+    /// Gets the <see cref="Domain"/> of the current <see cref="Session"/>. 
+    /// </summary>
+    /// <seealso cref="Session.Current"/>
+    /// <seealso cref="Demand"/>
+    public static Domain Current {
+      get {
+        var session = Session.Current;
+        return session!=null ? session.Domain : null;
+      }
+    }
+
+    /// <summary>
+    /// Gets the <see cref="Domain"/> of the current <see cref="Session"/>, or throws <see cref="InvalidOperationException"/>, 
+    /// if active <see cref="Session"/> is not found.
+    /// </summary>
+    /// <returns>Current domain.</returns>
+    /// <exception cref="InvalidOperationException">Current session is <see langword="null" />.</exception>
+    /// <seealso cref="Session.Demand">Session.Current property</seealso>
+    public static Domain Demand()
+    {
+      return Session.Demand().Domain;
+    }
+    
+    /// <summary>
+    /// Gets the domain configuration.
+    /// </summary>
+    public DomainConfiguration Configuration { get; private set; }
+
+    /// <summary>
+    /// Gets the domain model.
+    /// </summary>
+    public DomainModel Model { get; internal set; }
+
+    /// <summary>
+    /// Gets the information about provider's capabilities.
+    /// </summary>
+    public ProviderInfo StorageProviderInfo { get { return Handlers.ProviderInfo; } }
+
+    /// <summary>
+    /// Gets the domain-level service container.
+    /// </summary>
+    public IServiceContainer Services { get; internal set; }
+
+    /// <summary>
+    /// Gets storage node manager.
+    /// </summary>
+    public StorageNodeManager StorageNodeManager { get; private set; }
+
+
+    #region Private / internal members
+
+    internal RecordSetReader RecordSetReader { get; private set; }
+
+    internal Dictionary<TypeInfo, Action<SessionHandler, IEnumerable<Key>>> PrefetchActionMap { get; private set; }
+
+    internal DomainHandler Handler { get { return Handlers.DomainHandler; } }
+
+    internal HandlerAccessor Handlers { get; private set; }
+
+    internal ConcurrentDictionary<TypeInfo, GenericKeyFactory> GenericKeyFactories { get; private set; }
+
+    internal KeyGeneratorRegistry KeyGenerators { get; private set; }
+
+    internal ConcurrentDictionary<TypeInfo, ReadOnlyList<PrefetchFieldDescriptor>> PrefetchFieldDescriptorCache { get; private set; }
+    
+    internal ICache<object, Pair<object, TranslatedQuery>> QueryCache { get; private set; }
+
+    internal ICache<Key, Key> KeyCache { get; private set; }
+
+    internal object UpgradeContextCookie { get; private set; }
+
+    internal SqlConnection SingleConnection { get; private set; }
+
+    internal IServiceContainer CreateSystemServices()
+    {
+      var registrations = new List<ServiceRegistration>{
+        new ServiceRegistration(typeof (Domain), this),
+        new ServiceRegistration(typeof (DomainConfiguration), Configuration),
+        new ServiceRegistration(typeof (DomainHandler), Handler),
+        new ServiceRegistration(typeof (HandlerAccessor), Handlers),
+        new ServiceRegistration(typeof (NameBuilder), Handlers.NameBuilder),
+        new ServiceRegistration(typeof (IStorageSequenceAccessor), new StorageSequenceAccessor(Handlers)),
+      };
+
+      return new ServiceContainer(registrations);
+    }
+
+    internal void ReleaseSingleConnection()
+    {
+      if (SingleConnection!=null)
+        lock (singleConnectionGuard)
+          singleConnectionOwner = null;
+    }
+
+    private void NotifySessionOpen(Session session)
+    {
+      var handler = SessionOpen;
+      if (handler!=null)
+        handler(this, new SessionEventArgs(session));
+    }
+
+    private void NotifyDisposing()
+    {
+      var handler = Disposing;
+      if (handler!=null)
+        handler(this, EventArgs.Empty);
+    }
+
+    #endregion
+
+    #region OpenSession method
+
+    /// <summary>
+    /// Opens new <see cref="Session"/> with default <see cref="SessionConfiguration"/>.
+    /// </summary>
+    /// <returns>
+    /// New <see cref="Session"/> object.
+    /// </returns>
+    /// <sample><code>
+    /// using (var session = Domain.OpenSession()) {
+    /// // work with persistent objects here.
+    /// }
+    /// </code></sample>
+    /// <seealso cref="Session"/>
+    public Session OpenSession()
+    {
+      var configuration = Configuration.Sessions.Default;
+      return OpenSession(configuration);
+    }
+
+    /// <summary>
+    /// Opens new <see cref="Session"/> of specified <see cref="SessionType"/>.
+    /// </summary>
+    /// <param name="type">The type of session.</param>
+    /// <returns>
+    /// New <see cref="Session"/> object.
+    /// </returns>
+    /// <sample><code>
+    /// using (var session = domain.OpenSession(sessionType)) {
+    /// // work with persistent objects here.
+    /// }
+    /// </code></sample>
+    public Session OpenSession(SessionType type)
+    {
+      switch (type) {
+        case SessionType.User:
+          return OpenSession(Configuration.Sessions.Default);
+        case SessionType.System:
+          return OpenSession(Configuration.Sessions.System);
+        case SessionType.KeyGenerator:
+          return OpenSession(Configuration.Sessions.KeyGenerator);
+        case SessionType.Service:
+          return OpenSession(Configuration.Sessions.Service);
+        default:
+          throw new ArgumentOutOfRangeException("type");
+      }
+    }
+
+    /// <summary>
+    /// Opens new <see cref="Session"/> with specified <see cref="SessionConfiguration"/>.
+    /// </summary>
+    /// <param name="configuration">The session configuration.</param>
+    /// <returns>
+    /// New <see cref="Session"/> object.
+    /// </returns>
+    /// <sample><code>
+    /// using (var session = domain.OpenSession(configuration)) {
+    /// // work with persistent objects here
+    /// }
+    /// </code></sample>
+    /// <seealso cref="Session"/>
+    public Session OpenSession(SessionConfiguration configuration)
+    {
+      ArgumentValidator.EnsureArgumentNotNull(configuration, "configuration");
+
+      return OpenSession(configuration, configuration.Supports(SessionOptions.AutoActivation));
+    }
+
+    internal Session OpenSession(SessionConfiguration configuration, bool activate)
+    {
+      ArgumentValidator.EnsureArgumentNotNull(configuration, "configuration");
+      configuration.Lock(true);
+
+      if (isDebugEventLoggingEnabled) {
+        OrmLog.Debug(Strings.LogOpeningSessionX, configuration);
+      }
+
+      Session session;
+
+      if (SingleConnection!=null) {
+        // Ensure that we check shared connection availability
+        // and acquire connection atomically.
+        lock (singleConnectionGuard) {
+          if (singleConnectionOwner!=null)
+            throw new InvalidOperationException(string.Format(
+              Strings.ExSessionXStillUsesSingleAvailableConnection, singleConnectionOwner));
+          session = new Session(this, configuration, activate);
+          singleConnectionOwner = session;
+        }
+      }
+      else
+        session = new Session(this, configuration, activate);
+
+      NotifySessionOpen(session);
+      return session;
+    }
+
+    /// <summary>
+    /// Opens new <see cref="Session"/> with default <see cref="SessionConfiguration"/> asynchronously.
+    /// </summary>
+    /// <returns>A task representing the asynchronous operation.</returns>
+    /// <sample><code>
+    /// using (var session = await Domain.OpenSessionAsync()) {
+    /// // work with persistent objects here.
+    /// }
+    /// </code></sample>
+    /// <seealso cref="Session"/>
+    public Task<Session> OpenSessionAsync()
+    {
+      var configuration = Configuration.Sessions.Default;
+      return OpenSessionAsync(configuration, CancellationToken.None);
+    }
+
+    /// <summary>
+    /// Opens new <see cref="Session"/> with default <see cref="SessionConfiguration"/> asynchronously.
+    /// </summary>
+    /// <param name="cancellationToken">The token to monitor for cancellation requests.</param>
+    /// <returns>A task representing the asynchronous operation.</returns>
+    /// <sample><code>
+    /// var ctSource = new CancellationTokenSource();
+    /// using (var session = await Domain.OpenSessionAsync(ctSource.Token)) {
+    /// // work with persistent objects here.
+    /// }
+    /// </code></sample>
+    /// <seealso cref="Session"/>
+    public Task<Session> OpenSessionAsync(CancellationToken cancellationToken)
+    {
+      var configuration = Configuration.Sessions.Default;
+      return OpenSessionAsync(configuration, cancellationToken);
+    }
+
+    /// <summary>
+    /// Opens new <see cref="Session"/> of specified <see cref="SessionType"/> asynchronously.
+    /// </summary>
+    /// <param name="type">The type of session.</param>
+    /// <returns>A task representing the asynchronous operation.</returns>
+    /// <sample><code>
+    /// using (var session = await domain.OpenSessionAsync(sessionType)) {
+    /// // work with persistent objects here.
+    /// }
+    /// </code></sample>
+    public Task<Session> OpenSessionAsync(SessionType type)
+    {
+      return OpenSessionAsync(type, CancellationToken.None);
+    }
+
+    /// <summary>
+    /// Opens new <see cref="Session"/> of specified <see cref="SessionType"/> asynchronously.
+    /// </summary>
+    /// <param name="type">The type of session.</param>
+    /// <param name="cancellationToken">The token to monitor for cancellation requests.</param>
+    /// <returns>A task representing the asynchronous operation.</returns>
+    /// <sample><code>
+    /// var ctSource = new CancellationTokenSource();
+    /// using (var session = await domain.OpenSessionAsync(sessionType, ctSource.Token)) {
+    /// // work with persistent objects here.
+    /// }
+    /// </code></sample>
+    public Task<Session> OpenSessionAsync(SessionType type, CancellationToken cancellationToken)
+    {
+      cancellationToken.ThrowIfCancellationRequested();
+      switch (type) {
+        case SessionType.User:
+          return OpenSessionAsync(Configuration.Sessions.Default, cancellationToken);
+        case SessionType.System:
+          return OpenSessionAsync(Configuration.Sessions.System, cancellationToken);
+        case SessionType.KeyGenerator:
+          return OpenSessionAsync(Configuration.Sessions.KeyGenerator, cancellationToken);
+        case SessionType.Service:
+          return OpenSessionAsync(Configuration.Sessions.Service, cancellationToken);
+        default:
+          throw new ArgumentOutOfRangeException("type");
+      }
+    }
+
+    /// <summary>
+    /// Opens new <see cref="Session"/> with specified <see cref="SessionConfiguration"/> asynchronously.
+    /// </summary>
+    /// <param name="configuration">The session configuration.</param>
+    /// <returns>A task representing the asynchronous operation.</returns>
+    /// <sample><code>
+    /// using (var session = await domain.OpenSessionAsync(configuration)) {
+    /// // work with persistent objects here
+    /// }
+    /// </code></sample>
+    /// <seealso cref="Session"/>
+    public Task<Session> OpenSessionAsync(SessionConfiguration configuration)
+    {
+      return OpenSessionAsync(configuration, CancellationToken.None);
+    }
+
+    /// <summary>
+    /// Opens new <see cref="Session"/> with specified <see cref="SessionConfiguration"/> asynchronously.
+    /// </summary>
+    /// <param name="configuration">The session configuration.</param>
+    /// <param name="cancellationToken">The token to monitor for cancellation requests.</param>
+    /// <returns>A task representing the asynchronous operation.</returns>
+    /// <sample><code>
+    /// var ctSource = new CancellationTokenSource();
+    /// using (var session = await domain.OpenSessionAsync(configuration, ctSource.Token)) {
+    /// // work with persistent objects here
+    /// }
+    /// </code></sample>
+    /// <seealso cref="Session"/>
+    public Task<Session> OpenSessionAsync(SessionConfiguration configuration, CancellationToken cancellationToken)
+    {
+      return OpenSessionInternalAsync(configuration, configuration.Supports(SessionOptions.AutoActivation), cancellationToken);
+    }
+
+    internal async Task<Session> OpenSessionInternalAsync(SessionConfiguration configuration, bool activate, CancellationToken cancellationToken)
+    {
+      ArgumentValidator.EnsureArgumentNotNull(configuration, "configuration");
+      configuration.Lock(true);
+
+      if (isDebugEventLoggingEnabled) {
+        OrmLog.Debug(Strings.LogOpeningSessionX, configuration);
+      }
+
+      Session session;
+      if (SingleConnection!=null) {
+        // Ensure that we check shared connection availability
+        // and acquire connection atomically.
+        lock (singleConnectionGuard) {
+          if (singleConnectionOwner!=null)
+            throw new InvalidOperationException(string.Format(
+              Strings.ExSessionXStillUsesSingleAvailableConnection, singleConnectionOwner));
+          session = new Session(this, configuration, false);
+          singleConnectionOwner = session;
+        }
+      }
+      else {
+        // DO NOT make session active right from constructor.
+        // That would make session accessible for user before
+        // connection become opened.
+        session = new Session(this, configuration, false);
+        try {
+          await ((SqlSessionHandler)session.Handler).OpenConnectionAsync(cancellationToken).ContinueWith((t) => {
+            if (activate)
+              session.ActivateInternally();
+          }, TaskContinuationOptions.OnlyOnRanToCompletion | TaskContinuationOptions.ExecuteSynchronously).ConfigureAwait(false);
+        }
+        catch (OperationCanceledException) {
+          session.DisposeSafely();
+          throw;
+        }
+      }
+      NotifySessionOpen(session);
+      return session;
+    }
+
+    #endregion
+
+    #region IHasExtensions members
+
+    /// <inheritdoc/>
+    public IExtensionCollection Extensions { get; private set; }
+    
+    #endregion
+
+    /// <summary>
+    /// Builds the new <see cref="Domain"/> according to the specified <see cref="DomainConfiguration"/>.
+    /// </summary>
+    /// <param name="configuration">The configuration of domain to build.</param>
+    /// <returns>Newly built <see cref="Domain"/>.</returns>
+    public static Domain Build(DomainConfiguration configuration)
+    {
+      return UpgradingDomainBuilder.Build(configuration);
+    }
+
+
+    // Constructors
+
+    internal Domain(DomainConfiguration configuration, object upgradeContextCookie, SqlConnection singleConnection, DefaultSchemaInfo defaultSchemaInfo)
+    {
+      Configuration = configuration;
+      Handlers = new HandlerAccessor(this);
+      GenericKeyFactories = new ConcurrentDictionary<TypeInfo, GenericKeyFactory>();
+      RecordSetReader = new RecordSetReader(this);
+      KeyGenerators = new KeyGeneratorRegistry();
+      PrefetchFieldDescriptorCache = new ConcurrentDictionary<TypeInfo, ReadOnlyList<PrefetchFieldDescriptor>>();
+      KeyCache = new LruCache<Key, Key>(Configuration.KeyCacheSize, k => k);
+      QueryCache = new LruCache<object, Pair<object, TranslatedQuery>>(Configuration.QueryCacheSize, k => k.First);
+      PrefetchActionMap = new Dictionary<TypeInfo, Action<SessionHandler, IEnumerable<Key>>>();
+      Extensions = new ExtensionCollection();
+      UpgradeContextCookie = upgradeContextCookie;
+      SingleConnection = singleConnection;
+      StorageNodeManager = new StorageNodeManager(Handlers);
+      isDebugEventLoggingEnabled = OrmLog.IsLogged(LogLevel.Debug); // Just to cache this value
+    }
+
+    /// <inheritdoc/>
+    public void Dispose()
+    {
+      lock (disposeGuard) {
+        if (isDisposed)
+          return;
+        isDisposed = true;
+
+        if (isDebugEventLoggingEnabled) {
+          OrmLog.Debug(Strings.LogDomainIsDisposing);
+        }
+
+        NotifyDisposing();
+        Services.Dispose();
+
+        if (SingleConnection==null)
+          return;
+
+        lock (singleConnectionGuard) {
+          if (singleConnectionOwner==null) {
+            var driver = Handlers.StorageDriver;
+            driver.CloseConnection(null, SingleConnection);
+            driver.DisposeConnection(null, SingleConnection);
+          }
+          else
+            OrmLog.Warning(
+              Strings.LogUnableToCloseSingleAvailableConnectionItIsStillUsedBySessionX,
+              singleConnectionOwner);
+        }
+      }
+    }
+  }
+}