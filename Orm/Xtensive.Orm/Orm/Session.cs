--- conflicted
+++ resolved
@@ -303,17 +303,13 @@
       storageNode = node;
     }
 
-<<<<<<< HEAD
-    internal ExecutableProvider Compile(CompilableProvider provider)
-=======
     // gets node directly
     internal StorageNode GetStorageNodeInternal()
     {
       return storageNode;
     }
 
-    public ExecutableProvider Compile(CompilableProvider provider)
->>>>>>> b804469b
+    internal ExecutableProvider Compile(CompilableProvider provider)
     {
       return CompilationService.Compile(provider, CompilationService.CreateConfiguration(this));
     }
