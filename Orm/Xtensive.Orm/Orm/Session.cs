--- conflicted
+++ resolved
@@ -241,10 +241,6 @@
 
     internal CompilationService CompilationService { get { return Handlers.DomainHandler.CompilationService; } }
 
-<<<<<<< HEAD
-    private List<string> tags;
-=======
->>>>>>> d44b26c0
     internal IReadOnlyList<string> Tags => tags;
 
     internal void EnsureNotDisposed()
@@ -613,11 +609,7 @@
       SystemQuery = Query = new QueryEndpoint(new QueryProvider(this));
     }
 
-<<<<<<< HEAD
-    public TagContext Tag(string tag) => new TagContext(tags ??= new List<string>(), tag);
-=======
     public TagScope Tag(string tag) => new TagScope(tags ??= new List<string>(), tag);
->>>>>>> d44b26c0
 
     // IDisposable implementation
 
