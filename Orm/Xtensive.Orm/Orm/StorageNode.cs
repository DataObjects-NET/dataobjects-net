// Copyright (C) 2014-2021 Xtensive LLC.
// This code is distributed under MIT license terms.
// See the License.txt file in the project root for more information.
// Created by: Denis Krjuchkov
// Created:    2014.03.13

using System;
using System.Collections.Concurrent;
using System.Collections.Generic;
using System.Threading;
using System.Threading.Tasks;
using Xtensive.Core;
using Xtensive.Orm.Configuration;
using Xtensive.Orm.Interfaces;
using Xtensive.Orm.Model;
using Xtensive.Orm.Providers;
using Xtensive.Orm.Rse.Providers;
using Xtensive.Orm.Internals;
using Xtensive.Orm.Internals.Prefetch;

namespace Xtensive.Orm
{
  /// <summary>
  /// Storage node.
  /// </summary>
  public sealed class StorageNode : ISessionSource
  {
    private readonly Domain domain;

    /// <summary>
    /// Gets node identifier.
    /// </summary>
    public string Id { get { return Configuration.NodeId; } }

    /// <summary>
    /// Gets node configuration.
    /// </summary>
    public NodeConfiguration Configuration { get; private set; }

    /// <summary>
    /// Gets model mapping.
    /// </summary>
    public ModelMapping Mapping { get; private set; }

    /// <summary>
    /// Gets type identifier registry.
    /// </summary>
    public TypeIdRegistry TypeIdRegistry { get; private set; }

<<<<<<< HEAD
    internal ConcurrentDictionary<(TypeInfo, LockMode, LockBehavior), ExecutableProvider> InternalExecutableProviderCache { get; } =
      new ConcurrentDictionary<(TypeInfo, LockMode, LockBehavior), ExecutableProvider>();

    internal ConcurrentDictionary<RecordSetCacheKey, CompilableProvider> InternalRecordSetCache { get; } =
      new ConcurrentDictionary<RecordSetCacheKey, CompilableProvider>();

    internal ConcurrentDictionary<ItemsQueryCacheKey, CompilableProvider> InternalItemsQueryCache { get; } =
      new ConcurrentDictionary<ItemsQueryCacheKey, CompilableProvider>();

    internal ConcurrentDictionary<Xtensive.Orm.Model.FieldInfo, EntitySetTypeState> InternalEntitySetCache { get; } =
      new ConcurrentDictionary<Xtensive.Orm.Model.FieldInfo, EntitySetTypeState>();

    internal ConcurrentDictionary<AssociationInfo, (CompilableProvider, Parameter<Xtensive.Tuples.Tuple>)> InternalAssociationCache { get; } =
      new ConcurrentDictionary<AssociationInfo, (CompilableProvider, Parameter<Xtensive.Tuples.Tuple>)>();

    internal ConcurrentDictionary<SequenceInfo, object> KeySequencesCache { get; } = new ConcurrentDictionary<SequenceInfo, object>();

    internal ConcurrentDictionary<PersistRequestBuilderTask, ICollection<PersistRequest>> PersistRequestCache { get; }
      = new ConcurrentDictionary<PersistRequestBuilderTask, ICollection<PersistRequest>>();
=======
    /// <summary>
    /// Caches providers that lock certain type of entity with certain <see cref="LockMode"/> and <see cref="LockBehavior"/>.
    /// </summary>
    internal ConcurrentDictionary<(TypeInfo, LockMode, LockBehavior), ExecutableProvider> EntityLockProviderCache { get; }

    /// <summary>
    /// Caches uncompiled queries used by <see cref="PrefetchManager"/> to fetch certain entities.
    /// </summary>
    internal ConcurrentDictionary<RecordSetCacheKey, CompilableProvider> EntityFetchQueryCache { get; }

    /// <summary>
    /// Caches uncompiled queries used by <see cref="PrefetchManager"/> to fetch <see cref="EntitySet{TItem}"/> content.
    /// </summary>
    internal ConcurrentDictionary<ItemsQueryCacheKey, CompilableProvider> EntitySetFetchQueryCache { get; }

    /// <summary>
    /// Caches certain info about EntitySet fields, e.g. queries to fetch current count or items.
    /// </summary>
    internal ConcurrentDictionary<Xtensive.Orm.Model.FieldInfo, EntitySetTypeState> EntitySetTypeStateCache { get; }

    /// <summary>
    /// Caches queries that get references to entities for certain association.
    /// </summary>
    internal ConcurrentDictionary<AssociationInfo, (CompilableProvider, Parameter<Xtensive.Tuples.Tuple>)> RefsToEntityQueryCache { get; }
    internal ConcurrentDictionary<SequenceInfo, object> KeySequencesCache { get; }
    internal ConcurrentDictionary<PersistRequestBuilderTask, ICollection<PersistRequest>> PersistRequestCache { get; }
>>>>>>> 12bc6cfc

    /// <inheritdoc/>
    public Session OpenSession()
    {
      return OpenSession(domain.Configuration.Sessions.Default);
    }

    /// <inheritdoc/>
    public Session OpenSession(SessionType type)
    {
      return type switch {
        SessionType.User => OpenSession(domain.Configuration.Sessions.Default),
        SessionType.System => OpenSession(domain.Configuration.Sessions.System),
        SessionType.KeyGenerator => OpenSession(domain.Configuration.Sessions.KeyGenerator),
        SessionType.Service => OpenSession(domain.Configuration.Sessions.Service),
        _ => throw new ArgumentOutOfRangeException("type"),
      };
    }

    /// <inheritdoc/>
    public Session OpenSession(SessionConfiguration configuration)
    {
      return domain.OpenSessionInternal(configuration, this, configuration.Supports(SessionOptions.AutoActivation));
    }

    /// <inheritdoc/>
    public Task<Session> OpenSessionAsync(CancellationToken cancellationToken = default) =>
      OpenSessionAsync(domain.Configuration.Sessions.Default, cancellationToken);

    /// <inheritdoc/>
    public Task<Session> OpenSessionAsync(SessionType type, CancellationToken cancellationToken = default)
    {
      return type switch {
        SessionType.User => OpenSessionAsync(domain.Configuration.Sessions.Default),
        SessionType.System => OpenSessionAsync(domain.Configuration.Sessions.System),
        SessionType.KeyGenerator => OpenSessionAsync(domain.Configuration.Sessions.KeyGenerator),
        SessionType.Service => OpenSessionAsync(domain.Configuration.Sessions.Service),
        _ => throw new ArgumentOutOfRangeException("type"),
      };
    }

    /// <inheritdoc/>
    public Task<Session> OpenSessionAsync(SessionConfiguration configuration, CancellationToken cancellationToken = default)
    {
      ArgumentValidator.EnsureArgumentNotNull(configuration, nameof(configuration));

      SessionScope sessionScope = null;
      try {
        if (configuration.Supports(SessionOptions.AutoActivation)) {
          sessionScope = new SessionScope();
        }
        return domain.OpenSessionInternalAsync(configuration, this, sessionScope, cancellationToken);
      }
      catch {
        sessionScope?.Dispose();
        throw;
      }
    }

    // Constructors

    internal StorageNode(Domain domain, NodeConfiguration configuration, ModelMapping mapping, TypeIdRegistry typeIdRegistry)
    {
      ArgumentValidator.EnsureArgumentNotNull(domain, nameof(domain));
      ArgumentValidator.EnsureArgumentNotNull(configuration, nameof(configuration));
      ArgumentValidator.EnsureArgumentNotNull(mapping, nameof(mapping));
      ArgumentValidator.EnsureArgumentNotNull(typeIdRegistry, nameof(typeIdRegistry));

      EntityLockProviderCache = new ConcurrentDictionary<(TypeInfo, LockMode, LockBehavior), ExecutableProvider>();
      EntityFetchQueryCache = new ConcurrentDictionary<RecordSetCacheKey, CompilableProvider>();
      EntitySetFetchQueryCache = new ConcurrentDictionary<ItemsQueryCacheKey, CompilableProvider>();
      EntitySetTypeStateCache = new ConcurrentDictionary<Xtensive.Orm.Model.FieldInfo, EntitySetTypeState>();
      RefsToEntityQueryCache = new ConcurrentDictionary<AssociationInfo, (CompilableProvider, Parameter<Xtensive.Tuples.Tuple>)>();
      KeySequencesCache = new ConcurrentDictionary<SequenceInfo, object>();
      PersistRequestCache = new ConcurrentDictionary<PersistRequestBuilderTask, ICollection<PersistRequest>>();

      this.domain = domain;
      Configuration = configuration;
      Mapping = mapping;
      TypeIdRegistry = typeIdRegistry;
    }
  }
}<|MERGE_RESOLUTION|>--- conflicted
+++ resolved
@@ -47,27 +47,6 @@
     /// </summary>
     public TypeIdRegistry TypeIdRegistry { get; private set; }
 
-<<<<<<< HEAD
-    internal ConcurrentDictionary<(TypeInfo, LockMode, LockBehavior), ExecutableProvider> InternalExecutableProviderCache { get; } =
-      new ConcurrentDictionary<(TypeInfo, LockMode, LockBehavior), ExecutableProvider>();
-
-    internal ConcurrentDictionary<RecordSetCacheKey, CompilableProvider> InternalRecordSetCache { get; } =
-      new ConcurrentDictionary<RecordSetCacheKey, CompilableProvider>();
-
-    internal ConcurrentDictionary<ItemsQueryCacheKey, CompilableProvider> InternalItemsQueryCache { get; } =
-      new ConcurrentDictionary<ItemsQueryCacheKey, CompilableProvider>();
-
-    internal ConcurrentDictionary<Xtensive.Orm.Model.FieldInfo, EntitySetTypeState> InternalEntitySetCache { get; } =
-      new ConcurrentDictionary<Xtensive.Orm.Model.FieldInfo, EntitySetTypeState>();
-
-    internal ConcurrentDictionary<AssociationInfo, (CompilableProvider, Parameter<Xtensive.Tuples.Tuple>)> InternalAssociationCache { get; } =
-      new ConcurrentDictionary<AssociationInfo, (CompilableProvider, Parameter<Xtensive.Tuples.Tuple>)>();
-
-    internal ConcurrentDictionary<SequenceInfo, object> KeySequencesCache { get; } = new ConcurrentDictionary<SequenceInfo, object>();
-
-    internal ConcurrentDictionary<PersistRequestBuilderTask, ICollection<PersistRequest>> PersistRequestCache { get; }
-      = new ConcurrentDictionary<PersistRequestBuilderTask, ICollection<PersistRequest>>();
-=======
     /// <summary>
     /// Caches providers that lock certain type of entity with certain <see cref="LockMode"/> and <see cref="LockBehavior"/>.
     /// </summary>
@@ -94,7 +73,6 @@
     internal ConcurrentDictionary<AssociationInfo, (CompilableProvider, Parameter<Xtensive.Tuples.Tuple>)> RefsToEntityQueryCache { get; }
     internal ConcurrentDictionary<SequenceInfo, object> KeySequencesCache { get; }
     internal ConcurrentDictionary<PersistRequestBuilderTask, ICollection<PersistRequest>> PersistRequestCache { get; }
->>>>>>> 12bc6cfc
 
     /// <inheritdoc/>
     public Session OpenSession()
