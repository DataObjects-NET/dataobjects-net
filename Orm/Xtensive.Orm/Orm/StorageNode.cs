--- conflicted
+++ resolved
@@ -1,8 +1,4 @@
-<<<<<<< HEAD
-// Copyright (C) 2014-2021 Xtensive LLC.
-=======
 // Copyright (C) 2014-2024 Xtensive LLC.
->>>>>>> 86d18bc3
 // This code is distributed under MIT license terms.
 // See the License.txt file in the project root for more information.
 // Created by: Denis Krjuchkov
@@ -61,7 +57,6 @@
     /// </summary>
     internal ConcurrentDictionary<RecordSetCacheKey, CompilableProvider> EntityFetchQueryCache { get; }
 
-<<<<<<< HEAD
     /// <summary>
     /// Caches uncompiled queries used by <see cref="PrefetchManager"/> to fetch <see cref="EntitySet{TItem}"/> content.
     /// </summary>
@@ -77,10 +72,7 @@
     /// </summary>
     internal ConcurrentDictionary<AssociationInfo, (CompilableProvider, Parameter<Xtensive.Tuples.Tuple>)> RefsToEntityQueryCache { get; }
     internal ConcurrentDictionary<SequenceInfo, object> KeySequencesCache { get; }
-    internal ConcurrentDictionary<PersistRequestBuilderTask, ICollection<PersistRequest>> PersistRequestCache { get; }
-=======
     internal ConcurrentDictionary<PersistRequestBuilderTask, IReadOnlyCollection<PersistRequest>> PersistRequestCache { get; private set; }
->>>>>>> 86d18bc3
 
     /// <inheritdoc/>
     public Session OpenSession() =>
@@ -135,19 +127,12 @@
       EntitySetTypeStateCache = new ConcurrentDictionary<Xtensive.Orm.Model.FieldInfo, EntitySetTypeState>();
       RefsToEntityQueryCache = new ConcurrentDictionary<AssociationInfo, (CompilableProvider, Parameter<Xtensive.Tuples.Tuple>)>();
       KeySequencesCache = new ConcurrentDictionary<SequenceInfo, object>();
-      PersistRequestCache = new ConcurrentDictionary<PersistRequestBuilderTask, ICollection<PersistRequest>>();
+      PersistRequestCache = new ConcurrentDictionary<PersistRequestBuilderTask, IReadOnlyCollection<PersistRequest>>();
 
       this.domain = domain;
       Configuration = configuration;
       Mapping = mapping;
       TypeIdRegistry = typeIdRegistry;
-<<<<<<< HEAD
-=======
-
-      KeySequencesCache = new ConcurrentDictionary<SequenceInfo, object>();
-      PersistRequestCache = new ConcurrentDictionary<PersistRequestBuilderTask, IReadOnlyCollection<PersistRequest>>();
-      InternalQueryCache = new ConcurrentDictionary<object, object>();
->>>>>>> 86d18bc3
     }
   }
 }