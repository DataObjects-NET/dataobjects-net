// Copyright (C) 2007-2020 Xtensive LLC.
// This code is distributed under MIT license terms.
// See the License.txt file in the project root for more information.
// Created by: Dmitri Maximov
// Created:    2007.08.10

using System;
using System.Transactions;
using System.Linq;
using System.Runtime.InteropServices.ComTypes;
using System.Threading;
using System.Threading.Tasks;
using Xtensive.Core;
using Xtensive.Orm.Configuration;
using Xtensive.Orm.Internals;

namespace Xtensive.Orm
{
  public partial class Session
  {
    private bool disableAutoSaveChanges;
    private KeyRemapper remapper;
    private bool persistingIsFailed;

    internal bool DisableAutoSaveChanges { get { return disableAutoSaveChanges; } }
    internal NonPairedReferenceChangesRegistry NonPairedReferencesRegistry { get; private set; }
    internal ReferenceFieldsChangesRegistry ReferenceFieldsChangesRegistry { get; private set; }

    /// <summary>
    /// Saves all modified instances immediately to the database.
    /// </summary>
    /// <remarks>
    /// <para>
    /// This method should be called to ensure that all delayed
    /// updates are flushed to the storage.
    /// </para>
    /// <para>
    /// For session with auto saving (with <see cref="SessionOptions.AutoSaveChanges"/> this method is called automatically when it's necessary,
    /// e.g. before beginning, committing and rolling back a transaction, performing a
    /// query and so further. So generally you should not worry
    /// about calling this method.
    /// </para>
    /// <para>
    /// For session without auto saving (without <see cref="SessionOptions.AutoSaveChanges"/> option) you should call this method manually.
    /// </para>
    /// </remarks>
    /// <exception cref="ObjectDisposedException">Session is already disposed.</exception>
    public void SaveChanges()
    {
      if (Configuration.Supports(SessionOptions.NonTransactionalEntityStates))
        SaveLocalChanges();
      else
        Persist(PersistReason.Manual);
    }

    /// <summary>
    /// Asynchronously saves all modified instances immediately to the database.
    /// </summary>
    /// <remarks>
    /// <para>
    /// Multiple active operations in the same session instance are not supported. Use
    /// <see langword="await"/> to ensure that all asynchronous operations have completed before calling
    /// another method in this session.
    /// </para>
    /// <para>
    /// This method should be called to ensure that all delayed
    /// updates are flushed to the storage.
    /// </para>
    /// <para>
    /// For session with auto saving (with <see cref="SessionOptions.AutoSaveChanges"/> this method is called automatically when it's necessary,
    /// e.g. before beginning, committing and rolling back a transaction, performing a
    /// query and so further. So generally you should not worry
    /// about calling this method.
    /// </para>
    /// <para>
    /// For session without auto saving (without <see cref="SessionOptions.AutoSaveChanges"/> option) you should call this method manually.
    /// </para>
    /// </remarks>
    /// <param name="token">The cancellation token to terminate execution if needed.</param>
    /// <exception cref="ObjectDisposedException">Session is already disposed.</exception>
    public async Task SaveChangesAsync(CancellationToken token = default)
    {
      if (Configuration.Supports(SessionOptions.NonTransactionalEntityStates)) {
        await SaveLocalChangesAsync(token).ConfigureAwait(false);
      }
      else {
        await PersistAsync(PersistReason.Manual, token).ConfigureAwait(false);
      }
    }

    /// <summary>
    /// Cancels all changes and resets modified entities to their original state.
    /// </summary>
    /// <exception cref="ObjectDisposedException">Session is already disposed.</exception>
    /// <exception cref="NotSupportedException">Unable to cancel changes for non-disconnected session. Use transaction boundaries to control the state.</exception>
    public void CancelChanges()
    {
      SystemEvents.NotifyChangesCanceling();
      Events.NotifyChangesCanceling();

      CancelEntitySetsChanges();
      CancelEntitiesChanges();
      NonPairedReferencesRegistry.Clear();

      SystemEvents.NotifyChangesCanceled();
      Events.NotifyChangesCanceled();
    }

    internal void Persist(PersistReason reason) => Persist(reason, false).GetAwaiter().GetResult();

    internal async Task PersistAsync(PersistReason reason, CancellationToken token = default) =>
      await Persist(reason, true, token).ConfigureAwait(false);

    private async ValueTask Persist(PersistReason reason, bool isAsync, CancellationToken token = default)
    {
      EnsureNotDisposed();
      if (IsPersisting || EntityChangeRegistry.Count == 0) {
        return;
<<<<<<< HEAD
      }
=======
>>>>>>> 3d010c62

      var performPinning = pinner.RootCount > 0;
      if (performPinning
        || (disableAutoSaveChanges && !Configuration.Supports(SessionOptions.NonTransactionalEntityStates))) {
        switch (reason) {
          case PersistReason.NestedTransaction:
          case PersistReason.Commit:
            throw new InvalidOperationException(Strings.ExCanNotPersistThereArePinnedEntities);
        }
      }

      if (disableAutoSaveChanges && reason != PersistReason.Manual) {
        return;
      }

      var ts = await InnerOpenTransaction(
        TransactionOpenMode.Default, IsolationLevel.Unspecified, false, isAsync, token);
      try {
        IsPersisting = true;
        persistingIsFailed = false;
        SystemEvents.NotifyPersisting();
        Events.NotifyPersisting();
        using (OpenSystemLogicOnlyRegion()) {
          DemandTransaction();
          if (IsDebugEventLoggingEnabled) {
            OrmLog.Debug(Strings.LogSessionXPersistingReasonY, this, reason);
          }

          EntityChangeRegistry itemsToPersist;
          if (performPinning) {
            pinner.Process(EntityChangeRegistry);
            itemsToPersist = pinner.PersistableItems;
          }
          else {
            itemsToPersist = EntityChangeRegistry;
          }

          if (LazyKeyGenerationIsEnabled) {
            await RemapEntityKeys(remapper.Remap(itemsToPersist), isAsync, token).ConfigureAwait(false);
          }

          ApplyEntitySetsChanges();
          var persistIsSuccessful = false;
          try {
            if (isAsync) {
              await Handler.PersistAsync(itemsToPersist, reason == PersistReason.Query, token).ConfigureAwait(false);
            }
            else {
              Handler.Persist(itemsToPersist, reason == PersistReason.Query);
            }

            persistIsSuccessful = true;
          }
          catch (Exception) {
            persistingIsFailed = true;
            RollbackChangesOfEntitySets();
            RestoreEntityChangesAfterPersistFailed();
            throw;
          }
          finally {
            if (persistIsSuccessful || !Configuration.Supports(SessionOptions.NonTransactionalEntityStates)) {
              DropDifferenceBackup();
              foreach (var item in itemsToPersist.GetItems(PersistenceState.New)) {
                item.PersistenceState = PersistenceState.Synchronized;
              }

              foreach (var item in itemsToPersist.GetItems(PersistenceState.Modified)) {
                item.PersistenceState = PersistenceState.Synchronized;
              }

              foreach (var item in itemsToPersist.GetItems(PersistenceState.Removed)) {
                item.Update(null);
              }

              if (performPinning) {
                EntityChangeRegistry = pinner.PinnedItems;
                pinner.Reset();
              }
              else {
                EntityChangeRegistry.Clear();
              }

              EntitySetChangeRegistry.Clear();
              NonPairedReferencesRegistry.Clear();
            }

            if (IsDebugEventLoggingEnabled) {
              OrmLog.Debug(Strings.LogSessionXPersistCompleted, this);
            }
          }
        }

        SystemEvents.NotifyPersisted();
        Events.NotifyPersisted();
      }
      finally {
        IsPersisting = false;
        if (isAsync) {
          await ts.DisposeAsync().ConfigureAwait(false);
        }
        else {
          ts.Dispose();
        }
      }
    }

    /// <summary>
    /// Temporarily disables all save changes operations (both explicit ant automatic) 
    /// for specified <paramref name="target"/>.
    /// Such entity is prevented from being persisted to the database,
    /// when <see cref="SaveChanges"/> is called or query is executed.
    /// If persist is to be performed due to starting a nested transaction or committing a transaction,
    /// the presence of such an entity will lead to failure.
    /// If <paramref name="target"/> is not present in the database,
    /// all entities that reference <paramref name="target"/> are also pinned automatically.
    /// </summary>
    /// <param name="target">The entity to disable persisting.</param>
    /// <returns>A special object that controls lifetime of such behavior if <paramref name="target"/> was not previously processed by the method,
    /// otherwise <see langword="null"/>.</returns>
    public IDisposable DisableSaveChanges(IEntity target)
    {
      EnsureNotDisposed();
      ArgumentValidator.EnsureArgumentNotNull(target, "target");
      var targetEntity = (Entity) target;
      targetEntity.EnsureNotRemoved();
      if (!Configuration.Supports(SessionOptions.AutoSaveChanges))
        return new Disposable(b => {return;}); // No need to pin in this case
      return pinner.RegisterRoot(targetEntity.State);
    }

    /// <summary>
    /// Temporarily disables only automatic save changes operations before queries, etc.
    /// Explicit call of <see cref="SaveChanges"/> will lead to flush changes anyway.
    /// If save changes is to be performed due to starting a nested transaction or committing a transaction,
    /// active disabling save changes scope will lead to failure.
    /// <returns>A special object that controls lifetime of such behavior if there is no active scope,
    /// otherwise <see langword="null"/>.</returns>
    /// </summary>
    public IDisposable DisableSaveChanges()
    {
      if (!Configuration.Supports(SessionOptions.AutoSaveChanges))
        return new Disposable(b => { return; }); // No need to pin in this case
      if (disableAutoSaveChanges)
        return null;

      disableAutoSaveChanges = true;
      return new Disposable(_ => {
        disableAutoSaveChanges = false;
        InvalidateEntitySetsWithInvalidState();
      });
    }

    private void ApplyEntitySetsChanges()
    {
      ProcessChangesOfEntitySets(entitySetState => entitySetState.ApplyChanges());
    }

    private void CancelEntitySetsChanges()
    {
      ProcessChangesOfEntitySets(entitySetState => entitySetState.CancelChanges());
    }

    private void RollbackChangesOfEntitySets()
    {
      ProcessChangesOfEntitySets(entitySetState => entitySetState.RollbackState());
    }

    private void SaveLocalChanges()
    {
      Validate();
      using (var transaction = OpenTransaction(TransactionOpenMode.New)) {
        try {
          Persist(PersistReason.Manual);
        }
        finally {
          transaction.Complete();
        }
      }
    }

    private async Task SaveLocalChangesAsync(CancellationToken token = default)
    {
      Validate();
      var transaction = OpenTransaction(TransactionOpenMode.New);
      await using (transaction.ConfigureAwait(false)) {
        try {
          await PersistAsync(PersistReason.Manual, token).ConfigureAwait(false);
        }
        finally {
          transaction.Complete();
        }
      }
    }

    private void CancelEntitiesChanges()
    {
      foreach (var newEntity in EntityChangeRegistry.GetItems(PersistenceState.New).ToList()) {
        newEntity.Update(null);
        newEntity.PersistenceState = PersistenceState.Removed;
      }
      
      foreach (var modifiedEntity in EntityChangeRegistry.GetItems(PersistenceState.Modified)) {
        modifiedEntity.RollbackDifference();
        modifiedEntity.PersistenceState = PersistenceState.Synchronized;
      }

      foreach (var removedEntity in EntityChangeRegistry.GetItems(PersistenceState.Removed)) {
        removedEntity.RollbackDifference();
        removedEntity.PersistenceState = PersistenceState.Synchronized;
      }
      EntityChangeRegistry.Clear();
      NonPairedReferencesRegistry.Clear();
    }

    private void RestoreEntityChangesAfterPersistFailed()
    {
      foreach (var entityState in EntityChangeRegistry.GetItems(PersistenceState.New))
        entityState.RestoreDifference();

      foreach (var entityState in EntityChangeRegistry.GetItems(PersistenceState.Modified))
        entityState.RestoreDifference();

      foreach (var entityState in EntityChangeRegistry.GetItems(PersistenceState.Removed))
        entityState.RestoreDifference();
    }

    private void DropDifferenceBackup()
    {
      foreach (var entityState in EntityChangeRegistry.GetItems(PersistenceState.New))
        entityState.DropBackedUpDifference();

      foreach (var entityState in EntityChangeRegistry.GetItems(PersistenceState.Modified))
        entityState.DropBackedUpDifference();

      foreach (var entityState in EntityChangeRegistry.GetItems(PersistenceState.Removed))
        entityState.DropBackedUpDifference();
    }

    private void ProcessChangesOfEntitySets(Action<EntitySetState> action)
    {
      var itemsToProcess = EntitySetChangeRegistry.GetItems();
      foreach (var entitySet in itemsToProcess)
        action.Invoke(entitySet);
    }
  }
}<|MERGE_RESOLUTION|>--- conflicted
+++ resolved
@@ -116,10 +116,7 @@
       EnsureNotDisposed();
       if (IsPersisting || EntityChangeRegistry.Count == 0) {
         return;
-<<<<<<< HEAD
-      }
-=======
->>>>>>> 3d010c62
+      }
 
       var performPinning = pinner.RootCount > 0;
       if (performPinning
