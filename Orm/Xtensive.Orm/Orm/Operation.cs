// Copyright (C) 2003-2010 Xtensive LLC.
// All rights reserved.
// For conditions of distribution and use, see license.
// Created by: Alexis Kochetov
// Created:    2009.11.19

using System;
using System.Collections.Generic;
using System.Diagnostics;
using System.Globalization;
using System.Linq;
using Xtensive.Core;
using Xtensive.Collections;

using Xtensive.Orm.Operations;

namespace Xtensive.Orm
{
  /// <summary>
  /// Base abstract class for all <see cref="IOperation"/> implementors.
  /// </summary>
  [DebuggerDisplay("Description = {Description}")]
  [Serializable]
  public abstract class Operation : IOperation
  {
    private static readonly ReadOnlyDictionary<string, Key> EmptyIdentifiedEntities = 
      new ReadOnlyDictionary<string, Key>(new Dictionary<string, Key>());
    private static readonly ReadOnlyList<IOperation> EmptyOperations = 
      new ReadOnlyList<IOperation>(new List<IOperation>());

    private ReadOnlyDictionary<string, Key> identifiedEntities = EmptyIdentifiedEntities;
    private ReadOnlyList<IOperation> precedingOperations = EmptyOperations;
    private ReadOnlyList<IOperation> followingOperations = EmptyOperations;
    private ReadOnlyList<IOperation> undoOperations = EmptyOperations;

    /// <inheritdoc/>
    public abstract string Title { get; }

    /// <inheritdoc/>
    public virtual string Description { 
      get { return Title; }
    }

    /// <inheritdoc/>
    public OperationType Type { get; internal set; }

    /// <inheritdoc/>
    public ReadOnlyList<IOperation> PrecedingOperations {
      get { return precedingOperations; }
      internal set { precedingOperations = value; }
    }

    /// <inheritdoc/>
    public ReadOnlyList<IOperation> FollowingOperations {
      get { return followingOperations; }
      internal set { followingOperations = value; }
    }

    /// <inheritdoc/>
    public ReadOnlyList<IOperation> UndoOperations {
      get { return undoOperations; }
      internal set { undoOperations = value; }
    }

    /// <inheritdoc/>
    public ReadOnlyDictionary<string, Key> IdentifiedEntities {
      get { return identifiedEntities; }
      set { identifiedEntities = value; }
    }

    /// <inheritdoc/>
    public void Prepare(OperationExecutionContext context)
    {
      foreach (var operation in PrecedingOperations)
        operation.Prepare(context);
      PrepareSelf(context);
      foreach (var operation in FollowingOperations)
        operation.Prepare(context);
    }

    /// <inheritdoc/>
    public void Execute(OperationExecutionContext context)
    {
      foreach (var operation in PrecedingOperations)
        operation.Execute(context);
      ExecuteSelf(context);
      foreach (var operation in FollowingOperations)
        operation.Execute(context);
    }

    /// <inheritdoc/>
    public IOperation Clone(bool withIdentifiedEntities)
    {
      var clone = CloneSelf(null);
      clone.Type = Type;
      if (PrecedingOperations.Count != 0) {
        var preconditions = (
          from o in PrecedingOperations
          where o is IPrecondition
          select o.Clone(false)
          ).ToList();
        if (preconditions.Count != 0)
          clone.PrecedingOperations = new ReadOnlyList<IOperation>(preconditions);
      }
      if (IdentifiedEntities.Count!=0 && withIdentifiedEntities)
        clone.IdentifiedEntities = IdentifiedEntities;
      return clone;
    }

    /// <summary>
    /// Prepares the operation itself.
    /// </summary>
    /// <param name="context">The operation execution context.</param>
    protected abstract void PrepareSelf(OperationExecutionContext context);

    /// <summary>
    /// Executes the operation itself.
    /// </summary>
    /// <param name="context">The operation execution context.</param>
    protected abstract void ExecuteSelf(OperationExecutionContext context);

    /// <summary>
    /// Clones the operation itself.
    /// </summary>
    protected abstract Operation CloneSelf(Operation clone);

    /// <inheritdoc/>
    public override string ToString()
    {
      // Shouldn't be moved to resources
      return Description
        + (IdentifiedEntities.Count==0 ? string.Empty : Environment.NewLine + FormatIdentifiedEntities())
        + (PrecedingOperations.Count==0 ? string.Empty : Environment.NewLine + FormatOperations("Preceding nested operation:", PrecedingOperations))
        + (FollowingOperations.Count==0 ? string.Empty : Environment.NewLine + FormatOperations("Following nested operations:", FollowingOperations))
        + (UndoOperations.Count==0 ? string.Empty : Environment.NewLine + FormatOperations("Undo operations:", UndoOperations));
    }

    [DebuggerStepThrough]
    private string FormatIdentifiedEntities()
    {
      // Shouldn't be moved to resources
      return "  Identified entities:" + Environment.NewLine + (
        from pair in IdentifiedEntities
        orderby pair.Key
        select $"    {pair.Key}: {pair.Value}"
        ).ToDelimitedString(Environment.NewLine);
    }

    [DebuggerStepThrough]
    private string FormatOperations(string title, IEnumerable<IOperation> operations)
    {
      // Shouldn't be moved to resources
<<<<<<< HEAD
      return $"  {title}:\r\n" +
=======
      return string.Format("  {0}:", title) + Environment.NewLine +
>>>>>>> dd2a21e2
        operations.ToDelimitedString(Environment.NewLine).ToString().Indent(4);
    }


    // Constructors

    /// <summary>
    /// Initializes a new instance of this class.
    /// </summary>
    protected Operation()
    {
    }
  }
}<|MERGE_RESOLUTION|>--- conflicted
+++ resolved
@@ -150,11 +150,7 @@
     private string FormatOperations(string title, IEnumerable<IOperation> operations)
     {
       // Shouldn't be moved to resources
-<<<<<<< HEAD
-      return $"  {title}:\r\n" +
-=======
       return string.Format("  {0}:", title) + Environment.NewLine +
->>>>>>> dd2a21e2
         operations.ToDelimitedString(Environment.NewLine).ToString().Indent(4);
     }
 
