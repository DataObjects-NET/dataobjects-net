// Copyright (C) 2003-2010 Xtensive LLC.
// All rights reserved.
// For conditions of distribution and use, see license.
// Created by: Alexis Kochetov
// Created:    2009.11.19

using System;
using System.Collections.Generic;
using System.Collections.ObjectModel;
using System.Diagnostics;
using System.Linq;
using Xtensive.Core;

using Xtensive.Orm.Operations;

namespace Xtensive.Orm
{
  /// <summary>
  /// Base abstract class for all <see cref="IOperation"/> implementors.
  /// </summary>
  [DebuggerDisplay("Description = {Description}")]
  [Serializable]
  public abstract class Operation : IOperation
  {
    private static readonly IReadOnlyDictionary<string, Key> EmptyIdentifiedEntities = 
      new ReadOnlyDictionary<string, Key>(new Dictionary<string, Key>());
<<<<<<< HEAD
=======
    private static readonly ReadOnlyList<IOperation> EmptyOperations = ReadOnlyList<IOperation>.Empty;
>>>>>>> 8b153c80

    private IReadOnlyDictionary<string, Key> identifiedEntities = EmptyIdentifiedEntities;
    private IReadOnlyList<IOperation> precedingOperations = Array.Empty<IOperation>();
    private IReadOnlyList<IOperation> followingOperations = Array.Empty<IOperation>();
    private IReadOnlyList<IOperation> undoOperations = Array.Empty<IOperation>();

    /// <inheritdoc/>
    public abstract string Title { get; }

    /// <inheritdoc/>
    public virtual string Description { 
      get { return Title; }
    }

    /// <inheritdoc/>
    public OperationType Type { get; internal set; }

    /// <inheritdoc/>
    public IReadOnlyList<IOperation> PrecedingOperations {
      get { return precedingOperations; }
      internal set { precedingOperations = value; }
    }

    /// <inheritdoc/>
    public IReadOnlyList<IOperation> FollowingOperations {
      get { return followingOperations; }
      internal set { followingOperations = value; }
    }

    /// <inheritdoc/>
    public IReadOnlyList<IOperation> UndoOperations {
      get { return undoOperations; }
      internal set { undoOperations = value; }
    }

    /// <inheritdoc/>
    public IReadOnlyDictionary<string, Key> IdentifiedEntities {
      get { return identifiedEntities; }
      set { identifiedEntities = value; }
    }

    /// <inheritdoc/>
    public void Prepare(OperationExecutionContext context)
    {
      foreach (var operation in PrecedingOperations)
        operation.Prepare(context);
      PrepareSelf(context);
      foreach (var operation in FollowingOperations)
        operation.Prepare(context);
    }

    /// <inheritdoc/>
    public void Execute(OperationExecutionContext context)
    {
      foreach (var operation in PrecedingOperations)
        operation.Execute(context);
      ExecuteSelf(context);
      foreach (var operation in FollowingOperations)
        operation.Execute(context);
    }

    /// <inheritdoc/>
    public IOperation Clone(bool withIdentifiedEntities)
    {
      var clone = CloneSelf(null);
      clone.Type = Type;
      if (PrecedingOperations.Count != 0) {
        var preconditions = (
          from o in PrecedingOperations
          where o is IPrecondition
          select o.Clone(false)
          ).ToList();
        if (preconditions.Count != 0)
          clone.PrecedingOperations = preconditions.AsReadOnly();
      }
      if (IdentifiedEntities.Count!=0 && withIdentifiedEntities)
        clone.IdentifiedEntities = IdentifiedEntities;
      return clone;
    }

    /// <summary>
    /// Prepares the operation itself.
    /// </summary>
    /// <param name="context">The operation execution context.</param>
    protected abstract void PrepareSelf(OperationExecutionContext context);

    /// <summary>
    /// Executes the operation itself.
    /// </summary>
    /// <param name="context">The operation execution context.</param>
    protected abstract void ExecuteSelf(OperationExecutionContext context);

    /// <summary>
    /// Clones the operation itself.
    /// </summary>
    protected abstract Operation CloneSelf(Operation clone);

    /// <inheritdoc/>
    public override string ToString()
    {
      // Shouldn't be moved to resources
      return Description
        + (IdentifiedEntities.Count==0 ? string.Empty : Environment.NewLine + FormatIdentifiedEntities())
        + (PrecedingOperations.Count==0 ? string.Empty : Environment.NewLine + FormatOperations("Preceding nested operation:", PrecedingOperations))
        + (FollowingOperations.Count==0 ? string.Empty : Environment.NewLine + FormatOperations("Following nested operations:", FollowingOperations))
        + (UndoOperations.Count==0 ? string.Empty : Environment.NewLine + FormatOperations("Undo operations:", UndoOperations));
    }

    [DebuggerStepThrough]
    private string FormatIdentifiedEntities()
    {
      // Shouldn't be moved to resources
      return "  Identified entities:\r\n" + (
        from pair in IdentifiedEntities
        orderby pair.Key
        select $"    {pair.Key}: {pair.Value}"
        ).ToDelimitedString(Environment.NewLine);
    }

    [DebuggerStepThrough]
    private string FormatOperations(string title, IEnumerable<IOperation> operations)
    {
      // Shouldn't be moved to resources
      return $"  {title}:\r\n" +
        operations.ToDelimitedString(Environment.NewLine).ToString().Indent(4);
    }


    // Constructors

    /// <summary>
    /// Initializes a new instance of this class.
    /// </summary>
    protected Operation()
    {
    }
  }
}<|MERGE_RESOLUTION|>--- conflicted
+++ resolved
@@ -22,12 +22,8 @@
   [Serializable]
   public abstract class Operation : IOperation
   {
-    private static readonly IReadOnlyDictionary<string, Key> EmptyIdentifiedEntities = 
+    private static readonly IReadOnlyDictionary<string, Key> EmptyIdentifiedEntities =
       new ReadOnlyDictionary<string, Key>(new Dictionary<string, Key>());
-<<<<<<< HEAD
-=======
-    private static readonly ReadOnlyList<IOperation> EmptyOperations = ReadOnlyList<IOperation>.Empty;
->>>>>>> 8b153c80
 
     private IReadOnlyDictionary<string, Key> identifiedEntities = EmptyIdentifiedEntities;
     private IReadOnlyList<IOperation> precedingOperations = Array.Empty<IOperation>();
@@ -38,7 +34,7 @@
     public abstract string Title { get; }
 
     /// <inheritdoc/>
-    public virtual string Description { 
+    public virtual string Description {
       get { return Title; }
     }
 
