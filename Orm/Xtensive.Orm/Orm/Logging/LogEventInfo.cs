// Copyright (C) 2013 Xtensive LLC.
// All rights reserved.
// For conditions of distribution and use, see license.
// Created by: Alexey Kulakov
// Created:    2013.09.27

using System;
using System.Globalization;
using System.Text;

namespace Xtensive.Orm.Logging
{
  /// <summary>
  /// Represent information to write to target of log.
  /// </summary>
  public readonly struct LogEventInfo
  {
    /// <summary>
    /// Gets source of this event.
    /// </summary>
    public string Source { get; }

    /// <summary>
    /// Gets log level for this event.
    /// </summary>
    public LogLevel Level { get; }

    /// <summary>
    /// Gets log message for this event.
    /// </summary>
    public string FormattedMessage { get; }

    /// <summary>
    /// Gets exception for this event.
    /// </summary>
    public Exception Exception { get; }

    /// <inheritdoc/>
    public override string ToString()
    {
      var builder = new StringBuilder();
      builder.AppendFormat("{0} | {1} | {2} ",
        SystemClock.Now.ToString("yyyy-MM-dd HH:mm:ss.ffff", CultureInfo.InvariantCulture), Level, Source);
      if (FormattedMessage!=null)
        builder.AppendFormat("| {0} ", FormattedMessage);
      if (Exception!=null)
        builder.AppendFormat("| {0}", Exception);
      return builder.ToString();
    }

    private static string FormatMessage(string message, object[] parameters)
    {
      if (string.IsNullOrEmpty(message))
        return null;
      if (parameters==null || parameters.Length==0) {
        return message;
      }
      try {
        return string.Format(message, parameters);
      }
      catch (Exception) {
        return message;
      }
    }

    private static string AppendIndent(string message)
    {
      if (string.IsNullOrEmpty(message))
        return message;
<<<<<<< HEAD
      var indent = IndentManager.CurrentIdent;
=======
      var indent = IndentManager.CurrentIndentLength;
>>>>>>> 0afc1c1c
      return indent > 0 ? new string(' ', indent) + message : message;
    }

    /// <summary>
    /// Initializes new instance of this type.
    /// </summary>
    /// <param name="source">Event source.</param>
    /// <param name="level">Event level.</param>
    /// <param name="message">Log message.</param>
    /// <param name="parameters">Format parameters for log message.</param>
    /// <param name="exception">Exception.</param>
    public LogEventInfo(string source, LogLevel level, string message = null, object[] parameters = null, Exception exception = null)
    {
      Source = source;
      Level = level;
      FormattedMessage = AppendIndent(FormatMessage(message, parameters));
      Exception = exception;
    }
  }
}<|MERGE_RESOLUTION|>--- conflicted
+++ resolved
@@ -67,11 +67,7 @@
     {
       if (string.IsNullOrEmpty(message))
         return message;
-<<<<<<< HEAD
-      var indent = IndentManager.CurrentIdent;
-=======
       var indent = IndentManager.CurrentIndentLength;
->>>>>>> 0afc1c1c
       return indent > 0 ? new string(' ', indent) + message : message;
     }
 
