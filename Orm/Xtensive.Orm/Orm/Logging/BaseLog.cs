// Copyright (C) 2013 Xtensive LLC.
// All rights reserved.
// For conditions of distribution and use, see license.
// Created by: Alexey Kulakov
// Created:    2013.10.11

using System;
using Xtensive.Core;

namespace Xtensive.Orm.Logging
{
  /// <summary>
  /// Base log.
  /// </summary>
  public abstract class BaseLog
  {
    /// <summary>
    /// Gets name of this log.
    /// </summary>
    public string Name { get; private set; }

    /// <summary>
    /// Checks if specified <see cref="LogLevel"/> is processed by current instance.
    /// </summary>
    /// <param name="level"><see cref="LogLevel"/> to check.</param>
    /// <returns>true if current instance supports specified <see cref="LogLevel"/>, otherwise false.</returns>
    public abstract bool IsLogged(LogLevel level);

    /// <summary>
    /// Creates region. Within the region, all messages are indented.
    /// </summary>
<<<<<<< HEAD
    /// <param name="messageId">Message, which writes to beginning of region and end of region.</param>
    /// <param name="parameters">Values of parameters in <paramref name="messageId"/>.</param>
=======
    /// <param name="messageId">Identifier of the message in resources that should be written at the begging and at the end of the region or message itself.</param>
    /// <param name="parameters">Values of parameters in <paramref name="messageId"/> (resource string or message itself).</param>
>>>>>>> 0afc1c1c
    /// <returns><see cref="IDisposable"/> object. Region will closed by disposing of this object.</returns>
    public IndentManager.IndentScope DebugRegion(string messageId, params object[] parameters)
    {
      ArgumentValidator.EnsureArgumentNotNull(messageId, "message");
      if (!IsLogged(LogLevel.Debug))
        return IndentManager.IncreaseIndent();
      var message = Strings.ResourceManager.GetString(messageId, Strings.Culture);
      var title = parameters!=null ? string.Format(message, parameters) : message;
      var titleParams = new object[] { title };
      Debug(nameof(Strings.LogRegionBegin), titleParams);
      return IndentManager.IncreaseIndent(() => Debug(nameof(Strings.LogRegionEnd), titleParams));
    }

    /// <summary>
    /// Creates region. Within the region, all messages are indented.
    /// </summary>
<<<<<<< HEAD
    /// <param name="messageId">Message ID, which writes to beginning of region and end of region.</param>
    /// <param name="parameters">Values of parameters in <paramref name="messageId"/>.</param>
=======
    /// <param name="messageId">Identifier of the message in resources that should be written at the begging and at the end of the region or message itself.</param>
    /// <param name="parameters">Values of parameters in <paramref name="messageId"/> (resource string or message itself).</param>
>>>>>>> 0afc1c1c
    /// <returns><see cref="IDisposable"/> object. Region will closed by disposing of this object.</returns>
    public IndentManager.IndentScope InfoRegion(string messageId, params object[] parameters)
    {
      ArgumentValidator.EnsureArgumentNotNull(messageId, "message");
      if (!IsLogged(LogLevel.Info))
        return IndentManager.IncreaseIndent();
      var message = Strings.ResourceManager.GetString(messageId, Strings.Culture);
      var title = parameters!=null ? string.Format(message, parameters) : message;
      Info(string.Format(Strings.LogRegionBegin, title));
      return IndentManager.IncreaseIndent(() => Info(string.Format(Strings.LogRegionEnd, title)));
    }

    /// <summary>
    /// Writes debug message.
    /// </summary>
<<<<<<< HEAD
    /// <param name="messageId">Message to write to.</param>
    /// <param name="parameters">Values of parameters in <paramref name="messageId"/>.</param>
=======
    /// <param name="messageId">Identifier of the message in resources that should be written at the begging and at the end of the region or message itself.</param>
    /// <param name="parameters">Values of parameters in <paramref name="messageId"/> (resource string or message itself).</param>
>>>>>>> 0afc1c1c
    /// <param name="exception">Exception, which must be written.</param>
    public virtual void Debug(string messageId, object[] parameters = null, Exception exception = null) =>
      Write(LogLevel.Debug, messageId, parameters, exception);

    /// <summary>
    /// Writes information message.
    /// </summary>
<<<<<<< HEAD
    /// <param name="messageId">Message to write to.</param>
    /// <param name="parameters">Values of parameters in <paramref name="messageId"/>.</param>
=======
    /// <param name="messageId">Identifier of message in resources that should be written to log or message itself.</param>
    /// <param name="parameters">Values of parameters in <paramref name="messageId"/> (resource string or message itself).</param>
>>>>>>> 0afc1c1c
    /// <param name="exception">Exception, which must be written.</param>
    public virtual void Info(string messageId, object[] parameters = null, Exception exception = null) =>
      Write(LogLevel.Info, messageId, parameters, exception);

    /// <summary>
    /// Writes warning message.
    /// </summary>
<<<<<<< HEAD
    /// <param name="messageId">Message to write to.</param>
    /// <param name="parameters">Values of parameters in <paramref name="messageId"/>.</param>
=======
    /// <param name="messageId">Identifier of message in resources that should be written to log or message itself.</param>
    /// <param name="parameters">Values of parameters in <paramref name="messageId"/> (resource string or message itself).</param>
>>>>>>> 0afc1c1c
    /// <param name="exception">Exception, which must be written.</param>
    public virtual void Warning(string messageId, object[] parameters = null, Exception exception = null) =>
      Write(LogLevel.Warning, messageId, parameters, exception);

    /// <summary>
    /// Writes error message.
    /// </summary>
<<<<<<< HEAD
    /// <param name="messageId">Message to write to.</param>
    /// <param name="parameters">Values of parameters in <paramref name="messageId"/>.</param>
=======
    /// <param name="messageId">Identifier of message in resources that should be written to log or message itself.</param>
    /// <param name="parameters">Values of parameters in <paramref name="messageId"/> (resource string or message itself).</param>
>>>>>>> 0afc1c1c
    /// <param name="exception">Exception, which must be written.</param>
    public virtual void Error(string messageId, object[] parameters = null, Exception exception = null) =>
      Write(LogLevel.Error, messageId, parameters, exception);

    /// <summary>
    /// Writes fatal error message.
    /// </summary>
    /// <param name="messageId">Identifier of message in resources that should be written to log or message itself.</param>
    /// <param name="parameters">Values of parameters in <paramref name="messageId"/>.</param>
    /// <param name="exception">Exception, which must be written.</param>
    public virtual void FatalError(string messageId, object[] parameters = null, Exception exception = null) =>
      Write(LogLevel.FatalError, messageId, parameters, exception);

    private void Write(LogLevel logLevel, string messageId, object[] parameters, Exception exception)
    {
      var message = Strings.ResourceManager.GetString(messageId, Strings.Culture) ?? messageId;
      Write(new LogEventInfo(Name, logLevel, message, parameters, exception));
    }

    /// <summary>
    /// Writes log message.
    /// </summary>
    /// <param name="info">Log event information.</param>
    public abstract void Write(in LogEventInfo info);

    /// <summary>
    /// Creates instance of this class.
    /// </summary>
    protected BaseLog()
    {
      Name = string.Empty;
    }

    /// <summary>
    /// Creates instance of this class.
    /// </summary>
    /// <param name="name">Log name.</param>
    protected BaseLog(string name)
    {
      Name = name;
    }
  }
}<|MERGE_RESOLUTION|>--- conflicted
+++ resolved
@@ -29,13 +29,8 @@
     /// <summary>
     /// Creates region. Within the region, all messages are indented.
     /// </summary>
-<<<<<<< HEAD
-    /// <param name="messageId">Message, which writes to beginning of region and end of region.</param>
-    /// <param name="parameters">Values of parameters in <paramref name="messageId"/>.</param>
-=======
     /// <param name="messageId">Identifier of the message in resources that should be written at the begging and at the end of the region or message itself.</param>
     /// <param name="parameters">Values of parameters in <paramref name="messageId"/> (resource string or message itself).</param>
->>>>>>> 0afc1c1c
     /// <returns><see cref="IDisposable"/> object. Region will closed by disposing of this object.</returns>
     public IndentManager.IndentScope DebugRegion(string messageId, params object[] parameters)
     {
@@ -52,13 +47,8 @@
     /// <summary>
     /// Creates region. Within the region, all messages are indented.
     /// </summary>
-<<<<<<< HEAD
-    /// <param name="messageId">Message ID, which writes to beginning of region and end of region.</param>
-    /// <param name="parameters">Values of parameters in <paramref name="messageId"/>.</param>
-=======
     /// <param name="messageId">Identifier of the message in resources that should be written at the begging and at the end of the region or message itself.</param>
     /// <param name="parameters">Values of parameters in <paramref name="messageId"/> (resource string or message itself).</param>
->>>>>>> 0afc1c1c
     /// <returns><see cref="IDisposable"/> object. Region will closed by disposing of this object.</returns>
     public IndentManager.IndentScope InfoRegion(string messageId, params object[] parameters)
     {
@@ -74,13 +64,8 @@
     /// <summary>
     /// Writes debug message.
     /// </summary>
-<<<<<<< HEAD
-    /// <param name="messageId">Message to write to.</param>
-    /// <param name="parameters">Values of parameters in <paramref name="messageId"/>.</param>
-=======
     /// <param name="messageId">Identifier of the message in resources that should be written at the begging and at the end of the region or message itself.</param>
     /// <param name="parameters">Values of parameters in <paramref name="messageId"/> (resource string or message itself).</param>
->>>>>>> 0afc1c1c
     /// <param name="exception">Exception, which must be written.</param>
     public virtual void Debug(string messageId, object[] parameters = null, Exception exception = null) =>
       Write(LogLevel.Debug, messageId, parameters, exception);
@@ -88,13 +73,8 @@
     /// <summary>
     /// Writes information message.
     /// </summary>
-<<<<<<< HEAD
-    /// <param name="messageId">Message to write to.</param>
-    /// <param name="parameters">Values of parameters in <paramref name="messageId"/>.</param>
-=======
     /// <param name="messageId">Identifier of message in resources that should be written to log or message itself.</param>
     /// <param name="parameters">Values of parameters in <paramref name="messageId"/> (resource string or message itself).</param>
->>>>>>> 0afc1c1c
     /// <param name="exception">Exception, which must be written.</param>
     public virtual void Info(string messageId, object[] parameters = null, Exception exception = null) =>
       Write(LogLevel.Info, messageId, parameters, exception);
@@ -102,13 +82,8 @@
     /// <summary>
     /// Writes warning message.
     /// </summary>
-<<<<<<< HEAD
-    /// <param name="messageId">Message to write to.</param>
-    /// <param name="parameters">Values of parameters in <paramref name="messageId"/>.</param>
-=======
     /// <param name="messageId">Identifier of message in resources that should be written to log or message itself.</param>
     /// <param name="parameters">Values of parameters in <paramref name="messageId"/> (resource string or message itself).</param>
->>>>>>> 0afc1c1c
     /// <param name="exception">Exception, which must be written.</param>
     public virtual void Warning(string messageId, object[] parameters = null, Exception exception = null) =>
       Write(LogLevel.Warning, messageId, parameters, exception);
@@ -116,13 +91,8 @@
     /// <summary>
     /// Writes error message.
     /// </summary>
-<<<<<<< HEAD
-    /// <param name="messageId">Message to write to.</param>
-    /// <param name="parameters">Values of parameters in <paramref name="messageId"/>.</param>
-=======
     /// <param name="messageId">Identifier of message in resources that should be written to log or message itself.</param>
     /// <param name="parameters">Values of parameters in <paramref name="messageId"/> (resource string or message itself).</param>
->>>>>>> 0afc1c1c
     /// <param name="exception">Exception, which must be written.</param>
     public virtual void Error(string messageId, object[] parameters = null, Exception exception = null) =>
       Write(LogLevel.Error, messageId, parameters, exception);
