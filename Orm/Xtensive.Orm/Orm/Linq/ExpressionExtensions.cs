--- conflicted
+++ resolved
@@ -58,11 +58,7 @@
       expression.NodeType == ExpressionType.New
       && expression.Type switch { var t =>
         t == WellKnownTypes.TimeSpan || t == WellKnownTypes.DateTime || t == WellKnownTypes.DateTimeOffset
-<<<<<<< HEAD
-#if DO_DATEONLY
-=======
 #if NET6_0_OR_GREATER
->>>>>>> 4e8dfa7f
           || t == WellKnownTypes.DateOnly || t == WellKnownTypes.TimeOnly
 #endif
       };
