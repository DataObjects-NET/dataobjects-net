--- conflicted
+++ resolved
@@ -52,13 +52,8 @@
       }
     }
 
-<<<<<<< HEAD
-    private static readonly ParameterExpression paramContext = Expression.Parameter(WellKnownOrmTypes.ParameterContext, "context");
-    private static readonly MethodInfo selectMethod = WellKnownMembers.Enumerable.Select.MakeGenericMethod(typeof(TItem), WellKnownOrmTypes.Tuple);
-=======
     private static readonly ParameterExpression ParamContext = Expression.Parameter(WellKnownOrmTypes.ParameterContext, "context");
     private static readonly MethodInfo SelectMethod = WellKnownMembers.Enumerable.Select.MakeGenericMethod(typeof(TItem), WellKnownOrmTypes.Tuple);
->>>>>>> 8b153c80
 
     private readonly Func<ParameterContext, IEnumerable<TItem>> enumerableFunc;
     private readonly DomainModel model;
@@ -69,15 +64,9 @@
 
     public override Expression<Func<ParameterContext, IEnumerable<Tuple>>> GetEnumerable()
     {
-<<<<<<< HEAD
-      var call = Expression.Call(Expression.Constant(enumerableFunc.Target), enumerableFunc.Method, paramContext);
-      var select = Expression.Call(selectMethod, call, Expression.Constant(converter));
-      return FastExpression.Lambda<Func<ParameterContext, IEnumerable<Tuple>>>(select, paramContext);
-=======
       var call = Expression.Call(Expression.Constant(enumerableFunc.Target), enumerableFunc.Method, ParamContext);
       var select = Expression.Call(SelectMethod, call, Expression.Constant(converter));
       return FastExpression.Lambda<Func<ParameterContext, IEnumerable<Tuple>>>(select, ParamContext);
->>>>>>> 8b153c80
     }
 
 
@@ -106,7 +95,7 @@
     {
       // TODO: AG: Take info from storage!
       type = type.StripNullable();
-      return type.IsPrimitive || 
+      return type.IsPrimitive ||
         type.IsEnum ||
         type==WellKnownTypes.ByteArray ||
         type==WellKnownTypes.Decimal ||
