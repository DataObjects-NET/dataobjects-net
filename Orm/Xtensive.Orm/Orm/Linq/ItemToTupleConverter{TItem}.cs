// Copyright (C) 2009-2022 Xtensive LLC.
// This code is distributed under MIT license terms.
// See the License.txt file in the project root for more information.
// Created by: Alexey Gamzov
// Created:    2009.10.01

using System;
using System.Collections;
using System.Collections.Generic;
using System.Linq;
using System.Linq.Expressions;
using System.Reflection;
using Xtensive.Collections;
using Xtensive.Core;
using Xtensive.Linq;
using Xtensive.Orm.Internals;
using Xtensive.Reflection;
using Xtensive.Tuples;
using Tuple = Xtensive.Tuples.Tuple;
using Xtensive.Orm.Linq.Expressions;
using Xtensive.Orm.Model;

using FieldInfo=System.Reflection.FieldInfo;
using TypeInfo = Xtensive.Orm.Model.TypeInfo;

namespace Xtensive.Orm.Linq
{
  [Serializable]
  internal sealed class ItemToTupleConverter<TItem> : ItemToTupleConverter
  {
    private class TupleTypeCollection: IReadOnlyCollection<Type>
    {
      private IEnumerable<Type> types;
      private int count;

      public int Count => count;

      public IEnumerator<Type> GetEnumerator() => (types ?? Enumerable.Empty<Type>()).GetEnumerator();

      IEnumerator IEnumerable.GetEnumerator() => GetEnumerator();

      public void Add(Type type)
      {
        count++;
        types = types==null ? EnumerableUtils.One(type) : types.Concat(EnumerableUtils.One(type));
      }

      public void AddRange(IReadOnlyCollection<Type> newTypes)
      {
        count += newTypes.Count;
        types = types == null ? newTypes : types.Concat(newTypes);
      }
    }

    private static readonly ParameterExpression ParamContext = Expression.Parameter(WellKnownOrmTypes.ParameterContext, "context");
    private static readonly MethodInfo SelectMethod = WellKnownMembers.Enumerable.Select.MakeGenericMethod(typeof(TItem), WellKnownOrmTypes.Tuple);

    private readonly Func<ParameterContext, IEnumerable<TItem>> enumerableFunc;
    private readonly DomainModel model;
    private readonly Type entityTypestoredInKey;
    private readonly bool isKeyConverter;

    private Func<TItem, Tuple> converter;
    

    public override Expression<Func<ParameterContext, IEnumerable<Tuple>>> GetEnumerable()
    {
      var call = Expression.Call(Expression.Constant(enumerableFunc.Target), enumerableFunc.Method, ParamContext);
      var select = Expression.Call(SelectMethod, call, Expression.Constant(converter));
      return FastExpression.Lambda<Func<ParameterContext, IEnumerable<Tuple>>>(select, ParamContext);
    }


    /// <exception cref="InvalidOperationException"><c>InvalidOperationException</c>.</exception>
    private bool IsPersistableType(Type type)
    {
      if (type==WellKnownOrmTypes.Entity
        || type.IsSubclassOf(WellKnownOrmTypes.Entity)
          || type==WellKnownOrmTypes.Structure
            || type.IsSubclassOf(WellKnownOrmTypes.Structure)) {
        if (!model.Types.Contains(type))
          throw new InvalidOperationException(string.Format(Strings.ExTypeNotFoundInModel, type.FullName));
        return true;
      }
      if (type.IsOfGenericType(RefOfTType)) {
        var entityType = type.GetGenericType(RefOfTType).GetGenericArguments()[0];
        if (!model.Types.Contains(entityType))
          throw new InvalidOperationException(string.Format(Strings.ExTypeNotFoundInModel, type.FullName));
        return true;
      }
      return TypeIsStorageMappable(type);
    }

    private static bool TypeIsStorageMappable(Type type)
    {
      // TODO: AG: Take info from storage!
      type = type.StripNullable();
      return type.IsPrimitive ||
        type.IsEnum ||
        type==WellKnownTypes.ByteArray ||
        type==WellKnownTypes.Decimal ||
        type==WellKnownTypes.String ||
        type==WellKnownTypes.DateTime ||
        type==WellKnownTypes.DateTimeOffset ||
        type==WellKnownTypes.Guid ||
        type==WellKnownTypes.TimeSpan;
    }


    private static void FillLocalCollectionField(object item, Tuple tuple, Expression expression)
    {
      if (item==null)
        return;
      // LocalCollectionExpression
      switch (expression) {
        case LocalCollectionExpression itemExpression:
          foreach (var field in itemExpression.Fields) {
            object value;
            if (field.Key is PropertyInfo propertyInfo) {
              value = propertyInfo.GetValue(item, BindingFlags.InvokeMethod, null, null, null);
            }
            else {
              value = ((FieldInfo) field.Key).GetValue(item);
            }
            if (value != null)
              FillLocalCollectionField(value, tuple, (Expression) field.Value);
          }
          break;
        case ColumnExpression columnExpression:
          tuple.SetValue(columnExpression.Mapping.Offset, item);
          break;
        case StructureExpression structureExpression:
          var structure = (Structure) item;
          var typeInfo = structureExpression.PersistentType;
          var tupleDescriptor = typeInfo.TupleDescriptor;
          var tupleSegment = new Segment<int>(0, tupleDescriptor.Count);
          var structureTuple = structure.Tuple.GetSegment(tupleSegment);
          structureTuple.CopyTo(tuple, 0, structureExpression.Mapping.Offset, structureTuple.Count);
          break;
        case EntityExpression entityExpression: {
          var entity = (Entity) item;
          var keyTuple = entity.Key.Value;
          keyTuple.CopyTo(tuple, 0, entityExpression.Key.Mapping.Offset, keyTuple.Count);
        }
        break;
        case KeyExpression keyExpression: {
          var key = (Key) item;
          var keyTuple = key.Value;
          keyTuple.CopyTo(tuple, 0, keyExpression.Mapping.Offset, keyTuple.Count);
        }
        break;
        default:
          throw new NotSupportedException();
      }
    }

    private LocalCollectionExpression BuildLocalCollectionExpression(Type type,
      HashSet<Type> processedTypes, ref int columnIndex, MemberInfo parentMember, TupleTypeCollection types, Expression sourceExpression)
    {
      if (type.IsAssignableFrom(WellKnownOrmTypes.Key))
        throw new InvalidOperationException(string.Format(Strings.ExUnableToStoreUntypedKeyToStorage, RefOfTType.GetShortName()));
      if (!processedTypes.Add(type))
        throw new InvalidOperationException(string.Format(Strings.ExUnableToPersistTypeXBecauseOfLoopReference, type.FullName));


<<<<<<< HEAD
      IEnumerable<MemberInfo> members = TypeHelper.GetProperties(type, BindingFlags.Instance | BindingFlags.Public)
=======
      var members = type
        .GetProperties(BindingFlags.Instance | BindingFlags.Public)
>>>>>>> 7f9cceee
        .Where(propertyInfo => propertyInfo.CanRead)
        .Cast<MemberInfo>()
        .Concat(type.GetFields(BindingFlags.Instance | BindingFlags.Public));
      var fields = new Dictionary<MemberInfo, IMappedExpression>();
      foreach (var memberInfo in members) {
        var propertyInfo = memberInfo as PropertyInfo;
        var memberType = propertyInfo==null
          ? ((FieldInfo) memberInfo).FieldType
          : propertyInfo.PropertyType;
        if (IsPersistableType(memberType)) {
          var expression = BuildField(memberType, ref columnIndex, types);
          fields.Add(memberInfo, expression);
        }
        else {
          var collectionExpression = BuildLocalCollectionExpression(memberType, new HashSet<Type>(processedTypes), ref columnIndex, memberInfo, types, sourceExpression);
          fields.Add(memberInfo, collectionExpression);
        }
      }
      if (fields.Count==0)
        throw new InvalidOperationException(string.Format(Strings.ExTypeXDoesNotHasAnyPublicReadablePropertiesOrFieldsSoItCanTBePersistedToStorage, type.FullName));

      return new LocalCollectionExpression(type, parentMember, sourceExpression) { Fields = fields };
    }


    private IMappedExpression BuildField(Type type, ref int index, TupleTypeCollection types)
    {
//      if (type.IsOfGenericType(typeof (Ref<>))) {
//        var entityType = type.GetGenericType(typeof (Ref<>)).GetGenericArguments()[0];
//        TypeInfo typeInfo = model.Types[entityType];
//        KeyInfo keyProviderInfo = typeInfo.KeyInfo;
//        TupleDescriptor keyTupleDescriptor = keyProviderInfo.TupleDescriptor;
//        KeyExpression entityExpression = KeyExpression.Create(typeInfo, index);
//        index += keyTupleDescriptor.Count;
//        types = types.Concat(keyTupleDescriptor);
//        return Expression.Convert(entityExpression, type);
//      }

      if (type.IsSubclassOf(WellKnownOrmTypes.Entity)) {
        var typeInfo = model.Types[type];
        var keyInfo = typeInfo.Key;
        var keyTupleDescriptor = keyInfo.TupleDescriptor;
        IMappedExpression expression;
        if (isKeyConverter)
          expression = KeyExpression.Create(typeInfo, index);
        else {
          var entityExpression = EntityExpression.Create(typeInfo, index, true);
          entityExpression.IsNullable = true;
          expression = entityExpression;
        }
        index += keyTupleDescriptor.Count;
        types.AddRange(keyTupleDescriptor);
        return expression;
      }

      if (type.IsSubclassOf(WellKnownOrmTypes.Structure)) {
        var typeInfo = model.Types[type];
        var tupleDescriptor = typeInfo.TupleDescriptor;
        var tupleSegment = new Segment<int>(index, tupleDescriptor.Count);
        var structureExpression = StructureExpression.CreateLocalCollectionStructure(typeInfo, tupleSegment);
        index += tupleDescriptor.Count;
        types.AddRange(tupleDescriptor);
        return structureExpression;
      }

      if (TypeIsStorageMappable(type)) {
        ColumnExpression columnExpression = ColumnExpression.Create(type, index);
        types.Add(type);
        index++;
        return columnExpression;
      }

      throw new NotSupportedException();
    }

    private void BuildConverter(Expression sourceExpression)
    {
      var itemType = isKeyConverter ? entityTypestoredInKey : typeof (TItem);
      var index = 0;
      var types = new TupleTypeCollection();
      if (IsPersistableType(itemType)) {
        Expression = (Expression) BuildField(itemType, ref index, types);
        TupleDescriptor = TupleDescriptor.Create(types.ToArray(types.Count));
      }
      else {
        var processedTypes = new HashSet<Type>();
        var itemExpression = BuildLocalCollectionExpression(itemType, processedTypes, ref index, null, types, sourceExpression);
        TupleDescriptor = TupleDescriptor.Create(types.ToArray(types.Count));
        Expression = itemExpression;
      }

      converter = delegate(TItem item) {
        var tuple = Tuple.Create(TupleDescriptor);
        if (ReferenceEquals(item, null)) {
          return tuple;
        }
        FillLocalCollectionField(item, tuple, Expression);
        return tuple;
      };
    }

    public ItemToTupleConverter(Func<ParameterContext, IEnumerable<TItem>> enumerableFunc, DomainModel model, Expression sourceExpression, Type storedEntityType)
    {
      this.model = model;
      this.enumerableFunc = enumerableFunc;
      entityTypestoredInKey = storedEntityType;
      isKeyConverter = typeof(TItem).IsAssignableFrom(WellKnownOrmTypes.Key);
      BuildConverter(sourceExpression);
    }
  }
}<|MERGE_RESOLUTION|>--- conflicted
+++ resolved
@@ -163,12 +163,8 @@
         throw new InvalidOperationException(string.Format(Strings.ExUnableToPersistTypeXBecauseOfLoopReference, type.FullName));
 
 
-<<<<<<< HEAD
-      IEnumerable<MemberInfo> members = TypeHelper.GetProperties(type, BindingFlags.Instance | BindingFlags.Public)
-=======
       var members = type
         .GetProperties(BindingFlags.Instance | BindingFlags.Public)
->>>>>>> 7f9cceee
         .Where(propertyInfo => propertyInfo.CanRead)
         .Cast<MemberInfo>()
         .Concat(type.GetFields(BindingFlags.Instance | BindingFlags.Public));
