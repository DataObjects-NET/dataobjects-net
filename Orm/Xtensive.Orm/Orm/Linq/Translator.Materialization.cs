<<<<<<< HEAD
// Copyright (C) 2009-2021 Xtensive LLC.
=======
// Copyright (C) 2009-2024 Xtensive LLC.
>>>>>>> 86d18bc3
// This code is distributed under MIT license terms.
// See the License.txt file in the project root for more information.
// Created by: Alexis Kochetov
// Created:    2009.05.28

using System;
using System.Collections.Generic;
using System.Linq;
using System.Linq.Expressions;
using System.Reflection;
using Xtensive.Core;
using Xtensive.Linq;
using Xtensive.Orm.Internals;
using Xtensive.Orm.Linq.Expressions;
using Xtensive.Orm.Linq.Materialization;
using Xtensive.Orm.Rse;
using Xtensive.Orm.Rse.Providers;
using Xtensive.Reflection;
using Tuple = Xtensive.Tuples.Tuple;

namespace Xtensive.Orm.Linq
{
  internal sealed partial class Translator
  {
<<<<<<< HEAD
    private static readonly MethodInfo VisitLocalCollectionSequenceMethod = typeof(Translator).GetMethodEx(nameof(VisitLocalCollectionSequence),
        BindingFlags.NonPublic | BindingFlags.Instance,
        new[] { "TItem" },
        new object[] { WellKnownTypes.Expression });

    private static readonly ParameterExpression ParameterContext = Expression.Parameter(WellKnownOrmTypes.ParameterContext, "parameterContext");
    private static readonly ParameterExpression TupleReader = Expression.Parameter(typeof(RecordSetReader), "tupleReader");
    private static readonly ParameterExpression Session = Expression.Parameter(typeof(Session), "session");

    private readonly CompiledQueryProcessingScope compiledQueryScope;
=======
    public static readonly MethodInfo TranslateMethod;
    private static readonly MethodInfo VisitLocalCollectionSequenceMethod;
>>>>>>> 86d18bc3

    private static readonly ParameterExpression ParameterContext = Expression.Parameter(WellKnownOrmTypes.ParameterContext, "parameterContext");
    private static readonly ParameterExpression TupleReader = Expression.Parameter(typeof(RecordSetReader), "tupleReader");
    private static readonly ParameterExpression Session = Expression.Parameter(WellKnownOrmTypes.Session, "session");

    private readonly CompiledQueryProcessingScope compiledQueryScope;

    public TranslatedQuery Translate()
    {
      var projection = (ProjectionExpression) Visit(context.Query);
      return Translate(projection, Array.Empty<Parameter<Tuple>>());
    }

    internal TranslatedQuery Translate(ProjectionExpression projection,
      IEnumerable<Parameter<Tuple>> tupleParameterBindings)
    {
      var result = projection;
      if (context.SessionTags != null)
        result = ApplySessionTags(result, context.SessionTags);
      var newItemProjector = result.ItemProjector.EnsureEntityIsJoined();
      result = result.Apply(newItemProjector);

      var optimized = Optimize(result);

      // Prepare cached query, if required
      var prepared = compiledQueryScope != null
        ? PrepareCachedQuery(optimized, compiledQueryScope)
        : optimized;

      // Compilation
      var dataSource = prepared.ItemProjector.DataSource;
      var compiled = context.Domain.Handler.CompilationService.Compile(dataSource, context.RseCompilerConfiguration);

      // Build materializer
      var materializer = BuildMaterializer(prepared, tupleParameterBindings);
      var translatedQuery = new TranslatedQuery(
        compiled, materializer, prepared.ResultAccessMethod,
        result.TupleParameterBindings, tupleParameterBindings);

      // Providing the result to caching layer, if required
      if (compiledQueryScope != null && !translatedQuery.TupleParameters.Any()) {
        var parameterizedQuery = new ParameterizedQuery(
          translatedQuery,
          compiledQueryScope.QueryParameter);
        compiledQueryScope.ParameterizedQuery = parameterizedQuery;
        return parameterizedQuery;
      }

      return translatedQuery;
    }

    private static ProjectionExpression Optimize(ProjectionExpression origin)
    {
      var originProvider = origin.ItemProjector.DataSource;

      var usedColumns = origin.ItemProjector
        .GetColumns(ColumnExtractionModes.KeepSegment | ColumnExtractionModes.KeepTypeId | ColumnExtractionModes.OmitLazyLoad)
        .ToList();

      if (usedColumns.Count == 0)
        usedColumns.Add(0);
      if (usedColumns.Count < origin.ItemProjector.DataSource.Header.Length) {
<<<<<<< HEAD
        var usedColumnsArray = usedColumns.ToArray();
        var resultProvider = new SelectProvider(originProvider, usedColumnsArray);
        var itemProjector = origin.ItemProjector.Remap(resultProvider, usedColumnsArray);
        var result = origin.Apply(itemProjector);
=======
        var resultProvider = new SelectProvider(originProvider, usedColumns);
        var itemProjector = origin.ItemProjector.Remap(resultProvider, usedColumns.ToArray());
        var result = new ProjectionExpression(
          origin.Type,
          itemProjector,
          origin.TupleParameterBindings,
          origin.ResultAccessMethod);
>>>>>>> 86d18bc3
        return result;
      }
      return origin;
    }

    private static ProjectionExpression PrepareCachedQuery(
      ProjectionExpression origin, CompiledQueryProcessingScope compiledQueryScope)
    {
      if (compiledQueryScope.QueryParameter != null) {
        var result = compiledQueryScope.QueryParameterReplacer.Replace(origin);
        return (ProjectionExpression) result;
      }
      return origin;
    }

    private static ProjectionExpression ApplySessionTags(ProjectionExpression origin, IReadOnlyList<string> tags)
    {
      var currentProjection = origin;
      foreach (var tag in tags) {
        var projector = currentProjection.ItemProjector;
        var newDataSource = projector.DataSource.Tag(tag);
        var newItemProjector = new ItemProjectorExpression(projector.Item, newDataSource, projector.Context);
        currentProjection = currentProjection.Apply(newItemProjector);
      }
      return currentProjection;
    }

    private Materializer
      BuildMaterializer(ProjectionExpression projection, IEnumerable<Parameter<Tuple>> tupleParameters)
    {
      var itemProjector = projection.ItemProjector;
      var materializationInfo = itemProjector.Materialize(context, tupleParameters);
      var elementType = itemProjector.Item.Type;
      var materializeMethod = MaterializationHelper.MaterializeMethodInfo.CachedMakeGenericMethod(elementType);
      var itemMaterializerFactoryMethod =
        elementType.IsNullable()
          ? MaterializationHelper.CreateNullableItemMaterializerMethodInfo.CachedMakeGenericMethod(
            elementType.GetGenericArguments()[0])
          : MaterializationHelper.CreateItemMaterializerMethodInfo.CachedMakeGenericMethod(elementType);

      var itemMaterializer = itemMaterializerFactoryMethod.Invoke(
        null, new object[] { materializationInfo.Expression, itemProjector.AggregateType });
      Expression<Func<Session, int, MaterializationContext>> materializationContextCtor =
        (s, entityCount) => new MaterializationContext(s, entityCount);
      var materializationContextExpression = materializationContextCtor
        .BindParameters(Session, Expression.Constant(materializationInfo.EntitiesInRow));

      Expression body = Expression.Call(
        materializeMethod,
        TupleReader,
        materializationContextExpression,
        ParameterContext,
        Expression.Constant(itemMaterializer));

      var projectorExpression = FastExpression.Lambda<Func<RecordSetReader, Session, ParameterContext, object>>(
        body, TupleReader, Session, ParameterContext);
      return new Materializer(projectorExpression.CachingCompile());
    }

    private List<Expression> VisitNewExpressionArguments(NewExpression n)
    {
      var arguments = new List<Expression>();
      var origArguments = n.Arguments;
      for (int i = 0, count = origArguments.Count; i < count; i++) {
        var argument = origArguments[i];

        Expression body;
        using (CreateScope(new TranslatorState(State) { CalculateExpressions = false })) {
          body = Visit(argument);
          if (argument.IsQuery()) {
            context.RegisterPossibleQueryReuse(n.Members[i]);
          }
        }
        body = body.IsProjection()
          ? BuildSubqueryResult((ProjectionExpression) body, argument.Type)
          : ProcessProjectionElement(body);
        arguments.Add(body);
      }
      var constructorParameters = n.GetConstructorParameters();
      for (int i = 0; i < arguments.Count; i++) {
        if (arguments[i].Type != constructorParameters[i].ParameterType)
          arguments[i] = Expression.Convert(arguments[i], constructorParameters[i].ParameterType);
      }
      return arguments;
    }

    private void VisitNewExpressionArgumentsSkipResults(NewExpression n)
    {
      var origArguments = n.Arguments;
      for (int i = 0, count = origArguments.Count; i < count; i++) {
        var argument = origArguments[i];

        Expression body;
        using (state.CreateScope()) {
          state.CalculateExpressions = false;
          body = Visit(argument);
          if (argument.IsQuery()) {
            context.RegisterPossibleQueryReuse(n.Members[i]);
          }
        }
        body = body.IsProjection()
          ? BuildSubqueryResult((ProjectionExpression) body, argument.Type)
          : ProcessProjectionElement(body);
      }
    }

    private ProjectionExpression GetIndexBinding(LambdaExpression le, ref ProjectionExpression sequence)
    {
      if (le.Parameters.Count == 2) {
        var indexDataSource = sequence.ItemProjector.DataSource.RowNumber(context.GetNextColumnAlias());
        var columnExpression = ColumnExpression.Create(WellKnownTypes.Int64, indexDataSource.Header.Columns.Count - 1);
        var indexExpression = Expression.Subtract(columnExpression, Expression.Constant(1L));
        var itemExpression = Expression.Convert(indexExpression, WellKnownTypes.Int32);
        var indexItemProjector = new ItemProjectorExpression(itemExpression, indexDataSource, context);
        var indexProjectionExpression = new ProjectionExpression(WellKnownTypes.Int64, indexItemProjector, sequence.TupleParameterBindings);
        var sequenceItemProjector = sequence.ItemProjector.Remap(indexDataSource, 0);
        sequence = sequence.Apply(sequenceItemProjector);
        return indexProjectionExpression;
      }
      return null;
    }

    private Expression VisitQuerySingle(MethodCallExpression mc)
    {
      var returnType = mc.Method.ReturnType;
      var argument = mc.Arguments[0];
<<<<<<< HEAD
      var queryAll = Expression.Call(null, WellKnownMembers.Query.All.CachedMakeGenericMethod(returnType));
      var source = ConstructQueryable(queryAll);
=======

      var source = ConstructQueryable(returnType);
>>>>>>> 86d18bc3
      var parameter = Expression.Parameter(returnType, "entity");
      var keyAccessor = Expression.MakeMemberAccess(parameter, WellKnownMembers.IEntityKey);
      var equility = Expression.Equal(keyAccessor, argument);
      var lambda = FastExpression.Lambda(equility, parameter);
      return VisitFirstSingle(source, lambda, mc.Method, false);
    }

    // Constructors

    /// <exception cref="InvalidOperationException">There is no current <see cref="Orm.Session"/>.</exception>
    internal Translator(TranslatorContext context, CompiledQueryProcessingScope compiledQueryScope)
    {
      this.compiledQueryScope = compiledQueryScope;
      this.context = context;
      tagsEnabled = context.Domain.TagsEnabled;
    }
  }
}<|MERGE_RESOLUTION|>--- conflicted
+++ resolved
@@ -1,8 +1,4 @@
-<<<<<<< HEAD
-// Copyright (C) 2009-2021 Xtensive LLC.
-=======
 // Copyright (C) 2009-2024 Xtensive LLC.
->>>>>>> 86d18bc3
 // This code is distributed under MIT license terms.
 // See the License.txt file in the project root for more information.
 // Created by: Alexis Kochetov
@@ -27,7 +23,6 @@
 {
   internal sealed partial class Translator
   {
-<<<<<<< HEAD
     private static readonly MethodInfo VisitLocalCollectionSequenceMethod = typeof(Translator).GetMethodEx(nameof(VisitLocalCollectionSequence),
         BindingFlags.NonPublic | BindingFlags.Instance,
         new[] { "TItem" },
@@ -36,16 +31,6 @@
     private static readonly ParameterExpression ParameterContext = Expression.Parameter(WellKnownOrmTypes.ParameterContext, "parameterContext");
     private static readonly ParameterExpression TupleReader = Expression.Parameter(typeof(RecordSetReader), "tupleReader");
     private static readonly ParameterExpression Session = Expression.Parameter(typeof(Session), "session");
-
-    private readonly CompiledQueryProcessingScope compiledQueryScope;
-=======
-    public static readonly MethodInfo TranslateMethod;
-    private static readonly MethodInfo VisitLocalCollectionSequenceMethod;
->>>>>>> 86d18bc3
-
-    private static readonly ParameterExpression ParameterContext = Expression.Parameter(WellKnownOrmTypes.ParameterContext, "parameterContext");
-    private static readonly ParameterExpression TupleReader = Expression.Parameter(typeof(RecordSetReader), "tupleReader");
-    private static readonly ParameterExpression Session = Expression.Parameter(WellKnownOrmTypes.Session, "session");
 
     private readonly CompiledQueryProcessingScope compiledQueryScope;
 
@@ -104,20 +89,10 @@
       if (usedColumns.Count == 0)
         usedColumns.Add(0);
       if (usedColumns.Count < origin.ItemProjector.DataSource.Header.Length) {
-<<<<<<< HEAD
         var usedColumnsArray = usedColumns.ToArray();
         var resultProvider = new SelectProvider(originProvider, usedColumnsArray);
         var itemProjector = origin.ItemProjector.Remap(resultProvider, usedColumnsArray);
         var result = origin.Apply(itemProjector);
-=======
-        var resultProvider = new SelectProvider(originProvider, usedColumns);
-        var itemProjector = origin.ItemProjector.Remap(resultProvider, usedColumns.ToArray());
-        var result = new ProjectionExpression(
-          origin.Type,
-          itemProjector,
-          origin.TupleParameterBindings,
-          origin.ResultAccessMethod);
->>>>>>> 86d18bc3
         return result;
       }
       return origin;
@@ -211,8 +186,7 @@
         var argument = origArguments[i];
 
         Expression body;
-        using (state.CreateScope()) {
-          state.CalculateExpressions = false;
+        using (CreateScope(new TranslatorState(State) { CalculateExpressions = false })) {
           body = Visit(argument);
           if (argument.IsQuery()) {
             context.RegisterPossibleQueryReuse(n.Members[i]);
@@ -244,13 +218,8 @@
     {
       var returnType = mc.Method.ReturnType;
       var argument = mc.Arguments[0];
-<<<<<<< HEAD
-      var queryAll = Expression.Call(null, WellKnownMembers.Query.All.CachedMakeGenericMethod(returnType));
-      var source = ConstructQueryable(queryAll);
-=======
 
       var source = ConstructQueryable(returnType);
->>>>>>> 86d18bc3
       var parameter = Expression.Parameter(returnType, "entity");
       var keyAccessor = Expression.MakeMemberAccess(parameter, WellKnownMembers.IEntityKey);
       var equility = Expression.Equal(keyAccessor, argument);
