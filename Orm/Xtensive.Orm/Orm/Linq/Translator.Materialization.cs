--- conflicted
+++ resolved
@@ -33,13 +33,6 @@
     private static readonly ParameterExpression Session = Expression.Parameter(typeof(Session), "session");
 
     private readonly CompiledQueryProcessingScope compiledQueryScope;
-<<<<<<< HEAD
-    private static readonly MethodInfo VisitLocalCollectionSequenceMethod = typeof(Translator).GetMethod(nameof(VisitLocalCollectionSequence),
-        BindingFlags.NonPublic | BindingFlags.Instance,
-        new[] { "TItem" },
-        new object[] { WellKnownTypes.Expression });
-=======
->>>>>>> 5056f629
 
     public TranslatedQuery Translate()
     {
@@ -92,14 +85,9 @@
       if (usedColumns.Count == 0)
         usedColumns.Add(0);
       if (usedColumns.Count < origin.ItemProjector.DataSource.Header.Length) {
-<<<<<<< HEAD
-        var resultProvider = new SelectProvider(originProvider, usedColumns.ToArray());
-        var itemProjector = origin.ItemProjector.Remap(resultProvider, usedColumns);
-=======
         var usedColumnsArray = usedColumns.ToArray();
         var resultProvider = new SelectProvider(originProvider, usedColumnsArray);
         var itemProjector = origin.ItemProjector.Remap(resultProvider, usedColumnsArray);
->>>>>>> 5056f629
         var result = origin.Apply(itemProjector);
         return result;
       }
@@ -156,11 +144,7 @@
         using (CreateScope(new TranslatorState(State) { CalculateExpressions = false })) {
           body = Visit(argument);
         }
-<<<<<<< HEAD
         body = body.StripMarkers().IsProjection()
-=======
-        body = body.IsProjection()
->>>>>>> 5056f629
           ? BuildSubqueryResult((ProjectionExpression) body, argument.Type)
           : ProcessProjectionElement(body);
         arguments.Add(body);
