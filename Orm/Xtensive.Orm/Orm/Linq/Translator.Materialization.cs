--- conflicted
+++ resolved
@@ -85,20 +85,10 @@
       if (usedColumns.Count == 0)
         usedColumns.Add(0);
       if (usedColumns.Count < origin.ItemProjector.DataSource.Header.Length) {
-<<<<<<< HEAD
         var usedColumnsArray = usedColumns.ToArray();
         var resultProvider = new SelectProvider(originProvider, usedColumnsArray);
         var itemProjector = origin.ItemProjector.Remap(resultProvider, usedColumnsArray);
         var result = origin.Apply(itemProjector);
-=======
-        var resultProvider = new SelectProvider(originProvider, usedColumns.ToArray());
-        var itemProjector = origin.ItemProjector.Remap(resultProvider, usedColumns);
-        var result = new ProjectionExpression(
-          origin.Type,
-          itemProjector,
-          origin.TupleParameterBindings,
-          origin.ResultAccessMethod);
->>>>>>> 34b30eda
         return result;
       }
       return origin;
