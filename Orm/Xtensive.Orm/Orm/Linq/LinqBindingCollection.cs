// Copyright (C) 2009-2020 Xtensive LLC.
// This code is distributed under MIT license terms.
// See the License.txt file in the project root for more information.
// Created by: Alexey Gamzov
// Created:    2009.06.30

using System;
using System.Collections.Generic;
using System.Linq.Expressions;
using Xtensive.Collections;
using Xtensive.Orm.Linq.Expressions;

namespace Xtensive.Orm.Linq
{
  [Serializable]
  internal class LinqBindingCollection : BindingCollection<ParameterExpression, ProjectionExpression>
  {
    internal readonly ref struct ParameterScope
    {
      private readonly LinqBindingCollection owner;
      private readonly IReadOnlyCollection<ParameterExpression> parameters;

      public void Dispose()
      {
        var linkedParameters = owner.linkedParameters;
        foreach (var parameter in parameters) {
          linkedParameters.Remove(parameter);
        }
      }

      public ParameterScope(LinqBindingCollection owner, IReadOnlyCollection<ParameterExpression> parameters)
      {
        this.owner = owner;
        this.parameters = parameters;
      }
    }

    private readonly Dictionary<ParameterExpression, IEnumerable<ParameterExpression>> linkedParameters
      = new Dictionary<ParameterExpression, IEnumerable<ParameterExpression>>();

    public override BindingScope Add(ParameterExpression key, ProjectionExpression value)
    {
      if (!key.Type.IsAssignableFrom(value.ItemProjector.Type)) {
        throw new ArgumentException(
          Strings.ExParameterExpressionMustHaveSameTypeAsProjectionExpressionItemProjector, nameof(key));
      }

      return base.Add(key, value);
    }

    public override void PermanentAdd(ParameterExpression key, ProjectionExpression value)
    {
      if (!key.Type.IsAssignableFrom(value.ItemProjector.Type)) {
        throw new ArgumentException(
          Strings.ExParameterExpressionMustHaveSameTypeAsProjectionExpressionItemProjector, nameof(key));
      }

      base.PermanentAdd(key, value);
    }

    public override void ReplaceBound(ParameterExpression key, ProjectionExpression value)
    {
      base.ReplaceBound(key, value);
      if (linkedParameters.TryGetValue(key, out var parameters)) {
        foreach (var parameter in parameters) {
          if (parameter!=key) {
            var projection = this[parameter];
            var newItemProjector = projection.ItemProjector.Remap(value.ItemProjector.DataSource, 0);
<<<<<<< HEAD
            var newProjection = projection.Apply(newItemProjector); 
=======
            var newProjection = projection.Apply(newItemProjector);
>>>>>>> 5056f629
            base.ReplaceBound(parameter, newProjection);
          }
        }
      }
    }

    public ParameterScope LinkParameters(IReadOnlyCollection<ParameterExpression> parameters)
    {
      foreach (var parameter in parameters) {
        linkedParameters.Add(parameter, parameters);
      }

      return new ParameterScope(this, parameters);
    }
  }
}<|MERGE_RESOLUTION|>--- conflicted
+++ resolved
@@ -66,11 +66,7 @@
           if (parameter!=key) {
             var projection = this[parameter];
             var newItemProjector = projection.ItemProjector.Remap(value.ItemProjector.DataSource, 0);
-<<<<<<< HEAD
-            var newProjection = projection.Apply(newItemProjector); 
-=======
             var newProjection = projection.Apply(newItemProjector);
->>>>>>> 5056f629
             base.ReplaceBound(parameter, newProjection);
           }
         }
