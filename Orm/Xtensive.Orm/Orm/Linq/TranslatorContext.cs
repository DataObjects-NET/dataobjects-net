--- conflicted
+++ resolved
@@ -54,16 +54,9 @@
 
     public LinqBindingCollection Bindings { get; }
 
-<<<<<<< HEAD
     public IReadOnlyList<string> SessionTags { get; private set; }
 
-    public bool IsRoot(Expression expression)
-    {
-      return Query==expression;
-    }
-=======
     public bool IsRoot(Expression expression) => Query == expression;
->>>>>>> b57a5b5e
 
     public string GetNextAlias() => resultAliasGenerator.Next();
 
