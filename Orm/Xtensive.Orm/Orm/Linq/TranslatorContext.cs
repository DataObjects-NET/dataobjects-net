--- conflicted
+++ resolved
@@ -79,31 +79,20 @@
       ApplyParameter parameter;
       if (!applyParameters.TryGetValue(provider, out parameter)) {
         parameter = new ApplyParameter(provider.GetType().GetShortName());
-        // parameter = new ApplyParameter(provider.ToString()); 
-        // ENABLE ONLY FOR DEBUGGING! 
+        // parameter = new ApplyParameter(provider.ToString());
+        // ENABLE ONLY FOR DEBUGGING!
         // May lead TO entity.ToString() calls, while ToString can be overriden.
         applyParameters.Add(provider, parameter);
       }
       return parameter;
     }
 
-<<<<<<< HEAD
-    public string[] GetAllTags()
-=======
     public IReadOnlyList<string> GetAllTags()
->>>>>>> 84f48644
     {
       if (Domain.Configuration.TagsLocation == TagsLocation.Nowhere)
         return Array.Empty<string>();
 
-<<<<<<< HEAD
-      var tags = applyParameters.Keys.OfType<TagProvider>().Select(p => p.Tag).ToList();
-      if (tags.Count == 0)
-        return Array.Empty<string>();
-      return tags.ToArray();
-=======
       return applyParameters.Keys.OfType<TagProvider>().Select(p => p.Tag).ToList();
->>>>>>> 84f48644
     }
 
     public void RebindApplyParameter(CompilableProvider old, CompilableProvider @new)
