--- conflicted
+++ resolved
@@ -66,15 +66,9 @@
 
     public ApplyParameter GetApplyParameter(CompilableProvider provider)
     {
-<<<<<<< HEAD
-      ApplyParameter parameter;
-      if (!applyParameters.TryGetValue(provider, out parameter)) {
+      if (!applyParameters.TryGetValue(provider, out var parameter)) {
         var providerType = provider.GetType();
         parameter = new ApplyParameter(providerType.IsGenericType ? providerType.GetShortName() : providerType.Name);
-=======
-      if (!applyParameters.TryGetValue(provider, out var parameter)) {
-        parameter = new ApplyParameter(provider.GetType().GetShortName());
->>>>>>> 7058c474
         // parameter = new ApplyParameter(provider.ToString()); 
         // ENABLE ONLY FOR DEBUGGING! 
         // May lead TO entity.ToString() calls, while ToString can be overriden.
