--- conflicted
+++ resolved
@@ -100,11 +100,7 @@
         query.Materializer,
         query.ResultAccessMethod,
         tupleParameterBindings,
-<<<<<<< HEAD
-        Enumerable.Empty<Parameter<Tuple>>());
-=======
         Array.Empty<Parameter<Tuple>>());
->>>>>>> 5056f629
       delayedQuery = new DelayedQuery<TElement>(context.Session, translatedQuery, parameterContext);
       context.Session.RegisterUserDefinedDelayedQuery(delayedQuery.Task);
       context.MaterializationContext.MaterializationQueue.Enqueue(MaterializeSelf);
