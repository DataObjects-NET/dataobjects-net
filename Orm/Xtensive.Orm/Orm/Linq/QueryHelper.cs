--- conflicted
+++ resolved
@@ -1,12 +1,6 @@
-<<<<<<< HEAD
-﻿// Copyright (C) 2003-2010 Xtensive LLC.
-// All rights reserved.
-// For conditions of distribution and use, see license.
-=======
 ﻿// Copyright (C) 2009-2020 Xtensive LLC.
 // This code is distributed under MIT license terms.
 // See the License.txt file in the project root for more information.
->>>>>>> 8695eda1
 // Created by: Denis Krjuchkov
 // Created:    2009.04.02
 
@@ -18,15 +12,10 @@
 using System.Reflection;
 using Xtensive.Core;
 using Xtensive.Linq;
-<<<<<<< HEAD
-using Xtensive.Orm.Model;
-using Xtensive.Reflection;
-=======
 using Xtensive.Orm.Internals;
 using Xtensive.Orm.Model;
 using Xtensive.Reflection;
 using Activator = System.Activator;
->>>>>>> 8695eda1
 using FieldInfo = Xtensive.Orm.Model.FieldInfo;
 using Tuple = Xtensive.Tuples.Tuple;
 
@@ -47,14 +36,9 @@
     public static Expression<Func<Tuple, bool>> BuildFilterLambda(int startIndex, IReadOnlyList<Type> keyColumnTypes, Parameter<Tuple> keyParameter)
     {
       Expression filterExpression = null;
-<<<<<<< HEAD
-      var tupleParameter = Expression.Parameter(typeof (Tuple), "tuple");
-      var valueProperty = typeof (Parameter<Tuple>).GetProperty("Value", typeof (Tuple));
-=======
       var tupleParameter = Expression.Parameter(WellKnownOrmTypes.Tuple, "tuple");
       var valueProperty = WellKnownOrmTypes.ParameterOfTuple
         .GetProperty(nameof(Parameter<Tuple>.Value), WellKnownOrmTypes.Tuple);
->>>>>>> 8695eda1
       var keyValue = Expression.Property(Expression.Constant(keyParameter), valueProperty);
       for (var i = 0; i < keyColumnTypes.Count; i++) {
         var getValueMethod = WellKnownMembers.Tuple.GenericAccessor.MakeGenericMethod(keyColumnTypes[i]);
@@ -102,15 +86,9 @@
       var wrapper = Activator.CreateInstance(
         typeof (OwnerWrapper<>).MakeGenericType(owner.GetType()), owner);
       var wrappedOwner = Expression.Property(Expression.Constant(wrapper), "Owner");
-<<<<<<< HEAD
-      if (!entitySet.Field.IsDynalicallyDefined)
-        return Expression.Property(wrappedOwner, entitySet.Field.UnderlyingProperty);
-      
-=======
       if (!entitySet.Field.IsDynamicallyDefined) {
         return Expression.Property(wrappedOwner, entitySet.Field.UnderlyingProperty);
       }
->>>>>>> 8695eda1
       var indexers = owner.GetType().GetProperties(BindingFlags.Instance | BindingFlags.NonPublic | BindingFlags.Public)
         .Where(p => p.GetIndexParameters().Any())
         .Select(p => p.GetGetMethod());
@@ -119,19 +97,12 @@
 
     public static Expression CreateEntitySetQuery(Expression ownerEntity, FieldInfo field)
     {
-<<<<<<< HEAD
-      if (!field.IsDynalicallyDefined && !field.UnderlyingProperty.PropertyType.IsOfGenericType(typeof (EntitySet<>)))
-        throw Exceptions.InternalError(Strings.ExFieldMustBeOfEntitySetType, OrmLog.Instance);
-      if (field.IsDynalicallyDefined && !field.ValueType.IsOfGenericType(typeof (EntitySet<>)))
-        throw Exceptions.InternalError(Strings.ExFieldMustBeOfEntitySetType, OrmLog.Instance);
-=======
       if (!field.IsDynamicallyDefined && !field.UnderlyingProperty.PropertyType.IsOfGenericType(WellKnownOrmTypes.EntitySetOfT)) {
         throw Exceptions.InternalError(Strings.ExFieldMustBeOfEntitySetType, OrmLog.Instance);
       }
       if (field.IsDynamicallyDefined && !field.ValueType.IsOfGenericType(WellKnownOrmTypes.EntitySetOfT)) {
         throw Exceptions.InternalError(Strings.ExFieldMustBeOfEntitySetType, OrmLog.Instance);
       }
->>>>>>> 8695eda1
 
       var elementType = field.ItemType;
       var association = field.Associations.Last();
@@ -187,11 +158,7 @@
       var resultSelector = FastExpression.Lambda(innerSelectorParameter, outerSelectorParameter, innerSelectorParameter);
 
       var innerQuery = CreateEntityQuery(elementType);
-<<<<<<< HEAD
-      var joinMethodInfo = typeof (Queryable).GetMethods()
-=======
       var joinMethodInfo = WellKnownTypes.Queryable.GetMethods()
->>>>>>> 8695eda1
         .Single(mi => mi.Name==Xtensive.Reflection.WellKnown.Queryable.Join && mi.IsGenericMethod && mi.GetParameters().Length==5)
         .MakeGenericMethod(new[] {
           connectorType,
@@ -214,11 +181,7 @@
         return;
       if (!baseType.IsAssignableFrom(elementType) || baseType==elementType)
         return;
-<<<<<<< HEAD
-      var castMethod = source.Type.IsOfGenericInterface(typeof (IQueryable<>))
-=======
       var castMethod = source.Type.IsOfGenericInterface(WellKnownInterfaces.QueryableOfT)
->>>>>>> 8695eda1
         ? WellKnownMembers.Queryable.Cast
         : WellKnownMembers.Enumerable.Cast;
       source = Expression.Call(castMethod.MakeGenericMethod(baseType), source);
@@ -226,11 +189,7 @@
 
     public static Type GetSequenceElementType(Type type)
     {
-<<<<<<< HEAD
-      var sequenceType = type.GetGenericInterface(typeof (IEnumerable<>));
-=======
       var sequenceType = type.GetGenericInterface(WellKnownInterfaces.EnumerableOfT);
->>>>>>> 8695eda1
       return sequenceType!=null ? sequenceType.GetGenericArguments()[0] : null;
     }
 
