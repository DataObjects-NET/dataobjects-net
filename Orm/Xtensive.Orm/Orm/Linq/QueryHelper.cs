<<<<<<< HEAD
﻿// Copyright (C) 2003-2010 Xtensive LLC.
// All rights reserved.
// For conditions of distribution and use, see license.
// Created by: Denis Krjuchkov
// Created:    2009.04.02

using System;
using System.Collections.Generic;
using System.Diagnostics;
using System.Linq;
using System.Linq.Expressions;
using System.Reflection;
using Xtensive.Core;
using Xtensive.Linq;
using Xtensive.Orm.Model;
using Xtensive.Reflection;
using FieldInfo = Xtensive.Orm.Model.FieldInfo;
using Tuple = Xtensive.Tuples.Tuple;

namespace Xtensive.Orm.Linq
{
  internal static class QueryHelper
  {
    private sealed class OwnerWrapper<TOwner>
    {
      public TOwner Owner { get; set; }

      public OwnerWrapper(TOwner owner)
      {
        Owner = owner;
      }
    }

    public static Expression<Func<Tuple, bool>> BuildFilterLambda(int startIndex, IReadOnlyList<Type> keyColumnTypes, Parameter<Tuple> keyParameter)
    {
      Expression filterExpression = null;
      var tupleParameter = Expression.Parameter(typeof (Tuple), "tuple");
      var valueProperty = typeof (Parameter<Tuple>).GetProperty("Value", typeof (Tuple));
      var keyValue = Expression.Property(Expression.Constant(keyParameter), valueProperty);
      for (var i = 0; i < keyColumnTypes.Count; i++) {
        var getValueMethod = WellKnownMembers.Tuple.GenericAccessor.MakeGenericMethod(keyColumnTypes[i]);
        var tupleParameterFieldAccess = Expression.Call(
          tupleParameter,
          getValueMethod,
          Expression.Constant(startIndex + i));
        var keyParameterFieldAccess = Expression.Call(
          keyValue,
          getValueMethod,
          Expression.Constant(i));
        if (filterExpression==null)
          filterExpression = Expression.Equal(tupleParameterFieldAccess, keyParameterFieldAccess);
        else
          filterExpression = Expression.And(filterExpression,
            Expression.Equal(tupleParameterFieldAccess, keyParameterFieldAccess));
      }
      return FastExpression.Lambda<Func<Tuple, bool>>(filterExpression, tupleParameter);
    }

    private static Expression CreateEntityQuery(Type elementType)
    {
      var queryAll = WellKnownMembers.Query.All.MakeGenericMethod(elementType);
      return Expression.Call(null, queryAll);
    }

    public static bool IsDirectEntitySetQuery(Expression entitySet)
    {
      if (entitySet.NodeType!=ExpressionType.MemberAccess)
        return false;
      var owner = ((MemberExpression) entitySet).Expression;
      if (owner.NodeType!=ExpressionType.MemberAccess)
        return false;
      var wrapper = ((MemberExpression) owner).Expression;
      return wrapper.NodeType==ExpressionType.Constant
        && wrapper.Type.IsGenericType
        && wrapper.Type.GetGenericTypeDefinition()==typeof (OwnerWrapper<>);
    }

    public static Expression CreateDirectEntitySetQuery(EntitySetBase entitySet)
    {
      // A hack making expression to look like regular parameter 
      // (ParameterExtractor.IsParameter => true)
      var owner = entitySet.Owner;
      var wrapper = Activator.CreateInstance(
        typeof (OwnerWrapper<>).MakeGenericType(owner.GetType()), owner);
      var wrappedOwner = Expression.Property(Expression.Constant(wrapper), "Owner");
      if (!entitySet.Field.IsDynalicallyDefined)
        return Expression.Property(wrappedOwner, entitySet.Field.UnderlyingProperty);
      
      var indexers = owner.GetType().GetProperties(BindingFlags.Instance | BindingFlags.NonPublic | BindingFlags.Public)
        .Where(p => p.GetIndexParameters().Any())
        .Select(p => p.GetGetMethod());
      return Expression.Convert(Expression.Call(Expression.Constant(owner),indexers.Single(), new []{Expression.Constant(entitySet.Field.Name)}), entitySet.Field.ValueType);
    }

    public static Expression CreateEntitySetQuery(Expression ownerEntity, FieldInfo field)
    {
      if (!field.IsDynalicallyDefined && !field.UnderlyingProperty.PropertyType.IsOfGenericType(typeof (EntitySet<>)))
        throw Exceptions.InternalError(Strings.ExFieldMustBeOfEntitySetType, OrmLog.Instance);
      if (field.IsDynalicallyDefined && !field.ValueType.IsOfGenericType(typeof (EntitySet<>)))
        throw Exceptions.InternalError(Strings.ExFieldMustBeOfEntitySetType, OrmLog.Instance);

      var elementType = field.ItemType;
      var association = field.Associations.Last();
      if (association.Multiplicity==Multiplicity.OneToMany) {
        var targetField = association.TargetType.Fields[association.Reversed.OwnerField.Name];
        var whereParameter = Expression.Parameter(elementType, "p");
        var expression = BuildExpressionForFieldRecursively(targetField, whereParameter);
        var whereExpression = Expression.Equal(
          Expression.Property(
            expression,
            WellKnownMembers.IEntityKey),
          Expression.Property(
            ownerEntity,
            WellKnownMembers.IEntityKey)
          );
        return Expression.Call(
          WellKnownMembers.Queryable.Where.MakeGenericMethod(elementType),
          CreateEntityQuery(elementType),
          FastExpression.Lambda(whereExpression, whereParameter)
          );
      }

      var connectorType = association.AuxiliaryType.UnderlyingType;
      var referencingField = association.IsMaster
        ? association.AuxiliaryType.Fields[WellKnown.SlaveFieldName]
        : association.AuxiliaryType.Fields[WellKnown.MasterFieldName];
      var referencedField = association.IsMaster
        ? association.AuxiliaryType.Fields[WellKnown.MasterFieldName]
        : association.AuxiliaryType.Fields[WellKnown.SlaveFieldName];

      var filterParameter = Expression.Parameter(connectorType, "t");
      var filterExpression = Expression.Equal(
        Expression.MakeMemberAccess(
          Expression.MakeMemberAccess(filterParameter, referencedField.UnderlyingProperty),
          WellKnownMembers.IEntityKey),
        Expression.MakeMemberAccess(
          ownerEntity,
          WellKnownMembers.IEntityKey)
        );

      var outerQuery = Expression.Call(
        WellKnownMembers.Queryable.Where.MakeGenericMethod(connectorType),
        CreateEntityQuery(connectorType),
        FastExpression.Lambda(filterExpression, filterParameter)
        );

      var outerSelectorParameter = Expression.Parameter(connectorType, "o");
      var outerSelector = FastExpression.Lambda(
        Expression.MakeMemberAccess(outerSelectorParameter, referencingField.UnderlyingProperty),
        outerSelectorParameter);
      var innerSelectorParameter = Expression.Parameter(elementType, "i");
      var innerSelector = FastExpression.Lambda(innerSelectorParameter, innerSelectorParameter);
      var resultSelector = FastExpression.Lambda(innerSelectorParameter, outerSelectorParameter, innerSelectorParameter);

      var innerQuery = CreateEntityQuery(elementType);
      var joinMethodInfo = typeof (Queryable).GetMethods()
        .Single(mi => mi.Name==Xtensive.Reflection.WellKnown.Queryable.Join && mi.IsGenericMethod && mi.GetParameters().Length==5)
        .MakeGenericMethod(new[] {
          connectorType,
          elementType,
          outerSelector.Body.Type,
          resultSelector.Body.Type
        });
      return Expression.Call(joinMethodInfo,
        outerQuery,
        innerQuery,
        outerSelector,
        innerSelector,
        resultSelector);
    }

    public static void TryAddConvarianceCast(ref Expression source, Type baseType)
    {
      var elementType = GetSequenceElementType(source.Type);
      if (elementType==null)
        return;
      if (!baseType.IsAssignableFrom(elementType) || baseType==elementType)
        return;
      var castMethod = source.Type.IsOfGenericInterface(typeof (IQueryable<>))
        ? WellKnownMembers.Queryable.Cast
        : WellKnownMembers.Enumerable.Cast;
      source = Expression.Call(castMethod.MakeGenericMethod(baseType), source);
    }

    public static Type GetSequenceElementType(Type type)
    {
      var sequenceType = type.GetGenericInterface(typeof (IEnumerable<>));
      return sequenceType!=null ? sequenceType.GetGenericArguments()[0] : null;
    }

    private static Expression BuildExpressionForFieldRecursively(FieldInfo field, Expression parameter)
    {
      if (field.IsNested) {
        var expression = BuildExpressionForFieldRecursively(field.Parent, parameter);
        return Expression.Property(expression, field.DeclaringField.UnderlyingProperty);
      }
      return Expression.Property(parameter, field.DeclaringField.UnderlyingProperty);
    }
  }
}
=======
﻿// Copyright (C) 2003-2010 Xtensive LLC.
// All rights reserved.
// For conditions of distribution and use, see license.
// Created by: Denis Krjuchkov
// Created:    2009.04.02

using System;
using System.Collections.Generic;
using System.Diagnostics;
using System.Linq;
using System.Linq.Expressions;
using System.Reflection;
using Xtensive.Core;
using Xtensive.Linq;
using Xtensive.Orm.Model;
using Xtensive.Reflection;
using FieldInfo = Xtensive.Orm.Model.FieldInfo;
using Tuple = Xtensive.Tuples.Tuple;

namespace Xtensive.Orm.Linq
{
  internal static class QueryHelper
  {
    private sealed class OwnerWrapper<TOwner>
    {
      public TOwner Owner { get; set; }

      public OwnerWrapper(TOwner owner)
      {
        Owner = owner;
      }
    }

    public static Expression<Func<Tuple, bool>> BuildFilterLambda(int startIndex, IReadOnlyList<Type> keyColumnTypes, Parameter<Tuple> keyParameter)
    {
      Expression filterExpression = null;
      var tupleParameter = Expression.Parameter(typeof (Tuple), "tuple");
      var valueProperty = typeof (Parameter<Tuple>).GetProperty("Value", typeof (Tuple));
      var keyValue = Expression.Property(Expression.Constant(keyParameter), valueProperty);
      for (var i = 0; i < keyColumnTypes.Count; i++) {
        var getValueMethod = WellKnownMembers.Tuple.GenericAccessor.MakeGenericMethod(keyColumnTypes[i]);
        var tupleParameterFieldAccess = Expression.Call(
          tupleParameter,
          getValueMethod,
          Expression.Constant(startIndex + i));
        var keyParameterFieldAccess = Expression.Call(
          keyValue,
          getValueMethod,
          Expression.Constant(i));
        if (filterExpression==null)
          filterExpression = Expression.Equal(tupleParameterFieldAccess, keyParameterFieldAccess);
        else
          filterExpression = Expression.And(filterExpression,
            Expression.Equal(tupleParameterFieldAccess, keyParameterFieldAccess));
      }
      return FastExpression.Lambda<Func<Tuple, bool>>(filterExpression, tupleParameter);
    }

    private static Expression CreateEntityQuery(Type elementType)
    {
      var queryAll = WellKnownMembers.Query.All.MakeGenericMethod(elementType);
      return Expression.Call(null, queryAll);
    }

    public static bool IsDirectEntitySetQuery(Expression entitySet)
    {
      if (entitySet.NodeType!=ExpressionType.MemberAccess)
        return false;
      var owner = ((MemberExpression) entitySet).Expression;
      if (owner.NodeType!=ExpressionType.MemberAccess)
        return false;
      var wrapper = ((MemberExpression) owner).Expression;
      return wrapper.NodeType==ExpressionType.Constant
        && wrapper.Type.IsGenericType
        && wrapper.Type.GetGenericTypeDefinition()==typeof (OwnerWrapper<>);
    }

    public static Expression CreateDirectEntitySetQuery(EntitySetBase entitySet)
    {
      // A hack making expression to look like regular parameter 
      // (ParameterExtractor.IsParameter => true)
      var owner = entitySet.Owner;
      var wrapper = Activator.CreateInstance(
        typeof (OwnerWrapper<>).MakeGenericType(owner.GetType()), owner);
      var wrappedOwner = Expression.Property(Expression.Constant(wrapper), "Owner");
      if (!entitySet.Field.IsDynalicallyDefined)
        return Expression.Property(wrappedOwner, entitySet.Field.UnderlyingProperty);
      
      var indexers = owner.GetType().GetProperties(BindingFlags.Instance | BindingFlags.NonPublic | BindingFlags.Public)
        .Where(p => p.GetIndexParameters().Any())
        .Select(p => p.GetGetMethod());
      return Expression.Convert(Expression.Call(Expression.Constant(owner),indexers.Single(), new []{Expression.Constant(entitySet.Field.Name)}), entitySet.Field.ValueType);
    }

    public static Expression CreateEntitySetQuery(Expression ownerEntity, FieldInfo field)
    {
      if (!field.IsDynalicallyDefined && !field.UnderlyingProperty.PropertyType.IsOfGenericType(typeof (EntitySet<>)))
        throw Exceptions.InternalError(Strings.ExFieldMustBeOfEntitySetType, OrmLog.Instance);
      if (field.IsDynalicallyDefined && !field.ValueType.IsOfGenericType(typeof (EntitySet<>)))
        throw Exceptions.InternalError(Strings.ExFieldMustBeOfEntitySetType, OrmLog.Instance);

      var elementType = field.ItemType;
      var association = field.Associations.Last();
      if (association.Multiplicity==Multiplicity.OneToMany) {
        var targetField = association.TargetType.Fields[association.Reversed.OwnerField.Name];
        var whereParameter = Expression.Parameter(elementType, "p");
        var expression = BuildExpressionForFieldRecursivly(targetField, whereParameter);
        var whereExpression = Expression.Equal(
          Expression.Property(
            expression,
            WellKnownMembers.IEntityKey),
          Expression.Property(
            ownerEntity,
            WellKnownMembers.IEntityKey)
          );
        return Expression.Call(
          WellKnownMembers.Queryable.Where.MakeGenericMethod(elementType),
          CreateEntityQuery(elementType),
          FastExpression.Lambda(whereExpression, whereParameter)
          );
      }

      var connectorType = association.AuxiliaryType.UnderlyingType;
      var referencingField = association.IsMaster
        ? association.AuxiliaryType.Fields[WellKnown.SlaveFieldName]
        : association.AuxiliaryType.Fields[WellKnown.MasterFieldName];
      var referencedField = association.IsMaster
        ? association.AuxiliaryType.Fields[WellKnown.MasterFieldName]
        : association.AuxiliaryType.Fields[WellKnown.SlaveFieldName];

      var filterParameter = Expression.Parameter(connectorType, "t");
      var filterExpression = Expression.Equal(
        Expression.MakeMemberAccess(
          Expression.MakeMemberAccess(filterParameter, referencedField.UnderlyingProperty),
          WellKnownMembers.IEntityKey),
        Expression.MakeMemberAccess(
          ownerEntity,
          WellKnownMembers.IEntityKey)
        );

      var outerQuery = Expression.Call(
        WellKnownMembers.Queryable.Where.MakeGenericMethod(connectorType),
        CreateEntityQuery(connectorType),
        FastExpression.Lambda(filterExpression, filterParameter)
        );

      var outerSelectorParameter = Expression.Parameter(connectorType, "o");
      var outerSelector = FastExpression.Lambda(
        Expression.MakeMemberAccess(outerSelectorParameter, referencingField.UnderlyingProperty),
        outerSelectorParameter);
      var innerSelectorParameter = Expression.Parameter(elementType, "i");
      var innerSelector = FastExpression.Lambda(innerSelectorParameter, innerSelectorParameter);
      var resultSelector = FastExpression.Lambda(innerSelectorParameter, outerSelectorParameter, innerSelectorParameter);

      var innerQuery = CreateEntityQuery(elementType);
      var joinMethodInfo = typeof (Queryable).GetMethods()
        .Single(mi => mi.Name==Xtensive.Reflection.WellKnown.Queryable.Join && mi.IsGenericMethod && mi.GetParameters().Length==5)
        .MakeGenericMethod(new[] {
          connectorType,
          elementType,
          outerSelector.Body.Type,
          resultSelector.Body.Type
        });
      return Expression.Call(joinMethodInfo,
        outerQuery,
        innerQuery,
        outerSelector,
        innerSelector,
        resultSelector);
    }

    public static void TryAddConvarianceCast(ref Expression source, Type baseType)
    {
      var elementType = GetSequenceElementType(source.Type);
      if (elementType==null)
        return;
      if (!baseType.IsAssignableFrom(elementType) || baseType==elementType)
        return;
      var castMethod = source.Type.IsOfGenericInterface(typeof (IQueryable<>))
        ? WellKnownMembers.Queryable.Cast
        : WellKnownMembers.Enumerable.Cast;
      source = Expression.Call(castMethod.MakeGenericMethod(baseType), source);
    }

    public static Type GetSequenceElementType(Type type)
    {
      var sequenceType = type.GetGenericInterface(typeof (IEnumerable<>));
      return sequenceType!=null ? sequenceType.GetGenericArguments()[0] : null;
    }

    private static Expression BuildExpressionForFieldRecursivly(FieldInfo field, Expression parameter)
    {
      if (field.IsNested) {
        var expression = BuildExpressionForFieldRecursivly(field.Parent, parameter);
        return Expression.Property(expression, field.DeclaringField.UnderlyingProperty);
      }
      return Expression.Property(parameter, field.DeclaringField.UnderlyingProperty);
    }
  }
}
>>>>>>> 7339ec33
<|MERGE_RESOLUTION|>--- conflicted
+++ resolved
@@ -1,4 +1,3 @@
-<<<<<<< HEAD
 ﻿// Copyright (C) 2003-2010 Xtensive LLC.
 // All rights reserved.
 // For conditions of distribution and use, see license.
@@ -105,7 +104,7 @@
       if (association.Multiplicity==Multiplicity.OneToMany) {
         var targetField = association.TargetType.Fields[association.Reversed.OwnerField.Name];
         var whereParameter = Expression.Parameter(elementType, "p");
-        var expression = BuildExpressionForFieldRecursively(targetField, whereParameter);
+        var expression = BuildExpressionForFieldRecursivly(targetField, whereParameter);
         var whereExpression = Expression.Equal(
           Expression.Property(
             expression,
@@ -189,207 +188,6 @@
       return sequenceType!=null ? sequenceType.GetGenericArguments()[0] : null;
     }
 
-    private static Expression BuildExpressionForFieldRecursively(FieldInfo field, Expression parameter)
-    {
-      if (field.IsNested) {
-        var expression = BuildExpressionForFieldRecursively(field.Parent, parameter);
-        return Expression.Property(expression, field.DeclaringField.UnderlyingProperty);
-      }
-      return Expression.Property(parameter, field.DeclaringField.UnderlyingProperty);
-    }
-  }
-}
-=======
-﻿// Copyright (C) 2003-2010 Xtensive LLC.
-// All rights reserved.
-// For conditions of distribution and use, see license.
-// Created by: Denis Krjuchkov
-// Created:    2009.04.02
-
-using System;
-using System.Collections.Generic;
-using System.Diagnostics;
-using System.Linq;
-using System.Linq.Expressions;
-using System.Reflection;
-using Xtensive.Core;
-using Xtensive.Linq;
-using Xtensive.Orm.Model;
-using Xtensive.Reflection;
-using FieldInfo = Xtensive.Orm.Model.FieldInfo;
-using Tuple = Xtensive.Tuples.Tuple;
-
-namespace Xtensive.Orm.Linq
-{
-  internal static class QueryHelper
-  {
-    private sealed class OwnerWrapper<TOwner>
-    {
-      public TOwner Owner { get; set; }
-
-      public OwnerWrapper(TOwner owner)
-      {
-        Owner = owner;
-      }
-    }
-
-    public static Expression<Func<Tuple, bool>> BuildFilterLambda(int startIndex, IReadOnlyList<Type> keyColumnTypes, Parameter<Tuple> keyParameter)
-    {
-      Expression filterExpression = null;
-      var tupleParameter = Expression.Parameter(typeof (Tuple), "tuple");
-      var valueProperty = typeof (Parameter<Tuple>).GetProperty("Value", typeof (Tuple));
-      var keyValue = Expression.Property(Expression.Constant(keyParameter), valueProperty);
-      for (var i = 0; i < keyColumnTypes.Count; i++) {
-        var getValueMethod = WellKnownMembers.Tuple.GenericAccessor.MakeGenericMethod(keyColumnTypes[i]);
-        var tupleParameterFieldAccess = Expression.Call(
-          tupleParameter,
-          getValueMethod,
-          Expression.Constant(startIndex + i));
-        var keyParameterFieldAccess = Expression.Call(
-          keyValue,
-          getValueMethod,
-          Expression.Constant(i));
-        if (filterExpression==null)
-          filterExpression = Expression.Equal(tupleParameterFieldAccess, keyParameterFieldAccess);
-        else
-          filterExpression = Expression.And(filterExpression,
-            Expression.Equal(tupleParameterFieldAccess, keyParameterFieldAccess));
-      }
-      return FastExpression.Lambda<Func<Tuple, bool>>(filterExpression, tupleParameter);
-    }
-
-    private static Expression CreateEntityQuery(Type elementType)
-    {
-      var queryAll = WellKnownMembers.Query.All.MakeGenericMethod(elementType);
-      return Expression.Call(null, queryAll);
-    }
-
-    public static bool IsDirectEntitySetQuery(Expression entitySet)
-    {
-      if (entitySet.NodeType!=ExpressionType.MemberAccess)
-        return false;
-      var owner = ((MemberExpression) entitySet).Expression;
-      if (owner.NodeType!=ExpressionType.MemberAccess)
-        return false;
-      var wrapper = ((MemberExpression) owner).Expression;
-      return wrapper.NodeType==ExpressionType.Constant
-        && wrapper.Type.IsGenericType
-        && wrapper.Type.GetGenericTypeDefinition()==typeof (OwnerWrapper<>);
-    }
-
-    public static Expression CreateDirectEntitySetQuery(EntitySetBase entitySet)
-    {
-      // A hack making expression to look like regular parameter 
-      // (ParameterExtractor.IsParameter => true)
-      var owner = entitySet.Owner;
-      var wrapper = Activator.CreateInstance(
-        typeof (OwnerWrapper<>).MakeGenericType(owner.GetType()), owner);
-      var wrappedOwner = Expression.Property(Expression.Constant(wrapper), "Owner");
-      if (!entitySet.Field.IsDynalicallyDefined)
-        return Expression.Property(wrappedOwner, entitySet.Field.UnderlyingProperty);
-      
-      var indexers = owner.GetType().GetProperties(BindingFlags.Instance | BindingFlags.NonPublic | BindingFlags.Public)
-        .Where(p => p.GetIndexParameters().Any())
-        .Select(p => p.GetGetMethod());
-      return Expression.Convert(Expression.Call(Expression.Constant(owner),indexers.Single(), new []{Expression.Constant(entitySet.Field.Name)}), entitySet.Field.ValueType);
-    }
-
-    public static Expression CreateEntitySetQuery(Expression ownerEntity, FieldInfo field)
-    {
-      if (!field.IsDynalicallyDefined && !field.UnderlyingProperty.PropertyType.IsOfGenericType(typeof (EntitySet<>)))
-        throw Exceptions.InternalError(Strings.ExFieldMustBeOfEntitySetType, OrmLog.Instance);
-      if (field.IsDynalicallyDefined && !field.ValueType.IsOfGenericType(typeof (EntitySet<>)))
-        throw Exceptions.InternalError(Strings.ExFieldMustBeOfEntitySetType, OrmLog.Instance);
-
-      var elementType = field.ItemType;
-      var association = field.Associations.Last();
-      if (association.Multiplicity==Multiplicity.OneToMany) {
-        var targetField = association.TargetType.Fields[association.Reversed.OwnerField.Name];
-        var whereParameter = Expression.Parameter(elementType, "p");
-        var expression = BuildExpressionForFieldRecursivly(targetField, whereParameter);
-        var whereExpression = Expression.Equal(
-          Expression.Property(
-            expression,
-            WellKnownMembers.IEntityKey),
-          Expression.Property(
-            ownerEntity,
-            WellKnownMembers.IEntityKey)
-          );
-        return Expression.Call(
-          WellKnownMembers.Queryable.Where.MakeGenericMethod(elementType),
-          CreateEntityQuery(elementType),
-          FastExpression.Lambda(whereExpression, whereParameter)
-          );
-      }
-
-      var connectorType = association.AuxiliaryType.UnderlyingType;
-      var referencingField = association.IsMaster
-        ? association.AuxiliaryType.Fields[WellKnown.SlaveFieldName]
-        : association.AuxiliaryType.Fields[WellKnown.MasterFieldName];
-      var referencedField = association.IsMaster
-        ? association.AuxiliaryType.Fields[WellKnown.MasterFieldName]
-        : association.AuxiliaryType.Fields[WellKnown.SlaveFieldName];
-
-      var filterParameter = Expression.Parameter(connectorType, "t");
-      var filterExpression = Expression.Equal(
-        Expression.MakeMemberAccess(
-          Expression.MakeMemberAccess(filterParameter, referencedField.UnderlyingProperty),
-          WellKnownMembers.IEntityKey),
-        Expression.MakeMemberAccess(
-          ownerEntity,
-          WellKnownMembers.IEntityKey)
-        );
-
-      var outerQuery = Expression.Call(
-        WellKnownMembers.Queryable.Where.MakeGenericMethod(connectorType),
-        CreateEntityQuery(connectorType),
-        FastExpression.Lambda(filterExpression, filterParameter)
-        );
-
-      var outerSelectorParameter = Expression.Parameter(connectorType, "o");
-      var outerSelector = FastExpression.Lambda(
-        Expression.MakeMemberAccess(outerSelectorParameter, referencingField.UnderlyingProperty),
-        outerSelectorParameter);
-      var innerSelectorParameter = Expression.Parameter(elementType, "i");
-      var innerSelector = FastExpression.Lambda(innerSelectorParameter, innerSelectorParameter);
-      var resultSelector = FastExpression.Lambda(innerSelectorParameter, outerSelectorParameter, innerSelectorParameter);
-
-      var innerQuery = CreateEntityQuery(elementType);
-      var joinMethodInfo = typeof (Queryable).GetMethods()
-        .Single(mi => mi.Name==Xtensive.Reflection.WellKnown.Queryable.Join && mi.IsGenericMethod && mi.GetParameters().Length==5)
-        .MakeGenericMethod(new[] {
-          connectorType,
-          elementType,
-          outerSelector.Body.Type,
-          resultSelector.Body.Type
-        });
-      return Expression.Call(joinMethodInfo,
-        outerQuery,
-        innerQuery,
-        outerSelector,
-        innerSelector,
-        resultSelector);
-    }
-
-    public static void TryAddConvarianceCast(ref Expression source, Type baseType)
-    {
-      var elementType = GetSequenceElementType(source.Type);
-      if (elementType==null)
-        return;
-      if (!baseType.IsAssignableFrom(elementType) || baseType==elementType)
-        return;
-      var castMethod = source.Type.IsOfGenericInterface(typeof (IQueryable<>))
-        ? WellKnownMembers.Queryable.Cast
-        : WellKnownMembers.Enumerable.Cast;
-      source = Expression.Call(castMethod.MakeGenericMethod(baseType), source);
-    }
-
-    public static Type GetSequenceElementType(Type type)
-    {
-      var sequenceType = type.GetGenericInterface(typeof (IEnumerable<>));
-      return sequenceType!=null ? sequenceType.GetGenericArguments()[0] : null;
-    }
-
     private static Expression BuildExpressionForFieldRecursivly(FieldInfo field, Expression parameter)
     {
       if (field.IsNested) {
@@ -399,5 +197,4 @@
       return Expression.Property(parameter, field.DeclaringField.UnderlyingProperty);
     }
   }
-}
->>>>>>> 7339ec33
+}