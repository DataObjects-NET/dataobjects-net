// Copyright (C) 2009-2021 Xtensive LLC.
// This code is distributed under MIT license terms.
// See the License.txt file in the project root for more information.
// Created by: Denis Krjuchkov
// Created:    2009.04.02

using System;
using System.Collections.Generic;
using System.Diagnostics;
using System.Linq;
using System.Linq.Expressions;
using System.Reflection;
using Xtensive.Core;
using Xtensive.Linq;
using Xtensive.Orm.Internals;
using Xtensive.Orm.Model;
using Xtensive.Reflection;
using Activator = System.Activator;
using FieldInfo = Xtensive.Orm.Model.FieldInfo;
using Tuple = Xtensive.Tuples.Tuple;

namespace Xtensive.Orm.Linq
{
  internal static class QueryHelper
  {
    private sealed class OwnerWrapper<TOwner>
    {
      public TOwner Owner { get; set; }

      public OwnerWrapper(TOwner owner)
      {
        Owner = owner;
      }
    }

<<<<<<< HEAD
    private static readonly ParameterExpression tupleParameter = Expression.Parameter(WellKnownOrmTypes.Tuple, "tuple");
=======
    private static readonly ParameterExpression TupleParameter = Expression.Parameter(WellKnownOrmTypes.Tuple, "tuple");
>>>>>>> 8b153c80

    public static Expression<Func<Tuple, bool>> BuildFilterLambda(int startIndex, IReadOnlyList<Type> keyColumnTypes, Parameter<Tuple> keyParameter)
    {
      Expression filterExpression = null;
      var valueProperty = WellKnownOrmTypes.ParameterOfTuple
        .GetProperty(nameof(Parameter<Tuple>.Value), WellKnownOrmTypes.Tuple);
      var keyValue = Expression.Property(Expression.Constant(keyParameter), valueProperty);
      for (var i = 0; i < keyColumnTypes.Count; i++) {
        var getValueMethod = WellKnownMembers.Tuple.GenericAccessor.CachedMakeGenericMethod(keyColumnTypes[i]);
        var tupleParameterFieldAccess = Expression.Call(
          TupleParameter,
          getValueMethod,
          Expression.Constant(startIndex + i));
        var keyParameterFieldAccess = Expression.Call(
          keyValue,
          getValueMethod,
          Expression.Constant(i));
        if (filterExpression==null)
          filterExpression = Expression.Equal(tupleParameterFieldAccess, keyParameterFieldAccess);
        else
          filterExpression = Expression.And(filterExpression,
            Expression.Equal(tupleParameterFieldAccess, keyParameterFieldAccess));
      }
      return FastExpression.Lambda<Func<Tuple, bool>>(filterExpression, TupleParameter);
    }

    private static Expression CreateEntityQuery(Type elementType)
    {
      var queryAll = WellKnownMembers.Query.All.CachedMakeGenericMethod(elementType);
      return Expression.Call(null, queryAll);
    }

    public static bool IsDirectEntitySetQuery(Expression entitySet)
    {
      if (entitySet.NodeType!=ExpressionType.MemberAccess)
        return false;
      var owner = ((MemberExpression) entitySet).Expression;
      if (owner.NodeType!=ExpressionType.MemberAccess)
        return false;
      var wrapper = ((MemberExpression) owner).Expression;
      return wrapper.NodeType==ExpressionType.Constant
        && wrapper.Type.IsGenericType
        && wrapper.Type.GetGenericTypeDefinition()==typeof (OwnerWrapper<>);
    }

    public static Expression CreateDirectEntitySetQuery(EntitySetBase entitySet)
    {
      // A hack making expression to look like regular parameter 
      // (ParameterExtractor.IsParameter => true)
      var owner = entitySet.Owner;
      var wrapper = Activator.CreateInstance(
        typeof (OwnerWrapper<>).CachedMakeGenericType(owner.GetType()), owner);
      var wrappedOwner = Expression.Property(Expression.Constant(wrapper), "Owner");
      if (!entitySet.Field.IsDynamicallyDefined) {
        return Expression.Property(wrappedOwner, entitySet.Field.UnderlyingProperty);
      }
      var indexers = owner.GetType().GetProperties(BindingFlags.Instance | BindingFlags.NonPublic | BindingFlags.Public)
        .Where(p => p.GetIndexParameters().Any())
        .Select(p => p.GetGetMethod());
      return Expression.Convert(Expression.Call(Expression.Constant(owner),indexers.Single(), new []{Expression.Constant(entitySet.Field.Name)}), entitySet.Field.ValueType);
    }

    public static Expression CreateEntitySetQuery(Expression ownerEntity, FieldInfo field)
    {
      if (!field.IsDynamicallyDefined && !field.UnderlyingProperty.PropertyType.IsOfGenericType(WellKnownOrmTypes.EntitySetOfT)) {
        throw Exceptions.InternalError(Strings.ExFieldMustBeOfEntitySetType, OrmLog.Instance);
      }
      if (field.IsDynamicallyDefined && !field.ValueType.IsOfGenericType(WellKnownOrmTypes.EntitySetOfT)) {
        throw Exceptions.InternalError(Strings.ExFieldMustBeOfEntitySetType, OrmLog.Instance);
      }

      var elementType = field.ItemType;
      var association = field.Associations.Last();
      if (association.Multiplicity==Multiplicity.OneToMany) {
        var targetField = association.TargetType.Fields[association.Reversed.OwnerField.Name];
        var whereParameter = Expression.Parameter(elementType, "p");
        var expression = BuildExpressionForFieldRecursivly(targetField, whereParameter);
        var whereExpression = Expression.Equal(
          Expression.Property(
            expression,
            WellKnownMembers.IEntityKey),
          Expression.Property(
            ownerEntity,
            WellKnownMembers.IEntityKey)
          );
        return Expression.Call(
          WellKnownMembers.Queryable.Where.CachedMakeGenericMethod(elementType),
          CreateEntityQuery(elementType),
          FastExpression.Lambda(whereExpression, whereParameter)
          );
      }

      var connectorType = association.AuxiliaryType.UnderlyingType;
      var referencingField = association.IsMaster
        ? association.AuxiliaryType.Fields[WellKnown.SlaveFieldName]
        : association.AuxiliaryType.Fields[WellKnown.MasterFieldName];
      var referencedField = association.IsMaster
        ? association.AuxiliaryType.Fields[WellKnown.MasterFieldName]
        : association.AuxiliaryType.Fields[WellKnown.SlaveFieldName];

      var filterParameter = Expression.Parameter(connectorType, "t");
      var filterExpression = Expression.Equal(
        Expression.MakeMemberAccess(
          Expression.MakeMemberAccess(filterParameter, referencedField.UnderlyingProperty),
          WellKnownMembers.IEntityKey),
        Expression.MakeMemberAccess(
          ownerEntity,
          WellKnownMembers.IEntityKey)
        );

      var outerQuery = Expression.Call(
        WellKnownMembers.Queryable.Where.CachedMakeGenericMethod(connectorType),
        CreateEntityQuery(connectorType),
        FastExpression.Lambda(filterExpression, filterParameter)
        );

      var outerSelectorParameter = Expression.Parameter(connectorType, "o");
      var outerSelector = FastExpression.Lambda(
        Expression.MakeMemberAccess(outerSelectorParameter, referencingField.UnderlyingProperty),
        outerSelectorParameter);
      var innerSelectorParameter = Expression.Parameter(elementType, "i");
      var innerSelector = FastExpression.Lambda(innerSelectorParameter, innerSelectorParameter);
      var resultSelector = FastExpression.Lambda(innerSelectorParameter, outerSelectorParameter, innerSelectorParameter);

      var innerQuery = CreateEntityQuery(elementType);
      var joinMethodInfo = WellKnownTypes.Queryable.GetMethods()
        .Single(mi => mi.Name==Xtensive.Reflection.WellKnown.Queryable.Join && mi.IsGenericMethod && mi.GetParameters().Length==5)
        .MakeGenericMethod(new[] {
          connectorType,
          elementType,
          outerSelector.Body.Type,
          resultSelector.Body.Type
        });
      return Expression.Call(joinMethodInfo,
        outerQuery,
        innerQuery,
        outerSelector,
        innerSelector,
        resultSelector);
    }

    public static void TryAddConvarianceCast(ref Expression source, Type baseType)
    {
      var elementType = GetSequenceElementType(source.Type);
      if (elementType==null)
        return;
      if (!baseType.IsAssignableFrom(elementType) || baseType==elementType)
        return;
      var castMethod = source.Type.IsOfGenericInterface(WellKnownInterfaces.QueryableOfT)
        ? WellKnownMembers.Queryable.Cast
        : WellKnownMembers.Enumerable.Cast;
      source = Expression.Call(castMethod.CachedMakeGenericMethod(baseType), source);
    }

    public static Type GetSequenceElementType(Type type)
    {
      var sequenceType = type.GetGenericInterface(WellKnownInterfaces.EnumerableOfT);
      return sequenceType!=null ? sequenceType.GetGenericArguments()[0] : null;
    }

    private static Expression BuildExpressionForFieldRecursivly(FieldInfo field, Expression parameter)
    {
      if (field.IsNested) {
        var expression = BuildExpressionForFieldRecursivly(field.Parent, parameter);
        return Expression.Property(expression, field.DeclaringField.UnderlyingProperty);
      }
      return Expression.Property(parameter, field.DeclaringField.UnderlyingProperty);
    }
  }
}<|MERGE_RESOLUTION|>--- conflicted
+++ resolved
@@ -33,11 +33,7 @@
       }
     }
 
-<<<<<<< HEAD
-    private static readonly ParameterExpression tupleParameter = Expression.Parameter(WellKnownOrmTypes.Tuple, "tuple");
-=======
     private static readonly ParameterExpression TupleParameter = Expression.Parameter(WellKnownOrmTypes.Tuple, "tuple");
->>>>>>> 8b153c80
 
     public static Expression<Func<Tuple, bool>> BuildFilterLambda(int startIndex, IReadOnlyList<Type> keyColumnTypes, Parameter<Tuple> keyParameter)
     {
@@ -85,7 +81,7 @@
 
     public static Expression CreateDirectEntitySetQuery(EntitySetBase entitySet)
     {
-      // A hack making expression to look like regular parameter 
+      // A hack making expression to look like regular parameter
       // (ParameterExtractor.IsParameter => true)
       var owner = entitySet.Owner;
       var wrapper = Activator.CreateInstance(
