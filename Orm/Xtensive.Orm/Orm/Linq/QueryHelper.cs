<<<<<<< HEAD
// Copyright (C) 2009-2021 Xtensive LLC.
=======
// Copyright (C) 2009-2024 Xtensive LLC.
>>>>>>> 86d18bc3
// This code is distributed under MIT license terms.
// See the License.txt file in the project root for more information.
// Created by: Denis Krjuchkov
// Created:    2009.04.02

using System;
using System.Collections.Generic;
using System.Diagnostics;
using System.Linq;
using System.Linq.Expressions;
using System.Reflection;
using Xtensive.Core;
using Xtensive.Linq;
using Xtensive.Orm.Internals;
using Xtensive.Orm.Model;
using Xtensive.Reflection;
using Activator = System.Activator;
using FieldInfo = Xtensive.Orm.Model.FieldInfo;
using Tuple = Xtensive.Tuples.Tuple;

namespace Xtensive.Orm.Linq
{
  internal static class QueryHelper
  {
    private sealed class OwnerWrapper<TOwner>
    {
      public static readonly Type GenericDef = typeof(OwnerWrapper<>);

      public TOwner Owner { get; set; }

      public OwnerWrapper(TOwner owner)
      {
        Owner = owner;
      }
    }

<<<<<<< HEAD
    private static readonly ParameterExpression TupleParameter = Expression.Parameter(WellKnownOrmTypes.Tuple, "tuple");
=======
    public static readonly ParameterExpression TupleParameter = Expression.Parameter(WellKnownOrmTypes.Tuple, "tuple");

    private static readonly PropertyInfo TupleValueProperty = WellKnownOrmTypes.ParameterOfTuple
      .GetProperty(nameof(Parameter<Tuple>.Value), WellKnownOrmTypes.Tuple);
>>>>>>> 86d18bc3

    public static Expression<Func<Tuple, bool>> BuildFilterLambda(int startIndex, IReadOnlyList<Type> keyColumnTypes, Parameter<Tuple> keyParameter)
    {
      Expression filterExpression = null;
<<<<<<< HEAD
      var valueProperty = WellKnownOrmTypes.ParameterOfTuple
        .GetProperty(nameof(Parameter<Tuple>.Value), WellKnownOrmTypes.Tuple);
      var keyValue = Expression.Property(Expression.Constant(keyParameter), valueProperty);
      for (var i = 0; i < keyColumnTypes.Count; i++) {
        var getValueMethod = WellKnownMembers.Tuple.GenericAccessor.CachedMakeGenericMethod(keyColumnTypes[i]);
=======
      var keyValue = Expression.Property(Expression.Constant(keyParameter), TupleValueProperty);
      for (int i = 0, count = keyColumnTypes.Count; i < count; i++) {
        var getValueMethod = WellKnownMembers.Tuple.GenericAccessor.MakeGenericMethod(keyColumnTypes[i]);
>>>>>>> 86d18bc3
        var tupleParameterFieldAccess = Expression.Call(
          TupleParameter,
          getValueMethod,
          Expression.Constant(startIndex + i));
        var keyParameterFieldAccess = Expression.Call(
          keyValue,
          getValueMethod,
          Expression.Constant(i));
        if (filterExpression==null)
          filterExpression = Expression.Equal(tupleParameterFieldAccess, keyParameterFieldAccess);
        else
          filterExpression = Expression.And(filterExpression,
            Expression.Equal(tupleParameterFieldAccess, keyParameterFieldAccess));
      }
      return FastExpression.Lambda<Func<Tuple, bool>>(filterExpression, TupleParameter);
    }

    private static Expression CreateEntityQuery(Type elementType, Domain domain)
    {
<<<<<<< HEAD
      var queryAll = WellKnownMembers.Query.All.CachedMakeGenericMethod(elementType);
      return Expression.Call(null, queryAll);
=======
      return domain.RootCallExpressionsCache.GetOrAdd(elementType, (t) => Expression.Call(null, WellKnownMembers.Query.All.MakeGenericMethod(elementType)));
>>>>>>> 86d18bc3
    }

    public static bool IsDirectEntitySetQuery(Expression entitySet)
    {
      if (entitySet.NodeType!=ExpressionType.MemberAccess)
        return false;
      var owner = ((MemberExpression) entitySet).Expression;
      if (owner.NodeType!=ExpressionType.MemberAccess)
        return false;
      var wrapper = ((MemberExpression) owner).Expression;
      return wrapper.NodeType==ExpressionType.Constant
        && wrapper.Type.IsOwnerWrapper();
    }

    public static Expression CreateDirectEntitySetQuery(EntitySetBase entitySet)
    {
      // A hack making expression to look like regular parameter
      // (ParameterExtractor.IsParameter => true)
      var owner = entitySet.Owner;
      var ownerType = owner.TypeInfo.UnderlyingType;
      var wrapper = Activator.CreateInstance(
<<<<<<< HEAD
        typeof (OwnerWrapper<>).CachedMakeGenericType(owner.GetType()), owner);
      var wrappedOwner = Expression.Property(Expression.Constant(wrapper), "Owner");
=======
        OwnerWrapper<int>.GenericDef.MakeGenericType(ownerType), owner);
      var wrappedOwner = Expression.Property(Expression.Constant(wrapper), nameof(OwnerWrapper<int>.Owner));
>>>>>>> 86d18bc3
      if (!entitySet.Field.IsDynamicallyDefined) {
        return Expression.Property(wrappedOwner, entitySet.Field.UnderlyingProperty);
      }
      //fast way to get indexer getter method
      var indexerGetter = ownerType.GetMethod(Reflection.WellKnown.IndexerPropertyGetterName, BindingFlags.Instance | BindingFlags.NonPublic | BindingFlags.Public);
      if (indexerGetter.Attributes.HasFlag(MethodAttributes.SpecialName)
          && (indexerGetter.DeclaringType == WellKnownOrmTypes.Persistent || indexerGetter.DeclaringType == WellKnownOrmTypes.Entity))
        return Expression.Convert(Expression.Call(Expression.Constant(owner), indexerGetter, new[] { Expression.Constant(entitySet.Field.Name) }), entitySet.Field.ValueType);

      // old-fashion slow way, if something went wrong
      var indexers = ownerType.GetProperties(BindingFlags.Instance | BindingFlags.NonPublic | BindingFlags.Public)
        .Where(p => p.GetIndexParameters().Any())
        .Select(p => p.GetGetMethod());
      return Expression.Convert(Expression.Call(Expression.Constant(owner),indexers.Single(), new []{Expression.Constant(entitySet.Field.Name)}), entitySet.Field.ValueType);
    }

    public static Expression CreateEntitySetQuery(Expression ownerEntity, FieldInfo field, Domain domain)
    {
      if (!field.IsDynamicallyDefined && !field.UnderlyingProperty.PropertyType.IsOfGenericType(WellKnownOrmTypes.EntitySetOfT)) {
        throw Exceptions.InternalError(Strings.ExFieldMustBeOfEntitySetType, OrmLog.Instance);
      }
      if (field.IsDynamicallyDefined && !field.ValueType.IsOfGenericType(WellKnownOrmTypes.EntitySetOfT)) {
        throw Exceptions.InternalError(Strings.ExFieldMustBeOfEntitySetType, OrmLog.Instance);
      }

      var elementType = field.ItemType;
      var association = field.Associations.Last();
      if (association.Multiplicity==Multiplicity.OneToMany) {
        var targetField = association.TargetType.Fields[association.Reversed.OwnerField.Name];
        var whereParameter = Expression.Parameter(elementType, "p");
        var expression = BuildExpressionForFieldRecursivly(targetField, whereParameter);
        var whereExpression = Expression.Equal(
          Expression.Property(
            expression,
            WellKnownMembers.IEntityKey),
          Expression.Property(
            ownerEntity,
            WellKnownMembers.IEntityKey)
          );
        return Expression.Call(
<<<<<<< HEAD
          WellKnownMembers.Queryable.Where.CachedMakeGenericMethod(elementType),
          CreateEntityQuery(elementType),
=======
          WellKnownMembers.Queryable.Where.MakeGenericMethod(elementType),
          CreateEntityQuery(elementType, domain),
>>>>>>> 86d18bc3
          FastExpression.Lambda(whereExpression, whereParameter)
          );
      }

      var connectorType = association.AuxiliaryType.UnderlyingType;
      var referencingField = association.IsMaster
        ? association.AuxiliaryType.Fields[WellKnown.SlaveFieldName]
        : association.AuxiliaryType.Fields[WellKnown.MasterFieldName];
      var referencedField = association.IsMaster
        ? association.AuxiliaryType.Fields[WellKnown.MasterFieldName]
        : association.AuxiliaryType.Fields[WellKnown.SlaveFieldName];

      var filterParameter = Expression.Parameter(connectorType, "t");
      var filterExpression = Expression.Equal(
        Expression.MakeMemberAccess(
          Expression.MakeMemberAccess(filterParameter, referencedField.UnderlyingProperty),
          WellKnownMembers.IEntityKey),
        Expression.MakeMemberAccess(
          ownerEntity,
          WellKnownMembers.IEntityKey)
        );

      var outerQuery = Expression.Call(
<<<<<<< HEAD
        WellKnownMembers.Queryable.Where.CachedMakeGenericMethod(connectorType),
        CreateEntityQuery(connectorType),
=======
        WellKnownMembers.Queryable.Where.MakeGenericMethod(connectorType),
        CreateEntityQuery(connectorType, domain),
>>>>>>> 86d18bc3
        FastExpression.Lambda(filterExpression, filterParameter)
        );

      var outerSelectorParameter = Expression.Parameter(connectorType, "o");
      var outerSelector = FastExpression.Lambda(
        Expression.MakeMemberAccess(outerSelectorParameter, referencingField.UnderlyingProperty),
        outerSelectorParameter);
      var innerSelectorParameter = Expression.Parameter(elementType, "i");
      var innerSelector = FastExpression.Lambda(innerSelectorParameter, innerSelectorParameter);
      var resultSelector = FastExpression.Lambda(innerSelectorParameter, outerSelectorParameter, innerSelectorParameter);

      var innerQuery = CreateEntityQuery(elementType, domain);
      var joinMethodInfo = WellKnownMembers.Queryable.Join
        .MakeGenericMethod(new[] {
          connectorType,
          elementType,
          outerSelector.Body.Type,
          resultSelector.Body.Type
        });
      return Expression.Call(joinMethodInfo,
        outerQuery,
        innerQuery,
        outerSelector,
        innerSelector,
        resultSelector);
    }

    public static void TryAddConvarianceCast(ref Expression source, Type baseType)
    {
      var elementType = GetSequenceElementType(source.Type);
      if (elementType==null)
        return;
      if (!baseType.IsAssignableFrom(elementType) || baseType==elementType)
        return;
      var castMethod = source.Type.IsOfGenericInterface(WellKnownInterfaces.QueryableOfT)
        ? WellKnownMembers.Queryable.Cast
        : WellKnownMembers.Enumerable.Cast;
      source = Expression.Call(castMethod.CachedMakeGenericMethod(baseType), source);
    }

    public static Type GetSequenceElementType(Type type)
    {
      var sequenceType = type.GetGenericInterface(WellKnownInterfaces.EnumerableOfT);
      return sequenceType?.GetGenericArguments()[0];
    }

    private static Expression BuildExpressionForFieldRecursivly(FieldInfo field, Expression parameter)
    {
      if (field.IsNested) {
        var expression = BuildExpressionForFieldRecursivly(field.Parent, parameter);
        return Expression.Property(expression, field.DeclaringField.UnderlyingProperty);
      }
      return Expression.Property(parameter, field.DeclaringField.UnderlyingProperty);
    }

    private static bool IsOwnerWrapper(this Type type) =>
      (type.MetadataToken ^ OwnerWrapper<int>.GenericDef.MetadataToken) == 0
        && ReferenceEquals(type.Module, OwnerWrapper<int>.GenericDef.Module);
  }
}<|MERGE_RESOLUTION|>--- conflicted
+++ resolved
@@ -1,8 +1,4 @@
-<<<<<<< HEAD
-// Copyright (C) 2009-2021 Xtensive LLC.
-=======
 // Copyright (C) 2009-2024 Xtensive LLC.
->>>>>>> 86d18bc3
 // This code is distributed under MIT license terms.
 // See the License.txt file in the project root for more information.
 // Created by: Denis Krjuchkov
@@ -39,29 +35,17 @@
       }
     }
 
-<<<<<<< HEAD
-    private static readonly ParameterExpression TupleParameter = Expression.Parameter(WellKnownOrmTypes.Tuple, "tuple");
-=======
     public static readonly ParameterExpression TupleParameter = Expression.Parameter(WellKnownOrmTypes.Tuple, "tuple");
 
     private static readonly PropertyInfo TupleValueProperty = WellKnownOrmTypes.ParameterOfTuple
       .GetProperty(nameof(Parameter<Tuple>.Value), WellKnownOrmTypes.Tuple);
->>>>>>> 86d18bc3
 
     public static Expression<Func<Tuple, bool>> BuildFilterLambda(int startIndex, IReadOnlyList<Type> keyColumnTypes, Parameter<Tuple> keyParameter)
     {
       Expression filterExpression = null;
-<<<<<<< HEAD
-      var valueProperty = WellKnownOrmTypes.ParameterOfTuple
-        .GetProperty(nameof(Parameter<Tuple>.Value), WellKnownOrmTypes.Tuple);
-      var keyValue = Expression.Property(Expression.Constant(keyParameter), valueProperty);
-      for (var i = 0; i < keyColumnTypes.Count; i++) {
-        var getValueMethod = WellKnownMembers.Tuple.GenericAccessor.CachedMakeGenericMethod(keyColumnTypes[i]);
-=======
       var keyValue = Expression.Property(Expression.Constant(keyParameter), TupleValueProperty);
       for (int i = 0, count = keyColumnTypes.Count; i < count; i++) {
-        var getValueMethod = WellKnownMembers.Tuple.GenericAccessor.MakeGenericMethod(keyColumnTypes[i]);
->>>>>>> 86d18bc3
+        var getValueMethod = WellKnownMembers.Tuple.GenericAccessor.CachedMakeGenericMethod(keyColumnTypes[i]);
         var tupleParameterFieldAccess = Expression.Call(
           TupleParameter,
           getValueMethod,
@@ -81,12 +65,7 @@
 
     private static Expression CreateEntityQuery(Type elementType, Domain domain)
     {
-<<<<<<< HEAD
-      var queryAll = WellKnownMembers.Query.All.CachedMakeGenericMethod(elementType);
-      return Expression.Call(null, queryAll);
-=======
       return domain.RootCallExpressionsCache.GetOrAdd(elementType, (t) => Expression.Call(null, WellKnownMembers.Query.All.MakeGenericMethod(elementType)));
->>>>>>> 86d18bc3
     }
 
     public static bool IsDirectEntitySetQuery(Expression entitySet)
@@ -108,13 +87,8 @@
       var owner = entitySet.Owner;
       var ownerType = owner.TypeInfo.UnderlyingType;
       var wrapper = Activator.CreateInstance(
-<<<<<<< HEAD
-        typeof (OwnerWrapper<>).CachedMakeGenericType(owner.GetType()), owner);
-      var wrappedOwner = Expression.Property(Expression.Constant(wrapper), "Owner");
-=======
-        OwnerWrapper<int>.GenericDef.MakeGenericType(ownerType), owner);
+        OwnerWrapper<int>.GenericDef.CachedMakeGenericType(ownerType), owner);
       var wrappedOwner = Expression.Property(Expression.Constant(wrapper), nameof(OwnerWrapper<int>.Owner));
->>>>>>> 86d18bc3
       if (!entitySet.Field.IsDynamicallyDefined) {
         return Expression.Property(wrappedOwner, entitySet.Field.UnderlyingProperty);
       }
@@ -155,13 +129,8 @@
             WellKnownMembers.IEntityKey)
           );
         return Expression.Call(
-<<<<<<< HEAD
           WellKnownMembers.Queryable.Where.CachedMakeGenericMethod(elementType),
-          CreateEntityQuery(elementType),
-=======
-          WellKnownMembers.Queryable.Where.MakeGenericMethod(elementType),
           CreateEntityQuery(elementType, domain),
->>>>>>> 86d18bc3
           FastExpression.Lambda(whereExpression, whereParameter)
           );
       }
@@ -185,13 +154,8 @@
         );
 
       var outerQuery = Expression.Call(
-<<<<<<< HEAD
         WellKnownMembers.Queryable.Where.CachedMakeGenericMethod(connectorType),
-        CreateEntityQuery(connectorType),
-=======
-        WellKnownMembers.Queryable.Where.MakeGenericMethod(connectorType),
         CreateEntityQuery(connectorType, domain),
->>>>>>> 86d18bc3
         FastExpression.Lambda(filterExpression, filterParameter)
         );
 
