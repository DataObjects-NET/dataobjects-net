<<<<<<< HEAD
// Copyright (C) 2009-2021 Xtensive LLC.
=======
// Copyright (C) 2009-2020 Xtensive LLC.
>>>>>>> 5056f629
// This code is distributed under MIT license terms.
// See the License.txt file in the project root for more information.
// Created by: Denis Krjuchkov
// Created:    2009.03.24

using System;
using System.Collections.Generic;
using System.Linq;
using System.Linq.Expressions;
using System.Reflection;
using Xtensive.Collections;
using Xtensive.Core;
using Xtensive.Orm.FullTextSearchCondition.Interfaces;
using Xtensive.Orm.FullTextSearchCondition.Nodes;
using Xtensive.Orm.Internals;
using Xtensive.Orm.Rse;
using Xtensive.Reflection;
using Xtensive.Tuples;
using TypeInfo = Xtensive.Orm.Model.TypeInfo;

namespace Xtensive.Orm.Linq
{
  internal static partial class WellKnownMembers
  {
#pragma warning disable 612,618
    public static class Query
    {
<<<<<<< HEAD
      private static readonly MethodInfo[] FreetextMethods = typeof(Orm.Query).GetMethods().Where(m => m.Name == nameof(Orm.Query.FreeText)).ToArray();      
      private static readonly (MethodInfo Method, Type[] ParameterTypes)[] containsTableMethods = typeof(Orm.Query).GetMethods()
          .Where(m => m.Name == nameof(Orm.Query.ContainsTable))
          .Select(m => (Method: m, ParameterTypes: m.GetParameterTypes())).ToArray();

      private static readonly MethodInfo[] SingleMethods = typeof(Orm.Query).GetMethods().Where(m => m.Name == nameof(Orm.Query.Single) && m.IsGenericMethod).ToArray();
      private static readonly MethodInfo[] SingleOrDefaultMethods = typeof(Orm.Query).GetMethods().Where(m => m.Name == nameof(Orm.Query.SingleOrDefault) && m.IsGenericMethod).ToArray();

      public static readonly MethodInfo All = typeof(Orm.Query).GetMethod(nameof(Orm.Query.All), Array.Empty<Type>());

      public static readonly MethodInfo FreeTextString = FreetextMethods
          .Single(ft => ft.GetParameters().Length == 1 && ft.GetParameterTypes()[0] == WellKnownTypes.String);

      public static readonly MethodInfo FreeTextStringTopNByRank = FreetextMethods
          .Single(ft => ft.GetParameters().Length == 2 && ft.GetParameterTypes()[0] == WellKnownTypes.String && ft.GetParameterTypes()[1] == WellKnownTypes.Int32);

      public static readonly MethodInfo FreeTextExpression = FreetextMethods
          .Single(ft => ft.GetParameters().Length == 1 && ft.GetParameterTypes()[0] == typeof(Expression<Func<string>>));

      public static readonly MethodInfo FreeTextExpressionTopNByRank = FreetextMethods
          .Single(ft => ft.GetParameters().Length == 2 && ft.GetParameterTypes()[0] == typeof(Expression<Func<string>>) && ft.GetParameterTypes()[1] == WellKnownTypes.Int32);

      public static readonly MethodInfo ContainsTableExpr = containsTableMethods
          .Single(g => g.ParameterTypes.Length == 1 && g.ParameterTypes[0] == typeof(Expression<Func<ConditionEndpoint, IOperand>>)).Method;

      public static readonly MethodInfo ContainsTableExprWithColumns = containsTableMethods
          .Single(g => g.ParameterTypes.Length == 2 &&
                       g.ParameterTypes[0] == typeof(Expression<Func<ConditionEndpoint, IOperand>>) &&
=======
      public static readonly MethodInfo All;
      public static readonly MethodInfo FreeTextString;
      public static readonly MethodInfo FreeTextStringTopNByRank;
      public static readonly MethodInfo FreeTextExpression;
      public static readonly MethodInfo FreeTextExpressionTopNByRank;
      public static readonly MethodInfo ContainsTableExpr;
      public static readonly MethodInfo ContainsTableExprWithColumns;
      public static readonly MethodInfo ContainsTableExprTopNByRank;
      public static readonly MethodInfo ContainsTableExprWithColumnsTopNByRank;
      public static readonly MethodInfo SingleKey;
      public static readonly MethodInfo SingleArray;
      public static readonly MethodInfo SingleOrDefaultKey;
      public static readonly MethodInfo SingleOrDefaultArray;

      static Query()
      {
#pragma warning disable 612,618
        All = typeof(Orm.Query).GetMethod(nameof(Orm.Query.All), ArrayUtils<Type>.EmptyArray);

        var freetextMethods = typeof(Orm.Query).GetMethods().Where(m => m.Name==nameof(Orm.Query.FreeText)).ToArray();
        FreeTextString = freetextMethods
          .Single(ft => ft.GetParameters().Length==1 && ft.GetParameterTypes()[0]==WellKnownTypes.String);
        FreeTextStringTopNByRank = freetextMethods
          .Single(ft => ft.GetParameters().Length==2 && ft.GetParameterTypes()[0]==WellKnownTypes.String && ft.GetParameterTypes()[1]==WellKnownTypes.Int32);
        FreeTextExpression = freetextMethods
          .Single(ft => ft.GetParameters().Length==1 && ft.GetParameterTypes()[0]==typeof(Expression<Func<string>>));
        FreeTextExpressionTopNByRank = freetextMethods
          .Single(ft => ft.GetParameters().Length==2 && ft.GetParameterTypes()[0]==typeof(Expression<Func<string>>) && ft.GetParameterTypes()[1]==WellKnownTypes.Int32);
        var containsTableMethods = typeof (Orm.Query).GetMethods()
          .Where(m => m.Name==nameof(Orm.Query.ContainsTable))
          .Select(m => (Method: m, ParameterTypes: m.GetParameterTypes())).ToArray();
        ContainsTableExpr = containsTableMethods
          .Single(g => g.ParameterTypes.Length==1 && g.ParameterTypes[0]==typeof (Expression<Func<ConditionEndpoint, IOperand>>)).Method;
        ContainsTableExprWithColumns = containsTableMethods
          .Single(g => g.ParameterTypes.Length==2 &&
                       g.ParameterTypes[0]==typeof (Expression<Func<ConditionEndpoint, IOperand>>) &&
>>>>>>> 5056f629
                       g.ParameterTypes[1].IsArray).Method;

      public static readonly MethodInfo ContainsTableExprTopNByRank = containsTableMethods
          .Single(g => g.ParameterTypes.Length == 2 && g.ParameterTypes[0] == typeof(Expression<Func<ConditionEndpoint, IOperand>>) && g.ParameterTypes[1] == WellKnownTypes.Int32).Method;

      public static readonly MethodInfo ContainsTableExprWithColumnsTopNByRank = containsTableMethods
          .Single(g => g.ParameterTypes.Length == 3 &&
                       g.ParameterTypes[0] == typeof(Expression<Func<ConditionEndpoint, IOperand>>) &&
                       g.ParameterTypes[1].IsArray &&
                       g.ParameterTypes[2] == WellKnownTypes.Int32).Method;

      public static readonly MethodInfo SingleKey = SingleMethods.Single(ft => ft.GetParameterTypes()[0] == typeof(Orm.Key));
      public static readonly MethodInfo SingleArray = SingleMethods.Single(ft => ft.GetParameterTypes()[0] == WellKnownTypes.ObjectArray);
      public static readonly MethodInfo SingleOrDefaultKey = SingleOrDefaultMethods.Single(ft => ft.GetParameterTypes()[0] == typeof(Orm.Key));
      public static readonly MethodInfo SingleOrDefaultArray = SingleOrDefaultMethods.Single(ft => ft.GetParameterTypes()[0] == WellKnownTypes.ObjectArray);
    }

    public static class QueryEndpoint
    {
<<<<<<< HEAD
      private static readonly MethodInfo[] FreetextMethods = typeof(Orm.QueryEndpoint).GetMethods().Where(m => m.Name == nameof(Orm.QueryEndpoint.FreeText)).ToArray();
      private static readonly (MethodInfo Method, Type[] ParameterTypes)[] containsTableMethods = typeof(Orm.QueryEndpoint).GetMethods()
          .Where(m => m.Name == nameof(Orm.QueryEndpoint.ContainsTable))
          .Select(m => (Method: m, ParameterTypes: m.GetParameterTypes())).ToArray();

      private static readonly MethodInfo[] SingleMethods = typeof(Orm.QueryEndpoint).GetMethods().Where(m => m.Name == nameof(Orm.QueryEndpoint.Single) && m.IsGenericMethod).ToArray();
      private static readonly MethodInfo[] SingleOrDefaultMethods = typeof(Orm.QueryEndpoint).GetMethods().Where(m => m.Name == nameof(Orm.QueryEndpoint.SingleOrDefault) && m.IsGenericMethod).ToArray();

      public static readonly MethodInfo All = typeof(Orm.QueryEndpoint).GetMethod(nameof(Orm.QueryEndpoint.All), Array.Empty<Type>());
      
      public static readonly MethodInfo FreeTextString = FreetextMethods
          .Single(ft => ft.GetParameters().Length == 1 && ft.GetParameterTypes()[0] == WellKnownTypes.String);
      
      public static readonly MethodInfo FreeTextStringTopNByRank = FreetextMethods
          .Single(ft => ft.GetParameters().Length == 2 && ft.GetParameterTypes()[0] == WellKnownTypes.String && ft.GetParameterTypes()[1] == WellKnownTypes.Int32);
      
      public static readonly MethodInfo FreeTextExpression = FreetextMethods
          .Single(ft => ft.GetParameters().Length == 1 && ft.GetParameterTypes()[0] == typeof(Expression<Func<string>>));
      
      public static readonly MethodInfo FreeTextExpressionTopNByRank = FreetextMethods
          .Single(ft => ft.GetParameters().Length == 2 && ft.GetParameterTypes()[0] == typeof(Expression<Func<string>>) && ft.GetParameterTypes()[1] == WellKnownTypes.Int32);
      
      public static readonly MethodInfo ContainsTableExpr = containsTableMethods
          .Single(g => g.ParameterTypes.Length == 1 && g.ParameterTypes[0] == typeof(Expression<Func<ConditionEndpoint, IOperand>>)).Method;

      public static readonly MethodInfo ContainsTableExprWithColumns = containsTableMethods
          .Single(g => g.ParameterTypes.Length == 2 &&
                       g.ParameterTypes[0] == typeof(Expression<Func<ConditionEndpoint, IOperand>>) &&
=======
      public static readonly MethodInfo All;
      public static readonly MethodInfo FreeTextString;
      public static readonly MethodInfo FreeTextStringTopNByRank;
      public static readonly MethodInfo FreeTextExpression;
      public static readonly MethodInfo FreeTextExpressionTopNByRank;
      public static readonly MethodInfo ContainsTableExpr;
      public static readonly MethodInfo ContainsTableExprWithColumns;
      public static readonly MethodInfo ContainsTableExprTopNByRank;
      public static readonly MethodInfo ContainsTableExprWithColumnsTopNByRank;
      public static readonly MethodInfo SingleKey;
      public static readonly MethodInfo SingleArray;
      public static readonly MethodInfo SingleOrDefaultKey;
      public static readonly MethodInfo SingleOrDefaultArray;
      public static readonly MethodInfo Items;

      static QueryEndpoint()
      {
#pragma warning disable 612,618
        All = typeof(Orm.QueryEndpoint).GetMethod(nameof(Orm.QueryEndpoint.All), ArrayUtils<Type>.EmptyArray);

        var freetextMethods = typeof(Orm.QueryEndpoint).GetMethods().Where(m => m.Name==nameof(Orm.QueryEndpoint.FreeText)).ToArray();
        FreeTextString = freetextMethods
          .Single(ft => ft.GetParameters().Length==1 && ft.GetParameterTypes()[0]==WellKnownTypes.String);
        FreeTextStringTopNByRank = freetextMethods
          .Single(ft => ft.GetParameters().Length==2 && ft.GetParameterTypes()[0]==WellKnownTypes.String && ft.GetParameterTypes()[1]==WellKnownTypes.Int32);
        FreeTextExpression = freetextMethods
          .Single(ft => ft.GetParameters().Length==1 && ft.GetParameterTypes()[0]==typeof(Expression<Func<string>>));
        FreeTextExpressionTopNByRank = freetextMethods
          .Single(ft => ft.GetParameters().Length==2 && ft.GetParameterTypes()[0]==typeof(Expression<Func<string>>) && ft.GetParameterTypes()[1]==WellKnownTypes.Int32);
        var containsTableMethods = typeof (Orm.QueryEndpoint).GetMethods()
          .Where(m => m.Name==nameof(Orm.QueryEndpoint.ContainsTable))
          .Select(m=> (Method: m, ParameterTypes: m.GetParameterTypes())).ToArray();
        ContainsTableExpr = containsTableMethods
          .Single(g => g.ParameterTypes.Length==1 && g.ParameterTypes[0]==typeof (Expression<Func<ConditionEndpoint, IOperand>>)).Method;
        ContainsTableExprWithColumns = containsTableMethods
          .Single(g => g.ParameterTypes.Length==2 &&
                       g.ParameterTypes[0]==typeof (Expression<Func<ConditionEndpoint, IOperand>>) &&
>>>>>>> 5056f629
                       g.ParameterTypes[1].IsArray).Method;

      public static readonly MethodInfo ContainsTableExprTopNByRank = containsTableMethods
          .Single(g => g.ParameterTypes.Length == 2 && g.ParameterTypes[0] == typeof(Expression<Func<ConditionEndpoint, IOperand>>) && g.ParameterTypes[1] == WellKnownTypes.Int32).Method;

      public static readonly MethodInfo ContainsTableExprWithColumnsTopNByRank = containsTableMethods
          .Single(g => g.ParameterTypes.Length == 3 &&
                       g.ParameterTypes[0] == typeof(Expression<Func<ConditionEndpoint, IOperand>>) &&
                       g.ParameterTypes[1].IsArray &&
                       g.ParameterTypes[2] == WellKnownTypes.Int32).Method;

      public static readonly MethodInfo SingleKey = SingleMethods.Single(ft => ft.GetParameterTypes()[0] == typeof(Orm.Key));
      public static readonly MethodInfo SingleArray = SingleMethods.Single(ft => ft.GetParameterTypes()[0] == WellKnownTypes.ObjectArray);
      public static readonly MethodInfo SingleOrDefaultKey = SingleOrDefaultMethods.Single(ft => ft.GetParameterTypes()[0] == typeof(Orm.Key));
      public static readonly MethodInfo SingleOrDefaultArray = SingleOrDefaultMethods.Single(ft => ft.GetParameterTypes()[0] == WellKnownTypes.ObjectArray);
      public static readonly MethodInfo Items = typeof(Orm.QueryEndpoint).GetMethod(nameof(Orm.QueryEndpoint.Items));
    }
#pragma warning restore 612,618

    public static class QueryProvider
    {
      public static readonly MethodInfo ExecuteScalar;
      public static readonly MethodInfo ExecuteSequence;

      static QueryProvider()
      {
        var methodInfos = typeof(Linq.QueryProvider).GetMethods(BindingFlags.Instance | BindingFlags.NonPublic);
        foreach (var methodInfo in methodInfos) {
          switch (methodInfo.Name) {
            case nameof(Linq.QueryProvider.ExecuteScalar):
              ExecuteScalar = methodInfo;
              break;
            case nameof(Linq.QueryProvider.ExecuteSequence):
              ExecuteSequence = methodInfo;
              break;
          }
        }
      }
    }

    // Tuple
    public static class Tuple
    {
      public static readonly MethodInfo GenericAccessor = typeof(Xtensive.Tuples.Tuple)
          .GetMethods()
          .Where(mi => mi.Name == Xtensive.Reflection.WellKnown.Tuple.GetValueOrDefault && mi.IsGenericMethod)
          .Single();

      public static readonly MethodInfo Create = typeof(Xtensive.Tuples.Tuple)
          .GetMethods()
          .Where(mi => mi.Name == Xtensive.Reflection.WellKnown.Tuple.Create
            && !mi.IsGenericMethod
              && mi.GetParameters().Count() == 1
                && mi.GetParameters()[0].ParameterType == typeof(TupleDescriptor))
          .Single();

      public static readonly PropertyInfo Descriptor = typeof(Xtensive.Tuples.Tuple).GetProperty(Xtensive.Reflection.WellKnown.Tuple.Descriptor);
    }

    public static class Key
    {
      // Key
      public static readonly PropertyInfo Value = typeof(Orm.Key).GetProperty(nameof(Orm.Key.Value));
      public static readonly MethodInfo Create = typeof(Orm.Key).GetMethod(
          nameof(Orm.Key.Create),
          BindingFlags.Public | BindingFlags.NonPublic | BindingFlags.Static,
          null,
          new[] { typeof(Domain), WellKnownTypes.String, typeof(TypeInfo), typeof(TypeReferenceAccuracy), typeof(Tuples.Tuple) }, null);
    }

    public static class Enumerable
    {
      // Enumerable
      public static readonly MethodInfo Select = typeof(System.Linq.Enumerable).GetMethods().First(m => m.Name == nameof(System.Linq.Enumerable.Select));

      public static readonly MethodInfo First = typeof(System.Linq.Enumerable)
          .GetMethods(BindingFlags.Static | BindingFlags.Public)
          .First(m => m.Name == nameof(System.Linq.Enumerable.First) && m.GetParameters().Length == 1);

      public static readonly MethodInfo FirstOrDefault = typeof(System.Linq.Enumerable)
          .GetMethods(BindingFlags.Static | BindingFlags.Public)
          .First(m => m.Name == nameof(System.Linq.Enumerable.FirstOrDefault) && m.GetParameters().Length == 1);

      public static readonly MethodInfo Single = typeof(System.Linq.Enumerable)
          .GetMethods(BindingFlags.Static | BindingFlags.Public)
          .First(m => m.Name == nameof(System.Linq.Enumerable.Single) && m.GetParameters().Length == 1);

      public static readonly MethodInfo SingleOrDefault = typeof(System.Linq.Enumerable)
          .GetMethods(BindingFlags.Static | BindingFlags.Public)
<<<<<<< HEAD
          .First(m => m.Name == nameof(System.Linq.Enumerable.SingleOrDefault) && m.GetParameters().Length == 1);

      public static readonly Type OfTuple = WellKnownInterfaces.EnumerableOfT.CachedMakeGenericType(typeof(Xtensive.Tuples.Tuple));
      public static readonly MethodInfo DefaultIfEmpty = typeof(System.Linq.Enumerable).GetMethods().First(m => m.Name == nameof(System.Linq.Enumerable.DefaultIfEmpty));
      public static readonly MethodInfo Contains = GetMethod(typeof(System.Linq.Enumerable), nameof(System.Linq.Enumerable.Contains), 1, 2);
      public static readonly MethodInfo Cast = GetMethod(typeof(System.Linq.Enumerable), nameof(System.Linq.Enumerable.Cast), 1, 1);
=======
          .First(m => m.Name==nameof(System.Linq.Enumerable.SingleOrDefault) && m.GetParameters().Length==1);
        OfTuple = WellKnownInterfaces.EnumerableOfT.CachedMakeGenericType(typeof (Xtensive.Tuples.Tuple));
        DefaultIfEmpty = typeof (System.Linq.Enumerable).GetMethods().First(m => m.Name==nameof(System.Linq.Enumerable.DefaultIfEmpty));
        Contains = GetMethod(typeof(System.Linq.Enumerable), nameof(System.Linq.Enumerable.Contains), 1, 2);
        Cast = GetMethod(typeof (System.Linq.Enumerable), nameof(System.Linq.Enumerable.Cast), 1, 1);
      }
>>>>>>> 5056f629
    }

    public static class Collection
    {
      // Collection extensions
      public static readonly MethodInfo ExtensionContainsAll = GetMethod(typeof(CollectionExtensionsEx), nameof(CollectionExtensionsEx.ContainsAll), 1, 2);
      public static readonly MethodInfo ExtensionContainsAny = GetMethod(typeof(CollectionExtensionsEx), nameof(CollectionExtensionsEx.ContainsAny), 1, 2);
      public static readonly MethodInfo ExtensionContainsNone = GetMethod(typeof(CollectionExtensionsEx), nameof(CollectionExtensionsEx.ContainsNone), 1, 2);
    }

    // IEntity
    public static readonly PropertyInfo IEntityKey = WellKnownOrmInterfaces.Entity.GetProperty(WellKnown.KeyFieldName);
    public static readonly PropertyInfo TypeId = WellKnownOrmInterfaces.Entity.GetProperty(WellKnown.TypeIdFieldName);

    // ApplyParameter
    public static readonly PropertyInfo ApplyParameterValue = WellKnownOrmTypes.ApplyParameter.GetProperty("Value");

    // Parameter<Tuple>
    public static readonly PropertyInfo ParameterOfTupleValue = WellKnownOrmTypes.ParameterOfTuple.GetProperty("Value", typeof(Tuples.Tuple));

    // Parameter
    public static readonly PropertyInfo ParameterValue = WellKnownOrmTypes.Parameter.GetProperty("Value");

    // Record
    public static readonly MethodInfo RecordKey = typeof(Record).GetMethods()
        .Single(methodInfo => methodInfo.Name == "GetKey" && methodInfo.GetParameters().Length == 1);

    // Structure
    public static readonly MethodInfo CreateStructure = typeof(Internals.Activator)
        .GetMethods(BindingFlags.Static | BindingFlags.Public)
        .Single(methodInfo =>
          methodInfo.Name == "CreateStructure"
          && methodInfo.GetParameters().Length == 3
          && methodInfo.GetParameters()[0].ParameterType == typeof(Session));

    // EntitySet
    public static readonly MethodInfo CreateEntitySet = typeof(Internals.Activator)
        .GetMethods(BindingFlags.Static | BindingFlags.Public)
        .Single(methodInfo =>
          methodInfo.Name == "CreateEntitySet"
          && methodInfo.GetParameters().Length == 2);

    // Session
    public static readonly PropertyInfo SessionNodeId = typeof(Session).GetProperty("StorageNodeId");

    private static MethodInfo GetMethod(Type type, string name, int numberOfGenericArgument, int numberOfArguments)
    {
      var method = type.GetMethod(name,
        BindingFlags.Public | BindingFlags.Static,
        new string[numberOfGenericArgument],
        new object[numberOfArguments]);
      if (method==null)
        throw new InvalidOperationException(String.Format(Strings.ExMethodXNotFound, name));
      return method;
    }

    private static MethodInfo GetQueryableMethod(string name, int numberOfGenericArgument, int numberOfArguments)
    {
      return GetMethod(typeof (System.Linq.Queryable), name, numberOfGenericArgument, numberOfArguments);
    }

    private static MethodInfo GetQueryableExtensionsMethod(string name, int numberOfGenericArgument, int numberOfArguments)
    {
      return GetMethod(typeof (QueryableExtensions), name, numberOfGenericArgument, numberOfArguments);
    }
  }
}<|MERGE_RESOLUTION|>--- conflicted
+++ resolved
@@ -1,8 +1,4 @@
-<<<<<<< HEAD
 // Copyright (C) 2009-2021 Xtensive LLC.
-=======
-// Copyright (C) 2009-2020 Xtensive LLC.
->>>>>>> 5056f629
 // This code is distributed under MIT license terms.
 // See the License.txt file in the project root for more information.
 // Created by: Denis Krjuchkov
@@ -30,8 +26,7 @@
 #pragma warning disable 612,618
     public static class Query
     {
-<<<<<<< HEAD
-      private static readonly MethodInfo[] FreetextMethods = typeof(Orm.Query).GetMethods().Where(m => m.Name == nameof(Orm.Query.FreeText)).ToArray();      
+      private static readonly MethodInfo[] FreetextMethods = typeof(Orm.Query).GetMethods().Where(m => m.Name == nameof(Orm.Query.FreeText)).ToArray();
       private static readonly (MethodInfo Method, Type[] ParameterTypes)[] containsTableMethods = typeof(Orm.Query).GetMethods()
           .Where(m => m.Name == nameof(Orm.Query.ContainsTable))
           .Select(m => (Method: m, ParameterTypes: m.GetParameterTypes())).ToArray();
@@ -59,44 +54,6 @@
       public static readonly MethodInfo ContainsTableExprWithColumns = containsTableMethods
           .Single(g => g.ParameterTypes.Length == 2 &&
                        g.ParameterTypes[0] == typeof(Expression<Func<ConditionEndpoint, IOperand>>) &&
-=======
-      public static readonly MethodInfo All;
-      public static readonly MethodInfo FreeTextString;
-      public static readonly MethodInfo FreeTextStringTopNByRank;
-      public static readonly MethodInfo FreeTextExpression;
-      public static readonly MethodInfo FreeTextExpressionTopNByRank;
-      public static readonly MethodInfo ContainsTableExpr;
-      public static readonly MethodInfo ContainsTableExprWithColumns;
-      public static readonly MethodInfo ContainsTableExprTopNByRank;
-      public static readonly MethodInfo ContainsTableExprWithColumnsTopNByRank;
-      public static readonly MethodInfo SingleKey;
-      public static readonly MethodInfo SingleArray;
-      public static readonly MethodInfo SingleOrDefaultKey;
-      public static readonly MethodInfo SingleOrDefaultArray;
-
-      static Query()
-      {
-#pragma warning disable 612,618
-        All = typeof(Orm.Query).GetMethod(nameof(Orm.Query.All), ArrayUtils<Type>.EmptyArray);
-
-        var freetextMethods = typeof(Orm.Query).GetMethods().Where(m => m.Name==nameof(Orm.Query.FreeText)).ToArray();
-        FreeTextString = freetextMethods
-          .Single(ft => ft.GetParameters().Length==1 && ft.GetParameterTypes()[0]==WellKnownTypes.String);
-        FreeTextStringTopNByRank = freetextMethods
-          .Single(ft => ft.GetParameters().Length==2 && ft.GetParameterTypes()[0]==WellKnownTypes.String && ft.GetParameterTypes()[1]==WellKnownTypes.Int32);
-        FreeTextExpression = freetextMethods
-          .Single(ft => ft.GetParameters().Length==1 && ft.GetParameterTypes()[0]==typeof(Expression<Func<string>>));
-        FreeTextExpressionTopNByRank = freetextMethods
-          .Single(ft => ft.GetParameters().Length==2 && ft.GetParameterTypes()[0]==typeof(Expression<Func<string>>) && ft.GetParameterTypes()[1]==WellKnownTypes.Int32);
-        var containsTableMethods = typeof (Orm.Query).GetMethods()
-          .Where(m => m.Name==nameof(Orm.Query.ContainsTable))
-          .Select(m => (Method: m, ParameterTypes: m.GetParameterTypes())).ToArray();
-        ContainsTableExpr = containsTableMethods
-          .Single(g => g.ParameterTypes.Length==1 && g.ParameterTypes[0]==typeof (Expression<Func<ConditionEndpoint, IOperand>>)).Method;
-        ContainsTableExprWithColumns = containsTableMethods
-          .Single(g => g.ParameterTypes.Length==2 &&
-                       g.ParameterTypes[0]==typeof (Expression<Func<ConditionEndpoint, IOperand>>) &&
->>>>>>> 5056f629
                        g.ParameterTypes[1].IsArray).Method;
 
       public static readonly MethodInfo ContainsTableExprTopNByRank = containsTableMethods
@@ -116,7 +73,6 @@
 
     public static class QueryEndpoint
     {
-<<<<<<< HEAD
       private static readonly MethodInfo[] FreetextMethods = typeof(Orm.QueryEndpoint).GetMethods().Where(m => m.Name == nameof(Orm.QueryEndpoint.FreeText)).ToArray();
       private static readonly (MethodInfo Method, Type[] ParameterTypes)[] containsTableMethods = typeof(Orm.QueryEndpoint).GetMethods()
           .Where(m => m.Name == nameof(Orm.QueryEndpoint.ContainsTable))
@@ -126,64 +82,25 @@
       private static readonly MethodInfo[] SingleOrDefaultMethods = typeof(Orm.QueryEndpoint).GetMethods().Where(m => m.Name == nameof(Orm.QueryEndpoint.SingleOrDefault) && m.IsGenericMethod).ToArray();
 
       public static readonly MethodInfo All = typeof(Orm.QueryEndpoint).GetMethod(nameof(Orm.QueryEndpoint.All), Array.Empty<Type>());
-      
+
       public static readonly MethodInfo FreeTextString = FreetextMethods
           .Single(ft => ft.GetParameters().Length == 1 && ft.GetParameterTypes()[0] == WellKnownTypes.String);
-      
+
       public static readonly MethodInfo FreeTextStringTopNByRank = FreetextMethods
           .Single(ft => ft.GetParameters().Length == 2 && ft.GetParameterTypes()[0] == WellKnownTypes.String && ft.GetParameterTypes()[1] == WellKnownTypes.Int32);
-      
+
       public static readonly MethodInfo FreeTextExpression = FreetextMethods
           .Single(ft => ft.GetParameters().Length == 1 && ft.GetParameterTypes()[0] == typeof(Expression<Func<string>>));
-      
+
       public static readonly MethodInfo FreeTextExpressionTopNByRank = FreetextMethods
           .Single(ft => ft.GetParameters().Length == 2 && ft.GetParameterTypes()[0] == typeof(Expression<Func<string>>) && ft.GetParameterTypes()[1] == WellKnownTypes.Int32);
-      
+
       public static readonly MethodInfo ContainsTableExpr = containsTableMethods
           .Single(g => g.ParameterTypes.Length == 1 && g.ParameterTypes[0] == typeof(Expression<Func<ConditionEndpoint, IOperand>>)).Method;
 
       public static readonly MethodInfo ContainsTableExprWithColumns = containsTableMethods
           .Single(g => g.ParameterTypes.Length == 2 &&
                        g.ParameterTypes[0] == typeof(Expression<Func<ConditionEndpoint, IOperand>>) &&
-=======
-      public static readonly MethodInfo All;
-      public static readonly MethodInfo FreeTextString;
-      public static readonly MethodInfo FreeTextStringTopNByRank;
-      public static readonly MethodInfo FreeTextExpression;
-      public static readonly MethodInfo FreeTextExpressionTopNByRank;
-      public static readonly MethodInfo ContainsTableExpr;
-      public static readonly MethodInfo ContainsTableExprWithColumns;
-      public static readonly MethodInfo ContainsTableExprTopNByRank;
-      public static readonly MethodInfo ContainsTableExprWithColumnsTopNByRank;
-      public static readonly MethodInfo SingleKey;
-      public static readonly MethodInfo SingleArray;
-      public static readonly MethodInfo SingleOrDefaultKey;
-      public static readonly MethodInfo SingleOrDefaultArray;
-      public static readonly MethodInfo Items;
-
-      static QueryEndpoint()
-      {
-#pragma warning disable 612,618
-        All = typeof(Orm.QueryEndpoint).GetMethod(nameof(Orm.QueryEndpoint.All), ArrayUtils<Type>.EmptyArray);
-
-        var freetextMethods = typeof(Orm.QueryEndpoint).GetMethods().Where(m => m.Name==nameof(Orm.QueryEndpoint.FreeText)).ToArray();
-        FreeTextString = freetextMethods
-          .Single(ft => ft.GetParameters().Length==1 && ft.GetParameterTypes()[0]==WellKnownTypes.String);
-        FreeTextStringTopNByRank = freetextMethods
-          .Single(ft => ft.GetParameters().Length==2 && ft.GetParameterTypes()[0]==WellKnownTypes.String && ft.GetParameterTypes()[1]==WellKnownTypes.Int32);
-        FreeTextExpression = freetextMethods
-          .Single(ft => ft.GetParameters().Length==1 && ft.GetParameterTypes()[0]==typeof(Expression<Func<string>>));
-        FreeTextExpressionTopNByRank = freetextMethods
-          .Single(ft => ft.GetParameters().Length==2 && ft.GetParameterTypes()[0]==typeof(Expression<Func<string>>) && ft.GetParameterTypes()[1]==WellKnownTypes.Int32);
-        var containsTableMethods = typeof (Orm.QueryEndpoint).GetMethods()
-          .Where(m => m.Name==nameof(Orm.QueryEndpoint.ContainsTable))
-          .Select(m=> (Method: m, ParameterTypes: m.GetParameterTypes())).ToArray();
-        ContainsTableExpr = containsTableMethods
-          .Single(g => g.ParameterTypes.Length==1 && g.ParameterTypes[0]==typeof (Expression<Func<ConditionEndpoint, IOperand>>)).Method;
-        ContainsTableExprWithColumns = containsTableMethods
-          .Single(g => g.ParameterTypes.Length==2 &&
-                       g.ParameterTypes[0]==typeof (Expression<Func<ConditionEndpoint, IOperand>>) &&
->>>>>>> 5056f629
                        g.ParameterTypes[1].IsArray).Method;
 
       public static readonly MethodInfo ContainsTableExprTopNByRank = containsTableMethods
@@ -273,21 +190,12 @@
 
       public static readonly MethodInfo SingleOrDefault = typeof(System.Linq.Enumerable)
           .GetMethods(BindingFlags.Static | BindingFlags.Public)
-<<<<<<< HEAD
           .First(m => m.Name == nameof(System.Linq.Enumerable.SingleOrDefault) && m.GetParameters().Length == 1);
 
       public static readonly Type OfTuple = WellKnownInterfaces.EnumerableOfT.CachedMakeGenericType(typeof(Xtensive.Tuples.Tuple));
       public static readonly MethodInfo DefaultIfEmpty = typeof(System.Linq.Enumerable).GetMethods().First(m => m.Name == nameof(System.Linq.Enumerable.DefaultIfEmpty));
       public static readonly MethodInfo Contains = GetMethod(typeof(System.Linq.Enumerable), nameof(System.Linq.Enumerable.Contains), 1, 2);
       public static readonly MethodInfo Cast = GetMethod(typeof(System.Linq.Enumerable), nameof(System.Linq.Enumerable.Cast), 1, 1);
-=======
-          .First(m => m.Name==nameof(System.Linq.Enumerable.SingleOrDefault) && m.GetParameters().Length==1);
-        OfTuple = WellKnownInterfaces.EnumerableOfT.CachedMakeGenericType(typeof (Xtensive.Tuples.Tuple));
-        DefaultIfEmpty = typeof (System.Linq.Enumerable).GetMethods().First(m => m.Name==nameof(System.Linq.Enumerable.DefaultIfEmpty));
-        Contains = GetMethod(typeof(System.Linq.Enumerable), nameof(System.Linq.Enumerable.Contains), 1, 2);
-        Cast = GetMethod(typeof (System.Linq.Enumerable), nameof(System.Linq.Enumerable.Cast), 1, 1);
-      }
->>>>>>> 5056f629
     }
 
     public static class Collection
