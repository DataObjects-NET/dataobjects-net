// Copyright (C) 2009-2024 Xtensive LLC.
// This code is distributed under MIT license terms.
// See the License.txt file in the project root for more information.
// Created by: Alexis Kochetov
// Created:    2009.02.27

using System;
using System.Collections.Generic;
using System.Linq;
using System.Linq.Expressions;
using System.Reflection;
using Xtensive.Collections;
using Xtensive.Core;
using Xtensive.Linq;
using Xtensive.Orm.Internals;
using Xtensive.Orm.Linq.Expressions;
using Xtensive.Orm.Linq.Expressions.Visitors;
using Xtensive.Orm.Linq.Model;
using Xtensive.Orm.Linq.Rewriters;
using Xtensive.Orm.Rse;
using Xtensive.Orm.Rse.Providers;
using Xtensive.Reflection;
using Tuple = Xtensive.Tuples.Tuple;

namespace Xtensive.Orm.Linq
{
  internal sealed partial class Translator : QueryableVisitor
  {
    private static readonly Type IEnumerableOfKeyType = typeof(IEnumerable<Key>);
    private static readonly Type GenericFuncDefType = typeof(Func<>);
    private static readonly ParameterExpression ParameterContextContextParameter = Expression.Parameter(WellKnownOrmTypes.ParameterContext, "context");

    private readonly TranslatorContext context;
    private readonly bool tagsEnabled;

    internal TranslatorState State { get; private set; } = new(TranslatorState.InitState) {
      NonVisitableExpressions = new()
    };

    protected override Expression VisitConstant(ConstantExpression c)
    {
      if (c.Value == null) {
        return c;
      }

      if (c.Value is IQueryable rootPoint) {
        return VisitSequence(rootPoint.Expression);
      }

      return base.VisitConstant(c);
    }

    protected override Expression VisitQueryableMethod(MethodCallExpression mc, QueryableMethodKind methodKind)
    {
      using (CreateScope(new TranslatorState(State))) {
        switch (methodKind) {
          case QueryableMethodKind.Cast:
            return VisitCast(mc.Arguments[0], mc.Method.GetGenericArguments()[0],
              mc.Arguments[0].Type.GetGenericArguments()[0]);
          case QueryableMethodKind.AsQueryable:
            return VisitAsQueryable(mc.Arguments[0]);
          case QueryableMethodKind.AsEnumerable:
            break;
          case QueryableMethodKind.ToArray:
            break;
          case QueryableMethodKind.ToList:
            break;
          case QueryableMethodKind.Aggregate:
            break;
          case QueryableMethodKind.ElementAt:
            return VisitElementAt(mc.Arguments[0], mc.Arguments[1], context.IsRoot(mc), mc.Method.ReturnType, false);
          case QueryableMethodKind.ElementAtOrDefault:
            return VisitElementAt(mc.Arguments[0], mc.Arguments[1], context.IsRoot(mc), mc.Method.ReturnType, true);
          case QueryableMethodKind.Last:
            break;
          case QueryableMethodKind.LastOrDefault:
            break;
          case QueryableMethodKind.Except:
          case QueryableMethodKind.Intersect:
          case QueryableMethodKind.Concat:
          case QueryableMethodKind.Union:
            using (CreateScope(new TranslatorState(State) { BuildingProjection = false })) {
              return VisitSetOperations(mc.Arguments[0], mc.Arguments[1], methodKind, mc.Method.GetGenericArguments()[0]);
            }
          case QueryableMethodKind.Reverse:
            break;
          case QueryableMethodKind.SequenceEqual:
            break;
          case QueryableMethodKind.DefaultIfEmpty:
            break;
          case QueryableMethodKind.SkipWhile:
            break;
          case QueryableMethodKind.TakeWhile:
            break;
          case QueryableMethodKind.All:
            if (mc.Arguments.Count == 2) {
              return VisitAll(mc.Arguments[0], mc.Arguments[1].StripQuotes(), context.IsRoot(mc));
            }

            break;
          case QueryableMethodKind.OfType:
            var source = mc.Arguments[0];
            var targetType = mc.Method.GetGenericArguments()[0];
            var sourceType = source.Type;
            if (sourceType.IsGenericType) {
              return VisitOfType(source, targetType, sourceType.GetGenericArguments()[0]);
            }
            else {
              var asQueryable = sourceType.GetGenericInterface(WellKnownInterfaces.QueryableOfT);
              if (asQueryable != null) {
                return VisitOfType(source, targetType, asQueryable.GetGenericArguments()[0]);
              }
              throw new NotSupportedException();
            }
          case QueryableMethodKind.Any:
            if (mc.Arguments.Count == 1) {
              return VisitAny(mc.Arguments[0], null, context.IsRoot(mc));
            }

            if (mc.Arguments.Count == 2) {
              return VisitAny(mc.Arguments[0], mc.Arguments[1].StripQuotes(), context.IsRoot(mc));
            }

            break;
          case QueryableMethodKind.Contains:
            if (mc.Arguments.Count == 2) {
              return VisitContains(mc.Arguments[0], mc.Arguments[1], context.IsRoot(mc));
            }

            break;
          case QueryableMethodKind.Distinct:
            if (mc.Arguments.Count == 1) {
              return VisitDistinct(mc.Arguments[0]);
            }

            break;
          case QueryableMethodKind.DistinctBy:
            throw new NotSupportedException(Strings.ExUnsupportedDistinctBy);
          case QueryableMethodKind.First:
          case QueryableMethodKind.FirstOrDefault:
          case QueryableMethodKind.Single:
          case QueryableMethodKind.SingleOrDefault:
            if (mc.Arguments.Count == 1) {
              return VisitFirstSingle(mc.Arguments[0], null, mc.Method, context.IsRoot(mc));
            }

            if (mc.Arguments.Count == 2) {
              var predicate = (mc.Arguments[1].StripQuotes());
              return VisitFirstSingle(mc.Arguments[0], predicate, mc.Method, context.IsRoot(mc));
            }

            break;
          case QueryableMethodKind.GroupBy:
            using (CreateScope(new TranslatorState(State) { BuildingProjection = false })) {
              var groupBy = QueryParser.ParseGroupBy(mc);
              return VisitGroupBy(mc.Method.ReturnType,
                groupBy.Source,
                groupBy.KeySelector,
                groupBy.ElementSelector,
                groupBy.ResultSelector);
            }
          case QueryableMethodKind.GroupJoin:
            using (CreateScope(new TranslatorState(State) { BuildingProjection = false })) {
              return VisitGroupJoin(mc.Arguments[0],
                mc.Arguments[1],
                mc.Arguments[2].StripQuotes(),
                mc.Arguments[3].StripQuotes(),
                mc.Arguments[4].StripQuotes(),
                mc.Arguments.Count > 5 ? mc.Arguments[5] : null,
                mc);
            }
          case QueryableMethodKind.Join:
            using (CreateScope(new TranslatorState(State) { BuildingProjection = false })) {
              return VisitJoin(mc.Arguments[0],
                mc.Arguments[1],
                mc.Arguments[2].StripQuotes(),
                mc.Arguments[3].StripQuotes(),
                mc.Arguments[4].StripQuotes(),
                false,
                mc);
            }
          case QueryableMethodKind.OrderBy:
          case QueryableMethodKind.OrderByDescending:
            using (CreateScope(new TranslatorState(State) { BuildingProjection = false })) {
              return VisitSort(mc);
            }
          case QueryableMethodKind.Select:
            return VisitSelect(mc.Arguments[0], mc.Arguments[1].StripQuotes());
          case QueryableMethodKind.SelectMany:
            if (mc.Arguments.Count == 2) {
              return VisitSelectMany(mc.Arguments[0],
                mc.Arguments[1].StripQuotes(),
                null,
                mc);
            }

            if (mc.Arguments.Count == 3) {
              return VisitSelectMany(mc.Arguments[0],
                mc.Arguments[1].StripQuotes(),
                mc.Arguments[2].StripQuotes(),
                mc);
            }

            break;
          case QueryableMethodKind.LongCount:
          case QueryableMethodKind.Count:
          case QueryableMethodKind.Max:
          case QueryableMethodKind.Min:
          case QueryableMethodKind.Sum:
          case QueryableMethodKind.Average:
            if (mc.Arguments.Count == 1) {
              return VisitAggregate(mc.Arguments[0], mc.Method, null, context.IsRoot(mc), mc);
            }

            if (mc.Arguments.Count == 2) {
              return VisitAggregate(mc.Arguments[0], mc.Method, mc.Arguments[1].StripQuotes(), context.IsRoot(mc), mc);
            }

            break;
          case QueryableMethodKind.Skip:
            if (mc.Arguments.Count == 2) {
              return VisitSkip(mc.Arguments[0], mc.Arguments[1]);
            }

            break;
          case QueryableMethodKind.Take:
            if (mc.Arguments.Count == 2) {
              return VisitTake(mc.Arguments[0], mc.Arguments[1]);
            }

            break;
          case QueryableMethodKind.ThenBy:
          case QueryableMethodKind.ThenByDescending:
            using (CreateScope(new TranslatorState(State) { BuildingProjection = false })) {
              return VisitSort(mc);
            }
          case QueryableMethodKind.Where:
            using (CreateScope(new TranslatorState(State) { BuildingProjection = false })) {
              return VisitWhere(mc.Arguments[0], mc.Arguments[1].StripQuotes());
            }
          default:
            throw new ArgumentOutOfRangeException(nameof(methodKind));
        }
      }

      throw new NotSupportedException(string.Format(Strings.ExLinqTranslatorDoesNotSupportMethodX, mc, methodKind));
    }

    private Expression VisitAsQueryable(Expression source) => VisitSequence(source);

    private Expression VisitLeftJoin(MethodCallExpression mc) =>
      VisitJoin(mc.Arguments[0],
        mc.Arguments[1],
        mc.Arguments[2].StripQuotes(),
        mc.Arguments[3].StripQuotes(),
        mc.Arguments[4].StripQuotes(),
        true,
        mc);

    private Expression VisitLock(MethodCallExpression expression)
    {
      var source = expression.Arguments[0];
      var lockMode = (LockMode) ((ConstantExpression) expression.Arguments[1]).Value;
      var lockBehavior = (LockBehavior) ((ConstantExpression) expression.Arguments[2]).Value;
      var visitedSource = (ProjectionExpression) Visit(source);
      var newDataSource = visitedSource.ItemProjector.DataSource.Lock(lockMode, lockBehavior);
      var newItemProjector = new ItemProjectorExpression(
        visitedSource.ItemProjector.Item, newDataSource, visitedSource.ItemProjector.Context);
      var projectionExpression = visitedSource.ApplyItemProjector(newItemProjector);
      return projectionExpression;
    }

    private Expression VisitTag(MethodCallExpression expression)
    {
      var source = expression.Arguments[0];
      var tag = (string) ((ConstantExpression) expression.Arguments[1]).Value;
      var visitedSourceRaw = Visit(source);

      ProjectionExpression visitedSource;
      if (visitedSourceRaw.IsEntitySetExpression()) {
        var entitySetExpression = (EntitySetExpression) visitedSourceRaw;
        var entitySetQuery =
          QueryHelper.CreateEntitySetQuery((Expression) entitySetExpression.Owner, entitySetExpression.Field, context.Domain);
        visitedSource = (ProjectionExpression) Visit(entitySetQuery);
      }
      else {
        visitedSource = (ProjectionExpression) visitedSourceRaw;
      }

      var newDataSource = (tagsEnabled)
        ? visitedSource.ItemProjector.DataSource.Tag(tag)
        : visitedSource.ItemProjector.DataSource;
      var newItemProjector = new ItemProjectorExpression(
        visitedSource.ItemProjector.Item, newDataSource, visitedSource.ItemProjector.Context);
      var projectionExpression = visitedSource.ApplyItemProjector(newItemProjector);
      return projectionExpression;
    }

    /// <exception cref="NotSupportedException">OfType supports only 'Entity' conversion.</exception>
    private ProjectionExpression VisitOfType(Expression source, Type targetType, Type sourceType)
    {
      if (!WellKnownOrmInterfaces.Entity.IsAssignableFrom(sourceType)) {
        throw new NotSupportedException(Strings.ExOfTypeSupportsOnlyEntityConversion);
      }
      if (!WellKnownOrmInterfaces.Entity.IsAssignableFrom(targetType) || !context.Model.Types.Contains(targetType)) {
        throw new NotSupportedException(Strings.ExOfTypeSupportsOnlyEntityConversion);
      }

      var visitedSource = VisitSequence(source);
      if (targetType == sourceType) {
        return visitedSource;
      }

      var targetTypeInfo = context.Model.Types[targetType];

      var currentIndex = 0;
      var indexes = new List<int>(targetTypeInfo.Indexes.PrimaryIndex.Columns.Count);
      foreach (var indexColumn in targetTypeInfo.Indexes.PrimaryIndex.Columns) {
        if (targetTypeInfo.Columns.Contains(indexColumn)) {
          indexes.Add(currentIndex);
        }
        currentIndex++;
      }

      var recordSet = targetTypeInfo.Indexes.PrimaryIndex.GetQuery().Alias(context.GetNextAlias()).Select(indexes);
      var keySegment = visitedSource.ItemProjector.GetColumns(ColumnExtractionModes.TreatEntityAsKey);
      var keyPairs = keySegment
        .Select((leftIndex, rightIndex) => new Pair<int>(leftIndex, rightIndex))
        .ToArray();

      var dataSource = visitedSource.ItemProjector.DataSource;
      var offset = dataSource.Header.Columns.Count;
      recordSet = recordSet.Alias(context.GetNextAlias());
      recordSet = dataSource.Join(recordSet, keyPairs);

      var entityExpression = EntityExpression.Create(targetTypeInfo, offset, false);
      var itemProjectorExpression = new ItemProjectorExpression(entityExpression, recordSet, context);
      return new ProjectionExpression(sourceType, itemProjectorExpression, visitedSource.TupleParameterBindings);
    }

    /// <exception cref="InvalidCastException">Unable to cast item.</exception>
    private ProjectionExpression VisitCast(Expression source, Type targetType, Type sourceType)
    {
      if (!targetType.IsAssignableFrom(sourceType)) {
        throw new InvalidCastException(string.Format(Strings.ExUnableToCastItemOfTypeXToY, sourceType, targetType));
      }

      var visitedSource = VisitSequence(source);
      var itemProjector = visitedSource.ItemProjector.EnsureEntityIsJoined();
      var projection = visitedSource.ApplyItemProjector(itemProjector);
      if (targetType == sourceType) {
        return projection;
      }

      var sourceEntity = (EntityExpression) projection.ItemProjector.Item.StripMarkers().StripCasts();
      var recordSet = projection.ItemProjector.DataSource;
      var targetTypeInfo = context.Model.Types[targetType];
      var sourceTypeInfo = context.Model.Types[sourceType];
      var map = Enumerable.Repeat(-1, recordSet.Header.Columns.Count).ToArray();
      var targetFieldIndex = 0;
      var targetFields = targetTypeInfo.Fields.Where(f => f.IsPrimitive);
      foreach (var targetField in targetFields) {
        var sourceFieldInfo = targetType.IsInterface && sourceType.IsClass
          ? sourceTypeInfo.FieldMap[targetField]
          : sourceTypeInfo.Fields[targetField.Name];
        var sourceField = sourceEntity.Fields.Single(f => f.Name == sourceFieldInfo.Name);
        var sourceFieldIndex = sourceField.Mapping.Offset;
        var sourceFieldLength = sourceField.Mapping.Length;
        if (map[sourceFieldIndex] != -1) {
          throw new InvalidOperationException(string.Format(Strings.ExUnableToCastXToYAttemptToOverrideExistingFieldMap, sourceType, targetType));
        }
        map[sourceFieldIndex] = targetFieldIndex++;
      }

      var targetEntity = EntityExpression.Create(targetTypeInfo, 0, false);
      Expression expression;
      using (new RemapScope()) {
        expression = targetEntity.Remap(map, new Dictionary<Expression, Expression>());
      }

      var replacer = new ExtendedExpressionReplacer(e => e == sourceEntity ? expression : null);
      var targetItem = replacer.Replace(projection.ItemProjector.Item);
      var targetItemProjector = new ItemProjectorExpression(targetItem, recordSet, context);
      var targetProjectionType = WellKnownInterfaces.QueryableOfT.CachedMakeGenericType(targetType);
      return new ProjectionExpression(targetProjectionType, targetItemProjector, projection.TupleParameterBindings,
        projection.ResultAccessMethod);
      //      if (targetType.IsSubclassOf(sourceType)) {
      //        var joinedIndex = context.Model.Types[targetType].Indexes.PrimaryIndex;
      //        var joinedRs = IndexProvider.Get(joinedIndex).Result.Alias(context.GetNextAlias());
      //        offset = recordSet.Header.Columns.Count;
      //        var keySegment = visitedSource.ItemProjector.GetColumns(ColumnExtractionModes.TreatEntityAsKey);
      //        var keyPairs = keySegment
      //          .Select((leftIndex, rightIndex) => new Pair<int>(leftIndex, rightIndex))
      //          .ToArray();
      //        recordSet = recordSet.Join(joinedRs, JoinAlgorithm.Default, keyPairs);
      //      }
      //      var entityExpression = EntityExpression.Create(context.Model.Types[targetType], offset, false);
      //      entityExpression.Remap()
      //      var itemProjectorExpression = new ItemProjectorExpression(entityExpression, recordSet, context);
      //      return new ProjectionExpression(sourceType, itemProjectorExpression, visitedSource.TupleParameterBindings);
    }


    private Expression VisitContains(Expression source, Expression match, bool isRoot)
    {
      if (source.IsLocalCollection(context)) {
        match = Visit(match);
      }

      var matchedElementType = match.Type;
      var sequenceElementType = QueryHelper.GetSequenceElementType(source.Type);
      if (sequenceElementType != matchedElementType) {
        if (sequenceElementType.IsAssignableFrom(matchedElementType)) {
          // Collection<Parent>.Contains(child)
          match = Expression.TypeAs(match, sequenceElementType);
        }
        else {
          // Collection<Child>.Contains(parent)
          if (!isRoot && !source.IsLocalCollection(context)) {
            QueryHelper.TryAddConvarianceCast(ref source, match.Type);
          }
        }
      }

      var p = Expression.Parameter(match.Type, "p");
      var le = FastExpression.Lambda(Expression.Equal(p, match), p);

      if (isRoot) {
        return VisitRootExists(source, le, false);
      }

      if (source.IsQuery() || source.IsLocalCollection(context)) {
        return VisitExists(source, le, false);
      }

      throw new NotSupportedException(Strings.ExContainsMethodIsOnlySupportedForRootExpressionsOrSubqueries);
    }

    private Expression VisitAll(Expression source, LambdaExpression predicate, bool isRoot)
    {
      predicate = FastExpression.Lambda(Expression.Not(predicate.Body), predicate.Parameters[0]);

      if (isRoot) {
        return VisitRootExists(source, predicate, true);
      }

      if (source.IsQuery() || source.IsLocalCollection(context)) {
        return VisitExists(source, predicate, true);
      }

      throw new NotSupportedException(Strings.ExAllMethodIsOnlySupportedForRootExpressionsOrSubqueries);
    }

    private Expression VisitAny(Expression source, LambdaExpression predicate, bool isRoot)
    {
      if (isRoot) {
        return VisitRootExists(source, predicate, false);
      }

      if (source.IsQuery() || source.IsLocalCollection(context)) {
        return VisitExists(source, predicate, false);
      }

      throw new NotSupportedException(Strings.ExAnyMethodIsOnlySupportedForRootExpressionsOrSubqueries);
    }

    private Expression VisitFirstSingle(Expression source, LambdaExpression predicate, MethodInfo method, bool isRoot)
    {
      var markerType = MarkerType.None;
      var applySequenceType = ApplySequenceType.All;

      ProjectionExpression projection;
      using (CreateScope(new TranslatorState(State) {
        RequestCalculateExpressions = State.RequestCalculateExpressions || !isRoot && context.ProviderInfo.SupportedTypes.Contains(method.ReturnType)
      })) {
        projection = predicate != null ? VisitWhere(source, predicate) : VisitSequence(source);
      }

      CompilableProvider rightDataSource = null;
      switch (method.Name) {
        case Reflection.WellKnown.Queryable.First:
          applySequenceType = ApplySequenceType.First;
          markerType = MarkerType.First;
          rightDataSource = projection.ItemProjector.DataSource.Take(1);
          break;
        case Reflection.WellKnown.Queryable.FirstOrDefault:
          applySequenceType = ApplySequenceType.FirstOrDefault;
          markerType = MarkerType.First | MarkerType.Default;
          rightDataSource = projection.ItemProjector.DataSource.Take(1);
          break;
        case Reflection.WellKnown.Queryable.Single:
          applySequenceType = ApplySequenceType.Single;
          markerType = MarkerType.Single;
          rightDataSource = projection.ItemProjector.DataSource.Take(2);
          break;
        case Reflection.WellKnown.Queryable.SingleOrDefault:
          applySequenceType = ApplySequenceType.SingleOrDefault;
          markerType = MarkerType.Single | MarkerType.Default;
          rightDataSource = projection.ItemProjector.DataSource.Take(2);
          break;
      }

      var resultType = (ResultAccessMethod) Enum.Parse(typeof(ResultAccessMethod), method.Name);
      if (isRoot) {
        var itemProjector = new ItemProjectorExpression(projection.ItemProjector.Item, rightDataSource, context);
        return new ProjectionExpression(
          method.ReturnType,
          itemProjector,
          projection.TupleParameterBindings,
          resultType);
      }

      var lambdaParameter = State.Parameters[0];
      var oldResult = context.Bindings[lambdaParameter];
      var applyParameter = context.GetApplyParameter(oldResult);

      var leftDataSource = oldResult.ItemProjector.DataSource;
      var columnIndex = leftDataSource.Header.Length;
      var dataSource = leftDataSource.Apply(applyParameter, rightDataSource.Alias(context.GetNextAlias()),
        !State.BuildingProjection, applySequenceType, JoinType.LeftOuter);
      var rightItemProjector = projection.ItemProjector.Remap(dataSource, columnIndex);
      var result = new ProjectionExpression(oldResult.Type, oldResult.ItemProjector.Remap(dataSource, 0),
        oldResult.TupleParameterBindings);
      context.Bindings.ReplaceBound(lambdaParameter, result);

      return new MarkerExpression(rightItemProjector.Item, markerType);
    }


    private Expression VisitElementAt(Expression source, Expression index, bool isRoot, Type returnType,
      bool allowDefault)
    {
      if (compiledQueryScope != null
        && index.NodeType == ExpressionType.Constant
        && index.Type == WellKnownTypes.Int32) {
        var errorString = allowDefault
          ? Strings.ExElementAtOrDefaultNotSupportedInCompiledQueries
          : Strings.ExElementAtNotSupportedInCompiledQueries;
        throw new InvalidOperationException(string.Format(errorString, ((ConstantExpression) index).Value));
      }

      var projection = VisitSequence(source);
      Func<ParameterContext, int> compiledParameter;
      if (index.NodeType == ExpressionType.Quote) {
        index = index.StripQuotes();
      }

      CompilableProvider rs;
      if (index.Type == typeof(Func<int>)) {
        Expression<Func<ParameterContext, int>> elementAtIndex;
        ParameterExpression contextParameter;
        if (compiledQueryScope == null) {
          var indexLambda = (Expression<Func<int>>) index;
          contextParameter = ParameterContextContextParameter;
          elementAtIndex = FastExpression.Lambda<Func<ParameterContext, int>>(indexLambda.Body, contextParameter);
        }
        else {
          var replacer = compiledQueryScope.QueryParameterReplacer;
          var newIndex = (Expression<Func<int>>) replacer.Replace(index);
          elementAtIndex = ParameterAccessorFactory.CreateAccessorExpression<int>(newIndex.Body);
          contextParameter = elementAtIndex.Parameters[0];
        }

        compiledParameter = elementAtIndex.CachingCompile();
        var skipComparison = Expression.LessThan(elementAtIndex.Body, Expression.Constant(0));
        var condition = Expression.Condition(skipComparison, Expression.Constant(0), Expression.Constant(1));
        var takeParameter = FastExpression.Lambda<Func<ParameterContext, int>>(condition, contextParameter);
        rs = projection.ItemProjector.DataSource.Skip(compiledParameter).Take(takeParameter.CachingCompile());
      }
      else {
        if ((int) ((ConstantExpression) index).Value < 0) {
          if (allowDefault) {
            rs = projection.ItemProjector.DataSource.Take(0);
          }
          else {
            throw new ArgumentOutOfRangeException(nameof(index), index,
              Strings.ExElementAtIndexMustBeGreaterOrEqualToZero);
          }
        }
        else {
          var parameter = ParameterAccessorFactory.CreateAccessorExpression<int>(index);
          compiledParameter = parameter.CachingCompile();
          rs = projection.ItemProjector.DataSource.Skip(compiledParameter).Take(1);
        }
      }

      var resultType = allowDefault ? ResultAccessMethod.FirstOrDefault : ResultAccessMethod.First;
      if (isRoot) {
        var itemProjector = new ItemProjectorExpression(projection.ItemProjector.Item, rs, context);
        return new ProjectionExpression(
          returnType,
          itemProjector,
          projection.TupleParameterBindings,
          resultType);
      }

      var lambdaParameter = State.Parameters[0];
      var oldResult = context.Bindings[lambdaParameter];
      var applyParameter = context.GetApplyParameter(oldResult);

      var leftDataSource = oldResult.ItemProjector.DataSource;
      var columnIndex = leftDataSource.Header.Length;
      var dataSource = leftDataSource.Apply(applyParameter, rs.Alias(context.GetNextAlias()), !State.BuildingProjection,
        ApplySequenceType.All, JoinType.LeftOuter);
      var rightItemProjector = projection.ItemProjector.Remap(dataSource, columnIndex);
      var result = new ProjectionExpression(oldResult.Type, oldResult.ItemProjector.Remap(dataSource, 0),
        oldResult.TupleParameterBindings);
      context.Bindings.ReplaceBound(lambdaParameter, result);

      return new MarkerExpression(rightItemProjector.Item, MarkerType.None);
    }


    private ProjectionExpression VisitTake(Expression source, Expression take)
    {
      if (compiledQueryScope != null
        && take.NodeType == ExpressionType.Constant
        && take.Type == WellKnownTypes.Int32) {
        throw new InvalidOperationException(
          string.Format(Strings.ExTakeNotSupportedInCompiledQueries, ((ConstantExpression) take).Value));
      }

      var projection = VisitSequence(source);
      Func<ParameterContext, int> compiledParameter;
      if (take.NodeType == ExpressionType.Quote) {
        take = take.StripQuotes();
      }

      if (take.Type == typeof(Func<int>)) {
        if (compiledQueryScope == null) {
          var takeLambda = (Expression<Func<int>>) take;
          var newTakeLambda = FastExpression.Lambda<Func<ParameterContext, int>>(takeLambda.Body, ParameterContextContextParameter);
          compiledParameter = newTakeLambda.CachingCompile();
        }
        else {
          var replacer = compiledQueryScope.QueryParameterReplacer;
          var newTake = (Expression<Func<int>>) replacer.Replace(take);
          var takeParameterAccessor = ParameterAccessorFactory.CreateAccessorExpression<int>(newTake.Body);
          compiledParameter = takeParameterAccessor.CachingCompile();
        }
      }
      else {
        var parameter = ParameterAccessorFactory.CreateAccessorExpression<int>(take);
        compiledParameter = parameter.CachingCompile();
      }

      var rs = projection.ItemProjector.DataSource.Take(compiledParameter);
      var itemProjector = new ItemProjectorExpression(projection.ItemProjector.Item, rs, context);
      return new ProjectionExpression(projection.Type, itemProjector, projection.TupleParameterBindings);
    }

    private ProjectionExpression VisitSkip(Expression source, Expression skip)
    {
      if (compiledQueryScope != null
        && skip.NodeType == ExpressionType.Constant
        && skip.Type == WellKnownTypes.Int32) {
        throw new InvalidOperationException(string.Format(Strings.ExSkipNotSupportedInCompiledQueries,
          ((ConstantExpression) skip).Value));
      }

      var projection = VisitSequence(source);
      Func<ParameterContext, int> compiledParameter;
      if (skip.NodeType == ExpressionType.Quote) {
        skip = skip.StripQuotes();
      }

      if (skip.Type == typeof(Func<int>)) {
        if (compiledQueryScope == null) {
          var contextParameter = Expression.Parameter(WellKnownOrmTypes.ParameterContext, "context");
          var skipLambda = (Expression<Func<int>>) skip;
          var newSkipLambda = FastExpression.Lambda<Func<ParameterContext, int>>(skipLambda.Body, contextParameter);
          compiledParameter = newSkipLambda.CachingCompile();
        }
        else {
          var replacer = compiledQueryScope.QueryParameterReplacer;
          var newSkip = (Expression<Func<int>>) replacer.Replace(skip);
          var skipParameterAccessor = ParameterAccessorFactory.CreateAccessorExpression<int>(newSkip.Body);
          compiledParameter = skipParameterAccessor.CachingCompile();
        }
      }
      else {
        var parameter = ParameterAccessorFactory.CreateAccessorExpression<int>(skip);
        compiledParameter = parameter.CachingCompile();
      }

      var rs = projection.ItemProjector.DataSource.Skip(compiledParameter);
      var itemProjector = new ItemProjectorExpression(projection.ItemProjector.Item, rs, context);
      return new ProjectionExpression(projection.Type, itemProjector, projection.TupleParameterBindings);
    }

    private ProjectionExpression VisitDistinct(Expression expression)
    {
      ProjectionExpression result;
      using (CreateScope(new TranslatorState(State) { RequestCalculateExpressionsOnce = true })) {
        result = VisitSequence(expression);
      }

      var itemProjector = result.ItemProjector.RemoveOwner();
      var columnIndexes = itemProjector
        .GetColumns(ColumnExtractionModes.KeepSegment)
        .ToArray();
      var rs = itemProjector.DataSource
        .Select(columnIndexes)
        .Distinct();
      itemProjector = itemProjector.Remap(rs, columnIndexes);
      return new ProjectionExpression(result.Type, itemProjector, result.TupleParameterBindings);
    }

    private Expression VisitAggregate(Expression source, MethodInfo method, LambdaExpression argument, bool isRoot,
      MethodCallExpression expressionPart)
    {
      var aggregateType = ExtractAggregateType(expressionPart);
      var origin = VisitAggregateSource(source, argument, aggregateType, expressionPart);
      var originProjection = origin.First;
      var originColumnIndex = origin.Second;
      var aggregateDescriptor = new AggregateColumnDescriptor(
        context.GetNextColumnAlias(), originColumnIndex, aggregateType);
      var originDataSource = originProjection.ItemProjector.DataSource;
      var resultDataSource = originDataSource.Aggregate(null, aggregateDescriptor);

      // Some aggregate method change type of the column
      // We should take this into account when translating them
      // Types could be promoted to their nullable equivalent (i.e. double -> double?)
      // or promoted to wider types (i.e. single -> double)

      var resultType = method.ReturnType;
      var columnType = resultDataSource.Header.TupleDescriptor[0];
      var resultIsNullable = resultType.IsNullable();
      var convertResultColumn = resultIsNullable
         ? resultType.StripNullable() != columnType
         : resultType != columnType;
      ;
      if (!convertResultColumn) {
        // Adjust column type so we always use nullable of T instead of T
        columnType = resultType;
      }

      if (isRoot) {
        var projectorBody = (Expression) ColumnExpression.Create(columnType, 0);
        if (convertResultColumn) {
          projectorBody = Expression.Convert(projectorBody, resultType);
        }

        var itemProjector = new ItemProjectorExpression(projectorBody, resultDataSource, context, aggregateType);
        return new ProjectionExpression(
          resultType,
          itemProjector,
          originProjection.TupleParameterBindings,
          resultIsNullable ? ResultAccessMethod.FirstOrDefault : ResultAccessMethod.First);
      }

      // Optimization. Use grouping AggregateProvider.

      if (source is ParameterExpression groupingParameter) {
        var groupingProjection = context.Bindings[groupingParameter];
        if (groupingProjection.ItemProjector.DataSource is AggregateProvider groupingDataSource
          && groupingProjection.ItemProjector.Item.IsGroupingExpression()) {
          var groupingFilterParameter = context.GetApplyParameter(groupingDataSource);
          var commonOriginDataSource = ChooseSourceForAggregate(groupingDataSource.Source,
            SubqueryFilterRemover.Process(originDataSource, groupingFilterParameter),
            ref aggregateDescriptor);
          if (commonOriginDataSource != null) {
            var aggregateDescriptors = groupingDataSource.AggregateColumns
              .Select(c => c.Descriptor)
              .Append(aggregateDescriptor)
              .ToArray(groupingDataSource.AggregateColumns.Length + 1);

            resultDataSource = new AggregateProvider(
              commonOriginDataSource,
              groupingDataSource.GroupColumnIndexes,
              (IReadOnlyList<AggregateColumnDescriptor>) aggregateDescriptors);
            var optimizedItemProjector = groupingProjection.ItemProjector.Remap(resultDataSource, 0);
            groupingProjection = groupingProjection.ApplyItemProjector(optimizedItemProjector);
            context.Bindings.ReplaceBound(groupingParameter, groupingProjection);
            var isSubqueryParameter = State.OuterParameters.Contains(groupingParameter);
            if (isSubqueryParameter) {
              var newApplyParameter = context.GetApplyParameter(resultDataSource);
              foreach (var innerParameter in State.Parameters) {
                var projectionExpression = context.Bindings[innerParameter];
                var newProjectionExpression = projectionExpression.ApplyItemProjector(projectionExpression.ItemProjector.RewriteApplyParameter(groupingFilterParameter, newApplyParameter));
                context.Bindings.ReplaceBound(innerParameter, newProjectionExpression);
              }
            }

            var resultColumn = ColumnExpression.Create(columnType, resultDataSource.Header.Length - 1);
            if (isSubqueryParameter) {
              resultColumn = (ColumnExpression) resultColumn.BindParameter(groupingParameter);
            }
            return convertResultColumn ? Expression.Convert(resultColumn, resultType) : (Expression) resultColumn;
          }
        }
      }

      var result = AddSubqueryColumn(columnType, resultDataSource);
      if (convertResultColumn) {
        return Expression.Convert(result, resultType);
      }
      return result;
    }

    private CompilableProvider ChooseSourceForAggregate(CompilableProvider left, CompilableProvider right,
      ref AggregateColumnDescriptor aggregateDescriptor)
    {
      // Choose best available RSE provider when folding aggregate subqueries.
      // Currently we support 3 scenarios:
      // 1) Both origins (for main part and for subquery) are the same provider -> that provider is used.
      // 2) One of the providers is Calculate upon other provider -> Calculate provider is used.
      // 3) Both providers are Calculate and they share a common source -> New combining calculate provider is created

      if (left == right) {
        return left;
      }

      if (left.Type == ProviderType.Calculate && left.Sources[0] == right) {
        return left;
      }

      if (right.Type == ProviderType.Calculate && right.Sources[0] == left) {
        return right;
      }

      if (left.Type == ProviderType.Calculate && right.Type == ProviderType.Calculate
        && left.Sources[0] == right.Sources[0]) {
        var source = (CompilableProvider) left.Sources[0];
        var leftCalculateProvider = (CalculateProvider) left;
        var rightCalculateProvider = (CalculateProvider) right;
        var calculatedColumns = leftCalculateProvider.CalculatedColumns
          .Concat(rightCalculateProvider.CalculatedColumns)
          .Select(c => new CalculatedColumnDescriptor(c.Name, c.Type, c.Expression))
          .ToArray();
        if (aggregateDescriptor.SourceIndex >= source.Header.Length) {
          aggregateDescriptor = new AggregateColumnDescriptor(
            aggregateDescriptor.Name,
            aggregateDescriptor.SourceIndex + leftCalculateProvider.CalculatedColumns.Length,
            aggregateDescriptor.AggregateType);
        }

        return source.Calculate(true, calculatedColumns);
      }

      // No provider matches our criteria -> don't fold aggregate providers.
      return null;
    }

    private Pair<ProjectionExpression, int> VisitAggregateSource(Expression source, LambdaExpression aggregateParameter,
      AggregateType aggregateType, Expression visitedExpression)
    {
      // Process any selectors or filters specified via parameter to aggregating method.
      // This effectively substitutes source.Count(filter) -> source.Where(filter).Count()
      // and source.Sum(selector) -> source.Select(selector).Sum()
      // If parameterless method is called this method simply processes source.
      // This method returns project for source expression and index of a column in RSE provider
      // to which aggregate function should be applied.

      ProjectionExpression sourceProjection;
      int aggregatedColumnIndex;

      if (aggregateType == AggregateType.Count) {
        aggregatedColumnIndex = 0;
        sourceProjection = aggregateParameter != null ? VisitWhere(source, aggregateParameter) : VisitSequence(source);
        return new Pair<ProjectionExpression, int>(sourceProjection, aggregatedColumnIndex);
      }

      List<int> columnList = null;
      sourceProjection = VisitSequence(source);
      if (aggregateParameter == null) {
        if (sourceProjection.ItemProjector.IsPrimitive) {
          columnList = sourceProjection.ItemProjector.GetColumns(ColumnExtractionModes.TreatEntityAsKey).ToList();
        }
        else {
          var lambdaType = sourceProjection.ItemProjector.Item.Type;
          EnsureAggregateIsPossible(lambdaType, aggregateType, visitedExpression);
          var paramExpression = Expression.Parameter(lambdaType, "arg");
          aggregateParameter = FastExpression.Lambda(paramExpression, paramExpression);
        }
      }

      if (aggregateParameter != null) {
        using (context.Bindings.Add(aggregateParameter.Parameters[0], sourceProjection))
        using (CreateScope(new TranslatorState(State) { CalculateExpressions = true })) {
          var result = (ItemProjectorExpression) VisitLambda(aggregateParameter);
          if (!result.IsPrimitive) {
            throw new NotSupportedException(
              string.Format(Strings.ExAggregatesForNonPrimitiveTypesAreNotSupported, visitedExpression));
          }

          columnList = result.GetColumns(ColumnExtractionModes.TreatEntityAsKey).ToList();
          sourceProjection = context.Bindings[aggregateParameter.Parameters[0]];
        }
      }

      if (columnList.Count != 1) {
        throw new NotSupportedException(
          string.Format(Strings.ExAggregatesForNonPrimitiveTypesAreNotSupported, visitedExpression));
      }

      aggregatedColumnIndex = columnList[0];
      return new Pair<ProjectionExpression, int>(sourceProjection, aggregatedColumnIndex);
    }

    private static void EnsureAggregateIsPossible(Type type, AggregateType aggregateType, Expression visitedExpression)
    {
      switch (aggregateType) {
        case AggregateType.Count:
          return;
        case AggregateType.Avg:
        case AggregateType.Sum:
          if (!type.IsNumericType()) {
            throw new NotSupportedException(
              string.Format(Strings.ExAggregatesForNonPrimitiveTypesAreNotSupported, visitedExpression));
          }

          return;
        case AggregateType.Min:
        case AggregateType.Max:
          if (type.IsNullable()) {
            type = Nullable.GetUnderlyingType(type);
          }

          if (!WellKnownInterfaces.Comparable.IsAssignableFrom(type)) {
            throw new NotSupportedException(
              string.Format(Strings.ExAggregatesForNonPrimitiveTypesAreNotSupported, visitedExpression));
          }

          return;
      }
    }

    private static AggregateType ExtractAggregateType(MethodCallExpression aggregateCall)
    {
      var methodName = aggregateCall.Method.Name;
      switch (methodName) {
        case Reflection.WellKnown.Queryable.Count:
          return AggregateType.Count;
        case Reflection.WellKnown.Queryable.LongCount:
          return AggregateType.Count;
        case Reflection.WellKnown.Queryable.Min:
          return AggregateType.Min;
        case Reflection.WellKnown.Queryable.Max:
          return AggregateType.Max;
        case Reflection.WellKnown.Queryable.Sum:
          return AggregateType.Sum;
        case Reflection.WellKnown.Queryable.Average:
          return AggregateType.Avg;
        default:
          throw new NotSupportedException(
            string.Format(Strings.ExAggregateMethodXIsNotSupported, aggregateCall, methodName));
      }
    }

    private ProjectionExpression VisitGroupBy(Type returnType, Expression source, LambdaExpression keySelector,
      LambdaExpression elementSelector, LambdaExpression resultSelector)
    {
      var sequence = VisitSequence(source);

      ProjectionExpression groupingSourceProjection;
      context.Bindings.PermanentAdd(keySelector.Parameters[0], sequence);
      using (CreateScope(new TranslatorState(State) { CalculateExpressions = true, GroupingKey = true })) {
        var itemProjector = (ItemProjectorExpression) VisitLambda(keySelector);
        groupingSourceProjection = new ProjectionExpression(
          WellKnownInterfaces.QueryableOfT.CachedMakeGenericType(keySelector.Body.Type),
          itemProjector,
          sequence.TupleParameterBindings);
      }

      // this is new Object.There is no need to do ToArray
      var keyFieldsRaw = groupingSourceProjection.ItemProjector.GetColumnsAndExpressions(
        ColumnExtractionModes.KeepSegment |
        ColumnExtractionModes.TreatEntityAsKey |
        ColumnExtractionModes.KeepTypeId);

      var nullableKeyColumns = (!State.SkipNullableColumnsDetectionInGroupBy)
        ? GetNullableGroupingExpressions(keyFieldsRaw)
        : Array.Empty<int>();

      var keyColumns = keyFieldsRaw.SelectToArray(pair => pair.First);
      var keyDataSource = groupingSourceProjection.ItemProjector.DataSource.Aggregate(keyColumns);
      var remappedKeyItemProjector =
        groupingSourceProjection.ItemProjector.RemoveOwner().Remap(keyDataSource, keyColumns);

      var groupingProjector = new ItemProjectorExpression(remappedKeyItemProjector.Item, keyDataSource, context);
      var groupingProjection = new ProjectionExpression(groupingSourceProjection.Type, groupingProjector,
        sequence.TupleParameterBindings);

      // subqueryIndex - values of array
      // groupIndex    - indexes of values of array
      var comparisonInfos = keyColumns
        .Select((subqueryIndex, groupIndex) => (
          SubQueryIndex: subqueryIndex,
          GroupIndex: groupIndex,
          Type: keyDataSource.Header.Columns[groupIndex].Type.ToNullable()
        ));
      var applyParameter = context.GetApplyParameter(groupingProjection);
      var tupleParameter = QueryHelper.TupleParameter;

      var filterBody = (nullableKeyColumns.Count == 0)
        ? comparisonInfos.Aggregate(
          (Expression) null,
          (current, comparisonInfo) =>
            MakeBooleanExpression(
              current,
              tupleParameter.MakeTupleAccess(comparisonInfo.Type, comparisonInfo.SubQueryIndex),
              Expression.MakeMemberAccess(Expression.Constant(applyParameter), WellKnownMembers.ApplyParameterValue)
                .MakeTupleAccess(comparisonInfo.Type, comparisonInfo.GroupIndex),
              ExpressionType.Equal,
              ExpressionType.AndAlso))
        : comparisonInfos.Aggregate(
          (Expression) null,
          (current, comparisonInfo) => {
            if (nullableKeyColumns.Contains(comparisonInfo.SubQueryIndex)) {
              var groupingSubqueryConnector = Expression.MakeMemberAccess(Expression.Constant(applyParameter),
                WellKnownMembers.ApplyParameterValue);
              var left = MakeBooleanExpression(
                null,
                tupleParameter.MakeTupleAccess(comparisonInfo.Type, comparisonInfo.SubQueryIndex),
                groupingSubqueryConnector.MakeTupleAccess(comparisonInfo.Type, comparisonInfo.GroupIndex),
                ExpressionType.Equal,
                ExpressionType.AndAlso);

              var right = MakeBooleanExpression(
                null,
                MakeBooleanExpression(
                  null,
                  tupleParameter.MakeTupleAccess(comparisonInfo.Type, comparisonInfo.SubQueryIndex),
                  Expression.Constant(null, comparisonInfo.Type),
                  ExpressionType.Equal,
                  ExpressionType.AndAlso),
                MakeBooleanExpression(
                  null,
                  groupingSubqueryConnector.MakeTupleAccess(comparisonInfo.Type, comparisonInfo.GroupIndex),
                  Expression.Constant(null, comparisonInfo.Type),
                  ExpressionType.Equal,
                  ExpressionType.AndAlso),
                ExpressionType.AndAlso,
                ExpressionType.AndAlso);
              return MakeBooleanExpression(current, left, right, ExpressionType.OrElse, ExpressionType.AndAlso);
            }

            return MakeBooleanExpression(
              current,
              tupleParameter.MakeTupleAccess(comparisonInfo.Type, comparisonInfo.SubQueryIndex),
              Expression.MakeMemberAccess(Expression.Constant(applyParameter), WellKnownMembers.ApplyParameterValue)
                .MakeTupleAccess(comparisonInfo.Type, comparisonInfo.GroupIndex),
              ExpressionType.Equal,
              ExpressionType.AndAlso);
          });

      var filter = FastExpression.Lambda(filterBody, tupleParameter);
      var subqueryProjection = sequence.ApplyItemProjector(new ItemProjectorExpression(
          sequence.ItemProjector.Item,
          groupingSourceProjection.ItemProjector.DataSource.Filter((Expression<Func<Tuple, bool>>) filter),
          context));
      //      var groupingParameter = Expression.Parameter(groupingProjection.ItemProjector.Item.Type, "groupingParameter");
      //      var applyParameter = context.GetApplyParameter(groupingProjection);
      //      using (context.Bindings.Add(groupingParameter, groupingProjection))
      //      using (CreateScope(new TranslatorState(state) { Parameters = state.Parameters.AddOne(groupingParameter).ToArray() })) {
      //        var lambda = FastExpression.Lambda(Expression.Equal(groupingParameter, keySelector.Body), keySelector.Parameters);
      //        subqueryProjection = VisitWhere(VisitSequence(source), lambda);
      //      }

      var keyType = keySelector.Type.GetGenericArguments()[1];
      var elementType = elementSelector == null
        ? keySelector.Parameters[0].Type
        : elementSelector.Type.GetGenericArguments()[1];
      var groupingType = WellKnownInterfaces.GroupingOfTKeyTElement.CachedMakeGenericType(keyType, elementType);

      var realGroupingType =
        resultSelector != null
          ? resultSelector.Parameters[1].Type
          : returnType.GetGenericArguments()[0];

      if (elementSelector != null) {
        subqueryProjection = VisitSelect(subqueryProjection, elementSelector);
      }

      var selectManyInfo = new GroupingExpression.SelectManyGroupingInfo(sequence);
      var groupingParameter = Expression.Parameter(groupingProjection.ItemProjector.Item.Type, "groupingParameter");
      var groupingExpression = new GroupingExpression(realGroupingType, groupingParameter, false, subqueryProjection,
        applyParameter, remappedKeyItemProjector.Item, selectManyInfo);
      var groupingItemProjector =
        new ItemProjectorExpression(groupingExpression, groupingProjector.DataSource, context);
      returnType = resultSelector == null
        ? returnType
        : resultSelector.Parameters[1].Type;
      var resultProjection =
        new ProjectionExpression(returnType, groupingItemProjector, subqueryProjection.TupleParameterBindings);

      if (resultSelector != null) {
        var keyProperty = groupingType.GetProperty(WellKnown.KeyFieldName);
        var convertedParameter = Expression.Convert(resultSelector.Parameters[1], groupingType);
        var keyAccess = Expression.MakeMemberAccess(convertedParameter, keyProperty);
        var rewrittenResultSelectorBody =
          ParameterRewriter.Rewrite(resultSelector.Body, resultSelector.Parameters[0], keyAccess);
        var selectLambda = FastExpression.Lambda(rewrittenResultSelectorBody, resultSelector.Parameters[1]);
        resultProjection = VisitSelect(resultProjection, selectLambda);
      }

      return resultProjection;
    }

    private Expression VisitSort(Expression expression)
    {
      var extractor = new SortExpressionExtractor();
      if (!extractor.Extract(expression)) {
        throw new InvalidOperationException(string.Format(Strings.ExInvalidSortExpressionX, expression));
      }

      ProjectionExpression projection;
      using (CreateScope(new TranslatorState(State) { CalculateExpressions = false })) {
        projection = VisitSequence(extractor.BaseExpression);
      }

      var sortColumns = new DirectionCollection<int>();

      foreach (var item in extractor.SortExpressions) {
        var sortExpression = item.Key;
        var direction = item.Value;
        var sortParameter = sortExpression.Parameters[0];
        using (context.Bindings.Add(sortParameter, projection))
<<<<<<< HEAD
        using (CreateScope(new TranslatorState(State) { ShouldOmitConvertToObject = true, CalculateExpressions = true })) {
=======
        using (state.CreateScope()) {
          state.ShouldOmitConvertToObject = true;
          state.CalculateExpressions = true;
          state.OrderingKey = true;
>>>>>>> 10f1d4cf
          var orderByProjector = (ItemProjectorExpression) VisitLambda(sortExpression);
          var columns = orderByProjector
            .GetColumns(ColumnExtractionModes.TreatEntityAsKey | ColumnExtractionModes.Distinct);
          foreach (var c in columns) {
            if (!sortColumns.ContainsKey(c)) {
              sortColumns.Add(c, direction);
            }
          }

          projection = context.Bindings[sortParameter];
        }
      }

      var dataSource = projection.ItemProjector.DataSource.OrderBy(sortColumns);
      var itemProjector = new ItemProjectorExpression(projection.ItemProjector.Item, dataSource, context);
      return new ProjectionExpression(projection.Type, itemProjector, projection.TupleParameterBindings);
    }

    private ProjectionExpression VisitJoin(Expression outerSource, Expression innerSource, LambdaExpression outerKey,
      LambdaExpression innerKey, LambdaExpression resultSelector, bool isLeftJoin, Expression expressionPart)
    {
      var outerParameter = outerKey.Parameters[0];
      var innerParameter = innerKey.Parameters[0];
      if (innerParameter == outerParameter) {
        throw new NotSupportedException(Strings.ExJoinHasSameInnerAndOuterParameterInstances);
      }

      var outerSequence = VisitSequence(outerSource);
      var innerSequence = VisitSequence(innerSource);
      using (context.Bindings.Add(outerParameter, outerSequence))
      using (context.Bindings.Add(innerParameter, innerSequence)) {
        ItemProjectorExpression outerKeyProjector;
        ItemProjectorExpression innerKeyProjector;
        using (CreateScope(new TranslatorState(State) { CalculateExpressions = true })) {
          outerKeyProjector = (ItemProjectorExpression) VisitLambda(outerKey);
          innerKeyProjector = (ItemProjectorExpression) VisitLambda(innerKey);
        }

        // Default
        var outerColumns =
          ColumnGatherer.GetColumnsAndExpressions(outerKeyProjector.Item, ColumnExtractionModes.TreatEntityAsKey);
        var innerColumns =
          ColumnGatherer.GetColumnsAndExpressions(innerKeyProjector.Item, ColumnExtractionModes.TreatEntityAsKey);

        if (outerColumns.Count != innerColumns.Count) {
          throw new InvalidOperationException(string.Format(Strings.JoinKeysLengthMismatch,
            expressionPart.ToString(true)));
        }

        for (var i = 0; i < outerColumns.Count; i++) {
          var outerColumnKeyExpression = outerColumns[i].Second as KeyExpression;
          var innerColumnKeyExpression = innerColumns[i].Second as KeyExpression;
          // Check key compatibility
          innerColumnKeyExpression.EnsureKeyExpressionCompatible(outerColumnKeyExpression, expressionPart);
        }

        var keyPairs = outerColumns.Zip(innerColumns, (o, i) => new Pair<int>(o.First, i.First)).ToArray();

        var outer = context.Bindings[outerParameter];
        var inner = context.Bindings[innerParameter];
        var innerAlias = inner.ItemProjector.DataSource.Alias(context.GetNextAlias());
        var recordSet = isLeftJoin
          ? outer.ItemProjector.DataSource.LeftJoin(innerAlias, keyPairs)
          : outer.ItemProjector.DataSource.Join(innerAlias, keyPairs);
        return CombineProjections(outer, inner, recordSet, resultSelector);
      }
    }

    private ProjectionExpression CombineProjections(ProjectionExpression outer, ProjectionExpression inner,
      CompilableProvider recordQuery, LambdaExpression resultSelector)
    {
      var outerDataSource = outer.ItemProjector.DataSource;
      var outerLength = outerDataSource.Header.Length;
      var tupleParameterBindings = outer.TupleParameterBindings.Union(inner.TupleParameterBindings).ToDictionary(pair => pair.Key, pair => pair.Value);
      outer = new ProjectionExpression(outer.Type, outer.ItemProjector.Remap(recordQuery, 0), tupleParameterBindings);
      inner = new ProjectionExpression(inner.Type, inner.ItemProjector.Remap(recordQuery, outerLength), tupleParameterBindings);

      context.Bindings.PermanentAdd(resultSelector.Parameters[0], outer);
      context.Bindings.PermanentAdd(resultSelector.Parameters[1], inner);
      using (context.Bindings.LinkParameters(resultSelector.Parameters)) {
        return BuildProjection(resultSelector);
      }
    }

    private Expression VisitGroupJoin(Expression outerSource, Expression innerSource, LambdaExpression outerKey,
      LambdaExpression innerKey, LambdaExpression resultSelector, Expression keyComparer, Expression expressionPart)
    {
      if (keyComparer != null) {
        throw new InvalidOperationException(
          string.Format(Strings.ExKeyComparerNotSupportedInGroupJoin, expressionPart));
      }

      var visitedInnerSource = Visit(innerSource);
      var visitedOuterSource = Visit(outerSource);
      var innerItemType = visitedInnerSource.Type.GetGenericArguments()[0];
      var groupingType = WellKnownInterfaces.GroupingOfTKeyTElement.CachedMakeGenericType(innerKey.Type, innerItemType);
      var enumerableType = WellKnownInterfaces.EnumerableOfT.CachedMakeGenericType(innerItemType);
      var groupingResultType = WellKnownInterfaces.QueryableOfT.CachedMakeGenericType(enumerableType);

      ProjectionExpression innerGrouping;
      using (CreateScope(new TranslatorState(State) { SkipNullableColumnsDetectionInGroupBy = true })) {
        innerGrouping = VisitGroupBy(groupingResultType, visitedInnerSource, innerKey, null, null);
      }

      if (innerGrouping.ItemProjector.Item.IsGroupingExpression()
        && visitedInnerSource is ProjectionExpression innerSourceExpression
        && visitedOuterSource is ProjectionExpression outerSourceExpression) {
        var groupingExpression = (GroupingExpression) innerGrouping.ItemProjector.Item;
        var selectManyInfo = new GroupingExpression.SelectManyGroupingInfo(
          outerSourceExpression,
          innerSourceExpression,
          outerKey, innerKey);
        var newGroupingExpression = new GroupingExpression(
          groupingExpression.Type, groupingExpression.OuterParameter,
          groupingExpression.DefaultIfEmpty, groupingExpression.ProjectionExpression,
          groupingExpression.ApplyParameter, groupingExpression.KeyExpression, selectManyInfo);
        var newGroupingItemProjector = new ItemProjectorExpression(
          newGroupingExpression,
          innerGrouping.ItemProjector.DataSource,
          innerGrouping.ItemProjector.Context);
        innerGrouping = innerGrouping.ApplyItemProjector(newGroupingItemProjector);
      }

      var groupingKeyPropertyInfo = groupingType.GetProperty(WellKnown.KeyFieldName);
      var groupingJoinParameter = Expression.Parameter(enumerableType, "groupingJoinParameter");
      var groupingKeyExpression = Expression.MakeMemberAccess(
        Expression.Convert(groupingJoinParameter, groupingType),
        groupingKeyPropertyInfo);
      var lambda = FastExpression.Lambda(groupingKeyExpression, groupingJoinParameter);
      var joinedResult = VisitJoin(visitedOuterSource, innerGrouping, outerKey, lambda, resultSelector, true,
        expressionPart);
      return joinedResult;
    }

    private ProjectionExpression VisitSelectMany(Expression source, LambdaExpression collectionSelector,
      LambdaExpression resultSelector, Expression expressionPart)
    {
      var outerParameter = collectionSelector.Parameters[0];
      var visitedSource = Visit(source);
      var sequence = VisitSequence(visitedSource);

      var indexBinding = BindingCollection<ParameterExpression, ProjectionExpression>.BindingScope.Empty;
      if (collectionSelector.Parameters.Count == 2) {
        var indexProjection = GetIndexBinding(collectionSelector, ref sequence);
        indexBinding = context.Bindings.Add(collectionSelector.Parameters[1], indexProjection);
      }

      using (indexBinding)
      using (context.Bindings.Add(outerParameter, sequence)) {
        var isOuter = false;
        if (collectionSelector.Body.NodeType == ExpressionType.Call) {
          var call = (MethodCallExpression) collectionSelector.Body;
          var method = call.Method;
          isOuter = method.IsGenericMethodSpecificationOf(WellKnownMembers.Queryable.DefaultIfEmpty)
            || method.IsGenericMethodSpecificationOf(WellKnownMembers.Enumerable.DefaultIfEmpty);
          if (isOuter) {
            collectionSelector = FastExpression.Lambda(call.Arguments[0], outerParameter);
          }
        }

        ProjectionExpression innerProjection;
        var outerParameters = State.OuterParameters
          .Concat(State.Parameters)
          .Concat(collectionSelector.Parameters)
          .Append(outerParameter)
          .ToArray(State.OuterParameters.Length + State.Parameters.Length + collectionSelector.Parameters.Count + 1);
        using (CreateScope(new TranslatorState(State) {
          OuterParameters = outerParameters,
          Parameters = Array.Empty<ParameterExpression>(),
          RequestCalculateExpressionsOnce = true
        })) {
          var visitedCollectionSelector = Visit(collectionSelector.Body);

          if (visitedCollectionSelector.IsGroupingExpression()) {
            var selectManyInfo = ((GroupingExpression) visitedCollectionSelector).SelectManyInfo;
            if (selectManyInfo.GroupByProjection == null) {
              var rewriteSucceeded = SelectManySelectorRewriter.TryRewrite(
                resultSelector,
                resultSelector.Parameters[0],
                selectManyInfo.GroupJoinOuterKeySelector.Parameters[0],
                out var newResultSelector);

              if (rewriteSucceeded) {
                return VisitJoin(
                  selectManyInfo.GroupJoinOuterProjection,
                  selectManyInfo.GroupJoinInnerProjection,
                  selectManyInfo.GroupJoinOuterKeySelector,
                  selectManyInfo.GroupJoinInnerKeySelector,
                  newResultSelector,
                  isOuter,
                  expressionPart);
              }
            }
            else {
              if (resultSelector == null) {
                return selectManyInfo.GroupByProjection;
              }

              throw new NotImplementedException();
            }
          }

          var projection = VisitSequence(visitedCollectionSelector, collectionSelector);
          var innerItemProjector = projection.ItemProjector;
          if (isOuter) {
            innerItemProjector = innerItemProjector.SetDefaultIfEmpty();
          }

          innerProjection = projection.ApplyItemProjector(innerItemProjector);
        }

        var outerProjection = context.Bindings[outerParameter];
        var applyParameter = context.GetApplyParameter(outerProjection);
        var recordSet = outerProjection.ItemProjector.DataSource.Apply(
          applyParameter,
          innerProjection.ItemProjector.DataSource.Alias(context.GetNextAlias()),
          false,
          ApplySequenceType.All,
          isOuter ? JoinType.LeftOuter : JoinType.Inner);

        if (resultSelector == null) {
          var innerParameter =
            Expression.Parameter(SequenceHelper.GetElementType(collectionSelector.Body.Type), "inner");
          resultSelector = FastExpression.Lambda(innerParameter, outerParameter, innerParameter);
        }

        var resultProjection = CombineProjections(outerProjection, innerProjection, recordSet, resultSelector);
        var resultItemProjector = resultProjection.ItemProjector.RemoveOuterParameter();
        resultProjection = resultProjection.ApplyItemProjector(resultItemProjector);
        return resultProjection;
      }
    }

    private ProjectionExpression VisitSelect(Expression expression, LambdaExpression le)
    {
      var sequence = VisitSequence(expression);
      if (le.Parameters.Count == 2) {
        var indexProjection = GetIndexBinding(le, ref sequence);
        context.Bindings.PermanentAdd(le.Parameters[1], indexProjection);
      }

      context.Bindings.PermanentAdd(le.Parameters[0], sequence);
      var calculateExpressions = State.RequestCalculateExpressions || State.RequestCalculateExpressionsOnce;
      using (CreateScope(new TranslatorState(State) {
        CalculateExpressions = calculateExpressions,
        RequestCalculateExpressionsOnce = false
      })) {
        return BuildProjection(le);
      }
    }

    private ProjectionExpression BuildProjection(LambdaExpression le)
    {
      using (CreateScope(new TranslatorState(State) { BuildingProjection = true })) {
        var itemProjector = (ItemProjectorExpression) VisitLambda(le);
        return new ProjectionExpression(
          WellKnownInterfaces.QueryableOfT.CachedMakeGenericType(le.Body.Type),
          itemProjector,
          TranslatedQuery.EmptyTupleParameterBindings);
      }
    }

    private ProjectionExpression VisitWhere(Expression expression, LambdaExpression le)
    {
      var parameter = le.Parameters[0];
      var visitedSource = VisitSequence(expression);
      var indexBinding = BindingCollection<ParameterExpression, ProjectionExpression>.BindingScope.Empty;
      if (le.Parameters.Count == 2) {
        var indexProjection = GetIndexBinding(le, ref visitedSource);
        indexBinding = context.Bindings.Add(le.Parameters[1], indexProjection);
      }

      using (indexBinding)
      using (context.Bindings.Add(parameter, visitedSource))
      using (CreateScope(new TranslatorState(State) { CalculateExpressions = false, CurrentLambda = le })) {
        var predicateExpression = (ItemProjectorExpression) VisitLambda(le);
        var predicate = predicateExpression.ToLambda(context);
        var source = context.Bindings[parameter];
        var recordSet = source.ItemProjector.DataSource.Filter((Expression<Func<Tuple, bool>>) predicate);
        var itemProjector = new ItemProjectorExpression(source.ItemProjector.Item, recordSet, context);
        return new ProjectionExpression(
          expression.Type,
          itemProjector,
          source.TupleParameterBindings);
      }
    }

    private Expression VisitRootExists(Expression source, LambdaExpression predicate, bool notExists)
    {
      var result = predicate == null
        ? VisitSequence(source)
        : VisitWhere(source, predicate);

      var existenceColumn = ColumnExpression.Create(WellKnownTypes.Bool, 0);
      var projectorBody = notExists
        ? Expression.Not(existenceColumn)
        : (Expression) existenceColumn;
      var newRecordSet = result.ItemProjector.DataSource.Existence(context.GetNextColumnAlias());
      var itemProjector = new ItemProjectorExpression(projectorBody, newRecordSet, context);
      return new ProjectionExpression(
        WellKnownTypes.Bool,
        itemProjector,
        result.TupleParameterBindings,
        ResultAccessMethod.Single);
    }

    private Expression VisitExists(Expression source, LambdaExpression predicate, bool notExists)
    {
      if (source.IsLocalCollection(context) && predicate != null && predicate.Body.NodeType == ExpressionType.Equal) {
        return VisitExistsAsInclude(source, predicate, notExists);
      }

      ProjectionExpression subquery;
      using (CreateScope(new TranslatorState(State) { CalculateExpressions = false })) {
        subquery = predicate == null
          ? VisitSequence(source)
          : VisitWhere(source, predicate);
      }

      var recordSet = subquery
        .ItemProjector
        .DataSource
        .Existence(context.GetNextColumnAlias());

      var filter = AddSubqueryColumn(WellKnownTypes.Bool, recordSet);
      if (notExists) {
        filter = Expression.Not(filter);
      }

      return filter;
    }

    private Expression VisitExistsAsInclude(Expression source, LambdaExpression predicate, bool notExists)
    {
      // Translate localCollection.Any(item => item==outer) as outer.In(localCollection)

      var parameter = predicate.Parameters[0];
      ProjectionExpression visitedSource;
      using (CreateScope(new TranslatorState(State) {
        TypeOfEntityStoredInKey = source.IsLocalCollection(context) && IsKeyCollection(source.Type)
              ? LocalCollectionKeyTypeExtractor.Extract((BinaryExpression) predicate.Body)
              : State.TypeOfEntityStoredInKey,
        IncludeAlgorithm = IncludeAlgorithm.Auto
      })) {
        visitedSource = VisitSequence(source);
      }

      var outerParameter = State.Parameters[0];
      using (context.Bindings.Add(parameter, visitedSource))
      using (CreateScope(new TranslatorState(State) { CalculateExpressions = false, CurrentLambda = predicate })) {
        ItemProjectorExpression predicateExpression;
        using (CreateScope(new TranslatorState(State) { IncludeAlgorithm = IncludeAlgorithm.Auto })) {
          predicateExpression = (ItemProjectorExpression) VisitLambda(predicate);
        }

        var predicateLambda = predicateExpression.ToLambda(context);

        RawProvider rawProvider;
        if (visitedSource.ItemProjector.DataSource is StoreProvider storeProvider) {
          rawProvider = (RawProvider) storeProvider.Source;
        }
        else {
          var joinProvider = (JoinProvider) visitedSource.ItemProjector.DataSource;
          rawProvider = (RawProvider) ((StoreProvider) joinProvider.Left).Source;
        }

        var filterColumnCount = rawProvider.Header.Length;
        var filteredTuple = context.GetApplyParameter(context.Bindings[outerParameter]);

        // Mapping from filter data column to expression that requires filtering
        var filteredColumnMappings = IncludeFilterMappingGatherer.Gather(
          predicateLambda.Body, predicateLambda.Parameters[0], filteredTuple, filterColumnCount);

        // Mapping from filter data column to filtered column
        var filteredColumns = new int[filterColumnCount];
        for (var i = 0; i < filterColumnCount; i++) {
          var mapping = filteredColumnMappings[i];
          if (mapping.ColumnIndex >= 0) {
            filteredColumns[i] = mapping.ColumnIndex;
          }
          else {
            var descriptor = CreateCalculatedColumnDescriptor(mapping.CalculatedColumn);
            var column = AddCalculatedColumn(outerParameter, descriptor, mapping.CalculatedColumn.Body.Type);
            filteredColumns[i] = column.Mapping.Offset;
          }
        }

        var outerResult = context.Bindings[outerParameter];
        var columnIndex = outerResult.ItemProjector.DataSource.Header.Length;
        var newDataSource = outerResult.ItemProjector.DataSource
          .Include(State.IncludeAlgorithm, true, rawProvider.Source, context.GetNextAlias(), filteredColumns);

        var newItemProjector = outerResult.ItemProjector.Remap(newDataSource, 0);
        var newOuterResult = outerResult.ApplyItemProjector(newItemProjector);
        context.Bindings.ReplaceBound(outerParameter, newOuterResult);
        Expression resultExpression = ColumnExpression.Create(WellKnownTypes.Bool, columnIndex);
        if (notExists) {
          resultExpression = Expression.Not(resultExpression);
        }

        return resultExpression;
      }
    }

    private Expression VisitIn(MethodCallExpression mc)
    {
      var algorithm = IncludeAlgorithm.Auto;
      Expression source = null;
      Expression match = null;
      switch (mc.Arguments.Count) {
        case 2:
          source = mc.Arguments[1];
          match = mc.Arguments[0];
          break;
        case 3:
          source = mc.Arguments[2];
          match = mc.Arguments[0];
          algorithm = (IncludeAlgorithm) ExpressionEvaluator.Evaluate(mc.Arguments[1]).Value;
          break;
        default:
          Exceptions.InternalError(string.Format(Strings.ExUnknownInSyntax, mc.ToString(true)), OrmLog.Instance);
          break;
      }

      using (CreateScope(new TranslatorState(State) { IncludeAlgorithm = algorithm })) {
        return VisitContains(source, match, false);
      }
    }

    private Expression VisitSetOperations(Expression outerSource, Expression innerSource,
      QueryableMethodKind methodKind, Type elementType)
    {
      ProjectionExpression outer;
      ProjectionExpression inner;

      QueryHelper.TryAddConvarianceCast(ref outerSource, elementType);
      QueryHelper.TryAddConvarianceCast(ref innerSource, elementType);

      using (CreateScope(new TranslatorState(State) {
        JoinLocalCollectionEntity = true,
        CalculateExpressions = true,
        RequestCalculateExpressions = true
      })) {
        outer = VisitSequence(outerSource);
        inner = VisitSequence(innerSource);
      }

      var outerItemProjector = outer.ItemProjector.RemoveOwner();
      var innerItemProjector = inner.ItemProjector.RemoveOwner();
      var outerColumnList = outerItemProjector.GetColumns(ColumnExtractionModes.Distinct).ToList();
      var innerColumnList = innerItemProjector.GetColumns(ColumnExtractionModes.Distinct).ToList();

      int[] outerColumns, innerColumns;
      if (!outerColumnList.Except(innerColumnList).Any() && outerColumnList.Count == innerColumnList.Count) {
        var outerColumnListCopy = outerColumnList.ToArray();
        Array.Sort(outerColumnListCopy);
        outerColumns = outerColumnListCopy;

        var innerColumnListCopy = innerColumnList.ToArray();
        Array.Sort(innerColumnListCopy);
        innerColumns = innerColumnListCopy;
      }
      else {
        outerColumns = outerColumnList.ToArray();
        innerColumns = innerColumnList.ToArray();
      }

      var outerRecordSet = ShouldWrapDataSourceWithSelect(outerItemProjector, outerColumns)
        ? outerItemProjector.DataSource.Select(outerColumns)
        : outerItemProjector.DataSource;
      var innerRecordSet = ShouldWrapDataSourceWithSelect(innerItemProjector, innerColumns)
        ? innerItemProjector.DataSource.Select(innerColumns)
        : innerItemProjector.DataSource;

      var recordSet = outerItemProjector.DataSource;
      switch (methodKind) {
        case QueryableMethodKind.Concat:
          recordSet = outerRecordSet.Concat(innerRecordSet);
          break;
        case QueryableMethodKind.Except:
          recordSet = outerRecordSet.Except(innerRecordSet);
          break;
        case QueryableMethodKind.Intersect:
          recordSet = outerRecordSet.Intersect(innerRecordSet);
          break;
        case QueryableMethodKind.Union:
          recordSet = outerRecordSet.Union(innerRecordSet);
          break;
      }

      var tupleParameterBindings = outer.TupleParameterBindings.Union(inner.TupleParameterBindings)
        .ToDictionary(pair => pair.Key, pair => pair.Value);
      var itemProjector = outerItemProjector.Remap(recordSet, outerColumns);
      return new ProjectionExpression(outer.Type, itemProjector, tupleParameterBindings);
    }

    private bool ShouldWrapDataSourceWithSelect(ItemProjectorExpression expression, IReadOnlyList<int> columns) =>
      expression.DataSource.Type != ProviderType.Select
      || expression.DataSource.Header.Length != columns.Count
      || columns.Select((c, i) => (c, i)).Any(x => x.c != x.i);

    private Expression AddSubqueryColumn(Type columnType, CompilableProvider subquery)
    {
      if (subquery.Header.Length != 1) {
        throw Exceptions.InternalError(string.Format(Strings.SubqueryXHeaderMustHaveOnlyOneColumn, subquery),
          OrmLog.Instance);
      }

      var lambdaParameter = State.Parameters[0];
      var oldResult = context.Bindings[lambdaParameter];
      var dataSource = oldResult.ItemProjector.DataSource;
      var applyParameter = context.GetApplyParameter(oldResult.ItemProjector.DataSource);
      var columnIndex = dataSource.Header.Length;
      var newRecordSet = dataSource.Apply(
        applyParameter, subquery, !State.BuildingProjection, ApplySequenceType.Single, JoinType.Inner);
      var newItemProjector = oldResult.ItemProjector.Remap(newRecordSet, 0);
      var newResult = new ProjectionExpression(oldResult.Type, newItemProjector, oldResult.TupleParameterBindings);
      context.Bindings.ReplaceBound(lambdaParameter, newResult);
      return ColumnExpression.Create(columnType, columnIndex);
    }

    private ProjectionExpression VisitSequence(Expression sequenceExpression) =>
      VisitSequence(sequenceExpression, sequenceExpression);

    private ProjectionExpression VisitSequence(Expression sequenceExpression, Expression expressionPart)
    {
      var sequence = sequenceExpression.StripCasts();

      if (compiledQueryScope != null && QueryHelper.IsDirectEntitySetQuery(sequence)) {
        throw new NotSupportedException(
          Strings.ExDirectQueryingForEntitySetInCompiledQueriesIsNotSupportedUseQueryEndpointItemsInstead);
      }

      if (WellKnownOrmTypes.EntitySetBase.IsAssignableFrom(sequence.StripMarkers().Type)) {
        if (sequence.NodeType == ExpressionType.MemberAccess) {
          var memberAccess = (MemberExpression) sequence;
          if (memberAccess.Member is PropertyInfo propertyInfo
            && memberAccess.Expression != null
            && context.Model.Types.TryGetValue(memberAccess.Expression.Type, out var ti)) {
            var field = ti
              .Fields[context.Domain.Handlers.NameBuilder.BuildFieldName(propertyInfo)];
            sequenceExpression = QueryHelper.CreateEntitySetQuery(memberAccess.Expression, field, context.Domain);
          }
        }
      }

      if (sequence.IsLocalCollection(context)) {
        var sequenceType = sequence.Type.IsGenericType && sequence.Type.IsOfGenericType(GenericFuncDefType)
          ? sequence.Type.GetGenericArguments()[0]
          : sequence.Type;

        var itemType = QueryHelper.GetSequenceElementType(sequenceType);
        return (ProjectionExpression) VisitLocalCollectionSequenceMethod
          .CachedMakeGenericMethod(itemType)
          .Invoke(this, new object[] { sequence });
      }

      var visitedExpression = Visit(sequenceExpression).StripCasts();
      ProjectionExpression result = null;

      if (visitedExpression.IsGroupingExpression() || visitedExpression.IsSubqueryExpression()) {
        result = ((SubQueryExpression) visitedExpression).ProjectionExpression;
      }

      if (visitedExpression.IsEntitySetExpression()) {
        var entitySetExpression = (EntitySetExpression) visitedExpression;
        var entitySetQuery =
          QueryHelper.CreateEntitySetQuery((Expression) entitySetExpression.Owner, entitySetExpression.Field, context.Domain);
        result = (ProjectionExpression) Visit(entitySetQuery);
      }

      if (visitedExpression.IsProjection()) {
        result = (ProjectionExpression) visitedExpression;
      }

      if (result != null) {
        var projectorExpression = result.ItemProjector.EnsureEntityIsJoined();
        if (projectorExpression != result.ItemProjector) {
          result = result.ApplyItemProjector(projectorExpression);
        }

        return result;
      }

      throw new InvalidOperationException(
        string.Format(Strings.ExExpressionXIsNotASequence, expressionPart.ToString(true)));
    }

    private ProjectionExpression VisitLocalCollectionSequence<TItem>(Expression sequence)
    {
      Func<ParameterContext, IEnumerable<TItem>> collectionGetter;
      if (compiledQueryScope != null) {
        var replacer = compiledQueryScope.QueryParameterReplacer;
        var replace = replacer.Replace(sequence);
        var parameter = ParameterAccessorFactory.CreateAccessorExpression<IEnumerable<TItem>>(replace);
        collectionGetter = parameter.CachingCompile();
      }
      else {
        var parameter = ParameterAccessorFactory.CreateAccessorExpression<IEnumerable<TItem>>(sequence);
        collectionGetter = parameter.CachingCompile();
      }
      return CreateLocalCollectionProjectionExpression(typeof(TItem), collectionGetter, this, sequence);
    }

    private Expression VisitContainsAny(Expression setA, Expression setB, bool isRoot, Type elementType)
    {
      QueryHelper.TryAddConvarianceCast(ref setA, elementType);
      QueryHelper.TryAddConvarianceCast(ref setB, elementType);

      var setAIsQuery = setA.IsQuery();
      var parameter = Expression.Parameter(elementType, "a");
      var containsMethod = WellKnownMembers.Enumerable.Contains.CachedMakeGenericMethod(elementType);

      if (setAIsQuery) {
        var lambda = FastExpression.Lambda(Expression.Call(containsMethod, setB, parameter), parameter);
        return VisitAny(setA, lambda, isRoot);
      }
      else {
        var lambda = FastExpression.Lambda(Expression.Call(containsMethod, setA, parameter), parameter);
        return VisitAny(setB, lambda, isRoot);
      }
    }

    private Expression VisitContainsAll(Expression setA, Expression setB, bool isRoot, Type elementType)
    {
      QueryHelper.TryAddConvarianceCast(ref setA, elementType);
      QueryHelper.TryAddConvarianceCast(ref setB, elementType);

      var parameter = Expression.Parameter(elementType, "a");
      var containsMethod = WellKnownMembers.Enumerable.Contains.CachedMakeGenericMethod(elementType);

      var lambda = FastExpression.Lambda(Expression.Call(containsMethod, setA, parameter), parameter);
      return VisitAll(setB, lambda, isRoot);
    }

    private Expression VisitContainsNone(Expression setA, Expression setB, bool isRoot, Type elementType)
    {
      QueryHelper.TryAddConvarianceCast(ref setA, elementType);
      QueryHelper.TryAddConvarianceCast(ref setB, elementType);

      var setAIsQuery = setA.IsQuery();
      var parameter = Expression.Parameter(elementType, "a");
      var containsMethod = WellKnownMembers.Enumerable.Contains.CachedMakeGenericMethod(elementType);
      if (setAIsQuery) {
        var lambda = FastExpression.Lambda(Expression.Not(Expression.Call(containsMethod, setB, parameter)), parameter);
        return VisitAll(setA, lambda, isRoot);
      }
      else {
        var lambda = FastExpression.Lambda(Expression.Not(Expression.Call(containsMethod, setA, parameter)), parameter);
        return VisitAll(setB, lambda, isRoot);
      }
    }

    private static ICollection<int> GetNullableGroupingExpressions(List<Pair<int, Expression>> keyFieldsRaw)
    {
      var nullableFields = new HashSet<int>();

      foreach (var pair in keyFieldsRaw) {
        var index = pair.First;
        var expression = pair.Second;

        if (expression is FieldExpression fieldExpression && fieldExpression.Field.IsNullable) {
          _ = nullableFields.Add(index);
        }

        if (expression is EntityExpression entityExpression && entityExpression.IsNullable) {
          _ = nullableFields.Add(index);
        }
      }

      return nullableFields;
    }

    private bool IsKeyCollection(Type localCollectionType)
    {
      return (localCollectionType.IsArray && localCollectionType.GetElementType() == WellKnownOrmTypes.Key)
        || IEnumerableOfKeyType.IsAssignableFrom(localCollectionType);
    }

    internal void RestoreState(in TranslatorState previousState) =>
      State = previousState;

    private TranslatorState.TranslatorScope CreateScope(in TranslatorState newState)
    {
      var scope = new TranslatorState.TranslatorScope(this);
      State = newState;
      return scope;
    }

    private TranslatorState.TranslatorScope CreateLambdaScope(LambdaExpression le, bool allowCalculableColumnCombine)
    {
      var newOuterParameters = new ParameterExpression[State.OuterParameters.Length + State.Parameters.Length];
      State.OuterParameters.CopyTo(newOuterParameters, 0);
      State.Parameters.CopyTo(newOuterParameters, State.OuterParameters.Length);
      return CreateScope(new TranslatorState(State) {
        OuterParameters = newOuterParameters,
        Parameters = le.Parameters.ToArray(le.Parameters.Count),
        CurrentLambda = le,
        AllowCalculableColumnCombine = allowCalculableColumnCombine
      });
    }

    private void ModifyStateAllowCalculableColumnCombine(bool b) =>
      State = new TranslatorState(State) { AllowCalculableColumnCombine = b };
  }
}<|MERGE_RESOLUTION|>--- conflicted
+++ resolved
@@ -1117,14 +1117,7 @@
         var direction = item.Value;
         var sortParameter = sortExpression.Parameters[0];
         using (context.Bindings.Add(sortParameter, projection))
-<<<<<<< HEAD
-        using (CreateScope(new TranslatorState(State) { ShouldOmitConvertToObject = true, CalculateExpressions = true })) {
-=======
-        using (state.CreateScope()) {
-          state.ShouldOmitConvertToObject = true;
-          state.CalculateExpressions = true;
-          state.OrderingKey = true;
->>>>>>> 10f1d4cf
+        using (CreateScope(new TranslatorState(State) { ShouldOmitConvertToObject = true, CalculateExpressions = true, OrderingKey = true })) {
           var orderByProjector = (ItemProjectorExpression) VisitLambda(sortExpression);
           var columns = orderByProjector
             .GetColumns(ColumnExtractionModes.TreatEntityAsKey | ColumnExtractionModes.Distinct);
