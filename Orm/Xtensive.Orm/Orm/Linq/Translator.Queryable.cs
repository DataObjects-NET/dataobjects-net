<<<<<<< HEAD
// Copyright (C) 2009-2022 Xtensive LLC.
=======
// Copyright (C) 2009-2024 Xtensive LLC.
>>>>>>> 86d18bc3
// This code is distributed under MIT license terms.
// See the License.txt file in the project root for more information.
// Created by: Alexis Kochetov
// Created:    2009.02.27

using System;
using System.Collections.Generic;
using System.Linq;
using System.Linq.Expressions;
using System.Reflection;
using Xtensive.Collections;
using Xtensive.Core;
using Xtensive.Linq;
using Xtensive.Orm.Internals;
using Xtensive.Orm.Linq.Expressions;
using Xtensive.Orm.Linq.Expressions.Visitors;
using Xtensive.Orm.Linq.Model;
using Xtensive.Orm.Linq.Rewriters;
using Xtensive.Orm.Rse;
using Xtensive.Orm.Rse.Providers;
using Xtensive.Reflection;
using Tuple = Xtensive.Tuples.Tuple;

namespace Xtensive.Orm.Linq
{
  internal sealed partial class Translator : QueryableVisitor
  {
    private static readonly Type IEnumerableOfKeyType = typeof(IEnumerable<Key>);
<<<<<<< HEAD
    private static readonly ParameterExpression TupleParameter = Expression.Parameter(WellKnownOrmTypes.Tuple, "tuple");
    private static readonly ParameterExpression ParameterContextContextParameter = Expression.Parameter(WellKnownOrmTypes.ParameterContext, "context");
=======
    private static readonly Type GenericFuncDefType = typeof(Func<>);
>>>>>>> 86d18bc3

    private readonly TranslatorContext context;
    private readonly bool tagsEnabled;

    internal TranslatorState State { get; private set; } = TranslatorState.InitState;

    protected override Expression VisitConstant(ConstantExpression c)
    {
      if (c.Value == null) {
        return c;
      }

      if (c.Value is IQueryable rootPoint) {
        return VisitSequence(rootPoint.Expression);
      }

      return base.VisitConstant(c);
    }

    protected override Expression VisitQueryableMethod(MethodCallExpression mc, QueryableMethodKind methodKind)
    {
      using (CreateScope(new TranslatorState(State))) {
        switch (methodKind) {
          case QueryableMethodKind.Cast:
            return VisitCast(mc.Arguments[0], mc.Method.GetGenericArguments()[0],
              mc.Arguments[0].Type.GetGenericArguments()[0]);
          case QueryableMethodKind.AsQueryable:
            return VisitAsQueryable(mc.Arguments[0]);
          case QueryableMethodKind.AsEnumerable:
            break;
          case QueryableMethodKind.ToArray:
            break;
          case QueryableMethodKind.ToList:
            break;
          case QueryableMethodKind.Aggregate:
            break;
          case QueryableMethodKind.ElementAt:
            return VisitElementAt(mc.Arguments[0], mc.Arguments[1], context.IsRoot(mc), mc.Method.ReturnType, false);
          case QueryableMethodKind.ElementAtOrDefault:
            return VisitElementAt(mc.Arguments[0], mc.Arguments[1], context.IsRoot(mc), mc.Method.ReturnType, true);
          case QueryableMethodKind.Last:
            break;
          case QueryableMethodKind.LastOrDefault:
            break;
          case QueryableMethodKind.Except:
          case QueryableMethodKind.Intersect:
          case QueryableMethodKind.Concat:
          case QueryableMethodKind.Union:
            using (CreateScope(new TranslatorState(State) { BuildingProjection = false })) {
              return VisitSetOperations(mc.Arguments[0], mc.Arguments[1], methodKind, mc.Method.GetGenericArguments()[0]);
            }
          case QueryableMethodKind.Reverse:
            break;
          case QueryableMethodKind.SequenceEqual:
            break;
          case QueryableMethodKind.DefaultIfEmpty:
            break;
          case QueryableMethodKind.SkipWhile:
            break;
          case QueryableMethodKind.TakeWhile:
            break;
          case QueryableMethodKind.All:
            if (mc.Arguments.Count == 2) {
              return VisitAll(mc.Arguments[0], mc.Arguments[1].StripQuotes(), context.IsRoot(mc));
            }

            break;
          case QueryableMethodKind.OfType:
            var source = mc.Arguments[0];
            var targetType = mc.Method.GetGenericArguments()[0];
            var sourceType = source.Type;
            if (sourceType.IsGenericType) {
              return VisitOfType(source, targetType, sourceType.GetGenericArguments()[0]);
            }
            else {
              var asQueryable = sourceType.GetGenericInterface(WellKnownInterfaces.QueryableOfT);
              if (asQueryable != null) {
                return VisitOfType(source, targetType, asQueryable.GetGenericArguments()[0]);
              }
              throw new NotSupportedException();
            }
          case QueryableMethodKind.Any:
            if (mc.Arguments.Count == 1) {
              return VisitAny(mc.Arguments[0], null, context.IsRoot(mc));
            }

            if (mc.Arguments.Count == 2) {
              return VisitAny(mc.Arguments[0], mc.Arguments[1].StripQuotes(), context.IsRoot(mc));
            }

            break;
          case QueryableMethodKind.Contains:
            if (mc.Arguments.Count == 2) {
              return VisitContains(mc.Arguments[0], mc.Arguments[1], context.IsRoot(mc));
            }

            break;
          case QueryableMethodKind.Distinct:
            if (mc.Arguments.Count == 1) {
              return VisitDistinct(mc.Arguments[0]);
            }

            break;
          case QueryableMethodKind.DistinctBy:
            throw new NotSupportedException(Strings.ExUnsupportedDistinctBy);
          case QueryableMethodKind.First:
          case QueryableMethodKind.FirstOrDefault:
          case QueryableMethodKind.Single:
          case QueryableMethodKind.SingleOrDefault:
            if (mc.Arguments.Count == 1) {
              return VisitFirstSingle(mc.Arguments[0], null, mc.Method, context.IsRoot(mc));
            }

            if (mc.Arguments.Count == 2) {
              var predicate = (mc.Arguments[1].StripQuotes());
              return VisitFirstSingle(mc.Arguments[0], predicate, mc.Method, context.IsRoot(mc));
            }

            break;
          case QueryableMethodKind.GroupBy:
            using (CreateScope(new TranslatorState(State) { BuildingProjection = false })) {
              var groupBy = QueryParser.ParseGroupBy(mc);
              return VisitGroupBy(mc.Method.ReturnType,
                groupBy.Source,
                groupBy.KeySelector,
                groupBy.ElementSelector,
                groupBy.ResultSelector);
            }
          case QueryableMethodKind.GroupJoin:
            using (CreateScope(new TranslatorState(State) { BuildingProjection = false })) {
              return VisitGroupJoin(mc.Arguments[0],
                mc.Arguments[1],
                mc.Arguments[2].StripQuotes(),
                mc.Arguments[3].StripQuotes(),
                mc.Arguments[4].StripQuotes(),
                mc.Arguments.Count > 5 ? mc.Arguments[5] : null,
                mc);
            }
          case QueryableMethodKind.Join:
            using (CreateScope(new TranslatorState(State) { BuildingProjection = false })) {
              return VisitJoin(mc.Arguments[0],
                mc.Arguments[1],
                mc.Arguments[2].StripQuotes(),
                mc.Arguments[3].StripQuotes(),
                mc.Arguments[4].StripQuotes(),
                false,
                mc);
            }
          case QueryableMethodKind.OrderBy:
          case QueryableMethodKind.OrderByDescending:
            using (CreateScope(new TranslatorState(State) { BuildingProjection = false })) {
              return VisitSort(mc);
            }
          case QueryableMethodKind.Select:
            return VisitSelect(mc.Arguments[0], mc.Arguments[1].StripQuotes());
          case QueryableMethodKind.SelectMany:
            if (mc.Arguments.Count == 2) {
              return VisitSelectMany(mc.Arguments[0],
                mc.Arguments[1].StripQuotes(),
                null,
                mc);
            }

            if (mc.Arguments.Count == 3) {
              return VisitSelectMany(mc.Arguments[0],
                mc.Arguments[1].StripQuotes(),
                mc.Arguments[2].StripQuotes(),
                mc);
            }

            break;
          case QueryableMethodKind.LongCount:
          case QueryableMethodKind.Count:
          case QueryableMethodKind.Max:
          case QueryableMethodKind.Min:
          case QueryableMethodKind.Sum:
          case QueryableMethodKind.Average:
            if (mc.Arguments.Count == 1) {
              return VisitAggregate(mc.Arguments[0], mc.Method, null, context.IsRoot(mc), mc);
            }

            if (mc.Arguments.Count == 2) {
              return VisitAggregate(mc.Arguments[0], mc.Method, mc.Arguments[1].StripQuotes(), context.IsRoot(mc), mc);
            }

            break;
          case QueryableMethodKind.Skip:
            if (mc.Arguments.Count == 2) {
              return VisitSkip(mc.Arguments[0], mc.Arguments[1]);
            }

            break;
          case QueryableMethodKind.Take:
            if (mc.Arguments.Count == 2) {
              return VisitTake(mc.Arguments[0], mc.Arguments[1]);
            }

            break;
          case QueryableMethodKind.ThenBy:
          case QueryableMethodKind.ThenByDescending:
            using (CreateScope(new TranslatorState(State) { BuildingProjection = false })) {
              return VisitSort(mc);
            }
          case QueryableMethodKind.Where:
            using (CreateScope(new TranslatorState(State) { BuildingProjection = false })) {
              return VisitWhere(mc.Arguments[0], mc.Arguments[1].StripQuotes());
            }
          default:
            throw new ArgumentOutOfRangeException(nameof(methodKind));
        }
      }

      throw new NotSupportedException(string.Format(Strings.ExLinqTranslatorDoesNotSupportMethodX, mc, methodKind));
    }

    private Expression VisitAsQueryable(Expression source) => VisitSequence(source);

    private Expression VisitLeftJoin(MethodCallExpression mc) =>
      VisitJoin(mc.Arguments[0],
        mc.Arguments[1],
        mc.Arguments[2].StripQuotes(),
        mc.Arguments[3].StripQuotes(),
        mc.Arguments[4].StripQuotes(),
        true,
        mc);

    private Expression VisitLock(MethodCallExpression expression)
    {
      var source = expression.Arguments[0];
      var lockMode = (LockMode) ((ConstantExpression) expression.Arguments[1]).Value;
      var lockBehavior = (LockBehavior) ((ConstantExpression) expression.Arguments[2]).Value;
      var visitedSource = (ProjectionExpression) Visit(source);
      var newDataSource = visitedSource.ItemProjector.DataSource.Lock(lockMode, lockBehavior);
      var newItemProjector = new ItemProjectorExpression(
        visitedSource.ItemProjector.Item, newDataSource, visitedSource.ItemProjector.Context);
      var projectionExpression = visitedSource.Apply(newItemProjector);
      return projectionExpression;
    }

    private Expression VisitTag(MethodCallExpression expression)
    {
      var source = expression.Arguments[0];
      var tag = (string) ((ConstantExpression) expression.Arguments[1]).Value;
      var visitedSourceRaw = Visit(source);

      ProjectionExpression visitedSource;
      if (visitedSourceRaw.IsEntitySetExpression()) {
        var entitySetExpression = (EntitySetExpression) visitedSourceRaw;
        var entitySetQuery =
          QueryHelper.CreateEntitySetQuery((Expression) entitySetExpression.Owner, entitySetExpression.Field);
        visitedSource = (ProjectionExpression) Visit(entitySetQuery);
      }
      else {
        visitedSource = (ProjectionExpression) visitedSourceRaw;
      }

      var newDataSource = (tagsEnabled)
        ? visitedSource.ItemProjector.DataSource.Tag(tag)
        : visitedSource.ItemProjector.DataSource;
      var newItemProjector = new ItemProjectorExpression(
        visitedSource.ItemProjector.Item, newDataSource, visitedSource.ItemProjector.Context);
      var projectionExpression = new ProjectionExpression(
        visitedSource.Type,
        newItemProjector,
        visitedSource.TupleParameterBindings,
        visitedSource.ResultAccessMethod);
      return projectionExpression;
    }

    /// <exception cref="NotSupportedException">OfType supports only 'Entity' conversion.</exception>
    private ProjectionExpression VisitOfType(Expression source, Type targetType, Type sourceType)
    {
      if (!WellKnownOrmInterfaces.Entity.IsAssignableFrom(sourceType)) {
        throw new NotSupportedException(Strings.ExOfTypeSupportsOnlyEntityConversion);
      }
      if (!WellKnownOrmInterfaces.Entity.IsAssignableFrom(targetType) || !context.Model.Types.Contains(targetType)) {
        throw new NotSupportedException(Strings.ExOfTypeSupportsOnlyEntityConversion);
      }

      var visitedSource = VisitSequence(source);
      if (targetType == sourceType) {
        return visitedSource;
      }

      var targetTypeInfo = context.Model.Types[targetType];

      var currentIndex = 0;
      var indexes = new List<int>(targetTypeInfo.Indexes.PrimaryIndex.Columns.Count);
      foreach (var indexColumn in targetTypeInfo.Indexes.PrimaryIndex.Columns) {
        if (targetTypeInfo.Columns.Contains(indexColumn)) {
          indexes.Add(currentIndex);
        }
        currentIndex++;
      }

      var recordSet = targetTypeInfo.Indexes.PrimaryIndex.GetQuery().Alias(context.GetNextAlias()).Select(indexes);
      var keySegment = visitedSource.ItemProjector.GetColumns(ColumnExtractionModes.TreatEntityAsKey);
      var keyPairs = keySegment
        .Select((leftIndex, rightIndex) => new Pair<int>(leftIndex, rightIndex))
        .ToArray();

      var dataSource = visitedSource.ItemProjector.DataSource;
      var offset = dataSource.Header.Columns.Count;
      recordSet = recordSet.Alias(context.GetNextAlias());
      recordSet = dataSource.Join(recordSet, keyPairs);

      var entityExpression = EntityExpression.Create(targetTypeInfo, offset, false);
      var itemProjectorExpression = new ItemProjectorExpression(entityExpression, recordSet, context);
      return new ProjectionExpression(sourceType, itemProjectorExpression, visitedSource.TupleParameterBindings);
    }

    /// <exception cref="InvalidCastException">Unable to cast item.</exception>
    private ProjectionExpression VisitCast(Expression source, Type targetType, Type sourceType)
    {
      if (!targetType.IsAssignableFrom(sourceType)) {
        throw new InvalidCastException(string.Format(Strings.ExUnableToCastItemOfTypeXToY, sourceType, targetType));
      }

      var visitedSource = VisitSequence(source);
      var itemProjector = visitedSource.ItemProjector.EnsureEntityIsJoined();
      var projection = visitedSource.Apply(itemProjector);
      if (targetType == sourceType) {
        return projection;
      }

      var sourceEntity = (EntityExpression) projection.ItemProjector.Item.StripMarkers().StripCasts();
      var recordSet = projection.ItemProjector.DataSource;
      var targetTypeInfo = context.Model.Types[targetType];
      var sourceTypeInfo = context.Model.Types[sourceType];
      var map = Enumerable.Repeat(-1, recordSet.Header.Columns.Count).ToArray();
      var targetFieldIndex = 0;
      var targetFields = targetTypeInfo.Fields.Where(f => f.IsPrimitive);
      foreach (var targetField in targetFields) {
        var sourceFieldInfo = targetType.IsInterface && sourceType.IsClass
          ? sourceTypeInfo.FieldMap[targetField]
          : sourceTypeInfo.Fields[targetField.Name];
        var sourceField = sourceEntity.Fields.Single(f => f.Name == sourceFieldInfo.Name);
        var sourceFieldIndex = sourceField.Mapping.Offset;
        var sourceFieldLength = sourceField.Mapping.Length;
        if (map[sourceFieldIndex] != -1) {
          throw new InvalidOperationException(string.Format(Strings.ExUnableToCastXToYAttemptToOverrideExistingFieldMap, sourceType, targetType));
        }
        map[sourceFieldIndex] = targetFieldIndex++;
      }

      var targetEntity = EntityExpression.Create(targetTypeInfo, 0, false);
      Expression expression;
      using (new RemapScope()) {
        expression = targetEntity.Remap(map, new Dictionary<Expression, Expression>());
      }

      var replacer = new ExtendedExpressionReplacer(e => e == sourceEntity ? expression : null);
      var targetItem = replacer.Replace(projection.ItemProjector.Item);
      var targetItemProjector = new ItemProjectorExpression(targetItem, recordSet, context);
      var targetProjectionType = WellKnownInterfaces.QueryableOfT.CachedMakeGenericType(targetType);
      return new ProjectionExpression(targetProjectionType, targetItemProjector, projection.TupleParameterBindings,
        projection.ResultAccessMethod);
      //      if (targetType.IsSubclassOf(sourceType)) {
      //        var joinedIndex = context.Model.Types[targetType].Indexes.PrimaryIndex;
      //        var joinedRs = IndexProvider.Get(joinedIndex).Result.Alias(context.GetNextAlias());
      //        offset = recordSet.Header.Columns.Count;
      //        var keySegment = visitedSource.ItemProjector.GetColumns(ColumnExtractionModes.TreatEntityAsKey);
      //        var keyPairs = keySegment
      //          .Select((leftIndex, rightIndex) => new Pair<int>(leftIndex, rightIndex))
      //          .ToArray();
      //        recordSet = recordSet.Join(joinedRs, JoinAlgorithm.Default, keyPairs);
      //      }
      //      var entityExpression = EntityExpression.Create(context.Model.Types[targetType], offset, false);
      //      entityExpression.Remap()
      //      var itemProjectorExpression = new ItemProjectorExpression(entityExpression, recordSet, context);
      //      return new ProjectionExpression(sourceType, itemProjectorExpression, visitedSource.TupleParameterBindings);
    }


    private Expression VisitContains(Expression source, Expression match, bool isRoot)
    {
      if (source.IsLocalCollection(context)) {
        match = Visit(match);
      }

      var matchedElementType = match.Type;
      var sequenceElementType = QueryHelper.GetSequenceElementType(source.Type);
      if (sequenceElementType != matchedElementType) {
        if (sequenceElementType.IsAssignableFrom(matchedElementType)) {
          // Collection<Parent>.Contains(child)
          match = Expression.TypeAs(match, sequenceElementType);
        }
        else {
          // Collection<Child>.Contains(parent)
          if (!isRoot && !source.IsLocalCollection(context)) {
            QueryHelper.TryAddConvarianceCast(ref source, match.Type);
          }
        }
      }

      var p = Expression.Parameter(match.Type, "p");
      var le = FastExpression.Lambda(Expression.Equal(p, match), p);

      if (isRoot) {
        return VisitRootExists(source, le, false);
      }

      if (source.IsQuery() || source.IsLocalCollection(context)) {
        return VisitExists(source, le, false);
      }

      throw new NotSupportedException(Strings.ExContainsMethodIsOnlySupportedForRootExpressionsOrSubqueries);
    }

    private Expression VisitAll(Expression source, LambdaExpression predicate, bool isRoot)
    {
      predicate = FastExpression.Lambda(Expression.Not(predicate.Body), predicate.Parameters[0]);

      if (isRoot) {
        return VisitRootExists(source, predicate, true);
      }

      if (source.IsQuery() || source.IsLocalCollection(context)) {
        return VisitExists(source, predicate, true);
      }

      throw new NotSupportedException(Strings.ExAllMethodIsOnlySupportedForRootExpressionsOrSubqueries);
    }

    private Expression VisitAny(Expression source, LambdaExpression predicate, bool isRoot)
    {
      if (isRoot) {
        return VisitRootExists(source, predicate, false);
      }

      if (source.IsQuery() || source.IsLocalCollection(context)) {
        return VisitExists(source, predicate, false);
      }

      throw new NotSupportedException(Strings.ExAnyMethodIsOnlySupportedForRootExpressionsOrSubqueries);
    }

    private Expression VisitFirstSingle(Expression source, LambdaExpression predicate, MethodInfo method, bool isRoot)
    {
      var markerType = MarkerType.None;
      var applySequenceType = ApplySequenceType.All;

      ProjectionExpression projection;
      using (CreateScope(new TranslatorState(State) {
        RequestCalculateExpressions = State.RequestCalculateExpressions || !isRoot && context.ProviderInfo.SupportedTypes.Contains(method.ReturnType)
      })) {
        projection = predicate != null ? VisitWhere(source, predicate) : VisitSequence(source);
      }

      CompilableProvider rightDataSource = null;
      switch (method.Name) {
        case Reflection.WellKnown.Queryable.First:
          applySequenceType = ApplySequenceType.First;
          markerType = MarkerType.First;
          rightDataSource = projection.ItemProjector.DataSource.Take(1);
          break;
        case Reflection.WellKnown.Queryable.FirstOrDefault:
          applySequenceType = ApplySequenceType.FirstOrDefault;
          markerType = MarkerType.First | MarkerType.Default;
          rightDataSource = projection.ItemProjector.DataSource.Take(1);
          break;
        case Reflection.WellKnown.Queryable.Single:
          applySequenceType = ApplySequenceType.Single;
          markerType = MarkerType.Single;
          rightDataSource = projection.ItemProjector.DataSource.Take(2);
          break;
        case Reflection.WellKnown.Queryable.SingleOrDefault:
          applySequenceType = ApplySequenceType.SingleOrDefault;
          markerType = MarkerType.Single | MarkerType.Default;
          rightDataSource = projection.ItemProjector.DataSource.Take(2);
          break;
      }

      var resultType = (ResultAccessMethod) Enum.Parse(typeof(ResultAccessMethod), method.Name);
      if (isRoot) {
        var itemProjector = new ItemProjectorExpression(projection.ItemProjector.Item, rightDataSource, context);
        return new ProjectionExpression(
          method.ReturnType,
          itemProjector,
          projection.TupleParameterBindings,
          resultType);
      }

      var lambdaParameter = State.Parameters[0];
      var oldResult = context.Bindings[lambdaParameter];
      var applyParameter = context.GetApplyParameter(oldResult);

      var leftDataSource = oldResult.ItemProjector.DataSource;
      var columnIndex = leftDataSource.Header.Length;
      var dataSource = leftDataSource.Apply(applyParameter, rightDataSource.Alias(context.GetNextAlias()),
        !State.BuildingProjection, applySequenceType, JoinType.LeftOuter);
      var rightItemProjector = projection.ItemProjector.Remap(dataSource, columnIndex);
      var result = new ProjectionExpression(oldResult.Type, oldResult.ItemProjector.Remap(dataSource, 0),
        oldResult.TupleParameterBindings);
      context.Bindings.ReplaceBound(lambdaParameter, result);

      return new MarkerExpression(rightItemProjector.Item, markerType);
    }


    private Expression VisitElementAt(Expression source, Expression index, bool isRoot, Type returnType,
      bool allowDefault)
    {
      if (compiledQueryScope != null
        && index.NodeType == ExpressionType.Constant
        && index.Type == WellKnownTypes.Int32) {
        var errorString = allowDefault
          ? Strings.ExElementAtOrDefaultNotSupportedInCompiledQueries
          : Strings.ExElementAtNotSupportedInCompiledQueries;
        throw new InvalidOperationException(string.Format(errorString, ((ConstantExpression) index).Value));
      }

      var projection = VisitSequence(source);
      Func<ParameterContext, int> compiledParameter;
      if (index.NodeType == ExpressionType.Quote) {
        index = index.StripQuotes();
      }

      CompilableProvider rs;
      if (index.Type == typeof(Func<int>)) {
        Expression<Func<ParameterContext, int>> elementAtIndex;
        ParameterExpression contextParameter;
        if (compiledQueryScope == null) {
          var indexLambda = (Expression<Func<int>>) index;
          contextParameter = ParameterContextContextParameter;
          elementAtIndex = FastExpression.Lambda<Func<ParameterContext, int>>(indexLambda.Body, contextParameter);
        }
        else {
          var replacer = compiledQueryScope.QueryParameterReplacer;
          var newIndex = (Expression<Func<int>>) replacer.Replace(index);
          elementAtIndex = ParameterAccessorFactory.CreateAccessorExpression<int>(newIndex.Body);
          contextParameter = elementAtIndex.Parameters[0];
        }

        compiledParameter = elementAtIndex.CachingCompile();
        var skipComparison = Expression.LessThan(elementAtIndex.Body, Expression.Constant(0));
        var condition = Expression.Condition(skipComparison, Expression.Constant(0), Expression.Constant(1));
        var takeParameter = FastExpression.Lambda<Func<ParameterContext, int>>(condition, contextParameter);
        rs = projection.ItemProjector.DataSource.Skip(compiledParameter).Take(takeParameter.CachingCompile());
      }
      else {
        if ((int) ((ConstantExpression) index).Value < 0) {
          if (allowDefault) {
            rs = projection.ItemProjector.DataSource.Take(0);
          }
          else {
            throw new ArgumentOutOfRangeException(nameof(index), index,
              Strings.ExElementAtIndexMustBeGreaterOrEqualToZero);
          }
        }
        else {
          var parameter = ParameterAccessorFactory.CreateAccessorExpression<int>(index);
          compiledParameter = parameter.CachingCompile();
          rs = projection.ItemProjector.DataSource.Skip(compiledParameter).Take(1);
        }
      }

      var resultType = allowDefault ? ResultAccessMethod.FirstOrDefault : ResultAccessMethod.First;
      if (isRoot) {
        var itemProjector = new ItemProjectorExpression(projection.ItemProjector.Item, rs, context);
        return new ProjectionExpression(
          returnType,
          itemProjector,
          projection.TupleParameterBindings,
          resultType);
      }

      var lambdaParameter = State.Parameters[0];
      var oldResult = context.Bindings[lambdaParameter];
      var applyParameter = context.GetApplyParameter(oldResult);

      var leftDataSource = oldResult.ItemProjector.DataSource;
      var columnIndex = leftDataSource.Header.Length;
      var dataSource = leftDataSource.Apply(applyParameter, rs.Alias(context.GetNextAlias()), !State.BuildingProjection,
        ApplySequenceType.All, JoinType.LeftOuter);
      var rightItemProjector = projection.ItemProjector.Remap(dataSource, columnIndex);
      var result = new ProjectionExpression(oldResult.Type, oldResult.ItemProjector.Remap(dataSource, 0),
        oldResult.TupleParameterBindings);
      context.Bindings.ReplaceBound(lambdaParameter, result);

      return new MarkerExpression(rightItemProjector.Item, MarkerType.None);
    }


    private ProjectionExpression VisitTake(Expression source, Expression take)
    {
      if (compiledQueryScope != null
        && take.NodeType == ExpressionType.Constant
        && take.Type == WellKnownTypes.Int32) {
        throw new InvalidOperationException(
          string.Format(Strings.ExTakeNotSupportedInCompiledQueries, ((ConstantExpression) take).Value));
      }

      var projection = VisitSequence(source);
      Func<ParameterContext, int> compiledParameter;
      if (take.NodeType == ExpressionType.Quote) {
        take = take.StripQuotes();
      }

      if (take.Type == typeof(Func<int>)) {
        if (compiledQueryScope == null) {
          var takeLambda = (Expression<Func<int>>) take;
          var newTakeLambda = FastExpression.Lambda<Func<ParameterContext, int>>(takeLambda.Body, ParameterContextContextParameter);
          compiledParameter = newTakeLambda.CachingCompile();
        }
        else {
          var replacer = compiledQueryScope.QueryParameterReplacer;
          var newTake = (Expression<Func<int>>) replacer.Replace(take);
          var takeParameterAccessor = ParameterAccessorFactory.CreateAccessorExpression<int>(newTake.Body);
          compiledParameter = takeParameterAccessor.CachingCompile();
        }
      }
      else {
        var parameter = ParameterAccessorFactory.CreateAccessorExpression<int>(take);
        compiledParameter = parameter.CachingCompile();
      }

      var rs = projection.ItemProjector.DataSource.Take(compiledParameter);
      var itemProjector = new ItemProjectorExpression(projection.ItemProjector.Item, rs, context);
      return new ProjectionExpression(projection.Type, itemProjector, projection.TupleParameterBindings);
    }

    private ProjectionExpression VisitSkip(Expression source, Expression skip)
    {
      if (compiledQueryScope != null
        && skip.NodeType == ExpressionType.Constant
        && skip.Type == WellKnownTypes.Int32) {
        throw new InvalidOperationException(string.Format(Strings.ExSkipNotSupportedInCompiledQueries,
          ((ConstantExpression) skip).Value));
      }

      var projection = VisitSequence(source);
      Func<ParameterContext, int> compiledParameter;
      if (skip.NodeType == ExpressionType.Quote) {
        skip = skip.StripQuotes();
      }

      if (skip.Type == typeof(Func<int>)) {
        if (compiledQueryScope == null) {
          var contextParameter = Expression.Parameter(WellKnownOrmTypes.ParameterContext, "context");
          var skipLambda = (Expression<Func<int>>) skip;
          var newSkipLambda = FastExpression.Lambda<Func<ParameterContext, int>>(skipLambda.Body, contextParameter);
          compiledParameter = newSkipLambda.CachingCompile();
        }
        else {
          var replacer = compiledQueryScope.QueryParameterReplacer;
          var newSkip = (Expression<Func<int>>) replacer.Replace(skip);
          var skipParameterAccessor = ParameterAccessorFactory.CreateAccessorExpression<int>(newSkip.Body);
          compiledParameter = skipParameterAccessor.CachingCompile();
        }
      }
      else {
        var parameter = ParameterAccessorFactory.CreateAccessorExpression<int>(skip);
        compiledParameter = parameter.CachingCompile();
      }

      var rs = projection.ItemProjector.DataSource.Skip(compiledParameter);
      var itemProjector = new ItemProjectorExpression(projection.ItemProjector.Item, rs, context);
      return new ProjectionExpression(projection.Type, itemProjector, projection.TupleParameterBindings);
    }

    private ProjectionExpression VisitDistinct(Expression expression)
    {
      ProjectionExpression result;
      using (CreateScope(new TranslatorState(State) { RequestCalculateExpressionsOnce = true })) {
        result = VisitSequence(expression);
      }

      var itemProjector = result.ItemProjector.RemoveOwner();
      var columnIndexes = itemProjector
        .GetColumns(ColumnExtractionModes.KeepSegment)
        .ToArray();
      var rs = itemProjector.DataSource
        .Select(columnIndexes)
        .Distinct();
      itemProjector = itemProjector.Remap(rs, columnIndexes);
      return new ProjectionExpression(result.Type, itemProjector, result.TupleParameterBindings);
    }

    private Expression VisitAggregate(Expression source, MethodInfo method, LambdaExpression argument, bool isRoot,
      MethodCallExpression expressionPart)
    {
      var aggregateType = ExtractAggregateType(expressionPart);
      var origin = VisitAggregateSource(source, argument, aggregateType, expressionPart);
      var originProjection = origin.First;
      var originColumnIndex = origin.Second;
      var aggregateDescriptor = new AggregateColumnDescriptor(
        context.GetNextColumnAlias(), originColumnIndex, aggregateType);
      var originDataSource = originProjection.ItemProjector.DataSource;
      var resultDataSource = originDataSource.Aggregate(null, aggregateDescriptor);

      // Some aggregate method change type of the column
      // We should take this into account when translating them
      // Types could be promoted to their nullable equivalent (i.e. double -> double?)
      // or promoted to wider types (i.e. single -> double)

      var resultType = method.ReturnType;
      var columnType = resultDataSource.Header.TupleDescriptor[0];
      var resultIsNullable = resultType.IsNullable();
      var convertResultColumn = resultIsNullable
         ? resultType.StripNullable() != columnType
         : resultType != columnType;
      ;
      if (!convertResultColumn) {
        // Adjust column type so we always use nullable of T instead of T
        columnType = resultType;
      }

      if (isRoot) {
        var projectorBody = (Expression) ColumnExpression.Create(columnType, 0);
        if (convertResultColumn) {
          projectorBody = Expression.Convert(projectorBody, resultType);
        }

        var itemProjector = new ItemProjectorExpression(projectorBody, resultDataSource, context, aggregateType);
        return new ProjectionExpression(
          resultType,
          itemProjector,
          originProjection.TupleParameterBindings,
          resultIsNullable ? ResultAccessMethod.FirstOrDefault : ResultAccessMethod.First);
      }

      // Optimization. Use grouping AggregateProvider.

      if (source is ParameterExpression groupingParameter) {
        var groupingProjection = context.Bindings[groupingParameter];
        if (groupingProjection.ItemProjector.DataSource is AggregateProvider groupingDataSource
          && groupingProjection.ItemProjector.Item.IsGroupingExpression()) {
          var groupingFilterParameter = context.GetApplyParameter(groupingDataSource);
          var commonOriginDataSource = ChooseSourceForAggregate(groupingDataSource.Source,
            SubqueryFilterRemover.Process(originDataSource, groupingFilterParameter),
            ref aggregateDescriptor);
          if (commonOriginDataSource != null) {
            var aggregateDescriptors = groupingDataSource.AggregateColumns
              .Select(c => c.Descriptor)
              .Append(aggregateDescriptor)
              .ToArray(groupingDataSource.AggregateColumns.Length + 1);

            resultDataSource = new AggregateProvider(
              commonOriginDataSource,
              groupingDataSource.GroupColumnIndexes,
              (IReadOnlyList<AggregateColumnDescriptor>) aggregateDescriptors);
            var optimizedItemProjector = groupingProjection.ItemProjector.Remap(resultDataSource, 0);
            groupingProjection = groupingProjection.Apply(optimizedItemProjector);
            context.Bindings.ReplaceBound(groupingParameter, groupingProjection);
            var isSubqueryParameter = State.OuterParameters.Contains(groupingParameter);
            if (isSubqueryParameter) {
              var newApplyParameter = context.GetApplyParameter(resultDataSource);
              foreach (var innerParameter in State.Parameters) {
                var projectionExpression = context.Bindings[innerParameter];
                var newProjectionExpression = projectionExpression.Apply(projectionExpression.ItemProjector.RewriteApplyParameter(groupingFilterParameter, newApplyParameter));
                context.Bindings.ReplaceBound(innerParameter, newProjectionExpression);
              }
            }

            var resultColumn = ColumnExpression.Create(columnType, resultDataSource.Header.Length - 1);
            if (isSubqueryParameter) {
              resultColumn = (ColumnExpression) resultColumn.BindParameter(groupingParameter);
            }
            return convertResultColumn ? Expression.Convert(resultColumn, resultType) : (Expression) resultColumn;
          }
        }
      }

      var result = AddSubqueryColumn(columnType, resultDataSource);
      if (convertResultColumn) {
        return Expression.Convert(result, resultType);
      }
      return result;
    }

    private CompilableProvider ChooseSourceForAggregate(CompilableProvider left, CompilableProvider right,
      ref AggregateColumnDescriptor aggregateDescriptor)
    {
      // Choose best available RSE provider when folding aggregate subqueries.
      // Currently we support 3 scenarios:
      // 1) Both origins (for main part and for subquery) are the same provider -> that provider is used.
      // 2) One of the providers is Calculate upon other provider -> Calculate provider is used.
      // 3) Both providers are Calculate and they share a common source -> New combining calculate provider is created

      if (left == right) {
        return left;
      }

      if (left.Type == ProviderType.Calculate && left.Sources[0] == right) {
        return left;
      }

      if (right.Type == ProviderType.Calculate && right.Sources[0] == left) {
        return right;
      }

      if (left.Type == ProviderType.Calculate && right.Type == ProviderType.Calculate
        && left.Sources[0] == right.Sources[0]) {
        var source = (CompilableProvider) left.Sources[0];
        var leftCalculateProvider = (CalculateProvider) left;
        var rightCalculateProvider = (CalculateProvider) right;
        var calculatedColumns = leftCalculateProvider.CalculatedColumns
          .Concat(rightCalculateProvider.CalculatedColumns)
          .Select(c => new CalculatedColumnDescriptor(c.Name, c.Type, c.Expression))
          .ToArray();
        if (aggregateDescriptor.SourceIndex >= source.Header.Length) {
          aggregateDescriptor = new AggregateColumnDescriptor(
            aggregateDescriptor.Name,
            aggregateDescriptor.SourceIndex + leftCalculateProvider.CalculatedColumns.Length,
            aggregateDescriptor.AggregateType);
        }

        return source.Calculate(true, calculatedColumns);
      }

      // No provider matches our criteria -> don't fold aggregate providers.
      return null;
    }

    private Pair<ProjectionExpression, int> VisitAggregateSource(Expression source, LambdaExpression aggregateParameter,
      AggregateType aggregateType, Expression visitedExpression)
    {
      // Process any selectors or filters specified via parameter to aggregating method.
      // This effectively substitutes source.Count(filter) -> source.Where(filter).Count()
      // and source.Sum(selector) -> source.Select(selector).Sum()
      // If parameterless method is called this method simply processes source.
      // This method returns project for source expression and index of a column in RSE provider
      // to which aggregate function should be applied.

      ProjectionExpression sourceProjection;
      int aggregatedColumnIndex;

      if (aggregateType == AggregateType.Count) {
        aggregatedColumnIndex = 0;
        sourceProjection = aggregateParameter != null ? VisitWhere(source, aggregateParameter) : VisitSequence(source);
        return new Pair<ProjectionExpression, int>(sourceProjection, aggregatedColumnIndex);
      }

      List<int> columnList = null;
      sourceProjection = VisitSequence(source);
      if (aggregateParameter == null) {
        if (sourceProjection.ItemProjector.IsPrimitive) {
          columnList = sourceProjection.ItemProjector.GetColumns(ColumnExtractionModes.TreatEntityAsKey).ToList();
        }
        else {
          var lambdaType = sourceProjection.ItemProjector.Item.Type;
          EnsureAggregateIsPossible(lambdaType, aggregateType, visitedExpression);
          var paramExpression = Expression.Parameter(lambdaType, "arg");
          aggregateParameter = FastExpression.Lambda(paramExpression, paramExpression);
        }
      }

      if (aggregateParameter != null) {
        using (context.Bindings.Add(aggregateParameter.Parameters[0], sourceProjection))
        using (CreateScope(new TranslatorState(State) { CalculateExpressions = true })) {
          var result = (ItemProjectorExpression) VisitLambda(aggregateParameter);
          if (!result.IsPrimitive) {
            throw new NotSupportedException(
              string.Format(Strings.ExAggregatesForNonPrimitiveTypesAreNotSupported, visitedExpression));
          }

          columnList = result.GetColumns(ColumnExtractionModes.TreatEntityAsKey).ToList();
          sourceProjection = context.Bindings[aggregateParameter.Parameters[0]];
        }
      }

      if (columnList.Count != 1) {
        throw new NotSupportedException(
          string.Format(Strings.ExAggregatesForNonPrimitiveTypesAreNotSupported, visitedExpression));
      }

      aggregatedColumnIndex = columnList[0];
      return new Pair<ProjectionExpression, int>(sourceProjection, aggregatedColumnIndex);
    }

    private static void EnsureAggregateIsPossible(Type type, AggregateType aggregateType, Expression visitedExpression)
    {
      switch (aggregateType) {
        case AggregateType.Count:
          return;
        case AggregateType.Avg:
        case AggregateType.Sum:
          if (!type.IsNumericType()) {
            throw new NotSupportedException(
              string.Format(Strings.ExAggregatesForNonPrimitiveTypesAreNotSupported, visitedExpression));
          }

          return;
        case AggregateType.Min:
        case AggregateType.Max:
          if (type.IsNullable()) {
            type = Nullable.GetUnderlyingType(type);
          }

          if (!WellKnownInterfaces.Comparable.IsAssignableFrom(type)) {
            throw new NotSupportedException(
              string.Format(Strings.ExAggregatesForNonPrimitiveTypesAreNotSupported, visitedExpression));
          }

          return;
      }
    }

    private static AggregateType ExtractAggregateType(MethodCallExpression aggregateCall)
    {
      var methodName = aggregateCall.Method.Name;
      switch (methodName) {
        case Reflection.WellKnown.Queryable.Count:
          return AggregateType.Count;
        case Reflection.WellKnown.Queryable.LongCount:
          return AggregateType.Count;
        case Reflection.WellKnown.Queryable.Min:
          return AggregateType.Min;
        case Reflection.WellKnown.Queryable.Max:
          return AggregateType.Max;
        case Reflection.WellKnown.Queryable.Sum:
          return AggregateType.Sum;
        case Reflection.WellKnown.Queryable.Average:
          return AggregateType.Avg;
        default:
          throw new NotSupportedException(
            string.Format(Strings.ExAggregateMethodXIsNotSupported, aggregateCall, methodName));
      }
    }

    private ProjectionExpression VisitGroupBy(Type returnType, Expression source, LambdaExpression keySelector,
      LambdaExpression elementSelector, LambdaExpression resultSelector)
    {
      var sequence = VisitSequence(source);

      ProjectionExpression groupingSourceProjection;
      context.Bindings.PermanentAdd(keySelector.Parameters[0], sequence);
      using (CreateScope(new TranslatorState(State) { CalculateExpressions = true, GroupingKey = true })) {
        var itemProjector = (ItemProjectorExpression) VisitLambda(keySelector);
        groupingSourceProjection = new ProjectionExpression(
          WellKnownInterfaces.QueryableOfT.CachedMakeGenericType(keySelector.Body.Type),
          itemProjector,
          sequence.TupleParameterBindings);
      }

      // this is new Object.There is no need to do ToArray
      var keyFieldsRaw = groupingSourceProjection.ItemProjector.GetColumnsAndExpressions(
        ColumnExtractionModes.KeepSegment |
        ColumnExtractionModes.TreatEntityAsKey |
        ColumnExtractionModes.KeepTypeId);

      var nullableKeyColumns = (!State.SkipNullableColumnsDetectionInGroupBy)
        ? GetNullableGroupingExpressions(keyFieldsRaw)
        : Array.Empty<int>();

      var keyColumns = keyFieldsRaw.SelectToArray(pair => pair.First);
      var keyDataSource = groupingSourceProjection.ItemProjector.DataSource.Aggregate(keyColumns);
      var remappedKeyItemProjector =
        groupingSourceProjection.ItemProjector.RemoveOwner().Remap(keyDataSource, keyColumns);

      var groupingProjector = new ItemProjectorExpression(remappedKeyItemProjector.Item, keyDataSource, context);
      var groupingProjection = new ProjectionExpression(groupingSourceProjection.Type, groupingProjector,
        sequence.TupleParameterBindings);

      // subqueryIndex - values of array
      // groupIndex    - indexes of values of array
      var comparisonInfos = keyColumns
<<<<<<< HEAD
        .Select((subqueryIndex, groupIndex) => (
          SubQueryIndex: subqueryIndex,
          GroupIndex: groupIndex,
          Type: keyDataSource.Header.Columns[groupIndex].Type.ToNullable()
        ))
        .ToList();
      var applyParameter = context.GetApplyParameter(groupingProjection);
=======
        .Select((subqueryIndex, groupIndex) => new {
          SubQueryIndex = subqueryIndex,
          GroupIndex = groupIndex,
          Type = keyDataSource.Header.Columns[groupIndex].Type.ToNullable()
        });
      var applyParameter = context.GetApplyParameter(groupingProjection);
      var tupleParameter = QueryHelper.TupleParameter;
>>>>>>> 86d18bc3

      var filterBody = (nullableKeyColumns.Count == 0)
        ? comparisonInfos.Aggregate(
          (Expression) null,
          (current, comparisonInfo) =>
            MakeBooleanExpression(
              current,
              TupleParameter.MakeTupleAccess(comparisonInfo.Type, comparisonInfo.SubQueryIndex),
              Expression.MakeMemberAccess(Expression.Constant(applyParameter), WellKnownMembers.ApplyParameterValue)
                .MakeTupleAccess(comparisonInfo.Type, comparisonInfo.GroupIndex),
              ExpressionType.Equal,
              ExpressionType.AndAlso))
        : comparisonInfos.Aggregate(
          (Expression) null,
          (current, comparisonInfo) => {
            if (nullableKeyColumns.Contains(comparisonInfo.SubQueryIndex)) {
              var groupingSubqueryConnector = Expression.MakeMemberAccess(Expression.Constant(applyParameter),
                WellKnownMembers.ApplyParameterValue);
              var left = MakeBooleanExpression(
                null,
                TupleParameter.MakeTupleAccess(comparisonInfo.Type, comparisonInfo.SubQueryIndex),
                groupingSubqueryConnector.MakeTupleAccess(comparisonInfo.Type, comparisonInfo.GroupIndex),
                ExpressionType.Equal,
                ExpressionType.AndAlso);

              var right = MakeBooleanExpression(
                null,
                MakeBooleanExpression(
                  null,
                  TupleParameter.MakeTupleAccess(comparisonInfo.Type, comparisonInfo.SubQueryIndex),
                  Expression.Constant(null, comparisonInfo.Type),
                  ExpressionType.Equal,
                  ExpressionType.AndAlso),
                MakeBooleanExpression(
                  null,
                  groupingSubqueryConnector.MakeTupleAccess(comparisonInfo.Type, comparisonInfo.GroupIndex),
                  Expression.Constant(null, comparisonInfo.Type),
                  ExpressionType.Equal,
                  ExpressionType.AndAlso),
                ExpressionType.AndAlso,
                ExpressionType.AndAlso);
              return MakeBooleanExpression(current, left, right, ExpressionType.OrElse, ExpressionType.AndAlso);
            }

            return MakeBooleanExpression(
              current,
              TupleParameter.MakeTupleAccess(comparisonInfo.Type, comparisonInfo.SubQueryIndex),
              Expression.MakeMemberAccess(Expression.Constant(applyParameter), WellKnownMembers.ApplyParameterValue)
                .MakeTupleAccess(comparisonInfo.Type, comparisonInfo.GroupIndex),
              ExpressionType.Equal,
              ExpressionType.AndAlso);
          });

      var filter = FastExpression.Lambda(filterBody, TupleParameter);
      var subqueryProjection = sequence.Apply(new ItemProjectorExpression(
          sequence.ItemProjector.Item,
          groupingSourceProjection.ItemProjector.DataSource.Filter((Expression<Func<Tuple, bool>>) filter),
          context));
      //      var groupingParameter = Expression.Parameter(groupingProjection.ItemProjector.Item.Type, "groupingParameter");
      //      var applyParameter = context.GetApplyParameter(groupingProjection);
      //      using (context.Bindings.Add(groupingParameter, groupingProjection))
      //      using (CreateScope(new TranslatorState(state) { Parameters = state.Parameters.AddOne(groupingParameter).ToArray() })) {
      //        var lambda = FastExpression.Lambda(Expression.Equal(groupingParameter, keySelector.Body), keySelector.Parameters);
      //        subqueryProjection = VisitWhere(VisitSequence(source), lambda);
      //      }

      var keyType = keySelector.Type.GetGenericArguments()[1];
      var elementType = elementSelector == null
        ? keySelector.Parameters[0].Type
        : elementSelector.Type.GetGenericArguments()[1];
      var groupingType = WellKnownInterfaces.GroupingOfTKeyTElement.CachedMakeGenericType(keyType, elementType);

      var realGroupingType =
        resultSelector != null
          ? resultSelector.Parameters[1].Type
          : returnType.GetGenericArguments()[0];

      if (elementSelector != null) {
        subqueryProjection = VisitSelect(subqueryProjection, elementSelector);
      }

      var selectManyInfo = new GroupingExpression.SelectManyGroupingInfo(sequence);
      var groupingParameter = Expression.Parameter(groupingProjection.ItemProjector.Item.Type, "groupingParameter");
      var groupingExpression = new GroupingExpression(realGroupingType, groupingParameter, false, subqueryProjection,
        applyParameter, remappedKeyItemProjector.Item, selectManyInfo);
      var groupingItemProjector =
        new ItemProjectorExpression(groupingExpression, groupingProjector.DataSource, context);
      returnType = resultSelector == null
        ? returnType
        : resultSelector.Parameters[1].Type;
      var resultProjection =
        new ProjectionExpression(returnType, groupingItemProjector, subqueryProjection.TupleParameterBindings);

      if (resultSelector != null) {
        var keyProperty = groupingType.GetProperty(WellKnown.KeyFieldName);
        var convertedParameter = Expression.Convert(resultSelector.Parameters[1], groupingType);
        var keyAccess = Expression.MakeMemberAccess(convertedParameter, keyProperty);
        var rewrittenResultSelectorBody =
          ParameterRewriter.Rewrite(resultSelector.Body, resultSelector.Parameters[0], keyAccess);
        var selectLambda = FastExpression.Lambda(rewrittenResultSelectorBody, resultSelector.Parameters[1]);
        resultProjection = VisitSelect(resultProjection, selectLambda);
      }

      return resultProjection;
    }

    private Expression VisitSort(Expression expression)
    {
      var extractor = new SortExpressionExtractor();
      if (!extractor.Extract(expression)) {
        throw new InvalidOperationException(string.Format(Strings.ExInvalidSortExpressionX, expression));
      }

      ProjectionExpression projection;
      using (CreateScope(new TranslatorState(State) { CalculateExpressions = false })) {
        projection = VisitSequence(extractor.BaseExpression);
      }

      var sortColumns = new DirectionCollection<int>();

      foreach (var item in extractor.SortExpressions) {
        var sortExpression = item.Key;
        var direction = item.Value;
        var sortParameter = sortExpression.Parameters[0];
        using (context.Bindings.Add(sortParameter, projection))
        using (CreateScope(new TranslatorState(State) { ShouldOmitConvertToObject = true, CalculateExpressions = true })) {
          var orderByProjector = (ItemProjectorExpression) VisitLambda(sortExpression);
          var columns = orderByProjector
            .GetColumns(ColumnExtractionModes.TreatEntityAsKey | ColumnExtractionModes.Distinct);
          foreach (var c in columns) {
            if (!sortColumns.ContainsKey(c)) {
              sortColumns.Add(c, direction);
            }
          }

          projection = context.Bindings[sortParameter];
        }
      }

      var dataSource = projection.ItemProjector.DataSource.OrderBy(sortColumns);
      var itemProjector = new ItemProjectorExpression(projection.ItemProjector.Item, dataSource, context);
      return new ProjectionExpression(projection.Type, itemProjector, projection.TupleParameterBindings);
    }

    private ProjectionExpression VisitJoin(Expression outerSource, Expression innerSource, LambdaExpression outerKey,
      LambdaExpression innerKey, LambdaExpression resultSelector, bool isLeftJoin, Expression expressionPart)
    {
      var outerParameter = outerKey.Parameters[0];
      var innerParameter = innerKey.Parameters[0];
      if (innerParameter == outerParameter) {
        throw new NotSupportedException(Strings.ExJoinHasSameInnerAndOuterParameterInstances);
      }

      var outerSequence = VisitSequence(outerSource);
      var innerSequence = VisitSequence(innerSource);
      using (context.Bindings.Add(outerParameter, outerSequence))
      using (context.Bindings.Add(innerParameter, innerSequence)) {
        ItemProjectorExpression outerKeyProjector;
        ItemProjectorExpression innerKeyProjector;
        using (CreateScope(new TranslatorState(State) { CalculateExpressions = true })) {
          outerKeyProjector = (ItemProjectorExpression) VisitLambda(outerKey);
          innerKeyProjector = (ItemProjectorExpression) VisitLambda(innerKey);
        }

        // Default
        var outerColumns =
          ColumnGatherer.GetColumnsAndExpressions(outerKeyProjector.Item, ColumnExtractionModes.TreatEntityAsKey);
        var innerColumns =
          ColumnGatherer.GetColumnsAndExpressions(innerKeyProjector.Item, ColumnExtractionModes.TreatEntityAsKey);

        if (outerColumns.Count != innerColumns.Count) {
          throw new InvalidOperationException(string.Format(Strings.JoinKeysLengthMismatch,
            expressionPart.ToString(true)));
        }

        for (var i = 0; i < outerColumns.Count; i++) {
          var outerColumnKeyExpression = outerColumns[i].Second as KeyExpression;
          var innerColumnKeyExpression = innerColumns[i].Second as KeyExpression;
          // Check key compatibility
          innerColumnKeyExpression.EnsureKeyExpressionCompatible(outerColumnKeyExpression, expressionPart);
        }

        var keyPairs = outerColumns.Zip(innerColumns, (o, i) => new Pair<int>(o.First, i.First)).ToArray();

        var outer = context.Bindings[outerParameter];
        var inner = context.Bindings[innerParameter];
        var innerAlias = inner.ItemProjector.DataSource.Alias(context.GetNextAlias());
        var recordSet = isLeftJoin
          ? outer.ItemProjector.DataSource.LeftJoin(innerAlias, keyPairs)
          : outer.ItemProjector.DataSource.Join(innerAlias, keyPairs);
        return CombineProjections(outer, inner, recordSet, resultSelector);
      }
    }

    private ProjectionExpression CombineProjections(ProjectionExpression outer, ProjectionExpression inner,
      CompilableProvider recordQuery, LambdaExpression resultSelector)
    {
      var outerDataSource = outer.ItemProjector.DataSource;
      var outerLength = outerDataSource.Header.Length;
      var tupleParameterBindings = outer.TupleParameterBindings.Union(inner.TupleParameterBindings).ToDictionary(pair => pair.Key, pair => pair.Value);
      outer = new ProjectionExpression(outer.Type, outer.ItemProjector.Remap(recordQuery, 0), tupleParameterBindings);
      inner = new ProjectionExpression(inner.Type, inner.ItemProjector.Remap(recordQuery, outerLength), tupleParameterBindings);

      context.Bindings.PermanentAdd(resultSelector.Parameters[0], outer);
      context.Bindings.PermanentAdd(resultSelector.Parameters[1], inner);
      using (context.Bindings.LinkParameters(resultSelector.Parameters)) {
        return BuildProjection(resultSelector);
      }
    }

    private Expression VisitGroupJoin(Expression outerSource, Expression innerSource, LambdaExpression outerKey,
      LambdaExpression innerKey, LambdaExpression resultSelector, Expression keyComparer, Expression expressionPart)
    {
      if (keyComparer != null) {
        throw new InvalidOperationException(
          string.Format(Strings.ExKeyComparerNotSupportedInGroupJoin, expressionPart));
      }

      var visitedInnerSource = Visit(innerSource);
      var visitedOuterSource = Visit(outerSource);
      var innerItemType = visitedInnerSource.Type.GetGenericArguments()[0];
      var groupingType = WellKnownInterfaces.GroupingOfTKeyTElement.CachedMakeGenericType(innerKey.Type, innerItemType);
      var enumerableType = WellKnownInterfaces.EnumerableOfT.CachedMakeGenericType(innerItemType);
      var groupingResultType = WellKnownInterfaces.QueryableOfT.CachedMakeGenericType(enumerableType);

      ProjectionExpression innerGrouping;
      using (CreateScope(new TranslatorState(State) { SkipNullableColumnsDetectionInGroupBy = true })) {
        innerGrouping = VisitGroupBy(groupingResultType, visitedInnerSource, innerKey, null, null);
      }

      if (innerGrouping.ItemProjector.Item.IsGroupingExpression()
        && visitedInnerSource is ProjectionExpression innerSourceExpression
        && visitedOuterSource is ProjectionExpression outerSourceExpression) {
        var groupingExpression = (GroupingExpression) innerGrouping.ItemProjector.Item;
        var selectManyInfo = new GroupingExpression.SelectManyGroupingInfo(
          outerSourceExpression,
          innerSourceExpression,
          outerKey, innerKey);
        var newGroupingExpression = new GroupingExpression(
          groupingExpression.Type, groupingExpression.OuterParameter,
          groupingExpression.DefaultIfEmpty, groupingExpression.ProjectionExpression,
          groupingExpression.ApplyParameter, groupingExpression.KeyExpression, selectManyInfo);
        var newGroupingItemProjector = new ItemProjectorExpression(
          newGroupingExpression,
          innerGrouping.ItemProjector.DataSource,
          innerGrouping.ItemProjector.Context);
        innerGrouping = innerGrouping.Apply(newGroupingItemProjector);
      }

      var groupingKeyPropertyInfo = groupingType.GetProperty(WellKnown.KeyFieldName);
      var groupingJoinParameter = Expression.Parameter(enumerableType, "groupingJoinParameter");
      var groupingKeyExpression = Expression.MakeMemberAccess(
        Expression.Convert(groupingJoinParameter, groupingType),
        groupingKeyPropertyInfo);
      var lambda = FastExpression.Lambda(groupingKeyExpression, groupingJoinParameter);
      var joinedResult = VisitJoin(visitedOuterSource, innerGrouping, outerKey, lambda, resultSelector, true,
        expressionPart);
      return joinedResult;
    }

    private ProjectionExpression VisitSelectMany(Expression source, LambdaExpression collectionSelector,
      LambdaExpression resultSelector, Expression expressionPart)
    {
      var outerParameter = collectionSelector.Parameters[0];
      var visitedSource = Visit(source);
      var sequence = VisitSequence(visitedSource);

      var indexBinding = BindingCollection<ParameterExpression, ProjectionExpression>.BindingScope.Empty;
      if (collectionSelector.Parameters.Count == 2) {
        var indexProjection = GetIndexBinding(collectionSelector, ref sequence);
        indexBinding = context.Bindings.Add(collectionSelector.Parameters[1], indexProjection);
      }

      using (indexBinding)
      using (context.Bindings.Add(outerParameter, sequence)) {
        var isOuter = false;
        if (collectionSelector.Body.NodeType == ExpressionType.Call) {
          var call = (MethodCallExpression) collectionSelector.Body;
          var method = call.Method;
          isOuter = method.IsGenericMethodSpecificationOf(WellKnownMembers.Queryable.DefaultIfEmpty)
            || method.IsGenericMethodSpecificationOf(WellKnownMembers.Enumerable.DefaultIfEmpty);
          if (isOuter) {
            collectionSelector = FastExpression.Lambda(call.Arguments[0], outerParameter);
          }
        }

        ProjectionExpression innerProjection;
        var outerParameters = State.OuterParameters
          .Concat(State.Parameters)
          .Concat(collectionSelector.Parameters)
          .Append(outerParameter)
          .ToArray(State.OuterParameters.Length + State.Parameters.Length + collectionSelector.Parameters.Count + 1);
        using (CreateScope(new TranslatorState(State) {
          OuterParameters = outerParameters,
          Parameters = Array.Empty<ParameterExpression>(),
          RequestCalculateExpressionsOnce = true
        })) {
          var visitedCollectionSelector = Visit(collectionSelector.Body);

          if (visitedCollectionSelector.IsGroupingExpression()) {
            var selectManyInfo = ((GroupingExpression) visitedCollectionSelector).SelectManyInfo;
            if (selectManyInfo.GroupByProjection == null) {
              var rewriteSucceeded = SelectManySelectorRewriter.TryRewrite(
                resultSelector,
                resultSelector.Parameters[0],
                selectManyInfo.GroupJoinOuterKeySelector.Parameters[0],
                out var newResultSelector);

              if (rewriteSucceeded) {
                return VisitJoin(
                  selectManyInfo.GroupJoinOuterProjection,
                  selectManyInfo.GroupJoinInnerProjection,
                  selectManyInfo.GroupJoinOuterKeySelector,
                  selectManyInfo.GroupJoinInnerKeySelector,
                  newResultSelector,
                  isOuter,
                  expressionPart);
              }
            }
            else {
              if (resultSelector == null) {
                return selectManyInfo.GroupByProjection;
              }

              throw new NotImplementedException();
            }
          }

          var projection = VisitSequence(visitedCollectionSelector, collectionSelector);
          var innerItemProjector = projection.ItemProjector;
          if (isOuter) {
            innerItemProjector = innerItemProjector.SetDefaultIfEmpty();
          }

          innerProjection = projection.Apply(innerItemProjector);
        }

        var outerProjection = context.Bindings[outerParameter];
        var applyParameter = context.GetApplyParameter(outerProjection);
        var recordSet = outerProjection.ItemProjector.DataSource.Apply(
          applyParameter,
          innerProjection.ItemProjector.DataSource.Alias(context.GetNextAlias()),
          false,
          ApplySequenceType.All,
          isOuter ? JoinType.LeftOuter : JoinType.Inner);

        if (resultSelector == null) {
          var innerParameter =
            Expression.Parameter(SequenceHelper.GetElementType(collectionSelector.Body.Type), "inner");
          resultSelector = FastExpression.Lambda(innerParameter, outerParameter, innerParameter);
        }

        var resultProjection = CombineProjections(outerProjection, innerProjection, recordSet, resultSelector);
        var resultItemProjector = resultProjection.ItemProjector.RemoveOuterParameter();
        resultProjection = resultProjection.Apply(resultItemProjector);
        return resultProjection;
      }
    }

    private ProjectionExpression VisitSelect(Expression expression, LambdaExpression le)
    {
      var sequence = VisitSequence(expression);
      if (le.Parameters.Count == 2) {
        var indexProjection = GetIndexBinding(le, ref sequence);
        context.Bindings.PermanentAdd(le.Parameters[1], indexProjection);
      }

      context.Bindings.PermanentAdd(le.Parameters[0], sequence);
      var calculateExpressions = State.RequestCalculateExpressions || State.RequestCalculateExpressionsOnce;
      using (CreateScope(new TranslatorState(State) {
        CalculateExpressions = calculateExpressions,
        RequestCalculateExpressionsOnce = false
      })) {
        return BuildProjection(le);
      }
    }

    private ProjectionExpression BuildProjection(LambdaExpression le)
    {
      using (CreateScope(new TranslatorState(State) { BuildingProjection = true })) {
        var itemProjector = (ItemProjectorExpression) VisitLambda(le);
        return new ProjectionExpression(
          WellKnownInterfaces.QueryableOfT.CachedMakeGenericType(le.Body.Type),
          itemProjector,
          TranslatedQuery.EmptyTupleParameterBindings);
      }
    }

    private ProjectionExpression VisitWhere(Expression expression, LambdaExpression le)
    {
      var parameter = le.Parameters[0];
      var visitedSource = VisitSequence(expression);
      var indexBinding = BindingCollection<ParameterExpression, ProjectionExpression>.BindingScope.Empty;
      if (le.Parameters.Count == 2) {
        var indexProjection = GetIndexBinding(le, ref visitedSource);
        indexBinding = context.Bindings.Add(le.Parameters[1], indexProjection);
      }

      using (indexBinding)
      using (context.Bindings.Add(parameter, visitedSource))
      using (CreateScope(new TranslatorState(State) { CalculateExpressions = false, CurrentLambda = le })) {
        var predicateExpression = (ItemProjectorExpression) VisitLambda(le);
        var predicate = predicateExpression.ToLambda(context);
        var source = context.Bindings[parameter];
        var recordSet = source.ItemProjector.DataSource.Filter((Expression<Func<Tuple, bool>>) predicate);
        var itemProjector = new ItemProjectorExpression(source.ItemProjector.Item, recordSet, context);
        return new ProjectionExpression(
          expression.Type,
          itemProjector,
          source.TupleParameterBindings);
      }
    }

    private Expression VisitRootExists(Expression source, LambdaExpression predicate, bool notExists)
    {
      var result = predicate == null
        ? VisitSequence(source)
        : VisitWhere(source, predicate);

      var existenceColumn = ColumnExpression.Create(WellKnownTypes.Bool, 0);
      var projectorBody = notExists
        ? Expression.Not(existenceColumn)
        : (Expression) existenceColumn;
      var newRecordSet = result.ItemProjector.DataSource.Existence(context.GetNextColumnAlias());
      var itemProjector = new ItemProjectorExpression(projectorBody, newRecordSet, context);
      return new ProjectionExpression(
        WellKnownTypes.Bool,
        itemProjector,
        result.TupleParameterBindings,
        ResultAccessMethod.Single);
    }

    private Expression VisitExists(Expression source, LambdaExpression predicate, bool notExists)
    {
      if (source.IsLocalCollection(context) && predicate != null && predicate.Body.NodeType == ExpressionType.Equal) {
        return VisitExistsAsInclude(source, predicate, notExists);
      }

      ProjectionExpression subquery;
      using (CreateScope(new TranslatorState(State) { CalculateExpressions = false })) {
        subquery = predicate == null
          ? VisitSequence(source)
          : VisitWhere(source, predicate);
      }

      var recordSet = subquery
        .ItemProjector
        .DataSource
        .Existence(context.GetNextColumnAlias());

      var filter = AddSubqueryColumn(WellKnownTypes.Bool, recordSet);
      if (notExists) {
        filter = Expression.Not(filter);
      }

      return filter;
    }

    private Expression VisitExistsAsInclude(Expression source, LambdaExpression predicate, bool notExists)
    {
      // Translate localCollection.Any(item => item==outer) as outer.In(localCollection)

      var parameter = predicate.Parameters[0];
      ProjectionExpression visitedSource;
      using (CreateScope(new TranslatorState(State) {
        TypeOfEntityStoredInKey = source.IsLocalCollection(context) && IsKeyCollection(source.Type)
              ? LocalCollectionKeyTypeExtractor.Extract((BinaryExpression) predicate.Body)
              : State.TypeOfEntityStoredInKey,
        IncludeAlgorithm = IncludeAlgorithm.Auto
      })) {
        visitedSource = VisitSequence(source);
      }

      var outerParameter = State.Parameters[0];
      using (context.Bindings.Add(parameter, visitedSource))
      using (CreateScope(new TranslatorState(State) { CalculateExpressions = false, CurrentLambda = predicate })) {
        ItemProjectorExpression predicateExpression;
        using (CreateScope(new TranslatorState(State) { IncludeAlgorithm = IncludeAlgorithm.Auto })) {
          predicateExpression = (ItemProjectorExpression) VisitLambda(predicate);
        }

        var predicateLambda = predicateExpression.ToLambda(context);

        RawProvider rawProvider;
        if (visitedSource.ItemProjector.DataSource is StoreProvider storeProvider) {
          rawProvider = (RawProvider) storeProvider.Source;
        }
        else {
          var joinProvider = (JoinProvider) visitedSource.ItemProjector.DataSource;
          rawProvider = (RawProvider) ((StoreProvider) joinProvider.Left).Source;
        }

        var filterColumnCount = rawProvider.Header.Length;
        var filteredTuple = context.GetApplyParameter(context.Bindings[outerParameter]);

        // Mapping from filter data column to expression that requires filtering
        var filteredColumnMappings = IncludeFilterMappingGatherer.Gather(
          predicateLambda.Body, predicateLambda.Parameters[0], filteredTuple, filterColumnCount);

        // Mapping from filter data column to filtered column
        var filteredColumns = new int[filterColumnCount];
        for (var i = 0; i < filterColumnCount; i++) {
          var mapping = filteredColumnMappings[i];
          if (mapping.ColumnIndex >= 0) {
            filteredColumns[i] = mapping.ColumnIndex;
          }
          else {
            var descriptor = CreateCalculatedColumnDescriptor(mapping.CalculatedColumn);
            var column = AddCalculatedColumn(outerParameter, descriptor, mapping.CalculatedColumn.Body.Type);
            filteredColumns[i] = column.Mapping.Offset;
          }
        }

        var outerResult = context.Bindings[outerParameter];
        var columnIndex = outerResult.ItemProjector.DataSource.Header.Length;
        var newDataSource = outerResult.ItemProjector.DataSource
          .Include(State.IncludeAlgorithm, true, rawProvider.Source, context.GetNextAlias(), filteredColumns);

        var newItemProjector = outerResult.ItemProjector.Remap(newDataSource, 0);
        var newOuterResult = outerResult.Apply(newItemProjector);
        context.Bindings.ReplaceBound(outerParameter, newOuterResult);
        Expression resultExpression = ColumnExpression.Create(WellKnownTypes.Bool, columnIndex);
        if (notExists) {
          resultExpression = Expression.Not(resultExpression);
        }

        return resultExpression;
      }
    }

    private Expression VisitIn(MethodCallExpression mc)
    {
      var algorithm = IncludeAlgorithm.Auto;
      Expression source = null;
      Expression match = null;
      switch (mc.Arguments.Count) {
        case 2:
          source = mc.Arguments[1];
          match = mc.Arguments[0];
          break;
        case 3:
          source = mc.Arguments[2];
          match = mc.Arguments[0];
          algorithm = (IncludeAlgorithm) ExpressionEvaluator.Evaluate(mc.Arguments[1]).Value;
          break;
        default:
          Exceptions.InternalError(string.Format(Strings.ExUnknownInSyntax, mc.ToString(true)), OrmLog.Instance);
          break;
      }

      using (CreateScope(new TranslatorState(State) { IncludeAlgorithm = algorithm })) {
        return VisitContains(source, match, false);
      }
    }

    private Expression VisitSetOperations(Expression outerSource, Expression innerSource,
      QueryableMethodKind methodKind, Type elementType)
    {
      ProjectionExpression outer;
      ProjectionExpression inner;

      QueryHelper.TryAddConvarianceCast(ref outerSource, elementType);
      QueryHelper.TryAddConvarianceCast(ref innerSource, elementType);

      using (CreateScope(new TranslatorState(State) {
        JoinLocalCollectionEntity = true,
        CalculateExpressions = true,
        RequestCalculateExpressions = true
      })) {
        outer = VisitSequence(outerSource);
        inner = VisitSequence(innerSource);
      }

      var outerItemProjector = outer.ItemProjector.RemoveOwner();
      var innerItemProjector = inner.ItemProjector.RemoveOwner();
<<<<<<< HEAD
      var outerColumnList = outerItemProjector.GetColumns(ColumnExtractionModes.Distinct).ToList();
      var innerColumnList = innerItemProjector.GetColumns(ColumnExtractionModes.Distinct).ToList();
=======
      var outerColumnList = outerItemProjector.GetColumns(ColumnExtractionModes.Distinct);
      var innerColumnList = innerItemProjector.GetColumns(ColumnExtractionModes.Distinct);

      int[] outerColumns, innerColumns;
>>>>>>> 86d18bc3
      if (!outerColumnList.Except(innerColumnList).Any() && outerColumnList.Count == innerColumnList.Count) {
        var outerColumnListCopy = outerColumnList.ToArray();
        Array.Sort(outerColumnListCopy);
        outerColumns = outerColumnListCopy;

        var innerColumnListCopy = innerColumnList.ToArray();
        Array.Sort(innerColumnListCopy);
        innerColumns = innerColumnListCopy;
      }
      else {
        outerColumns = outerColumnList.ToArray();
        innerColumns = innerColumnList.ToArray();
      }

<<<<<<< HEAD
      var outerRecordSet = ShouldWrapDataSourceWithSelect(outerItemProjector, outerColumnList)
        ? outerItemProjector.DataSource.Select(outerColumnList)
        : outerItemProjector.DataSource;
      var innerRecordSet = ShouldWrapDataSourceWithSelect(innerItemProjector, innerColumnList)
        ? innerItemProjector.DataSource.Select(innerColumnList)
=======
      var outerRecordSet = ShouldWrapDataSourceWithSelect(outerItemProjector, outerColumns)
        ? outerItemProjector.DataSource.Select(outerColumns)
        : outerItemProjector.DataSource;
      var innerRecordSet = ShouldWrapDataSourceWithSelect(innerItemProjector, innerColumns)
        ? innerItemProjector.DataSource.Select(innerColumns)
>>>>>>> 86d18bc3
        : innerItemProjector.DataSource;

      var recordSet = outerItemProjector.DataSource;
      switch (methodKind) {
        case QueryableMethodKind.Concat:
          recordSet = outerRecordSet.Concat(innerRecordSet);
          break;
        case QueryableMethodKind.Except:
          recordSet = outerRecordSet.Except(innerRecordSet);
          break;
        case QueryableMethodKind.Intersect:
          recordSet = outerRecordSet.Intersect(innerRecordSet);
          break;
        case QueryableMethodKind.Union:
          recordSet = outerRecordSet.Union(innerRecordSet);
          break;
      }

      var tupleParameterBindings = outer.TupleParameterBindings.Union(inner.TupleParameterBindings)
        .ToDictionary(pair => pair.Key, pair => pair.Value);
      var itemProjector = outerItemProjector.Remap(recordSet, outerColumnList);
      return new ProjectionExpression(outer.Type, itemProjector, tupleParameterBindings);
    }

    private bool ShouldWrapDataSourceWithSelect(ItemProjectorExpression expression, IReadOnlyList<int> columns) =>
      expression.DataSource.Type != ProviderType.Select
      || expression.DataSource.Header.Length != columns.Count
      || columns.Select((c, i) => (c, i)).Any(x => x.c != x.i);

    private Expression AddSubqueryColumn(Type columnType, CompilableProvider subquery)
    {
      if (subquery.Header.Length != 1) {
        throw Exceptions.InternalError(string.Format(Strings.SubqueryXHeaderMustHaveOnlyOneColumn, subquery),
          OrmLog.Instance);
      }

      var lambdaParameter = State.Parameters[0];
      var oldResult = context.Bindings[lambdaParameter];
      var dataSource = oldResult.ItemProjector.DataSource;
      var applyParameter = context.GetApplyParameter(oldResult.ItemProjector.DataSource);
      var columnIndex = dataSource.Header.Length;
      var newRecordSet = dataSource.Apply(
        applyParameter, subquery, !State.BuildingProjection, ApplySequenceType.Single, JoinType.Inner);
      var newItemProjector = oldResult.ItemProjector.Remap(newRecordSet, 0);
      var newResult = new ProjectionExpression(oldResult.Type, newItemProjector, oldResult.TupleParameterBindings);
      context.Bindings.ReplaceBound(lambdaParameter, newResult);
      return ColumnExpression.Create(columnType, columnIndex);
    }

    private ProjectionExpression VisitSequence(Expression sequenceExpression) =>
      VisitSequence(sequenceExpression, sequenceExpression);

    private ProjectionExpression VisitSequence(Expression sequenceExpression, Expression expressionPart)
    {
      var sequence = sequenceExpression.StripCasts();

      if (compiledQueryScope != null && QueryHelper.IsDirectEntitySetQuery(sequence)) {
        throw new NotSupportedException(
          Strings.ExDirectQueryingForEntitySetInCompiledQueriesIsNotSupportedUseQueryEndpointItemsInstead);
      }

      if (WellKnownOrmTypes.EntitySetBase.IsAssignableFrom(sequence.StripMarkers().Type)) {
        if (sequence.NodeType == ExpressionType.MemberAccess) {
          var memberAccess = (MemberExpression) sequence;
          if (memberAccess.Member is PropertyInfo propertyInfo
            && memberAccess.Expression != null
            && context.Model.Types.TryGetValue(memberAccess.Expression.Type, out var ti)) {
            var field = ti
              .Fields[context.Domain.Handlers.NameBuilder.BuildFieldName(propertyInfo)];
            sequenceExpression = QueryHelper.CreateEntitySetQuery(memberAccess.Expression, field, context.Domain);
          }
        }
      }

      if (sequence.IsLocalCollection(context)) {
        var sequenceType = sequence.Type.IsGenericType && sequence.Type.IsOfGenericType(GenericFuncDefType)
          ? sequence.Type.GetGenericArguments()[0]
          : sequence.Type;

        var itemType = QueryHelper.GetSequenceElementType(sequenceType);
        return (ProjectionExpression) VisitLocalCollectionSequenceMethod
          .CachedMakeGenericMethod(itemType)
          .Invoke(this, new object[] { sequence });
      }

      var visitedExpression = Visit(sequenceExpression).StripCasts();
      ProjectionExpression result = null;

      if (visitedExpression.IsGroupingExpression() || visitedExpression.IsSubqueryExpression()) {
        result = ((SubQueryExpression) visitedExpression).ProjectionExpression;
      }

      if (visitedExpression.IsEntitySetExpression()) {
        var entitySetExpression = (EntitySetExpression) visitedExpression;
        var entitySetQuery =
          QueryHelper.CreateEntitySetQuery((Expression) entitySetExpression.Owner, entitySetExpression.Field, context.Domain);
        result = (ProjectionExpression) Visit(entitySetQuery);
      }

      if (visitedExpression.IsProjection()) {
        result = (ProjectionExpression) visitedExpression;
      }

      if (result != null) {
        var projectorExpression = result.ItemProjector.EnsureEntityIsJoined();
        if (projectorExpression != result.ItemProjector) {
          result = result.Apply(projectorExpression);
        }

        return result;
      }

      throw new InvalidOperationException(
        string.Format(Strings.ExExpressionXIsNotASequence, expressionPart.ToString(true)));
    }

    private ProjectionExpression VisitLocalCollectionSequence<TItem>(Expression sequence)
    {
      Func<ParameterContext, IEnumerable<TItem>> collectionGetter;
      if (compiledQueryScope != null) {
        var replacer = compiledQueryScope.QueryParameterReplacer;
        var replace = replacer.Replace(sequence);
        var parameter = ParameterAccessorFactory.CreateAccessorExpression<IEnumerable<TItem>>(replace);
        collectionGetter = parameter.CachingCompile();
      }
      else {
        var parameter = ParameterAccessorFactory.CreateAccessorExpression<IEnumerable<TItem>>(sequence);
        collectionGetter = parameter.CachingCompile();
      }
      return CreateLocalCollectionProjectionExpression(typeof(TItem), collectionGetter, this, sequence);
    }

    private Expression VisitContainsAny(Expression setA, Expression setB, bool isRoot, Type elementType)
    {
      QueryHelper.TryAddConvarianceCast(ref setA, elementType);
      QueryHelper.TryAddConvarianceCast(ref setB, elementType);

      var setAIsQuery = setA.IsQuery();
      var parameter = Expression.Parameter(elementType, "a");
      var containsMethod = WellKnownMembers.Enumerable.Contains.CachedMakeGenericMethod(elementType);

      if (setAIsQuery) {
        var lambda = FastExpression.Lambda(Expression.Call(containsMethod, setB, parameter), parameter);
        return VisitAny(setA, lambda, isRoot);
      }
      else {
        var lambda = FastExpression.Lambda(Expression.Call(containsMethod, setA, parameter), parameter);
        return VisitAny(setB, lambda, isRoot);
      }
    }

    private Expression VisitContainsAll(Expression setA, Expression setB, bool isRoot, Type elementType)
    {
      QueryHelper.TryAddConvarianceCast(ref setA, elementType);
      QueryHelper.TryAddConvarianceCast(ref setB, elementType);

      var parameter = Expression.Parameter(elementType, "a");
      var containsMethod = WellKnownMembers.Enumerable.Contains.CachedMakeGenericMethod(elementType);

      var lambda = FastExpression.Lambda(Expression.Call(containsMethod, setA, parameter), parameter);
      return VisitAll(setB, lambda, isRoot);
    }

    private Expression VisitContainsNone(Expression setA, Expression setB, bool isRoot, Type elementType)
    {
      QueryHelper.TryAddConvarianceCast(ref setA, elementType);
      QueryHelper.TryAddConvarianceCast(ref setB, elementType);

      var setAIsQuery = setA.IsQuery();
      var parameter = Expression.Parameter(elementType, "a");
      var containsMethod = WellKnownMembers.Enumerable.Contains.CachedMakeGenericMethod(elementType);
      if (setAIsQuery) {
        var lambda = FastExpression.Lambda(Expression.Not(Expression.Call(containsMethod, setB, parameter)), parameter);
        return VisitAll(setA, lambda, isRoot);
      }
      else {
        var lambda = FastExpression.Lambda(Expression.Not(Expression.Call(containsMethod, setA, parameter)), parameter);
        return VisitAll(setB, lambda, isRoot);
      }
    }

    private static ICollection<int> GetNullableGroupingExpressions(List<Pair<int, Expression>> keyFieldsRaw)
    {
      var nullableFields = new HashSet<int>();

      foreach (var pair in keyFieldsRaw) {
        var index = pair.First;
        var expression = pair.Second;

        if (expression is FieldExpression fieldExpression && fieldExpression.Field.IsNullable) {
          _ = nullableFields.Add(index);
        }

        if (expression is EntityExpression entityExpression && entityExpression.IsNullable) {
          _ = nullableFields.Add(index);
        }
      }

      return nullableFields;
    }

    private bool IsKeyCollection(Type localCollectionType)
    {
      return (localCollectionType.IsArray && localCollectionType.GetElementType() == WellKnownOrmTypes.Key)
        || IEnumerableOfKeyType.IsAssignableFrom(localCollectionType);
    }

    internal void RestoreState(in TranslatorState previousState) =>
      State = previousState;

    private TranslatorState.TranslatorScope CreateScope(in TranslatorState newState)
    {
      var scope = new TranslatorState.TranslatorScope(this);
      State = newState;
      return scope;
    }

    private TranslatorState.TranslatorScope CreateLambdaScope(LambdaExpression le, bool allowCalculableColumnCombine)
    {
      var newOuterParameters = new ParameterExpression[State.OuterParameters.Length + State.Parameters.Length];
      State.OuterParameters.CopyTo(newOuterParameters, 0);
      State.Parameters.CopyTo(newOuterParameters, State.OuterParameters.Length);
      return CreateScope(new TranslatorState(State) {
        OuterParameters = newOuterParameters,
        Parameters = le.Parameters.ToArray(le.Parameters.Count),
        CurrentLambda = le,
        AllowCalculableColumnCombine = allowCalculableColumnCombine
      });
    }

    private void ModifyStateAllowCalculableColumnCombine(bool b) =>
      State = new TranslatorState(State) { AllowCalculableColumnCombine = b };
  }
}<|MERGE_RESOLUTION|>--- conflicted
+++ resolved
@@ -1,8 +1,4 @@
-<<<<<<< HEAD
-// Copyright (C) 2009-2022 Xtensive LLC.
-=======
 // Copyright (C) 2009-2024 Xtensive LLC.
->>>>>>> 86d18bc3
 // This code is distributed under MIT license terms.
 // See the License.txt file in the project root for more information.
 // Created by: Alexis Kochetov
@@ -31,12 +27,8 @@
   internal sealed partial class Translator : QueryableVisitor
   {
     private static readonly Type IEnumerableOfKeyType = typeof(IEnumerable<Key>);
-<<<<<<< HEAD
-    private static readonly ParameterExpression TupleParameter = Expression.Parameter(WellKnownOrmTypes.Tuple, "tuple");
+    private static readonly Type GenericFuncDefType = typeof(Func<>);
     private static readonly ParameterExpression ParameterContextContextParameter = Expression.Parameter(WellKnownOrmTypes.ParameterContext, "context");
-=======
-    private static readonly Type GenericFuncDefType = typeof(Func<>);
->>>>>>> 86d18bc3
 
     private readonly TranslatorContext context;
     private readonly bool tagsEnabled;
@@ -286,7 +278,7 @@
       if (visitedSourceRaw.IsEntitySetExpression()) {
         var entitySetExpression = (EntitySetExpression) visitedSourceRaw;
         var entitySetQuery =
-          QueryHelper.CreateEntitySetQuery((Expression) entitySetExpression.Owner, entitySetExpression.Field);
+          QueryHelper.CreateEntitySetQuery((Expression) entitySetExpression.Owner, entitySetExpression.Field, context.Domain);
         visitedSource = (ProjectionExpression) Visit(entitySetQuery);
       }
       else {
@@ -995,23 +987,13 @@
       // subqueryIndex - values of array
       // groupIndex    - indexes of values of array
       var comparisonInfos = keyColumns
-<<<<<<< HEAD
         .Select((subqueryIndex, groupIndex) => (
           SubQueryIndex: subqueryIndex,
           GroupIndex: groupIndex,
           Type: keyDataSource.Header.Columns[groupIndex].Type.ToNullable()
-        ))
-        .ToList();
-      var applyParameter = context.GetApplyParameter(groupingProjection);
-=======
-        .Select((subqueryIndex, groupIndex) => new {
-          SubQueryIndex = subqueryIndex,
-          GroupIndex = groupIndex,
-          Type = keyDataSource.Header.Columns[groupIndex].Type.ToNullable()
-        });
+        ));
       var applyParameter = context.GetApplyParameter(groupingProjection);
       var tupleParameter = QueryHelper.TupleParameter;
->>>>>>> 86d18bc3
 
       var filterBody = (nullableKeyColumns.Count == 0)
         ? comparisonInfos.Aggregate(
@@ -1019,7 +1001,7 @@
           (current, comparisonInfo) =>
             MakeBooleanExpression(
               current,
-              TupleParameter.MakeTupleAccess(comparisonInfo.Type, comparisonInfo.SubQueryIndex),
+              tupleParameter.MakeTupleAccess(comparisonInfo.Type, comparisonInfo.SubQueryIndex),
               Expression.MakeMemberAccess(Expression.Constant(applyParameter), WellKnownMembers.ApplyParameterValue)
                 .MakeTupleAccess(comparisonInfo.Type, comparisonInfo.GroupIndex),
               ExpressionType.Equal,
@@ -1032,7 +1014,7 @@
                 WellKnownMembers.ApplyParameterValue);
               var left = MakeBooleanExpression(
                 null,
-                TupleParameter.MakeTupleAccess(comparisonInfo.Type, comparisonInfo.SubQueryIndex),
+                tupleParameter.MakeTupleAccess(comparisonInfo.Type, comparisonInfo.SubQueryIndex),
                 groupingSubqueryConnector.MakeTupleAccess(comparisonInfo.Type, comparisonInfo.GroupIndex),
                 ExpressionType.Equal,
                 ExpressionType.AndAlso);
@@ -1041,7 +1023,7 @@
                 null,
                 MakeBooleanExpression(
                   null,
-                  TupleParameter.MakeTupleAccess(comparisonInfo.Type, comparisonInfo.SubQueryIndex),
+                  tupleParameter.MakeTupleAccess(comparisonInfo.Type, comparisonInfo.SubQueryIndex),
                   Expression.Constant(null, comparisonInfo.Type),
                   ExpressionType.Equal,
                   ExpressionType.AndAlso),
@@ -1058,14 +1040,14 @@
 
             return MakeBooleanExpression(
               current,
-              TupleParameter.MakeTupleAccess(comparisonInfo.Type, comparisonInfo.SubQueryIndex),
+              tupleParameter.MakeTupleAccess(comparisonInfo.Type, comparisonInfo.SubQueryIndex),
               Expression.MakeMemberAccess(Expression.Constant(applyParameter), WellKnownMembers.ApplyParameterValue)
                 .MakeTupleAccess(comparisonInfo.Type, comparisonInfo.GroupIndex),
               ExpressionType.Equal,
               ExpressionType.AndAlso);
           });
 
-      var filter = FastExpression.Lambda(filterBody, TupleParameter);
+      var filter = FastExpression.Lambda(filterBody, tupleParameter);
       var subqueryProjection = sequence.Apply(new ItemProjectorExpression(
           sequence.ItemProjector.Item,
           groupingSourceProjection.ItemProjector.DataSource.Filter((Expression<Func<Tuple, bool>>) filter),
@@ -1587,15 +1569,10 @@
 
       var outerItemProjector = outer.ItemProjector.RemoveOwner();
       var innerItemProjector = inner.ItemProjector.RemoveOwner();
-<<<<<<< HEAD
       var outerColumnList = outerItemProjector.GetColumns(ColumnExtractionModes.Distinct).ToList();
       var innerColumnList = innerItemProjector.GetColumns(ColumnExtractionModes.Distinct).ToList();
-=======
-      var outerColumnList = outerItemProjector.GetColumns(ColumnExtractionModes.Distinct);
-      var innerColumnList = innerItemProjector.GetColumns(ColumnExtractionModes.Distinct);
 
       int[] outerColumns, innerColumns;
->>>>>>> 86d18bc3
       if (!outerColumnList.Except(innerColumnList).Any() && outerColumnList.Count == innerColumnList.Count) {
         var outerColumnListCopy = outerColumnList.ToArray();
         Array.Sort(outerColumnListCopy);
@@ -1610,19 +1587,11 @@
         innerColumns = innerColumnList.ToArray();
       }
 
-<<<<<<< HEAD
-      var outerRecordSet = ShouldWrapDataSourceWithSelect(outerItemProjector, outerColumnList)
-        ? outerItemProjector.DataSource.Select(outerColumnList)
-        : outerItemProjector.DataSource;
-      var innerRecordSet = ShouldWrapDataSourceWithSelect(innerItemProjector, innerColumnList)
-        ? innerItemProjector.DataSource.Select(innerColumnList)
-=======
       var outerRecordSet = ShouldWrapDataSourceWithSelect(outerItemProjector, outerColumns)
         ? outerItemProjector.DataSource.Select(outerColumns)
         : outerItemProjector.DataSource;
       var innerRecordSet = ShouldWrapDataSourceWithSelect(innerItemProjector, innerColumns)
         ? innerItemProjector.DataSource.Select(innerColumns)
->>>>>>> 86d18bc3
         : innerItemProjector.DataSource;
 
       var recordSet = outerItemProjector.DataSource;
@@ -1643,7 +1612,7 @@
 
       var tupleParameterBindings = outer.TupleParameterBindings.Union(inner.TupleParameterBindings)
         .ToDictionary(pair => pair.Key, pair => pair.Value);
-      var itemProjector = outerItemProjector.Remap(recordSet, outerColumnList);
+      var itemProjector = outerItemProjector.Remap(recordSet, outerColumns);
       return new ProjectionExpression(outer.Type, itemProjector, tupleParameterBindings);
     }
 
