--- conflicted
+++ resolved
@@ -31,11 +31,7 @@
     private static readonly ParameterExpression parameterContextContextParameter = Expression.Parameter(WellKnownOrmTypes.ParameterContext, "context");
 
     private readonly TranslatorContext context;
-<<<<<<< HEAD
-    private readonly bool tagsArePossible;
-=======
     private readonly bool tagsEnabled;
->>>>>>> 84f48644
 
     internal TranslatorState State { get; private set; } = TranslatorState.InitState;
 
@@ -267,36 +263,6 @@
       var newItemProjector = new ItemProjectorExpression(
         visitedSource.ItemProjector.Item, newDataSource, visitedSource.ItemProjector.Context);
       var projectionExpression = visitedSource.Apply(newItemProjector);
-      return projectionExpression;
-    }
-
-    private Expression VisitTag(MethodCallExpression expression)
-    {
-      var source = expression.Arguments[0];
-      var tag = (string) ((ConstantExpression) expression.Arguments[1]).Value;
-      var visitedSourceRaw = Visit(source);
-
-      ProjectionExpression visitedSource;
-      if (visitedSourceRaw.IsEntitySetExpression()) {
-        var entitySetExpression = (EntitySetExpression) visitedSourceRaw;
-        var entitySetQuery =
-          QueryHelper.CreateEntitySetQuery((Expression) entitySetExpression.Owner, entitySetExpression.Field);
-        visitedSource = (ProjectionExpression) Visit(entitySetQuery);
-      }
-      else {
-        visitedSource = (ProjectionExpression) visitedSourceRaw;
-      }
-
-      var newDataSource = (tagsArePossible)
-        ? visitedSource.ItemProjector.DataSource.Tag(tag)
-        : visitedSource.ItemProjector.DataSource;
-      var newItemProjector = new ItemProjectorExpression(
-        visitedSource.ItemProjector.Item, newDataSource, visitedSource.ItemProjector.Context);
-      var projectionExpression = new ProjectionExpression(
-        visitedSource.Type,
-        newItemProjector,
-        visitedSource.TupleParameterBindings,
-        visitedSource.ResultAccessMethod);
       return projectionExpression;
     }
 
