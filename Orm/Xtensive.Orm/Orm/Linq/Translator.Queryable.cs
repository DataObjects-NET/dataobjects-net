// Copyright (C) 2009-2021 Xtensive LLC.
// This code is distributed under MIT license terms.
// See the License.txt file in the project root for more information.
// Created by: Alexis Kochetov
// Created:    2009.02.27

using System;
using System.Collections.Generic;
using System.Linq;
using System.Linq.Expressions;
using System.Reflection;
using Xtensive.Collections;
using Xtensive.Core;
using Xtensive.Linq;
using Xtensive.Orm.Internals;
using Xtensive.Orm.Linq.Expressions;
using Xtensive.Orm.Linq.Expressions.Visitors;
using Xtensive.Orm.Linq.Model;
using Xtensive.Orm.Linq.Rewriters;
using Xtensive.Orm.Rse;
using Xtensive.Orm.Rse.Providers;
using Xtensive.Reflection;
using Tuple = Xtensive.Tuples.Tuple;

namespace Xtensive.Orm.Linq
{
  internal sealed partial class Translator : QueryableVisitor
  {
    private static readonly Type IEnumerableOfKeyType = typeof(IEnumerable<Key>);
    private static readonly ParameterExpression tupleParameter = Expression.Parameter(WellKnownOrmTypes.Tuple, "tuple");
    private static readonly ParameterExpression parameterContextContextParameter = Expression.Parameter(WellKnownOrmTypes.ParameterContext, "context");

<<<<<<< HEAD
    internal TranslatorState state { get; private set; } = TranslatorState.InitState;
    private readonly TranslatorContext context;

    internal void RestoreState(in TranslatorState previousState) =>
      state = previousState;

    public TranslatorState.TranslatorScope CreateScope(in TranslatorState newState)
    {
      var scope = new TranslatorState.TranslatorScope(this);
      state = newState;
      return scope;
    }

    public TranslatorState.TranslatorScope CreateLambdaScope(LambdaExpression le, bool allowCalculableColumnCombine)
    {
      var newOuterParameters = new ParameterExpression[state.OuterParameters.Length + state.Parameters.Length];
      state.OuterParameters.CopyTo(newOuterParameters, 0);
      state.Parameters.CopyTo(newOuterParameters, state.OuterParameters.Length);
      return CreateScope(new TranslatorState(state) {
        OuterParameters = newOuterParameters,
        Parameters = le.Parameters.ToArray(le.Parameters.Count),
        CurrentLambda = le,
        AllowCalculableColumnCombine = allowCalculableColumnCombine
      });
    }

    private void ModifyStateAllowCalculableColumnCombine(bool b) =>
      state = new TranslatorState(state) { AllowCalculableColumnCombine = b };
=======
    private readonly TranslatorContext context;

    internal TranslatorState State { get; private set; } = TranslatorState.InitState;
>>>>>>> 159dbf92

    protected override Expression VisitConstant(ConstantExpression c)
    {
      if (c.Value == null) {
        return c;
      }

      if (c.Value is IQueryable rootPoint) {
        return VisitSequence(rootPoint.Expression);
      }

      return base.VisitConstant(c);
    }

    protected override Expression VisitQueryableMethod(MethodCallExpression mc, QueryableMethodKind methodKind)
    {
<<<<<<< HEAD
      using (CreateScope(new TranslatorState(state))) {
=======
      using (CreateScope(new TranslatorState(State))) {
>>>>>>> 159dbf92
        switch (methodKind) {
          case QueryableMethodKind.Cast:
            return VisitCast(mc.Arguments[0], mc.Method.GetGenericArguments()[0],
              mc.Arguments[0].Type.GetGenericArguments()[0]);
          case QueryableMethodKind.AsQueryable:
            return VisitAsQueryable(mc.Arguments[0]);
          case QueryableMethodKind.AsEnumerable:
            break;
          case QueryableMethodKind.ToArray:
            break;
          case QueryableMethodKind.ToList:
            break;
          case QueryableMethodKind.Aggregate:
            break;
          case QueryableMethodKind.ElementAt:
            return VisitElementAt(mc.Arguments[0], mc.Arguments[1], context.IsRoot(mc), mc.Method.ReturnType, false);
          case QueryableMethodKind.ElementAtOrDefault:
            return VisitElementAt(mc.Arguments[0], mc.Arguments[1], context.IsRoot(mc), mc.Method.ReturnType, true);
          case QueryableMethodKind.Last:
            break;
          case QueryableMethodKind.LastOrDefault:
            break;
          case QueryableMethodKind.Except:
          case QueryableMethodKind.Intersect:
          case QueryableMethodKind.Concat:
          case QueryableMethodKind.Union:
<<<<<<< HEAD
            using (CreateScope(new TranslatorState(state) { BuildingProjection = false })) {
=======
            using (CreateScope(new TranslatorState(State) { BuildingProjection = false })) {
>>>>>>> 159dbf92
              return VisitSetOperations(mc.Arguments[0], mc.Arguments[1], methodKind, mc.Method.GetGenericArguments()[0]);
            }
          case QueryableMethodKind.Reverse:
            break;
          case QueryableMethodKind.SequenceEqual:
            break;
          case QueryableMethodKind.DefaultIfEmpty:
            break;
          case QueryableMethodKind.SkipWhile:
            break;
          case QueryableMethodKind.TakeWhile:
            break;
          case QueryableMethodKind.All:
            if (mc.Arguments.Count == 2) {
              return VisitAll(mc.Arguments[0], mc.Arguments[1].StripQuotes(), context.IsRoot(mc));
            }

            break;
          case QueryableMethodKind.OfType:
            var source = mc.Arguments[0];
            var targetType = mc.Method.GetGenericArguments()[0];
            var sourceType = source.Type;
            if (sourceType.IsGenericType) {
              return VisitOfType(source, targetType, sourceType.GetGenericArguments()[0]);
            }
            else {
              var asQueryable = sourceType.GetGenericInterface(WellKnownInterfaces.QueryableOfT);
              if (asQueryable != null) {
                return VisitOfType(source, targetType, asQueryable.GetGenericArguments()[0]);
              }
              throw new NotSupportedException();
            }
          case QueryableMethodKind.Any:
            if (mc.Arguments.Count == 1) {
              return VisitAny(mc.Arguments[0], null, context.IsRoot(mc));
            }

            if (mc.Arguments.Count == 2) {
              return VisitAny(mc.Arguments[0], mc.Arguments[1].StripQuotes(), context.IsRoot(mc));
            }

            break;
          case QueryableMethodKind.Contains:
            if (mc.Arguments.Count == 2) {
              return VisitContains(mc.Arguments[0], mc.Arguments[1], context.IsRoot(mc));
            }

            break;
          case QueryableMethodKind.Distinct:
            if (mc.Arguments.Count == 1) {
              return VisitDistinct(mc.Arguments[0]);
            }

            break;
          case QueryableMethodKind.First:
          case QueryableMethodKind.FirstOrDefault:
          case QueryableMethodKind.Single:
          case QueryableMethodKind.SingleOrDefault:
            if (mc.Arguments.Count == 1) {
              return VisitFirstSingle(mc.Arguments[0], null, mc.Method, context.IsRoot(mc));
            }

            if (mc.Arguments.Count == 2) {
              var predicate = (mc.Arguments[1].StripQuotes());
              return VisitFirstSingle(mc.Arguments[0], predicate, mc.Method, context.IsRoot(mc));
            }

            break;
          case QueryableMethodKind.GroupBy:
<<<<<<< HEAD
            using (CreateScope(new TranslatorState(state) { BuildingProjection = false })) {
=======
            using (CreateScope(new TranslatorState(State) { BuildingProjection = false })) {
>>>>>>> 159dbf92
              var groupBy = QueryParser.ParseGroupBy(mc);
              return VisitGroupBy(mc.Method.ReturnType,
                groupBy.Source,
                groupBy.KeySelector,
                groupBy.ElementSelector,
                groupBy.ResultSelector);
            }
          case QueryableMethodKind.GroupJoin:
<<<<<<< HEAD
            using (CreateScope(new TranslatorState(state) { BuildingProjection = false })) {
=======
            using (CreateScope(new TranslatorState(State) { BuildingProjection = false })) {
>>>>>>> 159dbf92
              return VisitGroupJoin(mc.Arguments[0],
                mc.Arguments[1],
                mc.Arguments[2].StripQuotes(),
                mc.Arguments[3].StripQuotes(),
                mc.Arguments[4].StripQuotes(),
                mc.Arguments.Count > 5 ? mc.Arguments[5] : null,
                mc);
            }
          case QueryableMethodKind.Join:
<<<<<<< HEAD
            using (CreateScope(new TranslatorState(state) { BuildingProjection = false })) {
=======
            using (CreateScope(new TranslatorState(State) { BuildingProjection = false })) {
>>>>>>> 159dbf92
              return VisitJoin(mc.Arguments[0],
                mc.Arguments[1],
                mc.Arguments[2].StripQuotes(),
                mc.Arguments[3].StripQuotes(),
                mc.Arguments[4].StripQuotes(),
                false,
                mc);
            }
          case QueryableMethodKind.OrderBy:
          case QueryableMethodKind.OrderByDescending:
<<<<<<< HEAD
            using (CreateScope(new TranslatorState(state) { BuildingProjection = false })) {
=======
            using (CreateScope(new TranslatorState(State) { BuildingProjection = false })) {
>>>>>>> 159dbf92
              return VisitSort(mc);
            }
          case QueryableMethodKind.Select:
            return VisitSelect(mc.Arguments[0], mc.Arguments[1].StripQuotes());
          case QueryableMethodKind.SelectMany:
            if (mc.Arguments.Count == 2) {
              return VisitSelectMany(mc.Arguments[0],
                mc.Arguments[1].StripQuotes(),
                null,
                mc);
            }

            if (mc.Arguments.Count == 3) {
              return VisitSelectMany(mc.Arguments[0],
                mc.Arguments[1].StripQuotes(),
                mc.Arguments[2].StripQuotes(),
                mc);
            }

            break;
          case QueryableMethodKind.LongCount:
          case QueryableMethodKind.Count:
          case QueryableMethodKind.Max:
          case QueryableMethodKind.Min:
          case QueryableMethodKind.Sum:
          case QueryableMethodKind.Average:
            if (mc.Arguments.Count == 1) {
              return VisitAggregate(mc.Arguments[0], mc.Method, null, context.IsRoot(mc), mc);
            }

            if (mc.Arguments.Count == 2) {
              return VisitAggregate(mc.Arguments[0], mc.Method, mc.Arguments[1].StripQuotes(), context.IsRoot(mc), mc);
            }

            break;
          case QueryableMethodKind.Skip:
            if (mc.Arguments.Count == 2) {
              return VisitSkip(mc.Arguments[0], mc.Arguments[1]);
            }

            break;
          case QueryableMethodKind.Take:
            if (mc.Arguments.Count == 2) {
              return VisitTake(mc.Arguments[0], mc.Arguments[1]);
            }

            break;
          case QueryableMethodKind.ThenBy:
          case QueryableMethodKind.ThenByDescending:
<<<<<<< HEAD
            using (CreateScope(new TranslatorState(state) { BuildingProjection = false })) {
              return VisitSort(mc);
            }
          case QueryableMethodKind.Where:
            using (CreateScope(new TranslatorState(state) { BuildingProjection = false })) {
=======
            using (CreateScope(new TranslatorState(State) { BuildingProjection = false })) {
              return VisitSort(mc);
            }
          case QueryableMethodKind.Where:
            using (CreateScope(new TranslatorState(State) { BuildingProjection = false })) {
>>>>>>> 159dbf92
              return VisitWhere(mc.Arguments[0], mc.Arguments[1].StripQuotes());
            }
          default:
            throw new ArgumentOutOfRangeException(nameof(methodKind));
        }
      }

      throw new NotSupportedException(string.Format(Strings.ExLinqTranslatorDoesNotSupportMethodX, mc, methodKind));
    }

    private Expression VisitAsQueryable(Expression source) => VisitSequence(source);

    private Expression VisitLeftJoin(MethodCallExpression mc) =>
      VisitJoin(mc.Arguments[0],
        mc.Arguments[1],
        mc.Arguments[2].StripQuotes(),
        mc.Arguments[3].StripQuotes(),
        mc.Arguments[4].StripQuotes(),
        true,
        mc);

    private Expression VisitLock(MethodCallExpression expression)
    {
      var source = expression.Arguments[0];
      var lockMode = (LockMode) ((ConstantExpression) expression.Arguments[1]).Value;
      var lockBehavior = (LockBehavior) ((ConstantExpression) expression.Arguments[2]).Value;
      var visitedSource = (ProjectionExpression) Visit(source);
      var newDataSource = visitedSource.ItemProjector.DataSource.Lock(lockMode, lockBehavior);
      var newItemProjector = new ItemProjectorExpression(
        visitedSource.ItemProjector.Item, newDataSource, visitedSource.ItemProjector.Context);
      var projectionExpression = visitedSource.Apply(newItemProjector);
      return projectionExpression;
    }

    /// <exception cref="NotSupportedException">OfType supports only 'Entity' conversion.</exception>
    private ProjectionExpression VisitOfType(Expression source, Type targetType, Type sourceType)
    {
      if (!WellKnownOrmInterfaces.Entity.IsAssignableFrom(sourceType)) {
        throw new NotSupportedException(Strings.ExOfTypeSupportsOnlyEntityConversion);
      }
      if (!WellKnownOrmInterfaces.Entity.IsAssignableFrom(targetType) || !context.Model.Types.Contains(targetType)) {
        throw new NotSupportedException(Strings.ExOfTypeSupportsOnlyEntityConversion);
      }

      var visitedSource = VisitSequence(source);
      if (targetType == sourceType) {
        return visitedSource;
      }

      var targetTypeInfo = context.Model.Types[targetType];

      var currentIndex = 0;
      var indexes = new List<int>(targetTypeInfo.Indexes.PrimaryIndex.Columns.Count);
      foreach (var indexColumn in targetTypeInfo.Indexes.PrimaryIndex.Columns) {
        if (targetTypeInfo.Columns.Contains(indexColumn)) {
          indexes.Add(currentIndex);
        }
        currentIndex++;
      }

      var recordSet = targetTypeInfo.Indexes.PrimaryIndex.GetQuery().Alias(context.GetNextAlias()).Select(indexes);
      var keySegment = visitedSource.ItemProjector.GetColumns(ColumnExtractionModes.TreatEntityAsKey);
      var keyPairs = keySegment
        .Select((leftIndex, rightIndex) => new Pair<int>(leftIndex, rightIndex))
        .ToArray();

      var dataSource = visitedSource.ItemProjector.DataSource;
      var offset = dataSource.Header.Columns.Count;
      recordSet = recordSet.Alias(context.GetNextAlias());
      recordSet = dataSource.Join(recordSet, keyPairs);

      var entityExpression = EntityExpression.Create(targetTypeInfo, offset, false);
      var itemProjectorExpression = new ItemProjectorExpression(entityExpression, recordSet, context);
      return new ProjectionExpression(sourceType, itemProjectorExpression, visitedSource.TupleParameterBindings);
    }

    /// <exception cref="InvalidCastException">Unable to cast item.</exception>
    private ProjectionExpression VisitCast(Expression source, Type targetType, Type sourceType)
    {
      if (!targetType.IsAssignableFrom(sourceType)) {
        throw new InvalidCastException(string.Format(Strings.ExUnableToCastItemOfTypeXToY, sourceType, targetType));
      }

      var visitedSource = VisitSequence(source);
      var itemProjector = visitedSource.ItemProjector.EnsureEntityIsJoined();
      var projection = visitedSource.Apply(itemProjector);
      if (targetType == sourceType) {
        return projection;
      }

      var sourceEntity = (EntityExpression) projection.ItemProjector.Item.StripMarkers().StripCasts();
      var recordSet = projection.ItemProjector.DataSource;
      var targetTypeInfo = context.Model.Types[targetType];
      var sourceTypeInfo = context.Model.Types[sourceType];
      var map = Enumerable.Repeat(-1, recordSet.Header.Columns.Count).ToArray();
      var targetFieldIndex = 0;
      var targetFields = targetTypeInfo.Fields.Where(f => f.IsPrimitive);
      foreach (var targetField in targetFields) {
        var sourceFieldInfo = targetType.IsInterface && sourceType.IsClass
          ? sourceTypeInfo.FieldMap[targetField]
          : sourceTypeInfo.Fields[targetField.Name];
        var sourceField = sourceEntity.Fields.Single(f => f.Name == sourceFieldInfo.Name);
        var sourceFieldIndex = sourceField.Mapping.Offset;
        var sourceFieldLength = sourceField.Mapping.Length;
        if (map[sourceFieldIndex] != -1) {
          throw new InvalidOperationException(string.Format(Strings.ExUnableToCastXToYAttemptToOverrideExistingFieldMap, sourceType, targetType));
        }
        map[sourceFieldIndex] = targetFieldIndex++;
      }

      var targetEntity = EntityExpression.Create(targetTypeInfo, 0, false);
      Expression expression;
      using (new RemapScope()) {
        expression = targetEntity.Remap(map, new Dictionary<Expression, Expression>());
      }

      var replacer = new ExtendedExpressionReplacer(e => e == sourceEntity ? expression : null);
      var targetItem = replacer.Replace(projection.ItemProjector.Item);
      var targetItemProjector = new ItemProjectorExpression(targetItem, recordSet, context);
      var targetProjectionType = WellKnownInterfaces.QueryableOfT.CachedMakeGenericType(targetType);
      return new ProjectionExpression(targetProjectionType, targetItemProjector, projection.TupleParameterBindings,
        projection.ResultAccessMethod);
      //      if (targetType.IsSubclassOf(sourceType)) {
      //        var joinedIndex = context.Model.Types[targetType].Indexes.PrimaryIndex;
      //        var joinedRs = IndexProvider.Get(joinedIndex).Result.Alias(context.GetNextAlias());
      //        offset = recordSet.Header.Columns.Count;
      //        var keySegment = visitedSource.ItemProjector.GetColumns(ColumnExtractionModes.TreatEntityAsKey);
      //        var keyPairs = keySegment
      //          .Select((leftIndex, rightIndex) => new Pair<int>(leftIndex, rightIndex))
      //          .ToArray();
      //        recordSet = recordSet.Join(joinedRs, JoinAlgorithm.Default, keyPairs);
      //      }
      //      var entityExpression = EntityExpression.Create(context.Model.Types[targetType], offset, false);
      //      entityExpression.Remap()
      //      var itemProjectorExpression = new ItemProjectorExpression(entityExpression, recordSet, context);
      //      return new ProjectionExpression(sourceType, itemProjectorExpression, visitedSource.TupleParameterBindings);
    }


    private Expression VisitContains(Expression source, Expression match, bool isRoot)
    {
      if (source.IsLocalCollection(context)) {
        match = Visit(match);
      }

      var matchedElementType = match.Type;
      var sequenceElementType = QueryHelper.GetSequenceElementType(source.Type);
      if (sequenceElementType != matchedElementType) {
        if (sequenceElementType.IsAssignableFrom(matchedElementType)) {
          // Collection<Parent>.Contains(child)
          match = Expression.TypeAs(match, sequenceElementType);
        }
        else {
          // Collection<Child>.Contains(parent)
          if (!isRoot && !source.IsLocalCollection(context)) {
            QueryHelper.TryAddConvarianceCast(ref source, match.Type);
          }
        }
      }

      var p = Expression.Parameter(match.Type, "p");
      var le = FastExpression.Lambda(Expression.Equal(p, match), p);

      if (isRoot) {
        return VisitRootExists(source, le, false);
      }

      if (source.IsQuery() || source.IsLocalCollection(context)) {
        return VisitExists(source, le, false);
      }

      throw new NotSupportedException(Strings.ExContainsMethodIsOnlySupportedForRootExpressionsOrSubqueries);
    }

    private Expression VisitAll(Expression source, LambdaExpression predicate, bool isRoot)
    {
      predicate = FastExpression.Lambda(Expression.Not(predicate.Body), predicate.Parameters[0]);

      if (isRoot) {
        return VisitRootExists(source, predicate, true);
      }

      if (source.IsQuery() || source.IsLocalCollection(context)) {
        return VisitExists(source, predicate, true);
      }

      throw new NotSupportedException(Strings.ExAllMethodIsOnlySupportedForRootExpressionsOrSubqueries);
    }

    private Expression VisitAny(Expression source, LambdaExpression predicate, bool isRoot)
    {
      if (isRoot) {
        return VisitRootExists(source, predicate, false);
      }

      if (source.IsQuery() || source.IsLocalCollection(context)) {
        return VisitExists(source, predicate, false);
      }

      throw new NotSupportedException(Strings.ExAnyMethodIsOnlySupportedForRootExpressionsOrSubqueries);
    }

    private Expression VisitFirstSingle(Expression source, LambdaExpression predicate, MethodInfo method, bool isRoot)
    {
      var markerType = MarkerType.None;
      var applySequenceType = ApplySequenceType.All;

      ProjectionExpression projection;
<<<<<<< HEAD
      using (CreateScope(new TranslatorState(state) {
            RequestCalculateExpressions = state.RequestCalculateExpressions || !isRoot && context.ProviderInfo.SupportedTypes.Contains(method.ReturnType)
          })) {
=======
      using (CreateScope(new TranslatorState(State) {
        RequestCalculateExpressions = State.RequestCalculateExpressions || !isRoot && context.ProviderInfo.SupportedTypes.Contains(method.ReturnType)
      })) {
>>>>>>> 159dbf92
        projection = predicate != null ? VisitWhere(source, predicate) : VisitSequence(source);
      }

      CompilableProvider rightDataSource = null;
      switch (method.Name) {
        case Reflection.WellKnown.Queryable.First:
          applySequenceType = ApplySequenceType.First;
          markerType = MarkerType.First;
          rightDataSource = projection.ItemProjector.DataSource.Take(1);
          break;
        case Reflection.WellKnown.Queryable.FirstOrDefault:
          applySequenceType = ApplySequenceType.FirstOrDefault;
          markerType = MarkerType.First | MarkerType.Default;
          rightDataSource = projection.ItemProjector.DataSource.Take(1);
          break;
        case Reflection.WellKnown.Queryable.Single:
          applySequenceType = ApplySequenceType.Single;
          markerType = MarkerType.Single;
          rightDataSource = projection.ItemProjector.DataSource.Take(2);
          break;
        case Reflection.WellKnown.Queryable.SingleOrDefault:
          applySequenceType = ApplySequenceType.SingleOrDefault;
          markerType = MarkerType.Single | MarkerType.Default;
          rightDataSource = projection.ItemProjector.DataSource.Take(2);
          break;
      }

      var resultType = (ResultAccessMethod) Enum.Parse(typeof(ResultAccessMethod), method.Name);
      if (isRoot) {
        var itemProjector = new ItemProjectorExpression(projection.ItemProjector.Item, rightDataSource, context);
        return new ProjectionExpression(
          method.ReturnType,
          itemProjector,
          projection.TupleParameterBindings,
          resultType);
      }

      var lambdaParameter = State.Parameters[0];
      var oldResult = context.Bindings[lambdaParameter];
      var applyParameter = context.GetApplyParameter(oldResult);

      var leftDataSource = oldResult.ItemProjector.DataSource;
      var columnIndex = leftDataSource.Header.Length;
      var dataSource = leftDataSource.Apply(applyParameter, rightDataSource.Alias(context.GetNextAlias()),
        !State.BuildingProjection, applySequenceType, JoinType.LeftOuter);
      var rightItemProjector = projection.ItemProjector.Remap(dataSource, columnIndex);
      var result = new ProjectionExpression(oldResult.Type, oldResult.ItemProjector.Remap(dataSource, 0),
        oldResult.TupleParameterBindings);
      context.Bindings.ReplaceBound(lambdaParameter, result);

      return new MarkerExpression(rightItemProjector.Item, markerType);
    }


    private Expression VisitElementAt(Expression source, Expression index, bool isRoot, Type returnType,
      bool allowDefault)
    {
      if (compiledQueryScope != null
        && index.NodeType == ExpressionType.Constant
        && index.Type == WellKnownTypes.Int32) {
        var errorString = allowDefault
          ? Strings.ExElementAtOrDefaultNotSupportedInCompiledQueries
          : Strings.ExElementAtNotSupportedInCompiledQueries;
        throw new InvalidOperationException(string.Format(errorString, ((ConstantExpression) index).Value));
      }

      var projection = VisitSequence(source);
      Func<ParameterContext, int> compiledParameter;
      if (index.NodeType == ExpressionType.Quote) {
        index = index.StripQuotes();
      }

      CompilableProvider rs;
      if (index.Type == typeof(Func<int>)) {
        Expression<Func<ParameterContext, int>> elementAtIndex;
        ParameterExpression contextParameter;
        if (compiledQueryScope == null) {
          var indexLambda = (Expression<Func<int>>) index;
          contextParameter = parameterContextContextParameter;
          elementAtIndex = FastExpression.Lambda<Func<ParameterContext, int>>(indexLambda.Body, contextParameter);
        }
        else {
          var replacer = compiledQueryScope.QueryParameterReplacer;
          var newIndex = (Expression<Func<int>>) replacer.Replace(index);
          elementAtIndex = ParameterAccessorFactory.CreateAccessorExpression<int>(newIndex.Body);
          contextParameter = elementAtIndex.Parameters[0];
        }

        compiledParameter = elementAtIndex.CachingCompile();
        var skipComparison = Expression.LessThan(elementAtIndex.Body, Expression.Constant(0));
        var condition = Expression.Condition(skipComparison, Expression.Constant(0), Expression.Constant(1));
        var takeParameter = FastExpression.Lambda<Func<ParameterContext, int>>(condition, contextParameter);
        rs = projection.ItemProjector.DataSource.Skip(compiledParameter).Take(takeParameter.CachingCompile());
      }
      else {
        if ((int) ((ConstantExpression) index).Value < 0) {
          if (allowDefault) {
            rs = projection.ItemProjector.DataSource.Take(0);
          }
          else {
            throw new ArgumentOutOfRangeException(nameof(index), index,
              Strings.ExElementAtIndexMustBeGreaterOrEqualToZero);
          }
        }
        else {
          var parameter = ParameterAccessorFactory.CreateAccessorExpression<int>(index);
          compiledParameter = parameter.CachingCompile();
          rs = projection.ItemProjector.DataSource.Skip(compiledParameter).Take(1);
        }
      }

      var resultType = allowDefault ? ResultAccessMethod.FirstOrDefault : ResultAccessMethod.First;
      if (isRoot) {
        var itemProjector = new ItemProjectorExpression(projection.ItemProjector.Item, rs, context);
        return new ProjectionExpression(
          returnType,
          itemProjector,
          projection.TupleParameterBindings,
          resultType);
      }

      var lambdaParameter = State.Parameters[0];
      var oldResult = context.Bindings[lambdaParameter];
      var applyParameter = context.GetApplyParameter(oldResult);

      var leftDataSource = oldResult.ItemProjector.DataSource;
      var columnIndex = leftDataSource.Header.Length;
      var dataSource = leftDataSource.Apply(applyParameter, rs.Alias(context.GetNextAlias()), !State.BuildingProjection,
        ApplySequenceType.All, JoinType.LeftOuter);
      var rightItemProjector = projection.ItemProjector.Remap(dataSource, columnIndex);
      var result = new ProjectionExpression(oldResult.Type, oldResult.ItemProjector.Remap(dataSource, 0),
        oldResult.TupleParameterBindings);
      context.Bindings.ReplaceBound(lambdaParameter, result);

      return new MarkerExpression(rightItemProjector.Item, MarkerType.None);
    }


    private ProjectionExpression VisitTake(Expression source, Expression take)
    {
      if (compiledQueryScope != null
        && take.NodeType == ExpressionType.Constant
        && take.Type == WellKnownTypes.Int32) {
        throw new InvalidOperationException(
          string.Format(Strings.ExTakeNotSupportedInCompiledQueries, ((ConstantExpression) take).Value));
      }

      var projection = VisitSequence(source);
      Func<ParameterContext, int> compiledParameter;
      if (take.NodeType == ExpressionType.Quote) {
        take = take.StripQuotes();
      }

      if (take.Type == typeof(Func<int>)) {
        if (compiledQueryScope == null) {
          var takeLambda = (Expression<Func<int>>) take;
          var newTakeLambda = FastExpression.Lambda<Func<ParameterContext, int>>(takeLambda.Body, parameterContextContextParameter);
          compiledParameter = newTakeLambda.CachingCompile();
        }
        else {
          var replacer = compiledQueryScope.QueryParameterReplacer;
          var newTake = (Expression<Func<int>>) replacer.Replace(take);
          var takeParameterAccessor = ParameterAccessorFactory.CreateAccessorExpression<int>(newTake.Body);
          compiledParameter = takeParameterAccessor.CachingCompile();
        }
      }
      else {
        var parameter = ParameterAccessorFactory.CreateAccessorExpression<int>(take);
        compiledParameter = parameter.CachingCompile();
      }

      var rs = projection.ItemProjector.DataSource.Take(compiledParameter);
      var itemProjector = new ItemProjectorExpression(projection.ItemProjector.Item, rs, context);
      return new ProjectionExpression(projection.Type, itemProjector, projection.TupleParameterBindings);
    }

    private ProjectionExpression VisitSkip(Expression source, Expression skip)
    {
      if (compiledQueryScope != null
        && skip.NodeType == ExpressionType.Constant
        && skip.Type == WellKnownTypes.Int32) {
        throw new InvalidOperationException(string.Format(Strings.ExSkipNotSupportedInCompiledQueries,
          ((ConstantExpression) skip).Value));
      }

      var projection = VisitSequence(source);
      Func<ParameterContext, int> compiledParameter;
      if (skip.NodeType == ExpressionType.Quote) {
        skip = skip.StripQuotes();
      }

      if (skip.Type == typeof(Func<int>)) {
        if (compiledQueryScope == null) {
          var contextParameter = Expression.Parameter(WellKnownOrmTypes.ParameterContext, "context");
          var skipLambda = (Expression<Func<int>>) skip;
          var newSkipLambda = FastExpression.Lambda<Func<ParameterContext, int>>(skipLambda.Body, contextParameter);
          compiledParameter = newSkipLambda.CachingCompile();
        }
        else {
          var replacer = compiledQueryScope.QueryParameterReplacer;
          var newSkip = (Expression<Func<int>>) replacer.Replace(skip);
          var skipParameterAccessor = ParameterAccessorFactory.CreateAccessorExpression<int>(newSkip.Body);
          compiledParameter = skipParameterAccessor.CachingCompile();
        }
      }
      else {
        var parameter = ParameterAccessorFactory.CreateAccessorExpression<int>(skip);
        compiledParameter = parameter.CachingCompile();
      }

      var rs = projection.ItemProjector.DataSource.Skip(compiledParameter);
      var itemProjector = new ItemProjectorExpression(projection.ItemProjector.Item, rs, context);
      return new ProjectionExpression(projection.Type, itemProjector, projection.TupleParameterBindings);
    }

    private ProjectionExpression VisitDistinct(Expression expression)
    {
      ProjectionExpression result;
<<<<<<< HEAD
      using (CreateScope(new TranslatorState(state) { RequestCalculateExpressionsOnce = true })) {
=======
      using (CreateScope(new TranslatorState(State) { RequestCalculateExpressionsOnce = true })) {
>>>>>>> 159dbf92
        result = VisitSequence(expression);
      }

      var itemProjector = result.ItemProjector.RemoveOwner();
      var columnIndexes = itemProjector
        .GetColumns(ColumnExtractionModes.KeepSegment)
        .ToArray();
      var rs = itemProjector.DataSource
        .Select(columnIndexes)
        .Distinct();
      itemProjector = itemProjector.Remap(rs, columnIndexes);
      return new ProjectionExpression(result.Type, itemProjector, result.TupleParameterBindings);
    }

    private Expression VisitAggregate(Expression source, MethodInfo method, LambdaExpression argument, bool isRoot,
      MethodCallExpression expressionPart)
    {
      var aggregateType = ExtractAggregateType(expressionPart);
      var origin = VisitAggregateSource(source, argument, aggregateType, expressionPart);
      var originProjection = origin.First;
      var originColumnIndex = origin.Second;
      var aggregateDescriptor = new AggregateColumnDescriptor(
        context.GetNextColumnAlias(), originColumnIndex, aggregateType);
      var originDataSource = originProjection.ItemProjector.DataSource;
      var resultDataSource = originDataSource.Aggregate(null, aggregateDescriptor);

      // Some aggregate method change type of the column
      // We should take this into account when translating them
      // Types could be promoted to their nullable equivalent (i.e. double -> double?)
      // or promoted to wider types (i.e. single -> double)

      var resultType = method.ReturnType;
      var columnType = resultDataSource.Header.TupleDescriptor[0];
      var resultIsNullable = resultType.IsNullable();
      var convertResultColumn = resultIsNullable
         ? resultType.StripNullable() != columnType
         : resultType != columnType;
      ;
      if (!convertResultColumn) {
        // Adjust column type so we always use nullable of T instead of T
        columnType = resultType;
      }

      if (isRoot) {
        var projectorBody = (Expression) ColumnExpression.Create(columnType, 0);
        if (convertResultColumn) {
          projectorBody = Expression.Convert(projectorBody, resultType);
        }

        var itemProjector = new ItemProjectorExpression(projectorBody, resultDataSource, context, aggregateType);
        return new ProjectionExpression(
          resultType,
          itemProjector,
          originProjection.TupleParameterBindings,
          resultIsNullable ? ResultAccessMethod.FirstOrDefault : ResultAccessMethod.First);
      }

      // Optimization. Use grouping AggregateProvider.

      if (source is ParameterExpression groupingParameter) {
        var groupingProjection = context.Bindings[groupingParameter];
        if (groupingProjection.ItemProjector.DataSource is AggregateProvider groupingDataSource
          && groupingProjection.ItemProjector.Item.StripMarkers().IsGroupingExpression()) {
          var groupingFilterParameter = context.GetApplyParameter(groupingDataSource);
          var commonOriginDataSource = ChooseSourceForAggregate(groupingDataSource.Source,
            SubqueryFilterRemover.Process(originDataSource, groupingFilterParameter),
            ref aggregateDescriptor);
          if (commonOriginDataSource != null) {
            resultDataSource = new AggregateProvider(
              commonOriginDataSource, groupingDataSource.GroupColumnIndexes,
              groupingDataSource.AggregateColumns.Select(c => c.Descriptor).Append(aggregateDescriptor).ToArray());
            var optimizedItemProjector = groupingProjection.ItemProjector.Remap(resultDataSource, 0);
            groupingProjection = groupingProjection.Apply(optimizedItemProjector);
            context.Bindings.ReplaceBound(groupingParameter, groupingProjection);
            var isSubqueryParameter = State.OuterParameters.Contains(groupingParameter);
            if (isSubqueryParameter) {
              var newApplyParameter = context.GetApplyParameter(resultDataSource);
              foreach (var innerParameter in State.Parameters) {
                var projectionExpression = context.Bindings[innerParameter];
                var newProjectionExpression = projectionExpression.Apply(projectionExpression.ItemProjector.RewriteApplyParameter(groupingFilterParameter, newApplyParameter));
                context.Bindings.ReplaceBound(innerParameter, newProjectionExpression);
              }
            }

            var resultColumn = ColumnExpression.Create(columnType, resultDataSource.Header.Length - 1);
            if (isSubqueryParameter) {
              resultColumn = (ColumnExpression) resultColumn.BindParameter(groupingParameter);
            }
            return convertResultColumn ? Expression.Convert(resultColumn, resultType) : (Expression) resultColumn;
          }
        }
      }

      var result = AddSubqueryColumn(columnType, resultDataSource);
      if (convertResultColumn) {
        return Expression.Convert(result, resultType);
      }
      return result;
    }

    private CompilableProvider ChooseSourceForAggregate(CompilableProvider left, CompilableProvider right,
      ref AggregateColumnDescriptor aggregateDescriptor)
    {
      // Choose best available RSE provider when folding aggregate subqueries.
      // Currently we support 3 scenarios:
      // 1) Both origins (for main part and for subquery) are the same provider -> that provider is used.
      // 2) One of the providers is Calculate upon other provider -> Calculate provider is used.
      // 3) Both providers are Calculate and they share a common source -> New combining calculate provider is created

      if (left == right) {
        return left;
      }

      if (left.Type == ProviderType.Calculate && left.Sources[0] == right) {
        return left;
      }

      if (right.Type == ProviderType.Calculate && right.Sources[0] == left) {
        return right;
      }

      if (left.Type == ProviderType.Calculate && right.Type == ProviderType.Calculate
        && left.Sources[0] == right.Sources[0]) {
        var source = (CompilableProvider) left.Sources[0];
        var leftCalculateProvider = (CalculateProvider) left;
        var rightCalculateProvider = (CalculateProvider) right;
        var calculatedColumns = leftCalculateProvider.CalculatedColumns
          .Concat(rightCalculateProvider.CalculatedColumns)
          .Select(c => new CalculatedColumnDescriptor(c.Name, c.Type, c.Expression))
          .ToArray();
        if (aggregateDescriptor.SourceIndex >= source.Header.Length) {
          aggregateDescriptor = new AggregateColumnDescriptor(
            aggregateDescriptor.Name,
            aggregateDescriptor.SourceIndex + leftCalculateProvider.CalculatedColumns.Length,
            aggregateDescriptor.AggregateType);
        }

        return source.Calculate(true, calculatedColumns);
      }

      // No provider matches our criteria -> don't fold aggregate providers.
      return null;
    }

    private Pair<ProjectionExpression, int> VisitAggregateSource(Expression source, LambdaExpression aggregateParameter,
      AggregateType aggregateType, Expression visitedExpression)
    {
      // Process any selectors or filters specified via parameter to aggregating method.
      // This effectively substitutes source.Count(filter) -> source.Where(filter).Count()
      // and source.Sum(selector) -> source.Select(selector).Sum()
      // If parameterless method is called this method simply processes source.
      // This method returns project for source expression and index of a column in RSE provider
      // to which aggregate function should be applied.

      ProjectionExpression sourceProjection;
      int aggregatedColumnIndex;

      if (aggregateType == AggregateType.Count) {
        aggregatedColumnIndex = 0;
        sourceProjection = aggregateParameter != null ? VisitWhere(source, aggregateParameter) : VisitSequence(source);
        return new Pair<ProjectionExpression, int>(sourceProjection, aggregatedColumnIndex);
      }

      List<int> columnList = null;
      sourceProjection = VisitSequence(source);
      if (aggregateParameter == null) {
        if (sourceProjection.ItemProjector.IsPrimitive) {
          columnList = sourceProjection.ItemProjector.GetColumns(ColumnExtractionModes.TreatEntityAsKey).ToList();
        }
        else {
          var lambdaType = sourceProjection.ItemProjector.Item.Type;
          EnsureAggregateIsPossible(lambdaType, aggregateType, visitedExpression);
          var paramExpression = Expression.Parameter(lambdaType, "arg");
          aggregateParameter = FastExpression.Lambda(paramExpression, paramExpression);
        }
      }

      if (aggregateParameter != null) {
        using (context.Bindings.Add(aggregateParameter.Parameters[0], sourceProjection))
<<<<<<< HEAD
        using (CreateScope(new TranslatorState(state) { CalculateExpressions = true })) {
=======
        using (CreateScope(new TranslatorState(State) { CalculateExpressions = true })) {
>>>>>>> 159dbf92
          var result = (ItemProjectorExpression) VisitLambda(aggregateParameter);
          if (!result.IsPrimitive) {
            throw new NotSupportedException(
              string.Format(Strings.ExAggregatesForNonPrimitiveTypesAreNotSupported, visitedExpression));
          }

          columnList = result.GetColumns(ColumnExtractionModes.TreatEntityAsKey).ToList();
          sourceProjection = context.Bindings[aggregateParameter.Parameters[0]];
        }
      }

      if (columnList.Count != 1) {
        throw new NotSupportedException(
          string.Format(Strings.ExAggregatesForNonPrimitiveTypesAreNotSupported, visitedExpression));
      }

      aggregatedColumnIndex = columnList[0];
      return new Pair<ProjectionExpression, int>(sourceProjection, aggregatedColumnIndex);
    }

    private static void EnsureAggregateIsPossible(Type type, AggregateType aggregateType, Expression visitedExpression)
    {
      switch (aggregateType) {
        case AggregateType.Count:
          return;
        case AggregateType.Avg:
        case AggregateType.Sum:
          if (!type.IsNumericType()) {
            throw new NotSupportedException(
              string.Format(Strings.ExAggregatesForNonPrimitiveTypesAreNotSupported, visitedExpression));
          }

          return;
        case AggregateType.Min:
        case AggregateType.Max:
          if (type.IsNullable()) {
            type = Nullable.GetUnderlyingType(type);
          }

          if (!WellKnownInterfaces.Comparable.IsAssignableFrom(type)) {
            throw new NotSupportedException(
              string.Format(Strings.ExAggregatesForNonPrimitiveTypesAreNotSupported, visitedExpression));
          }

          return;
      }
    }

    private static AggregateType ExtractAggregateType(MethodCallExpression aggregateCall)
    {
      var methodName = aggregateCall.Method.Name;
      switch (methodName) {
        case Reflection.WellKnown.Queryable.Count:
          return AggregateType.Count;
        case Reflection.WellKnown.Queryable.LongCount:
          return AggregateType.Count;
        case Reflection.WellKnown.Queryable.Min:
          return AggregateType.Min;
        case Reflection.WellKnown.Queryable.Max:
          return AggregateType.Max;
        case Reflection.WellKnown.Queryable.Sum:
          return AggregateType.Sum;
        case Reflection.WellKnown.Queryable.Average:
          return AggregateType.Avg;
        default:
          throw new NotSupportedException(
            string.Format(Strings.ExAggregateMethodXIsNotSupported, aggregateCall, methodName));
      }
    }

    private ProjectionExpression VisitGroupBy(Type returnType, Expression source, LambdaExpression keySelector,
      LambdaExpression elementSelector, LambdaExpression resultSelector)
    {
      var sequence = VisitSequence(source);

      ProjectionExpression groupingSourceProjection;
      context.Bindings.PermanentAdd(keySelector.Parameters[0], sequence);
<<<<<<< HEAD
      using (CreateScope(new TranslatorState(state) { CalculateExpressions = true, GroupingKey = true })) {
=======
      using (CreateScope(new TranslatorState(State) { CalculateExpressions = true, GroupingKey = true })) {
>>>>>>> 159dbf92
        var itemProjector = (ItemProjectorExpression) VisitLambda(keySelector);
        groupingSourceProjection = new ProjectionExpression(
          WellKnownInterfaces.QueryableOfT.CachedMakeGenericType(keySelector.Body.Type),
          itemProjector,
          sequence.TupleParameterBindings);
      }

      // this is new Object.There is no need to do ToArray
      var keyFieldsRaw = groupingSourceProjection.ItemProjector.GetColumnsAndExpressions(
        ColumnExtractionModes.KeepSegment |
        ColumnExtractionModes.TreatEntityAsKey |
        ColumnExtractionModes.KeepTypeId);

      var nullableKeyColumns = (!State.SkipNullableColumnsDetectionInGroupBy)
        ? GetNullableGroupingExpressions(keyFieldsRaw)
        : Array.Empty<int>();

      var keyColumns = keyFieldsRaw.SelectToArray(pair => pair.First);
      var keyDataSource = groupingSourceProjection.ItemProjector.DataSource.Aggregate(keyColumns);
      var remappedKeyItemProjector =
        groupingSourceProjection.ItemProjector.RemoveOwner().Remap(keyDataSource, keyColumns);

      var groupingProjector = new ItemProjectorExpression(remappedKeyItemProjector.Item, keyDataSource, context);
      var groupingProjection = new ProjectionExpression(groupingSourceProjection.Type, groupingProjector,
        sequence.TupleParameterBindings);

      // subqueryIndex - values of array
      // groupIndex    - indexes of values of array
      var comparisonInfos = keyColumns
        .Select((subqueryIndex, groupIndex) => (
          SubQueryIndex: subqueryIndex,
          GroupIndex: groupIndex,
          Type: keyDataSource.Header.Columns[groupIndex].Type.ToNullable()
        ))
        .ToList();
      var applyParameter = context.GetApplyParameter(groupingProjection);

      var filterBody = (nullableKeyColumns.Count == 0)
        ? comparisonInfos.Aggregate(
          (Expression) null,
          (current, comparisonInfo) =>
            MakeBooleanExpression(
              current,
              tupleParameter.MakeTupleAccess(comparisonInfo.Type, comparisonInfo.SubQueryIndex),
              Expression.MakeMemberAccess(Expression.Constant(applyParameter), WellKnownMembers.ApplyParameterValue)
                .MakeTupleAccess(comparisonInfo.Type, comparisonInfo.GroupIndex),
              ExpressionType.Equal,
              ExpressionType.AndAlso))
        : comparisonInfos.Aggregate(
          (Expression) null,
          (current, comparisonInfo) => {
            if (nullableKeyColumns.Contains(comparisonInfo.SubQueryIndex)) {
              var groupingSubqueryConnector = Expression.MakeMemberAccess(Expression.Constant(applyParameter),
                WellKnownMembers.ApplyParameterValue);
              var left = MakeBooleanExpression(
                null,
                tupleParameter.MakeTupleAccess(comparisonInfo.Type, comparisonInfo.SubQueryIndex),
                groupingSubqueryConnector.MakeTupleAccess(comparisonInfo.Type, comparisonInfo.GroupIndex),
                ExpressionType.Equal,
                ExpressionType.AndAlso);

              var right = MakeBooleanExpression(
                null,
                MakeBooleanExpression(
                  null,
                  tupleParameter.MakeTupleAccess(comparisonInfo.Type, comparisonInfo.SubQueryIndex),
                  Expression.Constant(null, comparisonInfo.Type),
                  ExpressionType.Equal,
                  ExpressionType.AndAlso),
                MakeBooleanExpression(
                  null,
                  groupingSubqueryConnector.MakeTupleAccess(comparisonInfo.Type, comparisonInfo.GroupIndex),
                  Expression.Constant(null, comparisonInfo.Type),
                  ExpressionType.Equal,
                  ExpressionType.AndAlso),
                ExpressionType.AndAlso,
                ExpressionType.AndAlso);
              return MakeBooleanExpression(current, left, right, ExpressionType.OrElse, ExpressionType.AndAlso);
            }

            return MakeBooleanExpression(
              current,
              tupleParameter.MakeTupleAccess(comparisonInfo.Type, comparisonInfo.SubQueryIndex),
              Expression.MakeMemberAccess(Expression.Constant(applyParameter), WellKnownMembers.ApplyParameterValue)
                .MakeTupleAccess(comparisonInfo.Type, comparisonInfo.GroupIndex),
              ExpressionType.Equal,
              ExpressionType.AndAlso);
          });

      var filter = FastExpression.Lambda(filterBody, tupleParameter);
      var subqueryProjection = sequence.Apply(new ItemProjectorExpression(
          sequence.ItemProjector.Item,
          groupingSourceProjection.ItemProjector.DataSource.Filter((Expression<Func<Tuple, bool>>) filter),
          context));
      //      var groupingParameter = Expression.Parameter(groupingProjection.ItemProjector.Item.Type, "groupingParameter");
      //      var applyParameter = context.GetApplyParameter(groupingProjection);
      //      using (context.Bindings.Add(groupingParameter, groupingProjection))
      //      using (CreateScope(new TranslatorState(state) { Parameters = state.Parameters.AddOne(groupingParameter).ToArray() })) {
      //        var lambda = FastExpression.Lambda(Expression.Equal(groupingParameter, keySelector.Body), keySelector.Parameters);
      //        subqueryProjection = VisitWhere(VisitSequence(source), lambda);
      //      }

      var keyType = keySelector.Type.GetGenericArguments()[1];
      var elementType = elementSelector == null
        ? keySelector.Parameters[0].Type
        : elementSelector.Type.GetGenericArguments()[1];
      var groupingType = WellKnownInterfaces.GroupingOfTKeyTElement.CachedMakeGenericType(keyType, elementType);

      var realGroupingType =
        resultSelector != null
          ? resultSelector.Parameters[1].Type
          : returnType.GetGenericArguments()[0];

      if (elementSelector != null) {
        subqueryProjection = VisitSelect(subqueryProjection, elementSelector);
      }

      var selectManyInfo = new GroupingExpression.SelectManyGroupingInfo(sequence);
      var groupingParameter = Expression.Parameter(groupingProjection.ItemProjector.Item.Type, "groupingParameter");
      var groupingExpression = new GroupingExpression(realGroupingType, groupingParameter, false, subqueryProjection,
        applyParameter, remappedKeyItemProjector.Item, selectManyInfo);
      var groupingItemProjector =
        new ItemProjectorExpression(groupingExpression, groupingProjector.DataSource, context);
      returnType = resultSelector == null
        ? returnType
        : resultSelector.Parameters[1].Type;
      var resultProjection =
        new ProjectionExpression(returnType, groupingItemProjector, subqueryProjection.TupleParameterBindings);

      if (resultSelector != null) {
        var keyProperty = groupingType.GetProperty(WellKnown.KeyFieldName);
        var convertedParameter = Expression.Convert(resultSelector.Parameters[1], groupingType);
        var keyAccess = Expression.MakeMemberAccess(convertedParameter, keyProperty);
        var rewrittenResultSelectorBody =
          ParameterRewriter.Rewrite(resultSelector.Body, resultSelector.Parameters[0], keyAccess);
        var selectLambda = FastExpression.Lambda(rewrittenResultSelectorBody, resultSelector.Parameters[1]);
        resultProjection = VisitSelect(resultProjection, selectLambda);
      }

      return resultProjection;
    }

    private Expression VisitSort(Expression expression)
    {
      var extractor = new SortExpressionExtractor();
      if (!extractor.Extract(expression)) {
        throw new InvalidOperationException(string.Format(Strings.ExInvalidSortExpressionX, expression));
      }

      ProjectionExpression projection;
<<<<<<< HEAD
      using (CreateScope(new TranslatorState(state) { CalculateExpressions = false })) {
=======
      using (CreateScope(new TranslatorState(State) { CalculateExpressions = false })) {
>>>>>>> 159dbf92
        projection = VisitSequence(extractor.BaseExpression);
      }

      var sortColumns = new DirectionCollection<int>();

      foreach (var item in extractor.SortExpressions) {
        var sortExpression = item.Key;
        var direction = item.Value;
        var sortParameter = sortExpression.Parameters[0];
        using (context.Bindings.Add(sortParameter, projection))
<<<<<<< HEAD
        using (CreateScope(new TranslatorState(state) { ShouldOmitConvertToObject = true, CalculateExpressions = true })) {
=======
        using (CreateScope(new TranslatorState(State) { ShouldOmitConvertToObject = true, CalculateExpressions = true })) {
>>>>>>> 159dbf92
          var orderByProjector = (ItemProjectorExpression) VisitLambda(sortExpression);
          var columns = orderByProjector
            .GetColumns(ColumnExtractionModes.TreatEntityAsKey | ColumnExtractionModes.Distinct);
          foreach (var c in columns) {
            if (!sortColumns.ContainsKey(c)) {
              sortColumns.Add(c, direction);
            }
          }

          projection = context.Bindings[sortParameter];
        }
      }

      var dataSource = projection.ItemProjector.DataSource.OrderBy(sortColumns);
      var itemProjector = new ItemProjectorExpression(projection.ItemProjector.Item, dataSource, context);
      return new ProjectionExpression(projection.Type, itemProjector, projection.TupleParameterBindings);
    }

    private ProjectionExpression VisitJoin(Expression outerSource, Expression innerSource, LambdaExpression outerKey,
      LambdaExpression innerKey, LambdaExpression resultSelector, bool isLeftJoin, Expression expressionPart)
    {
      var outerParameter = outerKey.Parameters[0];
      var innerParameter = innerKey.Parameters[0];
      var outerSequence = VisitSequence(outerSource);
      var innerSequence = VisitSequence(innerSource);
      using (context.Bindings.Add(outerParameter, outerSequence))
      using (context.Bindings.Add(innerParameter, innerSequence)) {
        ItemProjectorExpression outerKeyProjector;
        ItemProjectorExpression innerKeyProjector;
<<<<<<< HEAD
        using (CreateScope(new TranslatorState(state) { CalculateExpressions = true })) {
=======
        using (CreateScope(new TranslatorState(State) { CalculateExpressions = true })) {
>>>>>>> 159dbf92
          outerKeyProjector = (ItemProjectorExpression) VisitLambda(outerKey);
          innerKeyProjector = (ItemProjectorExpression) VisitLambda(innerKey);
        }

        // Default
        var outerColumns =
          ColumnGatherer.GetColumnsAndExpressions(outerKeyProjector.Item, ColumnExtractionModes.TreatEntityAsKey);
        var innerColumns =
          ColumnGatherer.GetColumnsAndExpressions(innerKeyProjector.Item, ColumnExtractionModes.TreatEntityAsKey);

        if (outerColumns.Count != innerColumns.Count) {
          throw new InvalidOperationException(string.Format(Strings.JoinKeysLengthMismatch,
            expressionPart.ToString(true)));
        }

        for (var i = 0; i < outerColumns.Count; i++) {
          var outerColumnKeyExpression = outerColumns[i].Second as KeyExpression;
          var innerColumnKeyExpression = innerColumns[i].Second as KeyExpression;
          // Check key compatibility
          innerColumnKeyExpression.EnsureKeyExpressionCompatible(outerColumnKeyExpression, expressionPart);
        }

        var keyPairs = outerColumns.Zip(innerColumns, (o, i) => new Pair<int>(o.First, i.First)).ToArray();

        var outer = context.Bindings[outerParameter];
        var inner = context.Bindings[innerParameter];
        var innerAlias = inner.ItemProjector.DataSource.Alias(context.GetNextAlias());
        var recordSet = isLeftJoin
          ? outer.ItemProjector.DataSource.LeftJoin(innerAlias, keyPairs)
          : outer.ItemProjector.DataSource.Join(innerAlias, keyPairs);
        return CombineProjections(outer, inner, recordSet, resultSelector);
      }
    }

    private ProjectionExpression CombineProjections(ProjectionExpression outer, ProjectionExpression inner,
      CompilableProvider recordQuery, LambdaExpression resultSelector)
    {
      var outerDataSource = outer.ItemProjector.DataSource;
      var outerLength = outerDataSource.Header.Length;
      var tupleParameterBindings = outer.TupleParameterBindings.Union(inner.TupleParameterBindings).ToDictionary(pair => pair.Key, pair => pair.Value);
      outer = new ProjectionExpression(outer.Type, outer.ItemProjector.Remap(recordQuery, 0), tupleParameterBindings);
      inner = new ProjectionExpression(inner.Type, inner.ItemProjector.Remap(recordQuery, outerLength), tupleParameterBindings);

      context.Bindings.PermanentAdd(resultSelector.Parameters[0], outer);
      context.Bindings.PermanentAdd(resultSelector.Parameters[1], inner);
      using (context.Bindings.LinkParameters(resultSelector.Parameters)) {
        return BuildProjection(resultSelector);
      }
    }

    private Expression VisitGroupJoin(Expression outerSource, Expression innerSource, LambdaExpression outerKey,
      LambdaExpression innerKey, LambdaExpression resultSelector, Expression keyComparer, Expression expressionPart)
    {
      if (keyComparer != null) {
        throw new InvalidOperationException(
          string.Format(Strings.ExKeyComparerNotSupportedInGroupJoin, expressionPart));
      }

      var visitedInnerSource = Visit(innerSource);
      var visitedOuterSource = Visit(outerSource);
      var innerItemType = visitedInnerSource.Type.GetGenericArguments()[0];
      var groupingType = WellKnownInterfaces.GroupingOfTKeyTElement.CachedMakeGenericType(innerKey.Type, innerItemType);
      var enumerableType = WellKnownInterfaces.EnumerableOfT.CachedMakeGenericType(innerItemType);
      var groupingResultType = WellKnownInterfaces.QueryableOfT.CachedMakeGenericType(enumerableType);

      ProjectionExpression innerGrouping;
<<<<<<< HEAD
      using (CreateScope(new TranslatorState(state) { SkipNullableColumnsDetectionInGroupBy = true })) {
=======
      using (CreateScope(new TranslatorState(State) { SkipNullableColumnsDetectionInGroupBy = true })) {
>>>>>>> 159dbf92
        innerGrouping = VisitGroupBy(groupingResultType, visitedInnerSource, innerKey, null, null);
      }

      if (innerGrouping.ItemProjector.Item.StripMarkers().IsGroupingExpression()
        && visitedInnerSource is ProjectionExpression innerSourceExpression
        && visitedOuterSource is ProjectionExpression outerSourceExpression) {
        var groupingExpression = (GroupingExpression) innerGrouping.ItemProjector.Item;
        var selectManyInfo = new GroupingExpression.SelectManyGroupingInfo(
          outerSourceExpression,
          innerSourceExpression,
          outerKey, innerKey);
        var newGroupingExpression = new GroupingExpression(
          groupingExpression.Type, groupingExpression.OuterParameter,
          groupingExpression.DefaultIfEmpty, groupingExpression.ProjectionExpression,
          groupingExpression.ApplyParameter, groupingExpression.KeyExpression, selectManyInfo);
        var newGroupingItemProjector = new ItemProjectorExpression(
          newGroupingExpression,
          innerGrouping.ItemProjector.DataSource,
          innerGrouping.ItemProjector.Context);
        innerGrouping = innerGrouping.Apply(newGroupingItemProjector);
      }

      var groupingKeyPropertyInfo = groupingType.GetProperty("Key");
      var groupingJoinParameter = Expression.Parameter(enumerableType, "groupingJoinParameter");
      var groupingKeyExpression = Expression.MakeMemberAccess(
        Expression.Convert(groupingJoinParameter, groupingType),
        groupingKeyPropertyInfo);
      var lambda = FastExpression.Lambda(groupingKeyExpression, groupingJoinParameter);
      var joinedResult = VisitJoin(visitedOuterSource, innerGrouping, outerKey, lambda, resultSelector, true,
        expressionPart);
      return joinedResult;
    }

    private ProjectionExpression VisitSelectMany(Expression source, LambdaExpression collectionSelector,
      LambdaExpression resultSelector, Expression expressionPart)
    {
      var outerParameter = collectionSelector.Parameters[0];
      var visitedSource = Visit(source);
      var sequence = VisitSequence(visitedSource);

      var indexBinding = BindingCollection<ParameterExpression, ProjectionExpression>.BindingScope.Empty;
      if (collectionSelector.Parameters.Count == 2) {
        var indexProjection = GetIndexBinding(collectionSelector, ref sequence);
        indexBinding = context.Bindings.Add(collectionSelector.Parameters[1], indexProjection);
      }

      using (indexBinding)
      using (context.Bindings.Add(outerParameter, sequence)) {
        var isOuter = false;
        if (collectionSelector.Body.NodeType == ExpressionType.Call) {
          var call = (MethodCallExpression) collectionSelector.Body;
          var method = call.Method;
          isOuter = method.IsGenericMethodSpecificationOf(WellKnownMembers.Queryable.DefaultIfEmpty)
            || method.IsGenericMethodSpecificationOf(WellKnownMembers.Enumerable.DefaultIfEmpty);
          if (isOuter) {
            collectionSelector = FastExpression.Lambda(call.Arguments[0], outerParameter);
          }
        }

        ProjectionExpression innerProjection;
<<<<<<< HEAD
        using (CreateScope(new TranslatorState(state) {
              OuterParameters = state.OuterParameters
                .Concat(state.Parameters)
                .Concat(collectionSelector.Parameters)
                .Append(outerParameter).ToArray(),
              Parameters = Array.Empty<ParameterExpression>(),
              RequestCalculateExpressionsOnce = true
            })) {
=======
        var outerParameters = State.OuterParameters
          .Concat(State.Parameters)
          .Concat(collectionSelector.Parameters)
          .Append(outerParameter).ToArray(State.Parameters.Length + collectionSelector.Parameters.Count + 1);
        using (CreateScope(new TranslatorState(State) {
          OuterParameters = outerParameters,
          Parameters = Array.Empty<ParameterExpression>(),
          RequestCalculateExpressionsOnce = true
        })) {
>>>>>>> 159dbf92
          var visitedCollectionSelector = Visit(collectionSelector.Body);

          if (visitedCollectionSelector.StripMarkers().IsGroupingExpression()) {
            var selectManyInfo = ((GroupingExpression) visitedCollectionSelector).SelectManyInfo;
            if (selectManyInfo.GroupByProjection == null) {
              var rewriteSucceeded = SelectManySelectorRewriter.TryRewrite(
                resultSelector,
                resultSelector.Parameters[0],
                selectManyInfo.GroupJoinOuterKeySelector.Parameters[0],
                out var newResultSelector);

              if (rewriteSucceeded) {
                return VisitJoin(
                  selectManyInfo.GroupJoinOuterProjection,
                  selectManyInfo.GroupJoinInnerProjection,
                  selectManyInfo.GroupJoinOuterKeySelector,
                  selectManyInfo.GroupJoinInnerKeySelector,
                  newResultSelector,
                  isOuter,
                  expressionPart);
              }
            }
            else {
              if (resultSelector == null) {
                return selectManyInfo.GroupByProjection;
              }

              throw new NotImplementedException();
            }
          }

          var projection = VisitSequence(visitedCollectionSelector, collectionSelector);
          var innerItemProjector = projection.ItemProjector;
          if (isOuter) {
            innerItemProjector = innerItemProjector.SetDefaultIfEmpty();
          }

          innerProjection = projection.Apply(innerItemProjector);
        }

        var outerProjection = context.Bindings[outerParameter];
        var applyParameter = context.GetApplyParameter(outerProjection);
        var recordSet = outerProjection.ItemProjector.DataSource.Apply(
          applyParameter,
          innerProjection.ItemProjector.DataSource.Alias(context.GetNextAlias()),
          false,
          ApplySequenceType.All,
          isOuter ? JoinType.LeftOuter : JoinType.Inner);

        if (resultSelector == null) {
          var innerParameter =
            Expression.Parameter(SequenceHelper.GetElementType(collectionSelector.Body.Type), "inner");
          resultSelector = FastExpression.Lambda(innerParameter, outerParameter, innerParameter);
        }

        var resultProjection = CombineProjections(outerProjection, innerProjection, recordSet, resultSelector);
        var resultItemProjector = resultProjection.ItemProjector.RemoveOuterParameter();
        resultProjection = resultProjection.Apply(resultItemProjector);
        return resultProjection;
      }
    }

    private ProjectionExpression VisitSelect(Expression expression, LambdaExpression le)
    {
      var sequence = VisitSequence(expression);
      if (le.Parameters.Count == 2) {
        var indexProjection = GetIndexBinding(le, ref sequence);
        context.Bindings.PermanentAdd(le.Parameters[1], indexProjection);
      }

      context.Bindings.PermanentAdd(le.Parameters[0], sequence);
<<<<<<< HEAD
      using (CreateScope(new TranslatorState(state) {
            CalculateExpressions = state.RequestCalculateExpressions || state.RequestCalculateExpressionsOnce,
            RequestCalculateExpressionsOnce = false
          })) {
=======
      var calculateExpressions = State.RequestCalculateExpressions || State.RequestCalculateExpressionsOnce;
      using (CreateScope(new TranslatorState(State) {
        CalculateExpressions = calculateExpressions,
        RequestCalculateExpressionsOnce = false
      })) {
>>>>>>> 159dbf92
        return BuildProjection(le);
      }
    }

    private ProjectionExpression BuildProjection(LambdaExpression le)
    {
<<<<<<< HEAD
      using (CreateScope(new TranslatorState(state) { BuildingProjection = true })) {
=======
      using (CreateScope(new TranslatorState(State) { BuildingProjection = true })) {
>>>>>>> 159dbf92
        var itemProjector = (ItemProjectorExpression) VisitLambda(le);
        return new ProjectionExpression(
          WellKnownInterfaces.QueryableOfT.CachedMakeGenericType(le.Body.Type),
          itemProjector,
          TranslatedQuery.EmptyTupleParameterBindings);
      }
    }

    private ProjectionExpression VisitWhere(Expression expression, LambdaExpression le)
    {
      var parameter = le.Parameters[0];
      var visitedSource = VisitSequence(expression);
      var indexBinding = BindingCollection<ParameterExpression, ProjectionExpression>.BindingScope.Empty;
      if (le.Parameters.Count == 2) {
        var indexProjection = GetIndexBinding(le, ref visitedSource);
        indexBinding = context.Bindings.Add(le.Parameters[1], indexProjection);
      }

      using (indexBinding)
      using (context.Bindings.Add(parameter, visitedSource))
<<<<<<< HEAD
      using (CreateScope(new TranslatorState(state) { CalculateExpressions = false, CurrentLambda = le })) {
=======
      using (CreateScope(new TranslatorState(State) { CalculateExpressions = false, CurrentLambda = le })) {
>>>>>>> 159dbf92
        var predicateExpression = (ItemProjectorExpression) VisitLambda(le);
        var predicate = predicateExpression.ToLambda(context);
        var source = context.Bindings[parameter];
        var recordSet = source.ItemProjector.DataSource.Filter((Expression<Func<Tuple, bool>>) predicate);
        var itemProjector = new ItemProjectorExpression(source.ItemProjector.Item, recordSet, context);
        return new ProjectionExpression(
          expression.Type,
          itemProjector,
          source.TupleParameterBindings);
      }
    }

    private Expression VisitRootExists(Expression source, LambdaExpression predicate, bool notExists)
    {
      var result = predicate == null
        ? VisitSequence(source)
        : VisitWhere(source, predicate);

      var existenceColumn = ColumnExpression.Create(WellKnownTypes.Bool, 0);
      var projectorBody = notExists
        ? Expression.Not(existenceColumn)
        : (Expression) existenceColumn;
      var newRecordSet = result.ItemProjector.DataSource.Existence(context.GetNextColumnAlias());
      var itemProjector = new ItemProjectorExpression(projectorBody, newRecordSet, context);
      return new ProjectionExpression(
        WellKnownTypes.Bool,
        itemProjector,
        result.TupleParameterBindings,
        ResultAccessMethod.Single);
    }

    private Expression VisitExists(Expression source, LambdaExpression predicate, bool notExists)
    {
      if (source.IsLocalCollection(context) && predicate != null && predicate.Body.NodeType == ExpressionType.Equal) {
        return VisitExistsAsInclude(source, predicate, notExists);
      }

      ProjectionExpression subquery;
<<<<<<< HEAD
      using (CreateScope(new TranslatorState(state) { CalculateExpressions = false })) {
=======
      using (CreateScope(new TranslatorState(State) { CalculateExpressions = false })) {
>>>>>>> 159dbf92
        subquery = predicate == null
          ? VisitSequence(source)
          : VisitWhere(source, predicate);
      }

      var recordSet = subquery
        .ItemProjector
        .DataSource
        .Existence(context.GetNextColumnAlias());

      var filter = AddSubqueryColumn(WellKnownTypes.Bool, recordSet);
      if (notExists) {
        filter = Expression.Not(filter);
      }

      return filter;
    }

    private Expression VisitExistsAsInclude(Expression source, LambdaExpression predicate, bool notExists)
    {
      // Translate localCollection.Any(item => item==outer) as outer.In(localCollection)

      var parameter = predicate.Parameters[0];
      ProjectionExpression visitedSource;
<<<<<<< HEAD
      using (CreateScope(new TranslatorState(state) {
            TypeOfEntityStoredInKey = source.IsLocalCollection(context) && IsKeyCollection(source.Type)
              ? LocalCollectionKeyTypeExtractor.Extract((BinaryExpression) predicate.Body)
              : state.TypeOfEntityStoredInKey,
            IncludeAlgorithm = IncludeAlgorithm.Auto
          })) {
=======
      using (CreateScope(new TranslatorState(State) {
        TypeOfEntityStoredInKey = source.IsLocalCollection(context) && IsKeyCollection(source.Type)
              ? LocalCollectionKeyTypeExtractor.Extract((BinaryExpression) predicate.Body)
              : State.TypeOfEntityStoredInKey,
        IncludeAlgorithm = IncludeAlgorithm.Auto
      })) {
>>>>>>> 159dbf92
        visitedSource = VisitSequence(source);
      }

      var outerParameter = State.Parameters[0];
      using (context.Bindings.Add(parameter, visitedSource))
<<<<<<< HEAD
      using (CreateScope(new TranslatorState(state) { CalculateExpressions = false, CurrentLambda = predicate })) {
        ItemProjectorExpression predicateExpression;
        using (CreateScope(new TranslatorState(state) { IncludeAlgorithm = IncludeAlgorithm.Auto })) {
=======
      using (CreateScope(new TranslatorState(State) { CalculateExpressions = false, CurrentLambda = predicate })) {
        ItemProjectorExpression predicateExpression;
        using (CreateScope(new TranslatorState(State) { IncludeAlgorithm = IncludeAlgorithm.Auto })) {
>>>>>>> 159dbf92
          predicateExpression = (ItemProjectorExpression) VisitLambda(predicate);
        }

        var predicateLambda = predicateExpression.ToLambda(context);

        RawProvider rawProvider;
        if (visitedSource.ItemProjector.DataSource is StoreProvider storeProvider) {
          rawProvider = (RawProvider) storeProvider.Source;
        }
        else {
          var joinProvider = (JoinProvider) visitedSource.ItemProjector.DataSource;
          rawProvider = (RawProvider) ((StoreProvider) joinProvider.Left).Source;
        }

        var filterColumnCount = rawProvider.Header.Length;
        var filteredTuple = context.GetApplyParameter(context.Bindings[outerParameter]);

        // Mapping from filter data column to expression that requires filtering
        var filteredColumnMappings = IncludeFilterMappingGatherer.Gather(
          predicateLambda.Body, predicateLambda.Parameters[0], filteredTuple, filterColumnCount);

        // Mapping from filter data column to filtered column
        var filteredColumns = new int[filterColumnCount];
        for (var i = 0; i < filterColumnCount; i++) {
          var mapping = filteredColumnMappings[i];
          if (mapping.ColumnIndex >= 0) {
            filteredColumns[i] = mapping.ColumnIndex;
          }
          else {
            var descriptor = CreateCalculatedColumnDescriptor(mapping.CalculatedColumn);
            var column = AddCalculatedColumn(outerParameter, descriptor, mapping.CalculatedColumn.Body.Type);
            filteredColumns[i] = column.Mapping.Offset;
          }
        }

        var outerResult = context.Bindings[outerParameter];
        var columnIndex = outerResult.ItemProjector.DataSource.Header.Length;
        var newDataSource = outerResult.ItemProjector.DataSource
          .Include(State.IncludeAlgorithm, true, rawProvider.Source, context.GetNextAlias(), filteredColumns);

        var newItemProjector = outerResult.ItemProjector.Remap(newDataSource, 0);
        var newOuterResult = outerResult.Apply(newItemProjector);
        context.Bindings.ReplaceBound(outerParameter, newOuterResult);
        Expression resultExpression = ColumnExpression.Create(WellKnownTypes.Bool, columnIndex);
        if (notExists) {
          resultExpression = Expression.Not(resultExpression);
        }

        return resultExpression;
      }
    }

    private Expression VisitIn(MethodCallExpression mc)
    {
      var algorithm = IncludeAlgorithm.Auto;
      Expression source = null;
      Expression match = null;
      switch (mc.Arguments.Count) {
        case 2:
          source = mc.Arguments[1];
          match = mc.Arguments[0];
          break;
        case 3:
          source = mc.Arguments[2];
          match = mc.Arguments[0];
          algorithm = (IncludeAlgorithm) ExpressionEvaluator.Evaluate(mc.Arguments[1]).Value;
          break;
        default:
          Exceptions.InternalError(string.Format(Strings.ExUnknownInSyntax, mc.ToString(true)), OrmLog.Instance);
          break;
      }

<<<<<<< HEAD
      using (CreateScope(new TranslatorState(state) { IncludeAlgorithm = algorithm })) {
=======
      using (CreateScope(new TranslatorState(State) { IncludeAlgorithm = algorithm })) {
>>>>>>> 159dbf92
        return VisitContains(source, match, false);
      }
    }

    private Expression VisitSetOperations(Expression outerSource, Expression innerSource,
      QueryableMethodKind methodKind, Type elementType)
    {
      ProjectionExpression outer;
      ProjectionExpression inner;

      QueryHelper.TryAddConvarianceCast(ref outerSource, elementType);
      QueryHelper.TryAddConvarianceCast(ref innerSource, elementType);

<<<<<<< HEAD
      using (CreateScope(new TranslatorState(state) { JoinLocalCollectionEntity = true, CalculateExpressions = true, RequestCalculateExpressions = true })) {
=======
      using (CreateScope(new TranslatorState(State) {
        JoinLocalCollectionEntity = true,
        CalculateExpressions = true,
        RequestCalculateExpressions = true
      })) {
>>>>>>> 159dbf92
        outer = VisitSequence(outerSource);
        inner = VisitSequence(innerSource);
      }

      var outerItemProjector = outer.ItemProjector.RemoveOwner();
      var innerItemProjector = inner.ItemProjector.RemoveOwner();
      var outerColumnList = outerItemProjector.GetColumns(ColumnExtractionModes.Distinct).ToList();
      var innerColumnList = innerItemProjector.GetColumns(ColumnExtractionModes.Distinct).ToList();
      if (!outerColumnList.Except(innerColumnList).Any() && outerColumnList.Count == innerColumnList.Count) {
        outerColumnList = outerColumnList.OrderBy(i => i).ToList();
        innerColumnList = innerColumnList.OrderBy(i => i).ToList();
      }

      var outerRecordSet = ShouldWrapDataSourceWithSelect(outerItemProjector, outerColumnList)
        ? outerItemProjector.DataSource.Select(outerColumnList)
        : outerItemProjector.DataSource;
      var innerRecordSet = ShouldWrapDataSourceWithSelect(innerItemProjector, innerColumnList)
        ? innerItemProjector.DataSource.Select(innerColumnList)
        : innerItemProjector.DataSource;

      var recordSet = outerItemProjector.DataSource;
      switch (methodKind) {
        case QueryableMethodKind.Concat:
          recordSet = outerRecordSet.Concat(innerRecordSet);
          break;
        case QueryableMethodKind.Except:
          recordSet = outerRecordSet.Except(innerRecordSet);
          break;
        case QueryableMethodKind.Intersect:
          recordSet = outerRecordSet.Intersect(innerRecordSet);
          break;
        case QueryableMethodKind.Union:
          recordSet = outerRecordSet.Union(innerRecordSet);
          break;
      }

      var tupleParameterBindings = outer.TupleParameterBindings.Union(inner.TupleParameterBindings)
        .ToDictionary(pair => pair.Key, pair => pair.Value);
      var itemProjector = outerItemProjector.Remap(recordSet, outerColumnList);
      return new ProjectionExpression(outer.Type, itemProjector, tupleParameterBindings);
    }

    private bool ShouldWrapDataSourceWithSelect(ItemProjectorExpression expression, IReadOnlyList<int> columns) =>
      expression.DataSource.Type != ProviderType.Select
      || expression.DataSource.Header.Length != columns.Count
<<<<<<< HEAD
      || columns.Select((c, i) => (c, i)).Any(x => x.c != x.i);
=======
      || columns.Select((c, i) => new { c, i }).Any(x => x.c != x.i);
>>>>>>> 159dbf92

    private Expression AddSubqueryColumn(Type columnType, CompilableProvider subquery)
    {
      if (subquery.Header.Length != 1) {
        throw Exceptions.InternalError(string.Format(Strings.SubqueryXHeaderMustHaveOnlyOneColumn, subquery),
          OrmLog.Instance);
      }

      var lambdaParameter = State.Parameters[0];
      var oldResult = context.Bindings[lambdaParameter];
      var dataSource = oldResult.ItemProjector.DataSource;
      var applyParameter = context.GetApplyParameter(oldResult.ItemProjector.DataSource);
      var columnIndex = dataSource.Header.Length;
      var newRecordSet = dataSource.Apply(
        applyParameter, subquery, !State.BuildingProjection, ApplySequenceType.Single, JoinType.Inner);
      var newItemProjector = oldResult.ItemProjector.Remap(newRecordSet, 0);
      var newResult = new ProjectionExpression(oldResult.Type, newItemProjector, oldResult.TupleParameterBindings);
      context.Bindings.ReplaceBound(lambdaParameter, newResult);
      return ColumnExpression.Create(columnType, columnIndex);
    }

    private ProjectionExpression VisitSequence(Expression sequenceExpression) =>
      VisitSequence(sequenceExpression, sequenceExpression);

    private ProjectionExpression VisitSequence(Expression sequenceExpression, Expression expressionPart)
    {
      var sequence = sequenceExpression.StripCasts();

      if (compiledQueryScope != null && QueryHelper.IsDirectEntitySetQuery(sequence)) {
        throw new NotSupportedException(
          Strings.ExDirectQueryingForEntitySetInCompiledQueriesIsNotSupportedUseQueryEndpointItemsInstead);
      }

      if (sequence.GetMemberType() == MemberType.EntitySet) {
        if (sequence.NodeType == ExpressionType.MemberAccess) {
          var memberAccess = (MemberExpression) sequence;
          if (memberAccess.Member is PropertyInfo propertyInfo
            && memberAccess.Expression != null
            && context.Model.Types.Contains(memberAccess.Expression.Type)) {
            var field = context
              .Model
              .Types[memberAccess.Expression.Type]
              .Fields[context.Domain.Handlers.NameBuilder.BuildFieldName(propertyInfo)];
            sequenceExpression = QueryHelper.CreateEntitySetQuery(memberAccess.Expression, field);
          }
        }
      }

      if (sequence.IsLocalCollection(context)) {
        var sequenceType = (sequence.Type.IsGenericType
          && sequence.Type.GetGenericTypeDefinition() == typeof(Func<>))
          ? sequence.Type.GetGenericArguments()[0]
          : sequence.Type;

        var itemType = QueryHelper.GetSequenceElementType(sequenceType);
        return (ProjectionExpression) VisitLocalCollectionSequenceMethod
<<<<<<< HEAD
          .CachedMakeGenericMethod(itemType)
          .Invoke(this, new object[] {sequence});
=======
          .MakeGenericMethod(itemType)
          .Invoke(this, new object[] { sequence });
>>>>>>> 159dbf92
      }

      var visitedExpression = Visit(sequenceExpression).StripCasts();
      ProjectionExpression result = null;

      var strippedMarkersVisitedExpression = visitedExpression.StripMarkers();
      if (strippedMarkersVisitedExpression.IsGroupingExpression() || strippedMarkersVisitedExpression.IsSubqueryExpression()) {
        result = ((SubQueryExpression) visitedExpression).ProjectionExpression;
      }

      if (strippedMarkersVisitedExpression.IsEntitySetExpression()) {
        var entitySetExpression = (EntitySetExpression) visitedExpression;
        var entitySetQuery =
          QueryHelper.CreateEntitySetQuery((Expression) entitySetExpression.Owner, entitySetExpression.Field);
        result = (ProjectionExpression) Visit(entitySetQuery);
      }

      if (strippedMarkersVisitedExpression.IsProjection()) {
        result = (ProjectionExpression) visitedExpression;
      }

      if (result != null) {
        var projectorExpression = result.ItemProjector.EnsureEntityIsJoined();
        if (projectorExpression != result.ItemProjector) {
          result = result.Apply(projectorExpression);
        }

        return result;
      }

      throw new InvalidOperationException(
        string.Format(Strings.ExExpressionXIsNotASequence, expressionPart.ToString(true)));
    }

    private ProjectionExpression VisitLocalCollectionSequence<TItem>(Expression sequence)
    {
      Func<ParameterContext, IEnumerable<TItem>> collectionGetter;
      if (compiledQueryScope != null) {
        var replacer = compiledQueryScope.QueryParameterReplacer;
        var replace = replacer.Replace(sequence);
        var parameter = ParameterAccessorFactory.CreateAccessorExpression<IEnumerable<TItem>>(replace);
        collectionGetter = parameter.CachingCompile();
      }
      else {
        var parameter = ParameterAccessorFactory.CreateAccessorExpression<IEnumerable<TItem>>(sequence);
        collectionGetter = parameter.CachingCompile();
      }
      return CreateLocalCollectionProjectionExpression(typeof(TItem), collectionGetter, this, sequence);
    }

    private Expression VisitContainsAny(Expression setA, Expression setB, bool isRoot, Type elementType)
    {
      QueryHelper.TryAddConvarianceCast(ref setA, elementType);
      QueryHelper.TryAddConvarianceCast(ref setB, elementType);

      var setAIsQuery = setA.IsQuery();
      var parameter = Expression.Parameter(elementType, "a");
      var containsMethod = WellKnownMembers.Enumerable.Contains.CachedMakeGenericMethod(elementType);

      if (setAIsQuery) {
        var lambda = FastExpression.Lambda(Expression.Call(containsMethod, setB, parameter), parameter);
        return VisitAny(setA, lambda, isRoot);
      }
      else {
        var lambda = FastExpression.Lambda(Expression.Call(containsMethod, setA, parameter), parameter);
        return VisitAny(setB, lambda, isRoot);
      }
    }

    private Expression VisitContainsAll(Expression setA, Expression setB, bool isRoot, Type elementType)
    {
      QueryHelper.TryAddConvarianceCast(ref setA, elementType);
      QueryHelper.TryAddConvarianceCast(ref setB, elementType);

      var parameter = Expression.Parameter(elementType, "a");
      var containsMethod = WellKnownMembers.Enumerable.Contains.CachedMakeGenericMethod(elementType);

      var lambda = FastExpression.Lambda(Expression.Call(containsMethod, setA, parameter), parameter);
      return VisitAll(setB, lambda, isRoot);
    }

    private Expression VisitContainsNone(Expression setA, Expression setB, bool isRoot, Type elementType)
    {
      QueryHelper.TryAddConvarianceCast(ref setA, elementType);
      QueryHelper.TryAddConvarianceCast(ref setB, elementType);

      var setAIsQuery = setA.IsQuery();
      var parameter = Expression.Parameter(elementType, "a");
      var containsMethod = WellKnownMembers.Enumerable.Contains.CachedMakeGenericMethod(elementType);
      if (setAIsQuery) {
        var lambda = FastExpression.Lambda(Expression.Not(Expression.Call(containsMethod, setB, parameter)), parameter);
        return VisitAll(setA, lambda, isRoot);
      }
      else {
        var lambda = FastExpression.Lambda(Expression.Not(Expression.Call(containsMethod, setA, parameter)), parameter);
        return VisitAll(setB, lambda, isRoot);
      }
    }

    private static ICollection<int> GetNullableGroupingExpressions(List<Pair<int, Expression>> keyFieldsRaw)
    {
      var nullableFields = new HashSet<int>();

      foreach (var pair in keyFieldsRaw) {
        var index = pair.First;
        var expression = pair.Second;

        if (expression is FieldExpression fieldExpression && fieldExpression.Field.IsNullable) {
          _ = nullableFields.Add(index);
        }

        if (expression is EntityExpression entityExpression && entityExpression.IsNullable) {
          _ = nullableFields.Add(index);
        }
      }

      return nullableFields;
    }

    private bool IsKeyCollection(Type localCollectionType)
    {
      return (localCollectionType.IsArray && localCollectionType.GetElementType() == WellKnownOrmTypes.Key)
        || IEnumerableOfKeyType.IsAssignableFrom(localCollectionType);
    }

    internal void RestoreState(in TranslatorState previousState) =>
      State = previousState;

    private TranslatorState.TranslatorScope CreateScope(in TranslatorState newState)
    {
      var scope = new TranslatorState.TranslatorScope(this);
      State = newState;
      return scope;
    }

    private TranslatorState.TranslatorScope CreateLambdaScope(LambdaExpression le, bool allowCalculableColumnCombine)
    {
      var newOuterParameters = new ParameterExpression[State.OuterParameters.Length + State.Parameters.Length];
      State.OuterParameters.CopyTo(newOuterParameters, 0);
      State.Parameters.CopyTo(newOuterParameters, State.OuterParameters.Length);
      return CreateScope(new TranslatorState(State) {
        OuterParameters = newOuterParameters,
        Parameters = le.Parameters.ToArray(le.Parameters.Count),
        CurrentLambda = le,
        AllowCalculableColumnCombine = allowCalculableColumnCombine
      });
    }

    private void ModifyStateAllowCalculableColumnCombine(bool b) =>
      State = new TranslatorState(State) { AllowCalculableColumnCombine = b };
  }
}<|MERGE_RESOLUTION|>--- conflicted
+++ resolved
@@ -30,40 +30,9 @@
     private static readonly ParameterExpression tupleParameter = Expression.Parameter(WellKnownOrmTypes.Tuple, "tuple");
     private static readonly ParameterExpression parameterContextContextParameter = Expression.Parameter(WellKnownOrmTypes.ParameterContext, "context");
 
-<<<<<<< HEAD
-    internal TranslatorState state { get; private set; } = TranslatorState.InitState;
     private readonly TranslatorContext context;
 
-    internal void RestoreState(in TranslatorState previousState) =>
-      state = previousState;
-
-    public TranslatorState.TranslatorScope CreateScope(in TranslatorState newState)
-    {
-      var scope = new TranslatorState.TranslatorScope(this);
-      state = newState;
-      return scope;
-    }
-
-    public TranslatorState.TranslatorScope CreateLambdaScope(LambdaExpression le, bool allowCalculableColumnCombine)
-    {
-      var newOuterParameters = new ParameterExpression[state.OuterParameters.Length + state.Parameters.Length];
-      state.OuterParameters.CopyTo(newOuterParameters, 0);
-      state.Parameters.CopyTo(newOuterParameters, state.OuterParameters.Length);
-      return CreateScope(new TranslatorState(state) {
-        OuterParameters = newOuterParameters,
-        Parameters = le.Parameters.ToArray(le.Parameters.Count),
-        CurrentLambda = le,
-        AllowCalculableColumnCombine = allowCalculableColumnCombine
-      });
-    }
-
-    private void ModifyStateAllowCalculableColumnCombine(bool b) =>
-      state = new TranslatorState(state) { AllowCalculableColumnCombine = b };
-=======
-    private readonly TranslatorContext context;
-
     internal TranslatorState State { get; private set; } = TranslatorState.InitState;
->>>>>>> 159dbf92
 
     protected override Expression VisitConstant(ConstantExpression c)
     {
@@ -80,11 +49,7 @@
 
     protected override Expression VisitQueryableMethod(MethodCallExpression mc, QueryableMethodKind methodKind)
     {
-<<<<<<< HEAD
-      using (CreateScope(new TranslatorState(state))) {
-=======
       using (CreateScope(new TranslatorState(State))) {
->>>>>>> 159dbf92
         switch (methodKind) {
           case QueryableMethodKind.Cast:
             return VisitCast(mc.Arguments[0], mc.Method.GetGenericArguments()[0],
@@ -111,11 +76,7 @@
           case QueryableMethodKind.Intersect:
           case QueryableMethodKind.Concat:
           case QueryableMethodKind.Union:
-<<<<<<< HEAD
-            using (CreateScope(new TranslatorState(state) { BuildingProjection = false })) {
-=======
             using (CreateScope(new TranslatorState(State) { BuildingProjection = false })) {
->>>>>>> 159dbf92
               return VisitSetOperations(mc.Arguments[0], mc.Arguments[1], methodKind, mc.Method.GetGenericArguments()[0]);
             }
           case QueryableMethodKind.Reverse:
@@ -185,11 +146,7 @@
 
             break;
           case QueryableMethodKind.GroupBy:
-<<<<<<< HEAD
-            using (CreateScope(new TranslatorState(state) { BuildingProjection = false })) {
-=======
             using (CreateScope(new TranslatorState(State) { BuildingProjection = false })) {
->>>>>>> 159dbf92
               var groupBy = QueryParser.ParseGroupBy(mc);
               return VisitGroupBy(mc.Method.ReturnType,
                 groupBy.Source,
@@ -198,11 +155,7 @@
                 groupBy.ResultSelector);
             }
           case QueryableMethodKind.GroupJoin:
-<<<<<<< HEAD
-            using (CreateScope(new TranslatorState(state) { BuildingProjection = false })) {
-=======
             using (CreateScope(new TranslatorState(State) { BuildingProjection = false })) {
->>>>>>> 159dbf92
               return VisitGroupJoin(mc.Arguments[0],
                 mc.Arguments[1],
                 mc.Arguments[2].StripQuotes(),
@@ -212,11 +165,7 @@
                 mc);
             }
           case QueryableMethodKind.Join:
-<<<<<<< HEAD
-            using (CreateScope(new TranslatorState(state) { BuildingProjection = false })) {
-=======
             using (CreateScope(new TranslatorState(State) { BuildingProjection = false })) {
->>>>>>> 159dbf92
               return VisitJoin(mc.Arguments[0],
                 mc.Arguments[1],
                 mc.Arguments[2].StripQuotes(),
@@ -227,11 +176,7 @@
             }
           case QueryableMethodKind.OrderBy:
           case QueryableMethodKind.OrderByDescending:
-<<<<<<< HEAD
-            using (CreateScope(new TranslatorState(state) { BuildingProjection = false })) {
-=======
             using (CreateScope(new TranslatorState(State) { BuildingProjection = false })) {
->>>>>>> 159dbf92
               return VisitSort(mc);
             }
           case QueryableMethodKind.Select:
@@ -281,19 +226,11 @@
             break;
           case QueryableMethodKind.ThenBy:
           case QueryableMethodKind.ThenByDescending:
-<<<<<<< HEAD
-            using (CreateScope(new TranslatorState(state) { BuildingProjection = false })) {
-              return VisitSort(mc);
-            }
-          case QueryableMethodKind.Where:
-            using (CreateScope(new TranslatorState(state) { BuildingProjection = false })) {
-=======
             using (CreateScope(new TranslatorState(State) { BuildingProjection = false })) {
               return VisitSort(mc);
             }
           case QueryableMethodKind.Where:
             using (CreateScope(new TranslatorState(State) { BuildingProjection = false })) {
->>>>>>> 159dbf92
               return VisitWhere(mc.Arguments[0], mc.Arguments[1].StripQuotes());
             }
           default:
@@ -347,7 +284,7 @@
 
       var currentIndex = 0;
       var indexes = new List<int>(targetTypeInfo.Indexes.PrimaryIndex.Columns.Count);
-      foreach (var indexColumn in targetTypeInfo.Indexes.PrimaryIndex.Columns) {
+      foreach(var indexColumn in targetTypeInfo.Indexes.PrimaryIndex.Columns) {
         if (targetTypeInfo.Columns.Contains(indexColumn)) {
           indexes.Add(currentIndex);
         }
@@ -416,20 +353,20 @@
       var targetProjectionType = WellKnownInterfaces.QueryableOfT.CachedMakeGenericType(targetType);
       return new ProjectionExpression(targetProjectionType, targetItemProjector, projection.TupleParameterBindings,
         projection.ResultAccessMethod);
-      //      if (targetType.IsSubclassOf(sourceType)) {
-      //        var joinedIndex = context.Model.Types[targetType].Indexes.PrimaryIndex;
-      //        var joinedRs = IndexProvider.Get(joinedIndex).Result.Alias(context.GetNextAlias());
-      //        offset = recordSet.Header.Columns.Count;
-      //        var keySegment = visitedSource.ItemProjector.GetColumns(ColumnExtractionModes.TreatEntityAsKey);
-      //        var keyPairs = keySegment
-      //          .Select((leftIndex, rightIndex) => new Pair<int>(leftIndex, rightIndex))
-      //          .ToArray();
-      //        recordSet = recordSet.Join(joinedRs, JoinAlgorithm.Default, keyPairs);
-      //      }
-      //      var entityExpression = EntityExpression.Create(context.Model.Types[targetType], offset, false);
-      //      entityExpression.Remap()
-      //      var itemProjectorExpression = new ItemProjectorExpression(entityExpression, recordSet, context);
-      //      return new ProjectionExpression(sourceType, itemProjectorExpression, visitedSource.TupleParameterBindings);
+//      if (targetType.IsSubclassOf(sourceType)) {
+//        var joinedIndex = context.Model.Types[targetType].Indexes.PrimaryIndex;
+//        var joinedRs = IndexProvider.Get(joinedIndex).Result.Alias(context.GetNextAlias());
+//        offset = recordSet.Header.Columns.Count;
+//        var keySegment = visitedSource.ItemProjector.GetColumns(ColumnExtractionModes.TreatEntityAsKey);
+//        var keyPairs = keySegment
+//          .Select((leftIndex, rightIndex) => new Pair<int>(leftIndex, rightIndex))
+//          .ToArray();
+//        recordSet = recordSet.Join(joinedRs, JoinAlgorithm.Default, keyPairs);
+//      }
+//      var entityExpression = EntityExpression.Create(context.Model.Types[targetType], offset, false);
+//      entityExpression.Remap()
+//      var itemProjectorExpression = new ItemProjectorExpression(entityExpression, recordSet, context);
+//      return new ProjectionExpression(sourceType, itemProjectorExpression, visitedSource.TupleParameterBindings);
     }
 
 
@@ -502,15 +439,9 @@
       var applySequenceType = ApplySequenceType.All;
 
       ProjectionExpression projection;
-<<<<<<< HEAD
-      using (CreateScope(new TranslatorState(state) {
-            RequestCalculateExpressions = state.RequestCalculateExpressions || !isRoot && context.ProviderInfo.SupportedTypes.Contains(method.ReturnType)
-          })) {
-=======
       using (CreateScope(new TranslatorState(State) {
         RequestCalculateExpressions = State.RequestCalculateExpressions || !isRoot && context.ProviderInfo.SupportedTypes.Contains(method.ReturnType)
-      })) {
->>>>>>> 159dbf92
+          })) {
         projection = predicate != null ? VisitWhere(source, predicate) : VisitSequence(source);
       }
 
@@ -729,11 +660,7 @@
     private ProjectionExpression VisitDistinct(Expression expression)
     {
       ProjectionExpression result;
-<<<<<<< HEAD
-      using (CreateScope(new TranslatorState(state) { RequestCalculateExpressionsOnce = true })) {
-=======
       using (CreateScope(new TranslatorState(State) { RequestCalculateExpressionsOnce = true })) {
->>>>>>> 159dbf92
         result = VisitSequence(expression);
       }
 
@@ -913,11 +840,7 @@
 
       if (aggregateParameter != null) {
         using (context.Bindings.Add(aggregateParameter.Parameters[0], sourceProjection))
-<<<<<<< HEAD
-        using (CreateScope(new TranslatorState(state) { CalculateExpressions = true })) {
-=======
         using (CreateScope(new TranslatorState(State) { CalculateExpressions = true })) {
->>>>>>> 159dbf92
           var result = (ItemProjectorExpression) VisitLambda(aggregateParameter);
           if (!result.IsPrimitive) {
             throw new NotSupportedException(
@@ -995,11 +918,7 @@
 
       ProjectionExpression groupingSourceProjection;
       context.Bindings.PermanentAdd(keySelector.Parameters[0], sequence);
-<<<<<<< HEAD
-      using (CreateScope(new TranslatorState(state) { CalculateExpressions = true, GroupingKey = true })) {
-=======
       using (CreateScope(new TranslatorState(State) { CalculateExpressions = true, GroupingKey = true })) {
->>>>>>> 159dbf92
         var itemProjector = (ItemProjectorExpression) VisitLambda(keySelector);
         groupingSourceProjection = new ProjectionExpression(
           WellKnownInterfaces.QueryableOfT.CachedMakeGenericType(keySelector.Body.Type),
@@ -1150,11 +1069,7 @@
       }
 
       ProjectionExpression projection;
-<<<<<<< HEAD
-      using (CreateScope(new TranslatorState(state) { CalculateExpressions = false })) {
-=======
       using (CreateScope(new TranslatorState(State) { CalculateExpressions = false })) {
->>>>>>> 159dbf92
         projection = VisitSequence(extractor.BaseExpression);
       }
 
@@ -1165,11 +1080,7 @@
         var direction = item.Value;
         var sortParameter = sortExpression.Parameters[0];
         using (context.Bindings.Add(sortParameter, projection))
-<<<<<<< HEAD
-        using (CreateScope(new TranslatorState(state) { ShouldOmitConvertToObject = true, CalculateExpressions = true })) {
-=======
         using (CreateScope(new TranslatorState(State) { ShouldOmitConvertToObject = true, CalculateExpressions = true })) {
->>>>>>> 159dbf92
           var orderByProjector = (ItemProjectorExpression) VisitLambda(sortExpression);
           var columns = orderByProjector
             .GetColumns(ColumnExtractionModes.TreatEntityAsKey | ColumnExtractionModes.Distinct);
@@ -1199,11 +1110,7 @@
       using (context.Bindings.Add(innerParameter, innerSequence)) {
         ItemProjectorExpression outerKeyProjector;
         ItemProjectorExpression innerKeyProjector;
-<<<<<<< HEAD
-        using (CreateScope(new TranslatorState(state) { CalculateExpressions = true })) {
-=======
         using (CreateScope(new TranslatorState(State) { CalculateExpressions = true })) {
->>>>>>> 159dbf92
           outerKeyProjector = (ItemProjectorExpression) VisitLambda(outerKey);
           innerKeyProjector = (ItemProjectorExpression) VisitLambda(innerKey);
         }
@@ -1270,11 +1177,7 @@
       var groupingResultType = WellKnownInterfaces.QueryableOfT.CachedMakeGenericType(enumerableType);
 
       ProjectionExpression innerGrouping;
-<<<<<<< HEAD
-      using (CreateScope(new TranslatorState(state) { SkipNullableColumnsDetectionInGroupBy = true })) {
-=======
       using (CreateScope(new TranslatorState(State) { SkipNullableColumnsDetectionInGroupBy = true })) {
->>>>>>> 159dbf92
         innerGrouping = VisitGroupBy(groupingResultType, visitedInnerSource, innerKey, null, null);
       }
 
@@ -1335,26 +1238,15 @@
         }
 
         ProjectionExpression innerProjection;
-<<<<<<< HEAD
-        using (CreateScope(new TranslatorState(state) {
-              OuterParameters = state.OuterParameters
-                .Concat(state.Parameters)
-                .Concat(collectionSelector.Parameters)
-                .Append(outerParameter).ToArray(),
-              Parameters = Array.Empty<ParameterExpression>(),
-              RequestCalculateExpressionsOnce = true
-            })) {
-=======
         var outerParameters = State.OuterParameters
           .Concat(State.Parameters)
           .Concat(collectionSelector.Parameters)
           .Append(outerParameter).ToArray(State.Parameters.Length + collectionSelector.Parameters.Count + 1);
         using (CreateScope(new TranslatorState(State) {
           OuterParameters = outerParameters,
-          Parameters = Array.Empty<ParameterExpression>(),
-          RequestCalculateExpressionsOnce = true
-        })) {
->>>>>>> 159dbf92
+              Parameters = Array.Empty<ParameterExpression>(),
+              RequestCalculateExpressionsOnce = true
+            })) {
           var visitedCollectionSelector = Visit(collectionSelector.Body);
 
           if (visitedCollectionSelector.StripMarkers().IsGroupingExpression()) {
@@ -1426,29 +1318,18 @@
       }
 
       context.Bindings.PermanentAdd(le.Parameters[0], sequence);
-<<<<<<< HEAD
-      using (CreateScope(new TranslatorState(state) {
-            CalculateExpressions = state.RequestCalculateExpressions || state.RequestCalculateExpressionsOnce,
-            RequestCalculateExpressionsOnce = false
-          })) {
-=======
       var calculateExpressions = State.RequestCalculateExpressions || State.RequestCalculateExpressionsOnce;
       using (CreateScope(new TranslatorState(State) {
         CalculateExpressions = calculateExpressions,
-        RequestCalculateExpressionsOnce = false
-      })) {
->>>>>>> 159dbf92
+            RequestCalculateExpressionsOnce = false
+          })) {
         return BuildProjection(le);
       }
     }
 
     private ProjectionExpression BuildProjection(LambdaExpression le)
     {
-<<<<<<< HEAD
-      using (CreateScope(new TranslatorState(state) { BuildingProjection = true })) {
-=======
       using (CreateScope(new TranslatorState(State) { BuildingProjection = true })) {
->>>>>>> 159dbf92
         var itemProjector = (ItemProjectorExpression) VisitLambda(le);
         return new ProjectionExpression(
           WellKnownInterfaces.QueryableOfT.CachedMakeGenericType(le.Body.Type),
@@ -1469,11 +1350,7 @@
 
       using (indexBinding)
       using (context.Bindings.Add(parameter, visitedSource))
-<<<<<<< HEAD
-      using (CreateScope(new TranslatorState(state) { CalculateExpressions = false, CurrentLambda = le })) {
-=======
       using (CreateScope(new TranslatorState(State) { CalculateExpressions = false, CurrentLambda = le })) {
->>>>>>> 159dbf92
         var predicateExpression = (ItemProjectorExpression) VisitLambda(le);
         var predicate = predicateExpression.ToLambda(context);
         var source = context.Bindings[parameter];
@@ -1512,11 +1389,7 @@
       }
 
       ProjectionExpression subquery;
-<<<<<<< HEAD
-      using (CreateScope(new TranslatorState(state) { CalculateExpressions = false })) {
-=======
       using (CreateScope(new TranslatorState(State) { CalculateExpressions = false })) {
->>>>>>> 159dbf92
         subquery = predicate == null
           ? VisitSequence(source)
           : VisitWhere(source, predicate);
@@ -1541,35 +1414,20 @@
 
       var parameter = predicate.Parameters[0];
       ProjectionExpression visitedSource;
-<<<<<<< HEAD
-      using (CreateScope(new TranslatorState(state) {
-            TypeOfEntityStoredInKey = source.IsLocalCollection(context) && IsKeyCollection(source.Type)
-              ? LocalCollectionKeyTypeExtractor.Extract((BinaryExpression) predicate.Body)
-              : state.TypeOfEntityStoredInKey,
-            IncludeAlgorithm = IncludeAlgorithm.Auto
-          })) {
-=======
       using (CreateScope(new TranslatorState(State) {
         TypeOfEntityStoredInKey = source.IsLocalCollection(context) && IsKeyCollection(source.Type)
               ? LocalCollectionKeyTypeExtractor.Extract((BinaryExpression) predicate.Body)
               : State.TypeOfEntityStoredInKey,
-        IncludeAlgorithm = IncludeAlgorithm.Auto
-      })) {
->>>>>>> 159dbf92
+            IncludeAlgorithm = IncludeAlgorithm.Auto
+          })) {
         visitedSource = VisitSequence(source);
       }
 
       var outerParameter = State.Parameters[0];
       using (context.Bindings.Add(parameter, visitedSource))
-<<<<<<< HEAD
-      using (CreateScope(new TranslatorState(state) { CalculateExpressions = false, CurrentLambda = predicate })) {
-        ItemProjectorExpression predicateExpression;
-        using (CreateScope(new TranslatorState(state) { IncludeAlgorithm = IncludeAlgorithm.Auto })) {
-=======
       using (CreateScope(new TranslatorState(State) { CalculateExpressions = false, CurrentLambda = predicate })) {
         ItemProjectorExpression predicateExpression;
         using (CreateScope(new TranslatorState(State) { IncludeAlgorithm = IncludeAlgorithm.Auto })) {
->>>>>>> 159dbf92
           predicateExpression = (ItemProjectorExpression) VisitLambda(predicate);
         }
 
@@ -1642,11 +1500,7 @@
           break;
       }
 
-<<<<<<< HEAD
-      using (CreateScope(new TranslatorState(state) { IncludeAlgorithm = algorithm })) {
-=======
       using (CreateScope(new TranslatorState(State) { IncludeAlgorithm = algorithm })) {
->>>>>>> 159dbf92
         return VisitContains(source, match, false);
       }
     }
@@ -1660,15 +1514,11 @@
       QueryHelper.TryAddConvarianceCast(ref outerSource, elementType);
       QueryHelper.TryAddConvarianceCast(ref innerSource, elementType);
 
-<<<<<<< HEAD
-      using (CreateScope(new TranslatorState(state) { JoinLocalCollectionEntity = true, CalculateExpressions = true, RequestCalculateExpressions = true })) {
-=======
       using (CreateScope(new TranslatorState(State) {
         JoinLocalCollectionEntity = true,
         CalculateExpressions = true,
         RequestCalculateExpressions = true
       })) {
->>>>>>> 159dbf92
         outer = VisitSequence(outerSource);
         inner = VisitSequence(innerSource);
       }
@@ -1714,11 +1564,7 @@
     private bool ShouldWrapDataSourceWithSelect(ItemProjectorExpression expression, IReadOnlyList<int> columns) =>
       expression.DataSource.Type != ProviderType.Select
       || expression.DataSource.Header.Length != columns.Count
-<<<<<<< HEAD
       || columns.Select((c, i) => (c, i)).Any(x => x.c != x.i);
-=======
-      || columns.Select((c, i) => new { c, i }).Any(x => x.c != x.i);
->>>>>>> 159dbf92
 
     private Expression AddSubqueryColumn(Type columnType, CompilableProvider subquery)
     {
@@ -1775,13 +1621,8 @@
 
         var itemType = QueryHelper.GetSequenceElementType(sequenceType);
         return (ProjectionExpression) VisitLocalCollectionSequenceMethod
-<<<<<<< HEAD
           .CachedMakeGenericMethod(itemType)
           .Invoke(this, new object[] {sequence});
-=======
-          .MakeGenericMethod(itemType)
-          .Invoke(this, new object[] { sequence });
->>>>>>> 159dbf92
       }
 
       var visitedExpression = Visit(sequenceExpression).StripCasts();
@@ -1819,7 +1660,7 @@
     private ProjectionExpression VisitLocalCollectionSequence<TItem>(Expression sequence)
     {
       Func<ParameterContext, IEnumerable<TItem>> collectionGetter;
-      if (compiledQueryScope != null) {
+      if (compiledQueryScope!=null) {
         var replacer = compiledQueryScope.QueryParameterReplacer;
         var replace = replacer.Replace(sequence);
         var parameter = ParameterAccessorFactory.CreateAccessorExpression<IEnumerable<TItem>>(replace);
@@ -1829,7 +1670,7 @@
         var parameter = ParameterAccessorFactory.CreateAccessorExpression<IEnumerable<TItem>>(sequence);
         collectionGetter = parameter.CachingCompile();
       }
-      return CreateLocalCollectionProjectionExpression(typeof(TItem), collectionGetter, this, sequence);
+      return CreateLocalCollectionProjectionExpression(typeof (TItem), collectionGetter, this, sequence);
     }
 
     private Expression VisitContainsAny(Expression setA, Expression setB, bool isRoot, Type elementType)
