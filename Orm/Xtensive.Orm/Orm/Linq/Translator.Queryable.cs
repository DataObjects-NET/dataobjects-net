--- conflicted
+++ resolved
@@ -1039,15 +1039,8 @@
               ExpressionType.AndAlso);
           });
 
-<<<<<<< HEAD
       var filter = FastExpression.Lambda(filterBody, tupleParameter);
       var subqueryProjection = sequence.Apply(new ItemProjectorExpression(
-=======
-      var filter = FastExpression.Lambda(filterBody, TupleParameter);
-      var subqueryProjection = new ProjectionExpression(
-        sequence.Type,
-        new ItemProjectorExpression(
->>>>>>> 94983435
           sequence.ItemProjector.Item,
           groupingSourceProjection.ItemProjector.DataSource.Filter((Expression<Func<Tuple, bool>>) filter),
           context));
