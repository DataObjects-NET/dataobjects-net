<<<<<<< HEAD
﻿// Copyright (C) 2003-2010 Xtensive LLC.
// All rights reserved.
// For conditions of distribution and use, see license.
// Created by: Denis Krjuchkov
// Created:    2009.02.09

using System;
using System.Collections.Generic;
using System.Linq;
using System.Reflection;
using Xtensive.Core;
using Xtensive.Reflection;
using AttributeSearchOptions = Xtensive.Reflection.AttributeSearchOptions;
using DelegateHelper = Xtensive.Reflection.DelegateHelper;

namespace Xtensive.Orm.Linq.MemberCompilation
{
  internal partial class MemberCompilerProvider<T> : LockableBase, IMemberCompilerProvider<T>
  {
    private readonly struct CompilerKey : IEquatable<CompilerKey>
    {
      private readonly Module module;
      private readonly int metadataToken;

      public bool Equals(CompilerKey other) => metadataToken == other.metadataToken
        && (ReferenceEquals(module, other.module) || module == other.module);

      public override bool Equals(object obj) => obj is CompilerKey other && Equals(other);

      public override int GetHashCode()
      {
        unchecked {
          return module == null ? metadataToken : (module.GetHashCode() * 397) ^ metadataToken;
        }
      }

      public CompilerKey(MemberInfo memberInfo)
      {
        module = memberInfo.Module;
        metadataToken = memberInfo.MetadataToken;
      }
    }

    private readonly Dictionary<CompilerKey, Delegate> compilers
      = new Dictionary<CompilerKey, Delegate>();

    public Type ExpressionType => typeof(T);

    public Delegate GetUntypedCompiler(MemberInfo target)
    {
      ArgumentValidator.EnsureArgumentNotNull(target, nameof(target));

      return compilers.TryGetValue(GetCompilerKey(target), out var compiler)
        ? compiler
        : null;
    }

    public Func<T, T[], T> GetCompiler(MemberInfo target)
    {
      var compiler = (Func<MemberInfo, T, T[], T>) GetUntypedCompiler(target);
      return compiler.Bind(target);
    }

    public void RegisterCompilers(Type compilerContainer)
    {
      RegisterCompilers(compilerContainer, ConflictHandlingMethod.Default);
    }

    public void RegisterCompilers(Type compilerContainer, ConflictHandlingMethod conflictHandlingMethod)
    {
      ArgumentValidator.EnsureArgumentNotNull(compilerContainer, "compilerContainer");
      this.EnsureNotLocked();

      if (compilerContainer.IsGenericType)
        throw new InvalidOperationException(string.Format(
          Strings.ExTypeXShouldNotBeGeneric, compilerContainer.GetFullName(true)));

      var compilerMethods = compilerContainer
        .GetMethods(BindingFlags.Public | BindingFlags.Static | BindingFlags.DeclaredOnly)
        .Where(method => method.IsDefined(typeof (CompilerAttribute), false) && !method.IsGenericMethod);

      UpdateRegistry(compilerMethods.Select(ProcessCompiler), conflictHandlingMethod);
    }

    public void RegisterCompilers(IEnumerable<KeyValuePair<MemberInfo, Func<MemberInfo, T, T[], T>>> compilerDefinitions)
    {
      RegisterCompilers(compilerDefinitions, ConflictHandlingMethod.Default);
    }

    public void RegisterCompilers(IEnumerable<KeyValuePair<MemberInfo, Func<MemberInfo, T, T[], T>>> compilerDefinitions, ConflictHandlingMethod conflictHandlingMethod)
    {
      ArgumentValidator.EnsureArgumentNotNull(compilerDefinitions, "compilerDefinitions");
      this.EnsureNotLocked();

      var newItems = compilerDefinitions.Select(item => (item.Key, (Delegate) item.Value));
      UpdateRegistry(newItems, conflictHandlingMethod);
    }

    #region Private methods

    private void UpdateRegistry(
      IEnumerable<(MemberInfo targetMember, Delegate compiler)> newRegistrations, ConflictHandlingMethod conflictHandlingMethod)
    {
      foreach (var (targetMember, compiler) in newRegistrations) {
        var key = GetCompilerKey(targetMember);
        if (conflictHandlingMethod != ConflictHandlingMethod.Overwrite && compilers.ContainsKey(key)) {
          if (conflictHandlingMethod == ConflictHandlingMethod.ReportError) {
            throw new InvalidOperationException(string.Format(
              Strings.ExCompilerForXIsAlreadyRegistered, targetMember.GetFullName(true)));
          }
          continue;
        }
        compilers[key] = compiler;
      }
    }

    private static MethodBase GetCanonicalMethod(MethodBase inputMethod, MethodBase[] possibleCanonicalMethods)
    {
      foreach (var candidate in possibleCanonicalMethods) {
        if (inputMethod.MetadataToken == candidate.MetadataToken
          && (ReferenceEquals(inputMethod.Module, candidate.Module) || inputMethod.Module == candidate.Module)) {
          return candidate;
        }
      }

      return null;
    }

    private static Type[] ValidateCompilerParametersAndExtractTargetSignature(MethodInfo compiler, bool requireMemberInfo)
    {
      var parameters = compiler.GetParameters();
      int length = parameters.Length;

      if (length > DelegateHelper.MaxNumberOfGenericDelegateParameters)
        throw new InvalidOperationException(string.Format(
          Strings.ExCompilerXHasTooManyParameters, compiler.GetFullName(true)));

      if (length == 0 && requireMemberInfo)
        throw new InvalidOperationException(string.Format(
          Strings.ExCompilerXShouldHaveMemberInfoParameter, compiler.GetFullName(true)));

      if (compiler.ReturnType != typeof(T))
        throw new InvalidOperationException(string.Format(
          Strings.ExCompilerXShouldReturnY, compiler.GetFullName(true), typeof(T).GetFullName(true)));

      if (requireMemberInfo)
        ValidateCompilerParameter(parameters[0], typeof (MemberInfo), compiler);

      var result = new Type[requireMemberInfo ? length - 1 : length];
      var regularParameters = requireMemberInfo ? parameters.Skip(1) : parameters;

      int i = 0;
      foreach (var parameter in regularParameters) {
        ValidateCompilerParameter(parameter, typeof(T), compiler);
        var attribute = (TypeAttribute) parameter.GetCustomAttributes(typeof (TypeAttribute), false).FirstOrDefault();
        result[i++] = attribute==null ? null : attribute.Value;
      }

      return result;
    }

    private static (MemberInfo targetMember, Delegate compilerInvoker) ProcessCompiler(MethodInfo compiler)
    {
      var attribute = compiler.GetAttribute<CompilerAttribute>(AttributeSearchOptions.InheritNone);

      var targetType = Type.GetType(attribute.TargetTypeAssemblyQualifiedName, false);

      ValidateTargetType(targetType, compiler);

      bool isStatic = (attribute.TargetKind & TargetKind.Static) != 0;
      bool isCtor = (attribute.TargetKind & TargetKind.Constructor) != 0;
      bool isPropertySetter = (attribute.TargetKind & TargetKind.PropertySet) != 0;
      bool isPropertyGetter = (attribute.TargetKind & TargetKind.PropertyGet) != 0;
      bool isField = (attribute.TargetKind & TargetKind.Field) != 0;
      bool isGenericMethod = attribute.NumberOfGenericArguments > 0;
      bool isGenericType = targetType.IsGenericType;
      bool isGeneric = isGenericType || isGenericMethod;
      
      string memberName = attribute.TargetMember;

      if (memberName.IsNullOrEmpty())
        if (isPropertyGetter || isPropertySetter)
          memberName = Reflection.WellKnown.IndexerPropertyName;
        else if (isCtor)
          memberName = Reflection.WellKnown.CtorName;
        else
          throw new InvalidOperationException(string.Format(
            Strings.ExCompilerXHasInvalidTargetType, compiler.GetFullName(true)));

      var parameterTypes = ValidateCompilerParametersAndExtractTargetSignature(compiler, isGeneric);
      var bindingFlags = BindingFlags.Public;

      if (isCtor)
        bindingFlags |= BindingFlags.Instance;
      else
        if (!isStatic) {
          if (parameterTypes.Length==0)
            throw new InvalidOperationException(string.Format(
              Strings.ExCompilerXShouldHaveThisParameter,
              compiler.GetFullName(true)));

          parameterTypes = parameterTypes.Skip(1).ToArray();
          bindingFlags |= BindingFlags.Instance;
        }
        else
          bindingFlags |= BindingFlags.Static;

      if (isPropertyGetter) {
        bindingFlags |= BindingFlags.GetProperty;
        memberName = Reflection.WellKnown.GetterPrefix + memberName;
      }

      if (isPropertySetter) {
        bindingFlags |= BindingFlags.SetProperty;
        memberName = Reflection.WellKnown.SetterPrefix + memberName;
      }

      MemberInfo targetMember = null;
      bool specialCase = false;

      // handle stupid cast operator that may be overloaded by return type
      if (memberName == Reflection.WellKnown.Operator.Explicit || memberName == Reflection.WellKnown.Operator.Implicit) {
        var returnTypeAttribute = compiler.ReturnTypeCustomAttributes
          .GetCustomAttributes(typeof (TypeAttribute), false)
          .Cast<TypeAttribute>()
          .FirstOrDefault();

        if (returnTypeAttribute != null && returnTypeAttribute.Value != null) {
          targetMember = targetType.GetMethods()
          .Where(mi => mi.Name == memberName
                    && mi.IsStatic
                    && mi.ReturnType == returnTypeAttribute.Value)
          .FirstOrDefault();
          specialCase = true;
        }
      }
      
      if (!specialCase) {
        if (isCtor)
          targetMember = targetType.GetConstructor(bindingFlags, parameterTypes);
        else if (isField)
          targetMember = targetType.GetField(memberName, bindingFlags);
        else {
          // method / property getter / property setter
          var genericArgumentNames = isGenericMethod ? new string[attribute.NumberOfGenericArguments] : null;
          targetMember = targetType
            .GetMethod(memberName, bindingFlags, genericArgumentNames, parameterTypes);
        }
      }

      if (targetMember == null)
        throw new InvalidOperationException(string.Format(
          Strings.ExTargetMemberIsNotFoundForCompilerX,
          compiler.GetFullName(true)));

      var invoker = WrapInvoker(CreateInvoker(compiler, isStatic || isCtor, isGeneric));
      return (targetMember, invoker);
    }

    private static Func<MemberInfo, T, T[], T> WrapInvoker(Func<MemberInfo, T, T[], T> invoker)
    {
      return (member, instance, args) => {
        try {
          return invoker.Invoke(member, instance, args);
        }
        catch (Exception exception) {
          throw new TargetInvocationException(Strings.ExExceptionHasBeenThrownByTheUserMemberCompiler, exception);
        }
      };
    }

    private static Func<MemberInfo, T, T[], T> CreateInvoker(MethodInfo compiler, bool targetIsStaticOrCtor, bool targetIsGeneric)
    {
      if (targetIsGeneric)
        if (targetIsStaticOrCtor)
          return CreateInvokerForStaticGenericCompiler(compiler);
        else
          return CreateInvokerForInstanceGenericCompiler(compiler);
      else
        if (targetIsStaticOrCtor)
          return CreateInvokerForStaticCompiler(compiler);
        else
          return CreateInvokerForInstanceCompiler(compiler);
    }

    private static void ValidateTargetType(Type targetType, MethodInfo compiler)
    {
      bool isInvalidTargetType = targetType==null
        || (targetType.IsGenericType && !targetType.IsGenericTypeDefinition);

      if (isInvalidTargetType)
        throw new InvalidOperationException(string.Format(
          Strings.ExCompilerXHasInvalidTargetType, compiler.GetFullName(true)));
    }

    private static void ValidateCompilerParameter(ParameterInfo parameter, Type requiredType, MethodInfo compiler)
    {
      if (parameter.ParameterType != requiredType)
        throw new InvalidOperationException(string.Format(
          Strings.ExCompilerXShouldHaveParameterYOfTypeZ,
          compiler.GetFullName(true), parameter.Name, requiredType.GetFullName(true)));
    }

    private static CompilerKey GetCompilerKey(MemberInfo member)
    {
      var canonicalMember = member;
      var sourceProperty = canonicalMember as PropertyInfo;
      if (sourceProperty!=null) {
        canonicalMember = sourceProperty.GetGetMethod();
        // GetGetMethod returns null in case of non public getter.
        if (canonicalMember==null) {
          return default;
        }
      }

      var targetType = canonicalMember.ReflectedType;
      if (targetType.IsGenericType) {
        targetType = targetType.GetGenericTypeDefinition();
        if (canonicalMember is FieldInfo)
          canonicalMember = targetType.GetField(canonicalMember.Name);
        else if (canonicalMember is MethodInfo methodInfo) {
          canonicalMember = GetCanonicalMethod(methodInfo, targetType.GetMethods());
        }
        else if (canonicalMember is ConstructorInfo)
          canonicalMember = GetCanonicalMethod((ConstructorInfo) canonicalMember, targetType.GetConstructors());
        else
          canonicalMember = null;
      }

      if (canonicalMember == null) {
        return default;
      }

      if (targetType.IsEnum) {
        var declaringType = canonicalMember.DeclaringType;
        if (targetType != declaringType)
          canonicalMember = GetCanonicalMethod((MethodInfo) canonicalMember, declaringType.GetMethods());
        else
          canonicalMember = GetCanonicalMethod((MethodInfo) canonicalMember, targetType.GetMethods());
      }

      return new CompilerKey(canonicalMember);
    }

    #endregion
  }
}
=======
﻿// Copyright (C) 2009-2020 Xtensive LLC.
// This code is distributed under MIT license terms.
// See the License.txt file in the project root for more information.
// Created by: Denis Krjuchkov
// Created:    2009.02.09

using System;
using System.Collections.Generic;
using System.Linq;
using System.Reflection;
using Xtensive.Core;
using Xtensive.Reflection;
using AttributeSearchOptions = Xtensive.Reflection.AttributeSearchOptions;
using DelegateHelper = Xtensive.Reflection.DelegateHelper;

namespace Xtensive.Orm.Linq.MemberCompilation
{
  internal partial class MemberCompilerProvider<T> : LockableBase, IMemberCompilerProvider<T>
  {
    private readonly struct CompilerKey : IEquatable<CompilerKey>
    {
      private readonly Module module;
      private readonly int metadataToken;

      public bool Equals(CompilerKey other) => metadataToken == other.metadataToken
        && (ReferenceEquals(module, other.module) || module == other.module);

      public override bool Equals(object obj) => obj is CompilerKey other && Equals(other);

      public override int GetHashCode()
      {
        unchecked {
          return module == null ? metadataToken : (module.GetHashCode() * 397) ^ metadataToken;
        }
      }

      public CompilerKey(MemberInfo memberInfo)
      {
        module = memberInfo.Module;
        metadataToken = memberInfo.MetadataToken;
      }
    }

    private readonly Dictionary<CompilerKey, Delegate> compilers
      = new Dictionary<CompilerKey, Delegate>();

    public Type ExpressionType => typeof(T);

    public Delegate GetUntypedCompiler(MemberInfo target)
    {
      ArgumentValidator.EnsureArgumentNotNull(target, nameof(target));

      return compilers.TryGetValue(GetCompilerKey(target), out var compiler)
        ? compiler
        : null;
    }

    public Func<T, T[], T> GetCompiler(MemberInfo target)
    {
      var compiler = (Func<MemberInfo, T, T[], T>) GetUntypedCompiler(target);
      return compiler.Bind(target);
    }

    public void RegisterCompilers(Type compilerContainer)
    {
      RegisterCompilers(compilerContainer, ConflictHandlingMethod.Default);
    }

    public void RegisterCompilers(Type compilerContainer, ConflictHandlingMethod conflictHandlingMethod)
    {
      ArgumentValidator.EnsureArgumentNotNull(compilerContainer, "compilerContainer");
      this.EnsureNotLocked();

      if (compilerContainer.IsGenericType)
        throw new InvalidOperationException(string.Format(
          Strings.ExTypeXShouldNotBeGeneric, compilerContainer.GetFullName(true)));

      var compilerMethods = compilerContainer
        .GetMethods(BindingFlags.Public | BindingFlags.Static | BindingFlags.DeclaredOnly)
        .Where(method => method.IsDefined(typeof (CompilerAttribute), false) && !method.IsGenericMethod);

      UpdateRegistry(compilerMethods.Select(ProcessCompiler), conflictHandlingMethod);
    }

    public void RegisterCompilers(IEnumerable<KeyValuePair<MemberInfo, Func<MemberInfo, T, T[], T>>> compilerDefinitions)
    {
      RegisterCompilers(compilerDefinitions, ConflictHandlingMethod.Default);
    }

    public void RegisterCompilers(IEnumerable<KeyValuePair<MemberInfo, Func<MemberInfo, T, T[], T>>> compilerDefinitions, ConflictHandlingMethod conflictHandlingMethod)
    {
      ArgumentValidator.EnsureArgumentNotNull(compilerDefinitions, "compilerDefinitions");
      this.EnsureNotLocked();

      var newItems = compilerDefinitions.Select(item => (item.Key, (Delegate) item.Value));
      UpdateRegistry(newItems, conflictHandlingMethod);
    }

    #region Private methods

    private void UpdateRegistry(
      IEnumerable<(MemberInfo targetMember, Delegate compiler)> newRegistrations, ConflictHandlingMethod conflictHandlingMethod)
    {
      foreach (var (targetMember, compiler) in newRegistrations) {
        var key = GetCompilerKey(targetMember);
        if (conflictHandlingMethod != ConflictHandlingMethod.Overwrite && compilers.ContainsKey(key)) {
          if (conflictHandlingMethod == ConflictHandlingMethod.ReportError) {
            throw new InvalidOperationException(string.Format(
              Strings.ExCompilerForXIsAlreadyRegistered, targetMember.GetFullName(true)));
          }
          continue;
        }
        compilers[key] = compiler;
      }
    }

    private static MethodBase GetCanonicalMethod(MethodBase inputMethod, MethodBase[] possibleCanonicalMethods)
    {
      foreach (var candidate in possibleCanonicalMethods) {
        if (inputMethod.MetadataToken == candidate.MetadataToken
          && (ReferenceEquals(inputMethod.Module, candidate.Module) || inputMethod.Module == candidate.Module)) {
          return candidate;
        }
      }

      return null;
    }

    private static Type[] ValidateCompilerParametersAndExtractTargetSignature(MethodInfo compiler, bool requireMemberInfo)
    {
      var parameters = compiler.GetParameters();
      int length = parameters.Length;

      if (length > DelegateHelper.MaxNumberOfGenericDelegateParameters)
        throw new InvalidOperationException(string.Format(
          Strings.ExCompilerXHasTooManyParameters, compiler.GetFullName(true)));

      if (length == 0 && requireMemberInfo)
        throw new InvalidOperationException(string.Format(
          Strings.ExCompilerXShouldHaveMemberInfoParameter, compiler.GetFullName(true)));

      if (compiler.ReturnType != typeof(T))
        throw new InvalidOperationException(string.Format(
          Strings.ExCompilerXShouldReturnY, compiler.GetFullName(true), typeof(T).GetFullName(true)));

      if (requireMemberInfo)
        ValidateCompilerParameter(parameters[0], typeof (MemberInfo), compiler);

      var result = new Type[requireMemberInfo ? length - 1 : length];
      var regularParameters = requireMemberInfo ? parameters.Skip(1) : parameters;

      int i = 0;
      foreach (var parameter in regularParameters) {
        ValidateCompilerParameter(parameter, typeof(T), compiler);
        var attribute = (TypeAttribute) parameter.GetCustomAttributes(typeof (TypeAttribute), false).FirstOrDefault();
        result[i++] = attribute==null ? null : attribute.Value;
      }

      return result;
    }

    private static (MemberInfo targetMember, Delegate compilerInvoker) ProcessCompiler(MethodInfo compiler)
    {
      var attribute = compiler.GetAttribute<CompilerAttribute>(AttributeSearchOptions.InheritNone);

      var targetType = Type.GetType(attribute.TargetTypeAssemblyQualifiedName, false);

      ValidateTargetType(targetType, compiler);

      bool isStatic = (attribute.TargetKind & TargetKind.Static) != 0;
      bool isCtor = (attribute.TargetKind & TargetKind.Constructor) != 0;
      bool isPropertySetter = (attribute.TargetKind & TargetKind.PropertySet) != 0;
      bool isPropertyGetter = (attribute.TargetKind & TargetKind.PropertyGet) != 0;
      bool isField = (attribute.TargetKind & TargetKind.Field) != 0;
      bool isGenericMethod = attribute.NumberOfGenericArguments > 0;
      bool isGenericType = targetType.IsGenericType;
      bool isGeneric = isGenericType || isGenericMethod;
      
      string memberName = attribute.TargetMember;

      if (memberName.IsNullOrEmpty())
        if (isPropertyGetter || isPropertySetter)
          memberName = Reflection.WellKnown.IndexerPropertyName;
        else if (isCtor)
          memberName = Reflection.WellKnown.CtorName;
        else
          throw new InvalidOperationException(string.Format(
            Strings.ExCompilerXHasInvalidTargetType, compiler.GetFullName(true)));

      var parameterTypes = ValidateCompilerParametersAndExtractTargetSignature(compiler, isGeneric);
      var bindingFlags = BindingFlags.Public;

      if (isCtor)
        bindingFlags |= BindingFlags.Instance;
      else
        if (!isStatic) {
          if (parameterTypes.Length==0)
            throw new InvalidOperationException(string.Format(
              Strings.ExCompilerXShouldHaveThisParameter,
              compiler.GetFullName(true)));

          parameterTypes = parameterTypes.Skip(1).ToArray();
          bindingFlags |= BindingFlags.Instance;
        }
        else
          bindingFlags |= BindingFlags.Static;

      if (isPropertyGetter) {
        bindingFlags |= BindingFlags.GetProperty;
        memberName = Reflection.WellKnown.GetterPrefix + memberName;
      }

      if (isPropertySetter) {
        bindingFlags |= BindingFlags.SetProperty;
        memberName = Reflection.WellKnown.SetterPrefix + memberName;
      }

      MemberInfo targetMember = null;
      bool specialCase = false;

      // handle stupid cast operator that may be overloaded by return type
      if (memberName == Reflection.WellKnown.Operator.Explicit || memberName == Reflection.WellKnown.Operator.Implicit) {
        var returnTypeAttribute = compiler.ReturnTypeCustomAttributes
          .GetCustomAttributes(typeof (TypeAttribute), false)
          .Cast<TypeAttribute>()
          .FirstOrDefault();

        if (returnTypeAttribute != null && returnTypeAttribute.Value != null) {
          targetMember = targetType.GetMethods()
          .Where(mi => mi.Name == memberName
                    && mi.IsStatic
                    && mi.ReturnType == returnTypeAttribute.Value)
          .FirstOrDefault();
          specialCase = true;
        }
      }
      
      if (!specialCase) {
        if (isCtor)
          targetMember = targetType.GetConstructor(bindingFlags, parameterTypes);
        else if (isField)
          targetMember = targetType.GetField(memberName, bindingFlags);
        else {
          // method / property getter / property setter
          var genericArgumentNames = isGenericMethod ? new string[attribute.NumberOfGenericArguments] : null;
          targetMember = targetType
            .GetMethod(memberName, bindingFlags, genericArgumentNames, parameterTypes);
        }
      }

      if (targetMember == null)
        throw new InvalidOperationException(string.Format(
          Strings.ExTargetMemberIsNotFoundForCompilerX,
          compiler.GetFullName(true)));

      var invoker = WrapInvoker(CreateInvoker(compiler, isStatic || isCtor, isGeneric));
      return (targetMember, invoker);
    }

    private static Func<MemberInfo, T, T[], T> WrapInvoker(Func<MemberInfo, T, T[], T> invoker)
    {
      return (member, instance, args) => {
        try {
          return invoker.Invoke(member, instance, args);
        }
        catch (Exception exception) {
          throw new TargetInvocationException(Strings.ExExceptionHasBeenThrownByTheUserMemberCompiler, exception);
        }
      };
    }

    private static Func<MemberInfo, T, T[], T> CreateInvoker(MethodInfo compiler, bool targetIsStaticOrCtor, bool targetIsGeneric)
    {
      if (targetIsGeneric)
        if (targetIsStaticOrCtor)
          return CreateInvokerForStaticGenericCompiler(compiler);
        else
          return CreateInvokerForInstanceGenericCompiler(compiler);
      else
        if (targetIsStaticOrCtor)
          return CreateInvokerForStaticCompiler(compiler);
        else
          return CreateInvokerForInstanceCompiler(compiler);
    }

    private static void ValidateTargetType(Type targetType, MethodInfo compiler)
    {
      bool isInvalidTargetType = targetType==null
        || (targetType.IsGenericType && !targetType.IsGenericTypeDefinition);

      if (isInvalidTargetType)
        throw new InvalidOperationException(string.Format(
          Strings.ExCompilerXHasInvalidTargetType, compiler.GetFullName(true)));
    }

    private static void ValidateCompilerParameter(ParameterInfo parameter, Type requiredType, MethodInfo compiler)
    {
      if (parameter.ParameterType != requiredType)
        throw new InvalidOperationException(string.Format(
          Strings.ExCompilerXShouldHaveParameterYOfTypeZ,
          compiler.GetFullName(true), parameter.Name, requiredType.GetFullName(true)));
    }

    private static CompilerKey GetCompilerKey(MemberInfo member)
    {
      var canonicalMember = member;
      var sourceProperty = canonicalMember as PropertyInfo;
      if (sourceProperty!=null) {
        canonicalMember = sourceProperty.GetGetMethod();
        // GetGetMethod returns null in case of non public getter.
        if (canonicalMember==null) {
          return default;
        }
      }

      var targetType = canonicalMember.ReflectedType;
      if (targetType.IsGenericType) {
        targetType = targetType.GetGenericTypeDefinition();
        if (canonicalMember is FieldInfo)
          canonicalMember = targetType.GetField(canonicalMember.Name);
        else if (canonicalMember is MethodInfo methodInfo) {
          canonicalMember = GetCanonicalMethod(methodInfo, targetType.GetMethods());
        }
        else if (canonicalMember is ConstructorInfo)
          canonicalMember = GetCanonicalMethod((ConstructorInfo) canonicalMember, targetType.GetConstructors());
        else
          canonicalMember = null;
      }

      if (canonicalMember == null) {
        return default;
      }

      if (targetType.IsEnum) {
        var declaringType = canonicalMember.DeclaringType;
        if (targetType != declaringType)
          canonicalMember = GetCanonicalMethod((MethodInfo) canonicalMember, declaringType.GetMethods());
        else
          canonicalMember = GetCanonicalMethod((MethodInfo) canonicalMember, targetType.GetMethods());
      }

      return new CompilerKey(canonicalMember);
    }

    #endregion
  }
}
>>>>>>> 8695eda1
<|MERGE_RESOLUTION|>--- conflicted
+++ resolved
@@ -1,697 +1,347 @@
-<<<<<<< HEAD
-﻿// Copyright (C) 2003-2010 Xtensive LLC.
-// All rights reserved.
-// For conditions of distribution and use, see license.
-// Created by: Denis Krjuchkov
-// Created:    2009.02.09
-
-using System;
-using System.Collections.Generic;
-using System.Linq;
-using System.Reflection;
-using Xtensive.Core;
-using Xtensive.Reflection;
-using AttributeSearchOptions = Xtensive.Reflection.AttributeSearchOptions;
-using DelegateHelper = Xtensive.Reflection.DelegateHelper;
-
-namespace Xtensive.Orm.Linq.MemberCompilation
-{
-  internal partial class MemberCompilerProvider<T> : LockableBase, IMemberCompilerProvider<T>
-  {
-    private readonly struct CompilerKey : IEquatable<CompilerKey>
-    {
-      private readonly Module module;
-      private readonly int metadataToken;
-
-      public bool Equals(CompilerKey other) => metadataToken == other.metadataToken
-        && (ReferenceEquals(module, other.module) || module == other.module);
-
-      public override bool Equals(object obj) => obj is CompilerKey other && Equals(other);
-
-      public override int GetHashCode()
-      {
-        unchecked {
-          return module == null ? metadataToken : (module.GetHashCode() * 397) ^ metadataToken;
-        }
-      }
-
-      public CompilerKey(MemberInfo memberInfo)
-      {
-        module = memberInfo.Module;
-        metadataToken = memberInfo.MetadataToken;
-      }
-    }
-
-    private readonly Dictionary<CompilerKey, Delegate> compilers
-      = new Dictionary<CompilerKey, Delegate>();
-
-    public Type ExpressionType => typeof(T);
-
-    public Delegate GetUntypedCompiler(MemberInfo target)
-    {
-      ArgumentValidator.EnsureArgumentNotNull(target, nameof(target));
-
-      return compilers.TryGetValue(GetCompilerKey(target), out var compiler)
-        ? compiler
-        : null;
-    }
-
-    public Func<T, T[], T> GetCompiler(MemberInfo target)
-    {
-      var compiler = (Func<MemberInfo, T, T[], T>) GetUntypedCompiler(target);
-      return compiler.Bind(target);
-    }
-
-    public void RegisterCompilers(Type compilerContainer)
-    {
-      RegisterCompilers(compilerContainer, ConflictHandlingMethod.Default);
-    }
-
-    public void RegisterCompilers(Type compilerContainer, ConflictHandlingMethod conflictHandlingMethod)
-    {
-      ArgumentValidator.EnsureArgumentNotNull(compilerContainer, "compilerContainer");
-      this.EnsureNotLocked();
-
-      if (compilerContainer.IsGenericType)
-        throw new InvalidOperationException(string.Format(
-          Strings.ExTypeXShouldNotBeGeneric, compilerContainer.GetFullName(true)));
-
-      var compilerMethods = compilerContainer
-        .GetMethods(BindingFlags.Public | BindingFlags.Static | BindingFlags.DeclaredOnly)
-        .Where(method => method.IsDefined(typeof (CompilerAttribute), false) && !method.IsGenericMethod);
-
-      UpdateRegistry(compilerMethods.Select(ProcessCompiler), conflictHandlingMethod);
-    }
-
-    public void RegisterCompilers(IEnumerable<KeyValuePair<MemberInfo, Func<MemberInfo, T, T[], T>>> compilerDefinitions)
-    {
-      RegisterCompilers(compilerDefinitions, ConflictHandlingMethod.Default);
-    }
-
-    public void RegisterCompilers(IEnumerable<KeyValuePair<MemberInfo, Func<MemberInfo, T, T[], T>>> compilerDefinitions, ConflictHandlingMethod conflictHandlingMethod)
-    {
-      ArgumentValidator.EnsureArgumentNotNull(compilerDefinitions, "compilerDefinitions");
-      this.EnsureNotLocked();
-
-      var newItems = compilerDefinitions.Select(item => (item.Key, (Delegate) item.Value));
-      UpdateRegistry(newItems, conflictHandlingMethod);
-    }
-
-    #region Private methods
-
-    private void UpdateRegistry(
-      IEnumerable<(MemberInfo targetMember, Delegate compiler)> newRegistrations, ConflictHandlingMethod conflictHandlingMethod)
-    {
-      foreach (var (targetMember, compiler) in newRegistrations) {
-        var key = GetCompilerKey(targetMember);
-        if (conflictHandlingMethod != ConflictHandlingMethod.Overwrite && compilers.ContainsKey(key)) {
-          if (conflictHandlingMethod == ConflictHandlingMethod.ReportError) {
-            throw new InvalidOperationException(string.Format(
-              Strings.ExCompilerForXIsAlreadyRegistered, targetMember.GetFullName(true)));
-          }
-          continue;
-        }
-        compilers[key] = compiler;
-      }
-    }
-
-    private static MethodBase GetCanonicalMethod(MethodBase inputMethod, MethodBase[] possibleCanonicalMethods)
-    {
-      foreach (var candidate in possibleCanonicalMethods) {
-        if (inputMethod.MetadataToken == candidate.MetadataToken
-          && (ReferenceEquals(inputMethod.Module, candidate.Module) || inputMethod.Module == candidate.Module)) {
-          return candidate;
-        }
-      }
-
-      return null;
-    }
-
-    private static Type[] ValidateCompilerParametersAndExtractTargetSignature(MethodInfo compiler, bool requireMemberInfo)
-    {
-      var parameters = compiler.GetParameters();
-      int length = parameters.Length;
-
-      if (length > DelegateHelper.MaxNumberOfGenericDelegateParameters)
-        throw new InvalidOperationException(string.Format(
-          Strings.ExCompilerXHasTooManyParameters, compiler.GetFullName(true)));
-
-      if (length == 0 && requireMemberInfo)
-        throw new InvalidOperationException(string.Format(
-          Strings.ExCompilerXShouldHaveMemberInfoParameter, compiler.GetFullName(true)));
-
-      if (compiler.ReturnType != typeof(T))
-        throw new InvalidOperationException(string.Format(
-          Strings.ExCompilerXShouldReturnY, compiler.GetFullName(true), typeof(T).GetFullName(true)));
-
-      if (requireMemberInfo)
-        ValidateCompilerParameter(parameters[0], typeof (MemberInfo), compiler);
-
-      var result = new Type[requireMemberInfo ? length - 1 : length];
-      var regularParameters = requireMemberInfo ? parameters.Skip(1) : parameters;
-
-      int i = 0;
-      foreach (var parameter in regularParameters) {
-        ValidateCompilerParameter(parameter, typeof(T), compiler);
-        var attribute = (TypeAttribute) parameter.GetCustomAttributes(typeof (TypeAttribute), false).FirstOrDefault();
-        result[i++] = attribute==null ? null : attribute.Value;
-      }
-
-      return result;
-    }
-
-    private static (MemberInfo targetMember, Delegate compilerInvoker) ProcessCompiler(MethodInfo compiler)
-    {
-      var attribute = compiler.GetAttribute<CompilerAttribute>(AttributeSearchOptions.InheritNone);
-
-      var targetType = Type.GetType(attribute.TargetTypeAssemblyQualifiedName, false);
-
-      ValidateTargetType(targetType, compiler);
-
-      bool isStatic = (attribute.TargetKind & TargetKind.Static) != 0;
-      bool isCtor = (attribute.TargetKind & TargetKind.Constructor) != 0;
-      bool isPropertySetter = (attribute.TargetKind & TargetKind.PropertySet) != 0;
-      bool isPropertyGetter = (attribute.TargetKind & TargetKind.PropertyGet) != 0;
-      bool isField = (attribute.TargetKind & TargetKind.Field) != 0;
-      bool isGenericMethod = attribute.NumberOfGenericArguments > 0;
-      bool isGenericType = targetType.IsGenericType;
-      bool isGeneric = isGenericType || isGenericMethod;
-      
-      string memberName = attribute.TargetMember;
-
-      if (memberName.IsNullOrEmpty())
-        if (isPropertyGetter || isPropertySetter)
-          memberName = Reflection.WellKnown.IndexerPropertyName;
-        else if (isCtor)
-          memberName = Reflection.WellKnown.CtorName;
-        else
-          throw new InvalidOperationException(string.Format(
-            Strings.ExCompilerXHasInvalidTargetType, compiler.GetFullName(true)));
-
-      var parameterTypes = ValidateCompilerParametersAndExtractTargetSignature(compiler, isGeneric);
-      var bindingFlags = BindingFlags.Public;
-
-      if (isCtor)
-        bindingFlags |= BindingFlags.Instance;
-      else
-        if (!isStatic) {
-          if (parameterTypes.Length==0)
-            throw new InvalidOperationException(string.Format(
-              Strings.ExCompilerXShouldHaveThisParameter,
-              compiler.GetFullName(true)));
-
-          parameterTypes = parameterTypes.Skip(1).ToArray();
-          bindingFlags |= BindingFlags.Instance;
-        }
-        else
-          bindingFlags |= BindingFlags.Static;
-
-      if (isPropertyGetter) {
-        bindingFlags |= BindingFlags.GetProperty;
-        memberName = Reflection.WellKnown.GetterPrefix + memberName;
-      }
-
-      if (isPropertySetter) {
-        bindingFlags |= BindingFlags.SetProperty;
-        memberName = Reflection.WellKnown.SetterPrefix + memberName;
-      }
-
-      MemberInfo targetMember = null;
-      bool specialCase = false;
-
-      // handle stupid cast operator that may be overloaded by return type
-      if (memberName == Reflection.WellKnown.Operator.Explicit || memberName == Reflection.WellKnown.Operator.Implicit) {
-        var returnTypeAttribute = compiler.ReturnTypeCustomAttributes
-          .GetCustomAttributes(typeof (TypeAttribute), false)
-          .Cast<TypeAttribute>()
-          .FirstOrDefault();
-
-        if (returnTypeAttribute != null && returnTypeAttribute.Value != null) {
-          targetMember = targetType.GetMethods()
-          .Where(mi => mi.Name == memberName
-                    && mi.IsStatic
-                    && mi.ReturnType == returnTypeAttribute.Value)
-          .FirstOrDefault();
-          specialCase = true;
-        }
-      }
-      
-      if (!specialCase) {
-        if (isCtor)
-          targetMember = targetType.GetConstructor(bindingFlags, parameterTypes);
-        else if (isField)
-          targetMember = targetType.GetField(memberName, bindingFlags);
-        else {
-          // method / property getter / property setter
-          var genericArgumentNames = isGenericMethod ? new string[attribute.NumberOfGenericArguments] : null;
-          targetMember = targetType
-            .GetMethod(memberName, bindingFlags, genericArgumentNames, parameterTypes);
-        }
-      }
-
-      if (targetMember == null)
-        throw new InvalidOperationException(string.Format(
-          Strings.ExTargetMemberIsNotFoundForCompilerX,
-          compiler.GetFullName(true)));
-
-      var invoker = WrapInvoker(CreateInvoker(compiler, isStatic || isCtor, isGeneric));
-      return (targetMember, invoker);
-    }
-
-    private static Func<MemberInfo, T, T[], T> WrapInvoker(Func<MemberInfo, T, T[], T> invoker)
-    {
-      return (member, instance, args) => {
-        try {
-          return invoker.Invoke(member, instance, args);
-        }
-        catch (Exception exception) {
-          throw new TargetInvocationException(Strings.ExExceptionHasBeenThrownByTheUserMemberCompiler, exception);
-        }
-      };
-    }
-
-    private static Func<MemberInfo, T, T[], T> CreateInvoker(MethodInfo compiler, bool targetIsStaticOrCtor, bool targetIsGeneric)
-    {
-      if (targetIsGeneric)
-        if (targetIsStaticOrCtor)
-          return CreateInvokerForStaticGenericCompiler(compiler);
-        else
-          return CreateInvokerForInstanceGenericCompiler(compiler);
-      else
-        if (targetIsStaticOrCtor)
-          return CreateInvokerForStaticCompiler(compiler);
-        else
-          return CreateInvokerForInstanceCompiler(compiler);
-    }
-
-    private static void ValidateTargetType(Type targetType, MethodInfo compiler)
-    {
-      bool isInvalidTargetType = targetType==null
-        || (targetType.IsGenericType && !targetType.IsGenericTypeDefinition);
-
-      if (isInvalidTargetType)
-        throw new InvalidOperationException(string.Format(
-          Strings.ExCompilerXHasInvalidTargetType, compiler.GetFullName(true)));
-    }
-
-    private static void ValidateCompilerParameter(ParameterInfo parameter, Type requiredType, MethodInfo compiler)
-    {
-      if (parameter.ParameterType != requiredType)
-        throw new InvalidOperationException(string.Format(
-          Strings.ExCompilerXShouldHaveParameterYOfTypeZ,
-          compiler.GetFullName(true), parameter.Name, requiredType.GetFullName(true)));
-    }
-
-    private static CompilerKey GetCompilerKey(MemberInfo member)
-    {
-      var canonicalMember = member;
-      var sourceProperty = canonicalMember as PropertyInfo;
-      if (sourceProperty!=null) {
-        canonicalMember = sourceProperty.GetGetMethod();
-        // GetGetMethod returns null in case of non public getter.
-        if (canonicalMember==null) {
-          return default;
-        }
-      }
-
-      var targetType = canonicalMember.ReflectedType;
-      if (targetType.IsGenericType) {
-        targetType = targetType.GetGenericTypeDefinition();
-        if (canonicalMember is FieldInfo)
-          canonicalMember = targetType.GetField(canonicalMember.Name);
-        else if (canonicalMember is MethodInfo methodInfo) {
-          canonicalMember = GetCanonicalMethod(methodInfo, targetType.GetMethods());
-        }
-        else if (canonicalMember is ConstructorInfo)
-          canonicalMember = GetCanonicalMethod((ConstructorInfo) canonicalMember, targetType.GetConstructors());
-        else
-          canonicalMember = null;
-      }
-
-      if (canonicalMember == null) {
-        return default;
-      }
-
-      if (targetType.IsEnum) {
-        var declaringType = canonicalMember.DeclaringType;
-        if (targetType != declaringType)
-          canonicalMember = GetCanonicalMethod((MethodInfo) canonicalMember, declaringType.GetMethods());
-        else
-          canonicalMember = GetCanonicalMethod((MethodInfo) canonicalMember, targetType.GetMethods());
-      }
-
-      return new CompilerKey(canonicalMember);
-    }
-
-    #endregion
-  }
-}
-=======
-﻿// Copyright (C) 2009-2020 Xtensive LLC.
-// This code is distributed under MIT license terms.
-// See the License.txt file in the project root for more information.
-// Created by: Denis Krjuchkov
-// Created:    2009.02.09
-
-using System;
-using System.Collections.Generic;
-using System.Linq;
-using System.Reflection;
-using Xtensive.Core;
-using Xtensive.Reflection;
-using AttributeSearchOptions = Xtensive.Reflection.AttributeSearchOptions;
-using DelegateHelper = Xtensive.Reflection.DelegateHelper;
-
-namespace Xtensive.Orm.Linq.MemberCompilation
-{
-  internal partial class MemberCompilerProvider<T> : LockableBase, IMemberCompilerProvider<T>
-  {
-    private readonly struct CompilerKey : IEquatable<CompilerKey>
-    {
-      private readonly Module module;
-      private readonly int metadataToken;
-
-      public bool Equals(CompilerKey other) => metadataToken == other.metadataToken
-        && (ReferenceEquals(module, other.module) || module == other.module);
-
-      public override bool Equals(object obj) => obj is CompilerKey other && Equals(other);
-
-      public override int GetHashCode()
-      {
-        unchecked {
-          return module == null ? metadataToken : (module.GetHashCode() * 397) ^ metadataToken;
-        }
-      }
-
-      public CompilerKey(MemberInfo memberInfo)
-      {
-        module = memberInfo.Module;
-        metadataToken = memberInfo.MetadataToken;
-      }
-    }
-
-    private readonly Dictionary<CompilerKey, Delegate> compilers
-      = new Dictionary<CompilerKey, Delegate>();
-
-    public Type ExpressionType => typeof(T);
-
-    public Delegate GetUntypedCompiler(MemberInfo target)
-    {
-      ArgumentValidator.EnsureArgumentNotNull(target, nameof(target));
-
-      return compilers.TryGetValue(GetCompilerKey(target), out var compiler)
-        ? compiler
-        : null;
-    }
-
-    public Func<T, T[], T> GetCompiler(MemberInfo target)
-    {
-      var compiler = (Func<MemberInfo, T, T[], T>) GetUntypedCompiler(target);
-      return compiler.Bind(target);
-    }
-
-    public void RegisterCompilers(Type compilerContainer)
-    {
-      RegisterCompilers(compilerContainer, ConflictHandlingMethod.Default);
-    }
-
-    public void RegisterCompilers(Type compilerContainer, ConflictHandlingMethod conflictHandlingMethod)
-    {
-      ArgumentValidator.EnsureArgumentNotNull(compilerContainer, "compilerContainer");
-      this.EnsureNotLocked();
-
-      if (compilerContainer.IsGenericType)
-        throw new InvalidOperationException(string.Format(
-          Strings.ExTypeXShouldNotBeGeneric, compilerContainer.GetFullName(true)));
-
-      var compilerMethods = compilerContainer
-        .GetMethods(BindingFlags.Public | BindingFlags.Static | BindingFlags.DeclaredOnly)
-        .Where(method => method.IsDefined(typeof (CompilerAttribute), false) && !method.IsGenericMethod);
-
-      UpdateRegistry(compilerMethods.Select(ProcessCompiler), conflictHandlingMethod);
-    }
-
-    public void RegisterCompilers(IEnumerable<KeyValuePair<MemberInfo, Func<MemberInfo, T, T[], T>>> compilerDefinitions)
-    {
-      RegisterCompilers(compilerDefinitions, ConflictHandlingMethod.Default);
-    }
-
-    public void RegisterCompilers(IEnumerable<KeyValuePair<MemberInfo, Func<MemberInfo, T, T[], T>>> compilerDefinitions, ConflictHandlingMethod conflictHandlingMethod)
-    {
-      ArgumentValidator.EnsureArgumentNotNull(compilerDefinitions, "compilerDefinitions");
-      this.EnsureNotLocked();
-
-      var newItems = compilerDefinitions.Select(item => (item.Key, (Delegate) item.Value));
-      UpdateRegistry(newItems, conflictHandlingMethod);
-    }
-
-    #region Private methods
-
-    private void UpdateRegistry(
-      IEnumerable<(MemberInfo targetMember, Delegate compiler)> newRegistrations, ConflictHandlingMethod conflictHandlingMethod)
-    {
-      foreach (var (targetMember, compiler) in newRegistrations) {
-        var key = GetCompilerKey(targetMember);
-        if (conflictHandlingMethod != ConflictHandlingMethod.Overwrite && compilers.ContainsKey(key)) {
-          if (conflictHandlingMethod == ConflictHandlingMethod.ReportError) {
-            throw new InvalidOperationException(string.Format(
-              Strings.ExCompilerForXIsAlreadyRegistered, targetMember.GetFullName(true)));
-          }
-          continue;
-        }
-        compilers[key] = compiler;
-      }
-    }
-
-    private static MethodBase GetCanonicalMethod(MethodBase inputMethod, MethodBase[] possibleCanonicalMethods)
-    {
-      foreach (var candidate in possibleCanonicalMethods) {
-        if (inputMethod.MetadataToken == candidate.MetadataToken
-          && (ReferenceEquals(inputMethod.Module, candidate.Module) || inputMethod.Module == candidate.Module)) {
-          return candidate;
-        }
-      }
-
-      return null;
-    }
-
-    private static Type[] ValidateCompilerParametersAndExtractTargetSignature(MethodInfo compiler, bool requireMemberInfo)
-    {
-      var parameters = compiler.GetParameters();
-      int length = parameters.Length;
-
-      if (length > DelegateHelper.MaxNumberOfGenericDelegateParameters)
-        throw new InvalidOperationException(string.Format(
-          Strings.ExCompilerXHasTooManyParameters, compiler.GetFullName(true)));
-
-      if (length == 0 && requireMemberInfo)
-        throw new InvalidOperationException(string.Format(
-          Strings.ExCompilerXShouldHaveMemberInfoParameter, compiler.GetFullName(true)));
-
-      if (compiler.ReturnType != typeof(T))
-        throw new InvalidOperationException(string.Format(
-          Strings.ExCompilerXShouldReturnY, compiler.GetFullName(true), typeof(T).GetFullName(true)));
-
-      if (requireMemberInfo)
-        ValidateCompilerParameter(parameters[0], typeof (MemberInfo), compiler);
-
-      var result = new Type[requireMemberInfo ? length - 1 : length];
-      var regularParameters = requireMemberInfo ? parameters.Skip(1) : parameters;
-
-      int i = 0;
-      foreach (var parameter in regularParameters) {
-        ValidateCompilerParameter(parameter, typeof(T), compiler);
-        var attribute = (TypeAttribute) parameter.GetCustomAttributes(typeof (TypeAttribute), false).FirstOrDefault();
-        result[i++] = attribute==null ? null : attribute.Value;
-      }
-
-      return result;
-    }
-
-    private static (MemberInfo targetMember, Delegate compilerInvoker) ProcessCompiler(MethodInfo compiler)
-    {
-      var attribute = compiler.GetAttribute<CompilerAttribute>(AttributeSearchOptions.InheritNone);
-
-      var targetType = Type.GetType(attribute.TargetTypeAssemblyQualifiedName, false);
-
-      ValidateTargetType(targetType, compiler);
-
-      bool isStatic = (attribute.TargetKind & TargetKind.Static) != 0;
-      bool isCtor = (attribute.TargetKind & TargetKind.Constructor) != 0;
-      bool isPropertySetter = (attribute.TargetKind & TargetKind.PropertySet) != 0;
-      bool isPropertyGetter = (attribute.TargetKind & TargetKind.PropertyGet) != 0;
-      bool isField = (attribute.TargetKind & TargetKind.Field) != 0;
-      bool isGenericMethod = attribute.NumberOfGenericArguments > 0;
-      bool isGenericType = targetType.IsGenericType;
-      bool isGeneric = isGenericType || isGenericMethod;
-      
-      string memberName = attribute.TargetMember;
-
-      if (memberName.IsNullOrEmpty())
-        if (isPropertyGetter || isPropertySetter)
-          memberName = Reflection.WellKnown.IndexerPropertyName;
-        else if (isCtor)
-          memberName = Reflection.WellKnown.CtorName;
-        else
-          throw new InvalidOperationException(string.Format(
-            Strings.ExCompilerXHasInvalidTargetType, compiler.GetFullName(true)));
-
-      var parameterTypes = ValidateCompilerParametersAndExtractTargetSignature(compiler, isGeneric);
-      var bindingFlags = BindingFlags.Public;
-
-      if (isCtor)
-        bindingFlags |= BindingFlags.Instance;
-      else
-        if (!isStatic) {
-          if (parameterTypes.Length==0)
-            throw new InvalidOperationException(string.Format(
-              Strings.ExCompilerXShouldHaveThisParameter,
-              compiler.GetFullName(true)));
-
-          parameterTypes = parameterTypes.Skip(1).ToArray();
-          bindingFlags |= BindingFlags.Instance;
-        }
-        else
-          bindingFlags |= BindingFlags.Static;
-
-      if (isPropertyGetter) {
-        bindingFlags |= BindingFlags.GetProperty;
-        memberName = Reflection.WellKnown.GetterPrefix + memberName;
-      }
-
-      if (isPropertySetter) {
-        bindingFlags |= BindingFlags.SetProperty;
-        memberName = Reflection.WellKnown.SetterPrefix + memberName;
-      }
-
-      MemberInfo targetMember = null;
-      bool specialCase = false;
-
-      // handle stupid cast operator that may be overloaded by return type
-      if (memberName == Reflection.WellKnown.Operator.Explicit || memberName == Reflection.WellKnown.Operator.Implicit) {
-        var returnTypeAttribute = compiler.ReturnTypeCustomAttributes
-          .GetCustomAttributes(typeof (TypeAttribute), false)
-          .Cast<TypeAttribute>()
-          .FirstOrDefault();
-
-        if (returnTypeAttribute != null && returnTypeAttribute.Value != null) {
-          targetMember = targetType.GetMethods()
-          .Where(mi => mi.Name == memberName
-                    && mi.IsStatic
-                    && mi.ReturnType == returnTypeAttribute.Value)
-          .FirstOrDefault();
-          specialCase = true;
-        }
-      }
-      
-      if (!specialCase) {
-        if (isCtor)
-          targetMember = targetType.GetConstructor(bindingFlags, parameterTypes);
-        else if (isField)
-          targetMember = targetType.GetField(memberName, bindingFlags);
-        else {
-          // method / property getter / property setter
-          var genericArgumentNames = isGenericMethod ? new string[attribute.NumberOfGenericArguments] : null;
-          targetMember = targetType
-            .GetMethod(memberName, bindingFlags, genericArgumentNames, parameterTypes);
-        }
-      }
-
-      if (targetMember == null)
-        throw new InvalidOperationException(string.Format(
-          Strings.ExTargetMemberIsNotFoundForCompilerX,
-          compiler.GetFullName(true)));
-
-      var invoker = WrapInvoker(CreateInvoker(compiler, isStatic || isCtor, isGeneric));
-      return (targetMember, invoker);
-    }
-
-    private static Func<MemberInfo, T, T[], T> WrapInvoker(Func<MemberInfo, T, T[], T> invoker)
-    {
-      return (member, instance, args) => {
-        try {
-          return invoker.Invoke(member, instance, args);
-        }
-        catch (Exception exception) {
-          throw new TargetInvocationException(Strings.ExExceptionHasBeenThrownByTheUserMemberCompiler, exception);
-        }
-      };
-    }
-
-    private static Func<MemberInfo, T, T[], T> CreateInvoker(MethodInfo compiler, bool targetIsStaticOrCtor, bool targetIsGeneric)
-    {
-      if (targetIsGeneric)
-        if (targetIsStaticOrCtor)
-          return CreateInvokerForStaticGenericCompiler(compiler);
-        else
-          return CreateInvokerForInstanceGenericCompiler(compiler);
-      else
-        if (targetIsStaticOrCtor)
-          return CreateInvokerForStaticCompiler(compiler);
-        else
-          return CreateInvokerForInstanceCompiler(compiler);
-    }
-
-    private static void ValidateTargetType(Type targetType, MethodInfo compiler)
-    {
-      bool isInvalidTargetType = targetType==null
-        || (targetType.IsGenericType && !targetType.IsGenericTypeDefinition);
-
-      if (isInvalidTargetType)
-        throw new InvalidOperationException(string.Format(
-          Strings.ExCompilerXHasInvalidTargetType, compiler.GetFullName(true)));
-    }
-
-    private static void ValidateCompilerParameter(ParameterInfo parameter, Type requiredType, MethodInfo compiler)
-    {
-      if (parameter.ParameterType != requiredType)
-        throw new InvalidOperationException(string.Format(
-          Strings.ExCompilerXShouldHaveParameterYOfTypeZ,
-          compiler.GetFullName(true), parameter.Name, requiredType.GetFullName(true)));
-    }
-
-    private static CompilerKey GetCompilerKey(MemberInfo member)
-    {
-      var canonicalMember = member;
-      var sourceProperty = canonicalMember as PropertyInfo;
-      if (sourceProperty!=null) {
-        canonicalMember = sourceProperty.GetGetMethod();
-        // GetGetMethod returns null in case of non public getter.
-        if (canonicalMember==null) {
-          return default;
-        }
-      }
-
-      var targetType = canonicalMember.ReflectedType;
-      if (targetType.IsGenericType) {
-        targetType = targetType.GetGenericTypeDefinition();
-        if (canonicalMember is FieldInfo)
-          canonicalMember = targetType.GetField(canonicalMember.Name);
-        else if (canonicalMember is MethodInfo methodInfo) {
-          canonicalMember = GetCanonicalMethod(methodInfo, targetType.GetMethods());
-        }
-        else if (canonicalMember is ConstructorInfo)
-          canonicalMember = GetCanonicalMethod((ConstructorInfo) canonicalMember, targetType.GetConstructors());
-        else
-          canonicalMember = null;
-      }
-
-      if (canonicalMember == null) {
-        return default;
-      }
-
-      if (targetType.IsEnum) {
-        var declaringType = canonicalMember.DeclaringType;
-        if (targetType != declaringType)
-          canonicalMember = GetCanonicalMethod((MethodInfo) canonicalMember, declaringType.GetMethods());
-        else
-          canonicalMember = GetCanonicalMethod((MethodInfo) canonicalMember, targetType.GetMethods());
-      }
-
-      return new CompilerKey(canonicalMember);
-    }
-
-    #endregion
-  }
-}
->>>>>>> 8695eda1
+﻿// Copyright (C) 2009-2020 Xtensive LLC.
+// This code is distributed under MIT license terms.
+// See the License.txt file in the project root for more information.
+// Created by: Denis Krjuchkov
+// Created:    2009.02.09
+
+using System;
+using System.Collections.Generic;
+using System.Linq;
+using System.Reflection;
+using Xtensive.Core;
+using Xtensive.Reflection;
+using AttributeSearchOptions = Xtensive.Reflection.AttributeSearchOptions;
+using DelegateHelper = Xtensive.Reflection.DelegateHelper;
+
+namespace Xtensive.Orm.Linq.MemberCompilation
+{
+  internal partial class MemberCompilerProvider<T> : LockableBase, IMemberCompilerProvider<T>
+  {
+    private readonly struct CompilerKey : IEquatable<CompilerKey>
+    {
+      private readonly Module module;
+      private readonly int metadataToken;
+
+      public bool Equals(CompilerKey other) => metadataToken == other.metadataToken
+        && (ReferenceEquals(module, other.module) || module == other.module);
+
+      public override bool Equals(object obj) => obj is CompilerKey other && Equals(other);
+
+      public override int GetHashCode()
+      {
+        unchecked {
+          return module == null ? metadataToken : (module.GetHashCode() * 397) ^ metadataToken;
+        }
+      }
+
+      public CompilerKey(MemberInfo memberInfo)
+      {
+        module = memberInfo.Module;
+        metadataToken = memberInfo.MetadataToken;
+      }
+    }
+
+    private readonly Dictionary<CompilerKey, Delegate> compilers
+      = new Dictionary<CompilerKey, Delegate>();
+
+    public Type ExpressionType => typeof(T);
+
+    public Delegate GetUntypedCompiler(MemberInfo target)
+    {
+      ArgumentValidator.EnsureArgumentNotNull(target, nameof(target));
+
+      return compilers.TryGetValue(GetCompilerKey(target), out var compiler)
+        ? compiler
+        : null;
+    }
+
+    public Func<T, T[], T> GetCompiler(MemberInfo target)
+    {
+      var compiler = (Func<MemberInfo, T, T[], T>) GetUntypedCompiler(target);
+      return compiler.Bind(target);
+    }
+
+    public void RegisterCompilers(Type compilerContainer)
+    {
+      RegisterCompilers(compilerContainer, ConflictHandlingMethod.Default);
+    }
+
+    public void RegisterCompilers(Type compilerContainer, ConflictHandlingMethod conflictHandlingMethod)
+    {
+      ArgumentValidator.EnsureArgumentNotNull(compilerContainer, "compilerContainer");
+      this.EnsureNotLocked();
+
+      if (compilerContainer.IsGenericType)
+        throw new InvalidOperationException(string.Format(
+          Strings.ExTypeXShouldNotBeGeneric, compilerContainer.GetFullName(true)));
+
+      var compilerMethods = compilerContainer
+        .GetMethods(BindingFlags.Public | BindingFlags.Static | BindingFlags.DeclaredOnly)
+        .Where(method => method.IsDefined(typeof (CompilerAttribute), false) && !method.IsGenericMethod);
+
+      UpdateRegistry(compilerMethods.Select(ProcessCompiler), conflictHandlingMethod);
+    }
+
+    public void RegisterCompilers(IEnumerable<KeyValuePair<MemberInfo, Func<MemberInfo, T, T[], T>>> compilerDefinitions)
+    {
+      RegisterCompilers(compilerDefinitions, ConflictHandlingMethod.Default);
+    }
+
+    public void RegisterCompilers(IEnumerable<KeyValuePair<MemberInfo, Func<MemberInfo, T, T[], T>>> compilerDefinitions, ConflictHandlingMethod conflictHandlingMethod)
+    {
+      ArgumentValidator.EnsureArgumentNotNull(compilerDefinitions, "compilerDefinitions");
+      this.EnsureNotLocked();
+
+      var newItems = compilerDefinitions.Select(item => (item.Key, (Delegate) item.Value));
+      UpdateRegistry(newItems, conflictHandlingMethod);
+    }
+
+    #region Private methods
+
+    private void UpdateRegistry(
+      IEnumerable<(MemberInfo targetMember, Delegate compiler)> newRegistrations, ConflictHandlingMethod conflictHandlingMethod)
+    {
+      foreach (var (targetMember, compiler) in newRegistrations) {
+        var key = GetCompilerKey(targetMember);
+        if (conflictHandlingMethod != ConflictHandlingMethod.Overwrite && compilers.ContainsKey(key)) {
+          if (conflictHandlingMethod == ConflictHandlingMethod.ReportError) {
+            throw new InvalidOperationException(string.Format(
+              Strings.ExCompilerForXIsAlreadyRegistered, targetMember.GetFullName(true)));
+          }
+          continue;
+        }
+        compilers[key] = compiler;
+      }
+    }
+
+    private static MethodBase GetCanonicalMethod(MethodBase inputMethod, MethodBase[] possibleCanonicalMethods)
+    {
+      foreach (var candidate in possibleCanonicalMethods) {
+        if (inputMethod.MetadataToken == candidate.MetadataToken
+          && (ReferenceEquals(inputMethod.Module, candidate.Module) || inputMethod.Module == candidate.Module)) {
+          return candidate;
+        }
+      }
+
+      return null;
+    }
+
+    private static Type[] ValidateCompilerParametersAndExtractTargetSignature(MethodInfo compiler, bool requireMemberInfo)
+    {
+      var parameters = compiler.GetParameters();
+      int length = parameters.Length;
+
+      if (length > DelegateHelper.MaxNumberOfGenericDelegateParameters)
+        throw new InvalidOperationException(string.Format(
+          Strings.ExCompilerXHasTooManyParameters, compiler.GetFullName(true)));
+
+      if (length == 0 && requireMemberInfo)
+        throw new InvalidOperationException(string.Format(
+          Strings.ExCompilerXShouldHaveMemberInfoParameter, compiler.GetFullName(true)));
+
+      if (compiler.ReturnType != typeof(T))
+        throw new InvalidOperationException(string.Format(
+          Strings.ExCompilerXShouldReturnY, compiler.GetFullName(true), typeof(T).GetFullName(true)));
+
+      if (requireMemberInfo)
+        ValidateCompilerParameter(parameters[0], typeof (MemberInfo), compiler);
+
+      var result = new Type[requireMemberInfo ? length - 1 : length];
+      var regularParameters = requireMemberInfo ? parameters.Skip(1) : parameters;
+
+      int i = 0;
+      foreach (var parameter in regularParameters) {
+        ValidateCompilerParameter(parameter, typeof(T), compiler);
+        var attribute = (TypeAttribute) parameter.GetCustomAttributes(typeof (TypeAttribute), false).FirstOrDefault();
+        result[i++] = attribute==null ? null : attribute.Value;
+      }
+
+      return result;
+    }
+
+    private static (MemberInfo targetMember, Delegate compilerInvoker) ProcessCompiler(MethodInfo compiler)
+    {
+      var attribute = compiler.GetAttribute<CompilerAttribute>(AttributeSearchOptions.InheritNone);
+
+      var targetType = Type.GetType(attribute.TargetTypeAssemblyQualifiedName, false);
+
+      ValidateTargetType(targetType, compiler);
+
+      bool isStatic = (attribute.TargetKind & TargetKind.Static) != 0;
+      bool isCtor = (attribute.TargetKind & TargetKind.Constructor) != 0;
+      bool isPropertySetter = (attribute.TargetKind & TargetKind.PropertySet) != 0;
+      bool isPropertyGetter = (attribute.TargetKind & TargetKind.PropertyGet) != 0;
+      bool isField = (attribute.TargetKind & TargetKind.Field) != 0;
+      bool isGenericMethod = attribute.NumberOfGenericArguments > 0;
+      bool isGenericType = targetType.IsGenericType;
+      bool isGeneric = isGenericType || isGenericMethod;
+      
+      string memberName = attribute.TargetMember;
+
+      if (memberName.IsNullOrEmpty())
+        if (isPropertyGetter || isPropertySetter)
+          memberName = Reflection.WellKnown.IndexerPropertyName;
+        else if (isCtor)
+          memberName = Reflection.WellKnown.CtorName;
+        else
+          throw new InvalidOperationException(string.Format(
+            Strings.ExCompilerXHasInvalidTargetType, compiler.GetFullName(true)));
+
+      var parameterTypes = ValidateCompilerParametersAndExtractTargetSignature(compiler, isGeneric);
+      var bindingFlags = BindingFlags.Public;
+
+      if (isCtor)
+        bindingFlags |= BindingFlags.Instance;
+      else
+        if (!isStatic) {
+          if (parameterTypes.Length==0)
+            throw new InvalidOperationException(string.Format(
+              Strings.ExCompilerXShouldHaveThisParameter,
+              compiler.GetFullName(true)));
+
+          parameterTypes = parameterTypes.Skip(1).ToArray();
+          bindingFlags |= BindingFlags.Instance;
+        }
+        else
+          bindingFlags |= BindingFlags.Static;
+
+      if (isPropertyGetter) {
+        bindingFlags |= BindingFlags.GetProperty;
+        memberName = Reflection.WellKnown.GetterPrefix + memberName;
+      }
+
+      if (isPropertySetter) {
+        bindingFlags |= BindingFlags.SetProperty;
+        memberName = Reflection.WellKnown.SetterPrefix + memberName;
+      }
+
+      MemberInfo targetMember = null;
+      bool specialCase = false;
+
+      // handle stupid cast operator that may be overloaded by return type
+      if (memberName == Reflection.WellKnown.Operator.Explicit || memberName == Reflection.WellKnown.Operator.Implicit) {
+        var returnTypeAttribute = compiler.ReturnTypeCustomAttributes
+          .GetCustomAttributes(typeof (TypeAttribute), false)
+          .Cast<TypeAttribute>()
+          .FirstOrDefault();
+
+        if (returnTypeAttribute != null && returnTypeAttribute.Value != null) {
+          targetMember = targetType.GetMethods()
+          .Where(mi => mi.Name == memberName
+                    && mi.IsStatic
+                    && mi.ReturnType == returnTypeAttribute.Value)
+          .FirstOrDefault();
+          specialCase = true;
+        }
+      }
+      
+      if (!specialCase) {
+        if (isCtor)
+          targetMember = targetType.GetConstructor(bindingFlags, parameterTypes);
+        else if (isField)
+          targetMember = targetType.GetField(memberName, bindingFlags);
+        else {
+          // method / property getter / property setter
+          var genericArgumentNames = isGenericMethod ? new string[attribute.NumberOfGenericArguments] : null;
+          targetMember = targetType
+            .GetMethod(memberName, bindingFlags, genericArgumentNames, parameterTypes);
+        }
+      }
+
+      if (targetMember == null)
+        throw new InvalidOperationException(string.Format(
+          Strings.ExTargetMemberIsNotFoundForCompilerX,
+          compiler.GetFullName(true)));
+
+      var invoker = WrapInvoker(CreateInvoker(compiler, isStatic || isCtor, isGeneric));
+      return (targetMember, invoker);
+    }
+
+    private static Func<MemberInfo, T, T[], T> WrapInvoker(Func<MemberInfo, T, T[], T> invoker)
+    {
+      return (member, instance, args) => {
+        try {
+          return invoker.Invoke(member, instance, args);
+        }
+        catch (Exception exception) {
+          throw new TargetInvocationException(Strings.ExExceptionHasBeenThrownByTheUserMemberCompiler, exception);
+        }
+      };
+    }
+
+    private static Func<MemberInfo, T, T[], T> CreateInvoker(MethodInfo compiler, bool targetIsStaticOrCtor, bool targetIsGeneric)
+    {
+      if (targetIsGeneric)
+        if (targetIsStaticOrCtor)
+          return CreateInvokerForStaticGenericCompiler(compiler);
+        else
+          return CreateInvokerForInstanceGenericCompiler(compiler);
+      else
+        if (targetIsStaticOrCtor)
+          return CreateInvokerForStaticCompiler(compiler);
+        else
+          return CreateInvokerForInstanceCompiler(compiler);
+    }
+
+    private static void ValidateTargetType(Type targetType, MethodInfo compiler)
+    {
+      bool isInvalidTargetType = targetType==null
+        || (targetType.IsGenericType && !targetType.IsGenericTypeDefinition);
+
+      if (isInvalidTargetType)
+        throw new InvalidOperationException(string.Format(
+          Strings.ExCompilerXHasInvalidTargetType, compiler.GetFullName(true)));
+    }
+
+    private static void ValidateCompilerParameter(ParameterInfo parameter, Type requiredType, MethodInfo compiler)
+    {
+      if (parameter.ParameterType != requiredType)
+        throw new InvalidOperationException(string.Format(
+          Strings.ExCompilerXShouldHaveParameterYOfTypeZ,
+          compiler.GetFullName(true), parameter.Name, requiredType.GetFullName(true)));
+    }
+
+    private static CompilerKey GetCompilerKey(MemberInfo member)
+    {
+      var canonicalMember = member;
+      var sourceProperty = canonicalMember as PropertyInfo;
+      if (sourceProperty!=null) {
+        canonicalMember = sourceProperty.GetGetMethod();
+        // GetGetMethod returns null in case of non public getter.
+        if (canonicalMember==null) {
+          return default;
+        }
+      }
+
+      var targetType = canonicalMember.ReflectedType;
+      if (targetType.IsGenericType) {
+        targetType = targetType.GetGenericTypeDefinition();
+        if (canonicalMember is FieldInfo)
+          canonicalMember = targetType.GetField(canonicalMember.Name);
+        else if (canonicalMember is MethodInfo methodInfo) {
+          canonicalMember = GetCanonicalMethod(methodInfo, targetType.GetMethods());
+        }
+        else if (canonicalMember is ConstructorInfo)
+          canonicalMember = GetCanonicalMethod((ConstructorInfo) canonicalMember, targetType.GetConstructors());
+        else
+          canonicalMember = null;
+      }
+
+      if (canonicalMember == null) {
+        return default;
+      }
+
+      if (targetType.IsEnum) {
+        var declaringType = canonicalMember.DeclaringType;
+        if (targetType != declaringType)
+          canonicalMember = GetCanonicalMethod((MethodInfo) canonicalMember, declaringType.GetMethods());
+        else
+          canonicalMember = GetCanonicalMethod((MethodInfo) canonicalMember, targetType.GetMethods());
+      }
+
+      return new CompilerKey(canonicalMember);
+    }
+
+    #endregion
+  }
+}