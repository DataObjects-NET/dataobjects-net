<<<<<<< HEAD
// Copyright (C) 2009-2020 Xtensive LLC.
// This code is distributed under MIT license terms.
// See the License.txt file in the project root for more information.
// Created by: Alexis Kochetov
// Created:    2009.05.05

using System;
using System.Linq;
using System.Collections.Generic;
using System.Linq.Expressions;
using Xtensive.Orm.Model;

namespace Xtensive.Orm.Linq.Expressions
{
  internal class EntityExpression : ParameterizedExpression,
    IEntityExpression
  {
    private List<PersistentFieldExpression> fields;

    public TypeInfo PersistentType { get; }

    public KeyExpression Key { get; }

    public List<PersistentFieldExpression> Fields
    {
      get => fields;
      private set {
        fields = value;
        foreach (var fieldExpression in fields.OfType<FieldExpression>()) {
          fieldExpression.Owner = this;
        }
      }
    }

    public bool IsNullable { get; set; }

    public Expression Remap(int offset, Dictionary<Expression, Expression> processedExpressions)
    {
      if (!CanRemap) {
        return this;
      }

      if (processedExpressions.TryGetValue(this, out var value)) {
        return value;
      }

      var keyExpression = (KeyExpression) Key.Remap(offset, processedExpressions);
      var result = new EntityExpression(PersistentType, keyExpression, OuterParameter, DefaultIfEmpty);
      processedExpressions.Add(this, result);
      result.IsNullable = IsNullable;
      var processedFields = new List<PersistentFieldExpression>(fields.Count);
      foreach (var field in fields) {
        // Do not convert to LINQ. We want to avoid a closure creation here.
        processedFields.Add((PersistentFieldExpression) field.Remap(offset, processedExpressions));
      }

      result.Fields = processedFields;
      return result;
    }

    public Expression Remap(int[] map, Dictionary<Expression, Expression> processedExpressions)
    {
      if (!CanRemap) {
        return this;
      }

      if (processedExpressions.TryGetValue(this, out var value)) {
        return value;
      }

      var keyExpression = (KeyExpression) Key.Remap(map, processedExpressions);
      if (keyExpression == null) {
        return null;
      }

      var result = new EntityExpression(PersistentType, keyExpression, OuterParameter, DefaultIfEmpty);
      processedExpressions.Add(this, result);
      result.IsNullable = IsNullable;
      var processedFields = new List<PersistentFieldExpression>(fields.Count);
      foreach (var field in fields) {
        // Do not convert to LINQ. We want to avoid a closure creation here.
        var mappedField = (PersistentFieldExpression) field.Remap(map, processedExpressions);
        if (mappedField == null) {
          continue;
        }

        processedFields.Add(mappedField);
      }

      result.Fields = processedFields;
      return result;
    }

    public Expression BindParameter(ParameterExpression parameter, Dictionary<Expression, Expression> processedExpressions)
    {
      if (processedExpressions.TryGetValue(this, out var value)) {
        return value;
      }

      var keyExpression = (KeyExpression) Key.BindParameter(parameter, processedExpressions);
      var result = new EntityExpression(PersistentType, keyExpression, parameter, DefaultIfEmpty);
      processedExpressions.Add(this, result);
      var processedFields = new List<PersistentFieldExpression>(fields.Count);
      foreach (var field in fields) {
        // Do not convert to LINQ. We want to avoid a closure creation here.
        processedFields.Add((PersistentFieldExpression) field.BindParameter(parameter, processedExpressions));
      }

      result.Fields = processedFields;
      return result;
    }

    public Expression RemoveOuterParameter(Dictionary<Expression, Expression> processedExpressions)
    {
      if (processedExpressions.TryGetValue(this, out var value)) {
        return value;
      }

      var keyExpression = (KeyExpression) Key.RemoveOuterParameter(processedExpressions);
      var result = new EntityExpression(PersistentType, keyExpression, null, DefaultIfEmpty);
      processedExpressions.Add(this, result);
      var processedFields = new List<PersistentFieldExpression>(fields.Count);
      foreach (var field in fields) {
        // Do not convert to LINQ. We want to avoid a closure creation here.
        processedFields.Add((PersistentFieldExpression) field.RemoveOuterParameter(processedExpressions));
      }

      result.Fields = processedFields;
      return result;
    }

    public static void Fill(EntityExpression entityExpression, int offset)
    {
      using (new RemapScope()) {
        entityExpression.Remap(offset, new Dictionary<Expression, Expression>());
      }
      var typeInfo = entityExpression.PersistentType;
      foreach (var nestedField in typeInfo.Fields.Except(entityExpression.Fields.OfType<FieldExpression>().Select(field=>field.Field))) {
        var nestedFieldExpression = BuildNestedFieldExpression(nestedField, offset);
        if (nestedFieldExpression is FieldExpression fieldExpression) {
          fieldExpression.Owner = entityExpression;
        }

        entityExpression.fields.Add(nestedFieldExpression);
      }
    }

    public static EntityExpression Create(TypeInfo typeInfo, int offset, bool keyFieldsOnly)
    {
      if (!typeInfo.IsEntity && !typeInfo.IsInterface) {
        throw new ArgumentException(
          string.Format(Strings.ExPersistentTypeXIsNotEntityOrPersistentInterface, typeInfo.Name), nameof(typeInfo));
      }

      var keyExpression = KeyExpression.Create(typeInfo, offset);

      List<PersistentFieldExpression> fields;
      var result = new EntityExpression(typeInfo, keyExpression, null, false);
      if (keyFieldsOnly) {
        fields = new List<PersistentFieldExpression>(keyExpression.KeyFields.Count + 1) {keyExpression};
        // Add key fields to field collection
        foreach (var keyField in keyExpression.KeyFields) {
          // Do not convert to LINQ. We want to avoid a closure creation here.
          fields.Add(FieldExpression.CreateField(keyField.Field, offset));
        }
      }
      else {
        fields = new List<PersistentFieldExpression>(typeInfo.Fields.Count + 1) {keyExpression};
        foreach (var nestedField in typeInfo.Fields) {
          // Do not convert to LINQ. We want to avoid a closure creation here.
          fields.Add(BuildNestedFieldExpression(nestedField, offset));
        }
      }

      result.Fields = fields;
      return result;
    }

    public static EntityExpression Create(EntityFieldExpression entityFieldExpression, int offset)
    {
      var typeInfo = entityFieldExpression.PersistentType;
      var keyExpression = KeyExpression.Create(typeInfo, offset);
      var fields = new List<PersistentFieldExpression>(typeInfo.Fields.Count + 1) {keyExpression};
      foreach (var nestedField in typeInfo.Fields) {
        // Do not convert to LINQ. We want to avoid a closure creation here.
        fields.Add(BuildNestedFieldExpression(nestedField, offset));
      }

      var result = new EntityExpression(typeInfo, keyExpression, null, entityFieldExpression.DefaultIfEmpty) {
        Fields = fields
      };
      if (entityFieldExpression.OuterParameter == null) {
        return result;
      }

      return (EntityExpression) result.BindParameter(
        entityFieldExpression.OuterParameter, new Dictionary<Expression, Expression>());
    }

    private static PersistentFieldExpression BuildNestedFieldExpression(FieldInfo nestedField, int offset)
    {
      if (nestedField.IsPrimitive) {
        return FieldExpression.CreateField(nestedField, offset);
      }

      if (nestedField.IsStructure) {
        return StructureFieldExpression.CreateStructure(nestedField, offset);
      }

      if (nestedField.IsEntity) {
        return EntityFieldExpression.CreateEntityField(nestedField, offset);
      }

      if (nestedField.IsEntitySet) {
        return EntitySetExpression.CreateEntitySet(nestedField);
      }

      throw new NotSupportedException(string.Format(Strings.ExNestedFieldXIsNotSupported, nestedField.Attributes));
    }

    public override string ToString() => $"{base.ToString()} {PersistentType.Name}";

    // Constructors

    private EntityExpression(
      TypeInfo entityType, 
      KeyExpression key, 
      ParameterExpression parameterExpression, 
      bool defaultIfEmpty)
      : base(ExtendedExpressionType.Entity, entityType.UnderlyingType, parameterExpression, defaultIfEmpty)
    {
      PersistentType = entityType;
      Key = key;
    }
  }
=======
// Copyright (C) 2009-2020 Xtensive LLC.
// This code is distributed under MIT license terms.
// See the License.txt file in the project root for more information.
// Created by: Alexis Kochetov
// Created:    2009.05.05

using System;
using System.Linq;
using System.Collections.Generic;
using System.Linq.Expressions;
using Xtensive.Orm.Model;

namespace Xtensive.Orm.Linq.Expressions
{
  internal class EntityExpression : ParameterizedExpression,
    IEntityExpression
  {
    private List<PersistentFieldExpression> fields;

    public TypeInfo PersistentType { get; }

    public KeyExpression Key { get; }

    public List<PersistentFieldExpression> Fields
    {
      get => fields;
      private set {
        fields = value;
        foreach (var fieldExpression in fields.OfType<FieldExpression>()) {
          fieldExpression.Owner = this;
        }
      }
    }

    public bool IsNullable { get; set; }

    public Expression Remap(int offset, Dictionary<Expression, Expression> processedExpressions)
    {
      if (!CanRemap) {
        return this;
      }

      if (processedExpressions.TryGetValue(this, out var value)) {
        return value;
      }

      var keyExpression = (KeyExpression) Key.Remap(offset, processedExpressions);
      var result = new EntityExpression(PersistentType, keyExpression, OuterParameter, DefaultIfEmpty);
      processedExpressions.Add(this, result);
      result.IsNullable = IsNullable;
      var processedFields = new List<PersistentFieldExpression>(fields.Count);
      foreach (var field in fields) {
        // Do not convert to LINQ. We want to avoid a closure creation here.
        processedFields.Add((PersistentFieldExpression) field.Remap(offset, processedExpressions));
      }

      result.Fields = processedFields;
      return result;
    }

    public Expression Remap(int[] map, Dictionary<Expression, Expression> processedExpressions)
    {
      if (!CanRemap) {
        return this;
      }

      if (processedExpressions.TryGetValue(this, out var value)) {
        return value;
      }

      var keyExpression = (KeyExpression) Key.Remap(map, processedExpressions);
      if (keyExpression == null) {
        return null;
      }

      var result = new EntityExpression(PersistentType, keyExpression, OuterParameter, DefaultIfEmpty);
      processedExpressions.Add(this, result);
      result.IsNullable = IsNullable;
      var processedFields = new List<PersistentFieldExpression>(fields.Count);
      foreach (var field in fields) {
        // Do not convert to LINQ. We want to avoid a closure creation here.
        var mappedField = (PersistentFieldExpression) field.Remap(map, processedExpressions);
        if (mappedField == null) {
          continue;
        }

        processedFields.Add(mappedField);
      }

      result.Fields = processedFields;
      return result;
    }

    public Expression BindParameter(ParameterExpression parameter, Dictionary<Expression, Expression> processedExpressions)
    {
      if (processedExpressions.TryGetValue(this, out var value)) {
        return value;
      }

      var keyExpression = (KeyExpression) Key.BindParameter(parameter, processedExpressions);
      var result = new EntityExpression(PersistentType, keyExpression, parameter, DefaultIfEmpty);
      result.IsNullable = IsNullable;
      processedExpressions.Add(this, result);
      var processedFields = new List<PersistentFieldExpression>(fields.Count);
      foreach (var field in fields) {
        // Do not convert to LINQ. We want to avoid a closure creation here.
        processedFields.Add((PersistentFieldExpression) field.BindParameter(parameter, processedExpressions));
      }

      result.Fields = processedFields;
      return result;
    }

    public Expression RemoveOuterParameter(Dictionary<Expression, Expression> processedExpressions)
    {
      if (processedExpressions.TryGetValue(this, out var value)) {
        return value;
      }

      var keyExpression = (KeyExpression) Key.RemoveOuterParameter(processedExpressions);
      var result = new EntityExpression(PersistentType, keyExpression, null, DefaultIfEmpty);
      result.IsNullable = IsNullable;
      processedExpressions.Add(this, result);
      var processedFields = new List<PersistentFieldExpression>(fields.Count);
      foreach (var field in fields) {
        // Do not convert to LINQ. We want to avoid a closure creation here.
        processedFields.Add((PersistentFieldExpression) field.RemoveOuterParameter(processedExpressions));
      }

      result.Fields = processedFields;
      return result;
    }

    public static void Fill(EntityExpression entityExpression, int offset)
    {
      using (new RemapScope()) {
        _ = entityExpression.Remap(offset, new Dictionary<Expression, Expression>());
      }
      var typeInfo = entityExpression.PersistentType;
      foreach (var nestedField in typeInfo.Fields.Except(entityExpression.Fields.OfType<FieldExpression>().Select(field => field.Field))) {
        var nestedFieldExpression = BuildNestedFieldExpression(nestedField, offset);
        if (nestedFieldExpression is FieldExpression fieldExpression) {
          fieldExpression.Owner = entityExpression;
        }

        entityExpression.fields.Add(nestedFieldExpression);
      }
    }

    public static EntityExpression Create(TypeInfo typeInfo, int offset, bool keyFieldsOnly)
    {
      if (!typeInfo.IsEntity && !typeInfo.IsInterface) {
        throw new ArgumentException(
          string.Format(Strings.ExPersistentTypeXIsNotEntityOrPersistentInterface, typeInfo.Name), nameof(typeInfo));
      }

      var keyExpression = KeyExpression.Create(typeInfo, offset);

      List<PersistentFieldExpression> fields;
      var result = new EntityExpression(typeInfo, keyExpression, null, false);
      if (keyFieldsOnly) {
        fields = new List<PersistentFieldExpression>(keyExpression.KeyFields.Count + 1) {keyExpression};
        // Add key fields to field collection
        foreach (var keyField in keyExpression.KeyFields) {
          // Do not convert to LINQ. We want to avoid a closure creation here.
          fields.Add(FieldExpression.CreateField(keyField.Field, offset));
        }
      }
      else {
        fields = new List<PersistentFieldExpression>(typeInfo.Fields.Count + 1) {keyExpression};
        foreach (var nestedField in typeInfo.Fields) {
          // Do not convert to LINQ. We want to avoid a closure creation here.
          fields.Add(BuildNestedFieldExpression(nestedField, offset));
        }
      }

      result.Fields = fields;
      return result;
    }

    public static EntityExpression Create(EntityFieldExpression entityFieldExpression, int offset)
    {
      var typeInfo = entityFieldExpression.PersistentType;
      var keyExpression = KeyExpression.Create(typeInfo, offset);
      var fields = new List<PersistentFieldExpression>(typeInfo.Fields.Count + 1) {keyExpression};
      foreach (var nestedField in typeInfo.Fields) {
        // Do not convert to LINQ. We want to avoid a closure creation here.
        fields.Add(BuildNestedFieldExpression(nestedField, offset));
      }

      var result = new EntityExpression(typeInfo, keyExpression, null, entityFieldExpression.DefaultIfEmpty) {
        Fields = fields
      };
      return entityFieldExpression.OuterParameter == null
        ? result
        : (EntityExpression) result.BindParameter(
          entityFieldExpression.OuterParameter, new Dictionary<Expression, Expression>());
    }

    private static PersistentFieldExpression BuildNestedFieldExpression(FieldInfo nestedField, int offset)
    {
      if (nestedField.IsPrimitive) {
        return FieldExpression.CreateField(nestedField, offset);
      }

      if (nestedField.IsStructure) {
        return StructureFieldExpression.CreateStructure(nestedField, offset);
      }

      if (nestedField.IsEntity) {
        return EntityFieldExpression.CreateEntityField(nestedField, offset);
      }

      if (nestedField.IsEntitySet) {
        return EntitySetExpression.CreateEntitySet(nestedField);
      }

      throw new NotSupportedException(string.Format(Strings.ExNestedFieldXIsNotSupported, nestedField.Attributes));
    }

    public override string ToString() => $"{base.ToString()} {PersistentType.Name}";

    // Constructors

    private EntityExpression(
      TypeInfo entityType, 
      KeyExpression key, 
      ParameterExpression parameterExpression, 
      bool defaultIfEmpty)
      : base(ExtendedExpressionType.Entity, entityType.UnderlyingType, parameterExpression, defaultIfEmpty)
    {
      PersistentType = entityType;
      Key = key;
    }
  }
>>>>>>> f4803a45
}<|MERGE_RESOLUTION|>--- conflicted
+++ resolved
@@ -1,474 +1,236 @@
-<<<<<<< HEAD
-// Copyright (C) 2009-2020 Xtensive LLC.
-// This code is distributed under MIT license terms.
-// See the License.txt file in the project root for more information.
-// Created by: Alexis Kochetov
-// Created:    2009.05.05
-
-using System;
-using System.Linq;
-using System.Collections.Generic;
-using System.Linq.Expressions;
-using Xtensive.Orm.Model;
-
-namespace Xtensive.Orm.Linq.Expressions
-{
-  internal class EntityExpression : ParameterizedExpression,
-    IEntityExpression
-  {
-    private List<PersistentFieldExpression> fields;
-
-    public TypeInfo PersistentType { get; }
-
-    public KeyExpression Key { get; }
-
-    public List<PersistentFieldExpression> Fields
-    {
-      get => fields;
-      private set {
-        fields = value;
-        foreach (var fieldExpression in fields.OfType<FieldExpression>()) {
-          fieldExpression.Owner = this;
-        }
-      }
-    }
-
-    public bool IsNullable { get; set; }
-
-    public Expression Remap(int offset, Dictionary<Expression, Expression> processedExpressions)
-    {
-      if (!CanRemap) {
-        return this;
-      }
-
-      if (processedExpressions.TryGetValue(this, out var value)) {
-        return value;
-      }
-
-      var keyExpression = (KeyExpression) Key.Remap(offset, processedExpressions);
-      var result = new EntityExpression(PersistentType, keyExpression, OuterParameter, DefaultIfEmpty);
-      processedExpressions.Add(this, result);
-      result.IsNullable = IsNullable;
-      var processedFields = new List<PersistentFieldExpression>(fields.Count);
-      foreach (var field in fields) {
-        // Do not convert to LINQ. We want to avoid a closure creation here.
-        processedFields.Add((PersistentFieldExpression) field.Remap(offset, processedExpressions));
-      }
-
-      result.Fields = processedFields;
-      return result;
-    }
-
-    public Expression Remap(int[] map, Dictionary<Expression, Expression> processedExpressions)
-    {
-      if (!CanRemap) {
-        return this;
-      }
-
-      if (processedExpressions.TryGetValue(this, out var value)) {
-        return value;
-      }
-
-      var keyExpression = (KeyExpression) Key.Remap(map, processedExpressions);
-      if (keyExpression == null) {
-        return null;
-      }
-
-      var result = new EntityExpression(PersistentType, keyExpression, OuterParameter, DefaultIfEmpty);
-      processedExpressions.Add(this, result);
-      result.IsNullable = IsNullable;
-      var processedFields = new List<PersistentFieldExpression>(fields.Count);
-      foreach (var field in fields) {
-        // Do not convert to LINQ. We want to avoid a closure creation here.
-        var mappedField = (PersistentFieldExpression) field.Remap(map, processedExpressions);
-        if (mappedField == null) {
-          continue;
-        }
-
-        processedFields.Add(mappedField);
-      }
-
-      result.Fields = processedFields;
-      return result;
-    }
-
-    public Expression BindParameter(ParameterExpression parameter, Dictionary<Expression, Expression> processedExpressions)
-    {
-      if (processedExpressions.TryGetValue(this, out var value)) {
-        return value;
-      }
-
-      var keyExpression = (KeyExpression) Key.BindParameter(parameter, processedExpressions);
-      var result = new EntityExpression(PersistentType, keyExpression, parameter, DefaultIfEmpty);
-      processedExpressions.Add(this, result);
-      var processedFields = new List<PersistentFieldExpression>(fields.Count);
-      foreach (var field in fields) {
-        // Do not convert to LINQ. We want to avoid a closure creation here.
-        processedFields.Add((PersistentFieldExpression) field.BindParameter(parameter, processedExpressions));
-      }
-
-      result.Fields = processedFields;
-      return result;
-    }
-
-    public Expression RemoveOuterParameter(Dictionary<Expression, Expression> processedExpressions)
-    {
-      if (processedExpressions.TryGetValue(this, out var value)) {
-        return value;
-      }
-
-      var keyExpression = (KeyExpression) Key.RemoveOuterParameter(processedExpressions);
-      var result = new EntityExpression(PersistentType, keyExpression, null, DefaultIfEmpty);
-      processedExpressions.Add(this, result);
-      var processedFields = new List<PersistentFieldExpression>(fields.Count);
-      foreach (var field in fields) {
-        // Do not convert to LINQ. We want to avoid a closure creation here.
-        processedFields.Add((PersistentFieldExpression) field.RemoveOuterParameter(processedExpressions));
-      }
-
-      result.Fields = processedFields;
-      return result;
-    }
-
-    public static void Fill(EntityExpression entityExpression, int offset)
-    {
-      using (new RemapScope()) {
-        entityExpression.Remap(offset, new Dictionary<Expression, Expression>());
-      }
-      var typeInfo = entityExpression.PersistentType;
-      foreach (var nestedField in typeInfo.Fields.Except(entityExpression.Fields.OfType<FieldExpression>().Select(field=>field.Field))) {
-        var nestedFieldExpression = BuildNestedFieldExpression(nestedField, offset);
-        if (nestedFieldExpression is FieldExpression fieldExpression) {
-          fieldExpression.Owner = entityExpression;
-        }
-
-        entityExpression.fields.Add(nestedFieldExpression);
-      }
-    }
-
-    public static EntityExpression Create(TypeInfo typeInfo, int offset, bool keyFieldsOnly)
-    {
-      if (!typeInfo.IsEntity && !typeInfo.IsInterface) {
-        throw new ArgumentException(
-          string.Format(Strings.ExPersistentTypeXIsNotEntityOrPersistentInterface, typeInfo.Name), nameof(typeInfo));
-      }
-
-      var keyExpression = KeyExpression.Create(typeInfo, offset);
-
-      List<PersistentFieldExpression> fields;
-      var result = new EntityExpression(typeInfo, keyExpression, null, false);
-      if (keyFieldsOnly) {
-        fields = new List<PersistentFieldExpression>(keyExpression.KeyFields.Count + 1) {keyExpression};
-        // Add key fields to field collection
-        foreach (var keyField in keyExpression.KeyFields) {
-          // Do not convert to LINQ. We want to avoid a closure creation here.
-          fields.Add(FieldExpression.CreateField(keyField.Field, offset));
-        }
-      }
-      else {
-        fields = new List<PersistentFieldExpression>(typeInfo.Fields.Count + 1) {keyExpression};
-        foreach (var nestedField in typeInfo.Fields) {
-          // Do not convert to LINQ. We want to avoid a closure creation here.
-          fields.Add(BuildNestedFieldExpression(nestedField, offset));
-        }
-      }
-
-      result.Fields = fields;
-      return result;
-    }
-
-    public static EntityExpression Create(EntityFieldExpression entityFieldExpression, int offset)
-    {
-      var typeInfo = entityFieldExpression.PersistentType;
-      var keyExpression = KeyExpression.Create(typeInfo, offset);
-      var fields = new List<PersistentFieldExpression>(typeInfo.Fields.Count + 1) {keyExpression};
-      foreach (var nestedField in typeInfo.Fields) {
-        // Do not convert to LINQ. We want to avoid a closure creation here.
-        fields.Add(BuildNestedFieldExpression(nestedField, offset));
-      }
-
-      var result = new EntityExpression(typeInfo, keyExpression, null, entityFieldExpression.DefaultIfEmpty) {
-        Fields = fields
-      };
-      if (entityFieldExpression.OuterParameter == null) {
-        return result;
-      }
-
-      return (EntityExpression) result.BindParameter(
-        entityFieldExpression.OuterParameter, new Dictionary<Expression, Expression>());
-    }
-
-    private static PersistentFieldExpression BuildNestedFieldExpression(FieldInfo nestedField, int offset)
-    {
-      if (nestedField.IsPrimitive) {
-        return FieldExpression.CreateField(nestedField, offset);
-      }
-
-      if (nestedField.IsStructure) {
-        return StructureFieldExpression.CreateStructure(nestedField, offset);
-      }
-
-      if (nestedField.IsEntity) {
-        return EntityFieldExpression.CreateEntityField(nestedField, offset);
-      }
-
-      if (nestedField.IsEntitySet) {
-        return EntitySetExpression.CreateEntitySet(nestedField);
-      }
-
-      throw new NotSupportedException(string.Format(Strings.ExNestedFieldXIsNotSupported, nestedField.Attributes));
-    }
-
-    public override string ToString() => $"{base.ToString()} {PersistentType.Name}";
-
-    // Constructors
-
-    private EntityExpression(
-      TypeInfo entityType, 
-      KeyExpression key, 
-      ParameterExpression parameterExpression, 
-      bool defaultIfEmpty)
-      : base(ExtendedExpressionType.Entity, entityType.UnderlyingType, parameterExpression, defaultIfEmpty)
-    {
-      PersistentType = entityType;
-      Key = key;
-    }
-  }
-=======
-// Copyright (C) 2009-2020 Xtensive LLC.
-// This code is distributed under MIT license terms.
-// See the License.txt file in the project root for more information.
-// Created by: Alexis Kochetov
-// Created:    2009.05.05
-
-using System;
-using System.Linq;
-using System.Collections.Generic;
-using System.Linq.Expressions;
-using Xtensive.Orm.Model;
-
-namespace Xtensive.Orm.Linq.Expressions
-{
-  internal class EntityExpression : ParameterizedExpression,
-    IEntityExpression
-  {
-    private List<PersistentFieldExpression> fields;
-
-    public TypeInfo PersistentType { get; }
-
-    public KeyExpression Key { get; }
-
-    public List<PersistentFieldExpression> Fields
-    {
-      get => fields;
-      private set {
-        fields = value;
-        foreach (var fieldExpression in fields.OfType<FieldExpression>()) {
-          fieldExpression.Owner = this;
-        }
-      }
-    }
-
-    public bool IsNullable { get; set; }
-
-    public Expression Remap(int offset, Dictionary<Expression, Expression> processedExpressions)
-    {
-      if (!CanRemap) {
-        return this;
-      }
-
-      if (processedExpressions.TryGetValue(this, out var value)) {
-        return value;
-      }
-
-      var keyExpression = (KeyExpression) Key.Remap(offset, processedExpressions);
-      var result = new EntityExpression(PersistentType, keyExpression, OuterParameter, DefaultIfEmpty);
-      processedExpressions.Add(this, result);
-      result.IsNullable = IsNullable;
-      var processedFields = new List<PersistentFieldExpression>(fields.Count);
-      foreach (var field in fields) {
-        // Do not convert to LINQ. We want to avoid a closure creation here.
-        processedFields.Add((PersistentFieldExpression) field.Remap(offset, processedExpressions));
-      }
-
-      result.Fields = processedFields;
-      return result;
-    }
-
-    public Expression Remap(int[] map, Dictionary<Expression, Expression> processedExpressions)
-    {
-      if (!CanRemap) {
-        return this;
-      }
-
-      if (processedExpressions.TryGetValue(this, out var value)) {
-        return value;
-      }
-
-      var keyExpression = (KeyExpression) Key.Remap(map, processedExpressions);
-      if (keyExpression == null) {
-        return null;
-      }
-
-      var result = new EntityExpression(PersistentType, keyExpression, OuterParameter, DefaultIfEmpty);
-      processedExpressions.Add(this, result);
-      result.IsNullable = IsNullable;
-      var processedFields = new List<PersistentFieldExpression>(fields.Count);
-      foreach (var field in fields) {
-        // Do not convert to LINQ. We want to avoid a closure creation here.
-        var mappedField = (PersistentFieldExpression) field.Remap(map, processedExpressions);
-        if (mappedField == null) {
-          continue;
-        }
-
-        processedFields.Add(mappedField);
-      }
-
-      result.Fields = processedFields;
-      return result;
-    }
-
-    public Expression BindParameter(ParameterExpression parameter, Dictionary<Expression, Expression> processedExpressions)
-    {
-      if (processedExpressions.TryGetValue(this, out var value)) {
-        return value;
-      }
-
-      var keyExpression = (KeyExpression) Key.BindParameter(parameter, processedExpressions);
-      var result = new EntityExpression(PersistentType, keyExpression, parameter, DefaultIfEmpty);
-      result.IsNullable = IsNullable;
-      processedExpressions.Add(this, result);
-      var processedFields = new List<PersistentFieldExpression>(fields.Count);
-      foreach (var field in fields) {
-        // Do not convert to LINQ. We want to avoid a closure creation here.
-        processedFields.Add((PersistentFieldExpression) field.BindParameter(parameter, processedExpressions));
-      }
-
-      result.Fields = processedFields;
-      return result;
-    }
-
-    public Expression RemoveOuterParameter(Dictionary<Expression, Expression> processedExpressions)
-    {
-      if (processedExpressions.TryGetValue(this, out var value)) {
-        return value;
-      }
-
-      var keyExpression = (KeyExpression) Key.RemoveOuterParameter(processedExpressions);
-      var result = new EntityExpression(PersistentType, keyExpression, null, DefaultIfEmpty);
-      result.IsNullable = IsNullable;
-      processedExpressions.Add(this, result);
-      var processedFields = new List<PersistentFieldExpression>(fields.Count);
-      foreach (var field in fields) {
-        // Do not convert to LINQ. We want to avoid a closure creation here.
-        processedFields.Add((PersistentFieldExpression) field.RemoveOuterParameter(processedExpressions));
-      }
-
-      result.Fields = processedFields;
-      return result;
-    }
-
-    public static void Fill(EntityExpression entityExpression, int offset)
-    {
-      using (new RemapScope()) {
-        _ = entityExpression.Remap(offset, new Dictionary<Expression, Expression>());
-      }
-      var typeInfo = entityExpression.PersistentType;
-      foreach (var nestedField in typeInfo.Fields.Except(entityExpression.Fields.OfType<FieldExpression>().Select(field => field.Field))) {
-        var nestedFieldExpression = BuildNestedFieldExpression(nestedField, offset);
-        if (nestedFieldExpression is FieldExpression fieldExpression) {
-          fieldExpression.Owner = entityExpression;
-        }
-
-        entityExpression.fields.Add(nestedFieldExpression);
-      }
-    }
-
-    public static EntityExpression Create(TypeInfo typeInfo, int offset, bool keyFieldsOnly)
-    {
-      if (!typeInfo.IsEntity && !typeInfo.IsInterface) {
-        throw new ArgumentException(
-          string.Format(Strings.ExPersistentTypeXIsNotEntityOrPersistentInterface, typeInfo.Name), nameof(typeInfo));
-      }
-
-      var keyExpression = KeyExpression.Create(typeInfo, offset);
-
-      List<PersistentFieldExpression> fields;
-      var result = new EntityExpression(typeInfo, keyExpression, null, false);
-      if (keyFieldsOnly) {
-        fields = new List<PersistentFieldExpression>(keyExpression.KeyFields.Count + 1) {keyExpression};
-        // Add key fields to field collection
-        foreach (var keyField in keyExpression.KeyFields) {
-          // Do not convert to LINQ. We want to avoid a closure creation here.
-          fields.Add(FieldExpression.CreateField(keyField.Field, offset));
-        }
-      }
-      else {
-        fields = new List<PersistentFieldExpression>(typeInfo.Fields.Count + 1) {keyExpression};
-        foreach (var nestedField in typeInfo.Fields) {
-          // Do not convert to LINQ. We want to avoid a closure creation here.
-          fields.Add(BuildNestedFieldExpression(nestedField, offset));
-        }
-      }
-
-      result.Fields = fields;
-      return result;
-    }
-
-    public static EntityExpression Create(EntityFieldExpression entityFieldExpression, int offset)
-    {
-      var typeInfo = entityFieldExpression.PersistentType;
-      var keyExpression = KeyExpression.Create(typeInfo, offset);
-      var fields = new List<PersistentFieldExpression>(typeInfo.Fields.Count + 1) {keyExpression};
-      foreach (var nestedField in typeInfo.Fields) {
-        // Do not convert to LINQ. We want to avoid a closure creation here.
-        fields.Add(BuildNestedFieldExpression(nestedField, offset));
-      }
-
-      var result = new EntityExpression(typeInfo, keyExpression, null, entityFieldExpression.DefaultIfEmpty) {
-        Fields = fields
-      };
-      return entityFieldExpression.OuterParameter == null
-        ? result
-        : (EntityExpression) result.BindParameter(
-          entityFieldExpression.OuterParameter, new Dictionary<Expression, Expression>());
-    }
-
-    private static PersistentFieldExpression BuildNestedFieldExpression(FieldInfo nestedField, int offset)
-    {
-      if (nestedField.IsPrimitive) {
-        return FieldExpression.CreateField(nestedField, offset);
-      }
-
-      if (nestedField.IsStructure) {
-        return StructureFieldExpression.CreateStructure(nestedField, offset);
-      }
-
-      if (nestedField.IsEntity) {
-        return EntityFieldExpression.CreateEntityField(nestedField, offset);
-      }
-
-      if (nestedField.IsEntitySet) {
-        return EntitySetExpression.CreateEntitySet(nestedField);
-      }
-
-      throw new NotSupportedException(string.Format(Strings.ExNestedFieldXIsNotSupported, nestedField.Attributes));
-    }
-
-    public override string ToString() => $"{base.ToString()} {PersistentType.Name}";
-
-    // Constructors
-
-    private EntityExpression(
-      TypeInfo entityType, 
-      KeyExpression key, 
-      ParameterExpression parameterExpression, 
-      bool defaultIfEmpty)
-      : base(ExtendedExpressionType.Entity, entityType.UnderlyingType, parameterExpression, defaultIfEmpty)
-    {
-      PersistentType = entityType;
-      Key = key;
-    }
-  }
->>>>>>> f4803a45
+// Copyright (C) 2009-2020 Xtensive LLC.
+// This code is distributed under MIT license terms.
+// See the License.txt file in the project root for more information.
+// Created by: Alexis Kochetov
+// Created:    2009.05.05
+
+using System;
+using System.Linq;
+using System.Collections.Generic;
+using System.Linq.Expressions;
+using Xtensive.Orm.Model;
+
+namespace Xtensive.Orm.Linq.Expressions
+{
+  internal class EntityExpression : ParameterizedExpression,
+    IEntityExpression
+  {
+    private List<PersistentFieldExpression> fields;
+
+    public TypeInfo PersistentType { get; }
+
+    public KeyExpression Key { get; }
+
+    public List<PersistentFieldExpression> Fields
+    {
+      get => fields;
+      private set {
+        fields = value;
+        foreach (var fieldExpression in fields.OfType<FieldExpression>()) {
+          fieldExpression.Owner = this;
+        }
+      }
+    }
+
+    public bool IsNullable { get; set; }
+
+    public Expression Remap(int offset, Dictionary<Expression, Expression> processedExpressions)
+    {
+      if (!CanRemap) {
+        return this;
+      }
+
+      if (processedExpressions.TryGetValue(this, out var value)) {
+        return value;
+      }
+
+      var keyExpression = (KeyExpression) Key.Remap(offset, processedExpressions);
+      var result = new EntityExpression(PersistentType, keyExpression, OuterParameter, DefaultIfEmpty);
+      processedExpressions.Add(this, result);
+      result.IsNullable = IsNullable;
+      var processedFields = new List<PersistentFieldExpression>(fields.Count);
+      foreach (var field in fields) {
+        // Do not convert to LINQ. We want to avoid a closure creation here.
+        processedFields.Add((PersistentFieldExpression) field.Remap(offset, processedExpressions));
+      }
+
+      result.Fields = processedFields;
+      return result;
+    }
+
+    public Expression Remap(int[] map, Dictionary<Expression, Expression> processedExpressions)
+    {
+      if (!CanRemap) {
+        return this;
+      }
+
+      if (processedExpressions.TryGetValue(this, out var value)) {
+        return value;
+      }
+
+      var keyExpression = (KeyExpression) Key.Remap(map, processedExpressions);
+      if (keyExpression == null) {
+        return null;
+      }
+
+      var result = new EntityExpression(PersistentType, keyExpression, OuterParameter, DefaultIfEmpty);
+      processedExpressions.Add(this, result);
+      result.IsNullable = IsNullable;
+      var processedFields = new List<PersistentFieldExpression>(fields.Count);
+      foreach (var field in fields) {
+        // Do not convert to LINQ. We want to avoid a closure creation here.
+        var mappedField = (PersistentFieldExpression) field.Remap(map, processedExpressions);
+        if (mappedField == null) {
+          continue;
+        }
+
+        processedFields.Add(mappedField);
+      }
+
+      result.Fields = processedFields;
+      return result;
+    }
+
+    public Expression BindParameter(ParameterExpression parameter, Dictionary<Expression, Expression> processedExpressions)
+    {
+      if (processedExpressions.TryGetValue(this, out var value)) {
+        return value;
+      }
+
+      var keyExpression = (KeyExpression) Key.BindParameter(parameter, processedExpressions);
+      var result = new EntityExpression(PersistentType, keyExpression, parameter, DefaultIfEmpty);
+      result.IsNullable = IsNullable;
+      processedExpressions.Add(this, result);
+      var processedFields = new List<PersistentFieldExpression>(fields.Count);
+      foreach (var field in fields) {
+        // Do not convert to LINQ. We want to avoid a closure creation here.
+        processedFields.Add((PersistentFieldExpression) field.BindParameter(parameter, processedExpressions));
+      }
+
+      result.Fields = processedFields;
+      return result;
+    }
+
+    public Expression RemoveOuterParameter(Dictionary<Expression, Expression> processedExpressions)
+    {
+      if (processedExpressions.TryGetValue(this, out var value)) {
+        return value;
+      }
+
+      var keyExpression = (KeyExpression) Key.RemoveOuterParameter(processedExpressions);
+      var result = new EntityExpression(PersistentType, keyExpression, null, DefaultIfEmpty);
+      result.IsNullable = IsNullable;
+      processedExpressions.Add(this, result);
+      var processedFields = new List<PersistentFieldExpression>(fields.Count);
+      foreach (var field in fields) {
+        // Do not convert to LINQ. We want to avoid a closure creation here.
+        processedFields.Add((PersistentFieldExpression) field.RemoveOuterParameter(processedExpressions));
+      }
+
+      result.Fields = processedFields;
+      return result;
+    }
+
+    public static void Fill(EntityExpression entityExpression, int offset)
+    {
+      using (new RemapScope()) {
+        _ = entityExpression.Remap(offset, new Dictionary<Expression, Expression>());
+      }
+      var typeInfo = entityExpression.PersistentType;
+      foreach (var nestedField in typeInfo.Fields.Except(entityExpression.Fields.OfType<FieldExpression>().Select(field => field.Field))) {
+        var nestedFieldExpression = BuildNestedFieldExpression(nestedField, offset);
+        if (nestedFieldExpression is FieldExpression fieldExpression) {
+          fieldExpression.Owner = entityExpression;
+        }
+
+        entityExpression.fields.Add(nestedFieldExpression);
+      }
+    }
+
+    public static EntityExpression Create(TypeInfo typeInfo, int offset, bool keyFieldsOnly)
+    {
+      if (!typeInfo.IsEntity && !typeInfo.IsInterface) {
+        throw new ArgumentException(
+          string.Format(Strings.ExPersistentTypeXIsNotEntityOrPersistentInterface, typeInfo.Name), nameof(typeInfo));
+      }
+
+      var keyExpression = KeyExpression.Create(typeInfo, offset);
+
+      List<PersistentFieldExpression> fields;
+      var result = new EntityExpression(typeInfo, keyExpression, null, false);
+      if (keyFieldsOnly) {
+        fields = new List<PersistentFieldExpression>(keyExpression.KeyFields.Count + 1) {keyExpression};
+        // Add key fields to field collection
+        foreach (var keyField in keyExpression.KeyFields) {
+          // Do not convert to LINQ. We want to avoid a closure creation here.
+          fields.Add(FieldExpression.CreateField(keyField.Field, offset));
+        }
+      }
+      else {
+        fields = new List<PersistentFieldExpression>(typeInfo.Fields.Count + 1) {keyExpression};
+        foreach (var nestedField in typeInfo.Fields) {
+          // Do not convert to LINQ. We want to avoid a closure creation here.
+          fields.Add(BuildNestedFieldExpression(nestedField, offset));
+        }
+      }
+
+      result.Fields = fields;
+      return result;
+    }
+
+    public static EntityExpression Create(EntityFieldExpression entityFieldExpression, int offset)
+    {
+      var typeInfo = entityFieldExpression.PersistentType;
+      var keyExpression = KeyExpression.Create(typeInfo, offset);
+      var fields = new List<PersistentFieldExpression>(typeInfo.Fields.Count + 1) {keyExpression};
+      foreach (var nestedField in typeInfo.Fields) {
+        // Do not convert to LINQ. We want to avoid a closure creation here.
+        fields.Add(BuildNestedFieldExpression(nestedField, offset));
+      }
+
+      var result = new EntityExpression(typeInfo, keyExpression, null, entityFieldExpression.DefaultIfEmpty) {
+        Fields = fields
+      };
+      return entityFieldExpression.OuterParameter == null
+        ? result
+        : (EntityExpression) result.BindParameter(
+          entityFieldExpression.OuterParameter, new Dictionary<Expression, Expression>());
+    }
+
+    private static PersistentFieldExpression BuildNestedFieldExpression(FieldInfo nestedField, int offset)
+    {
+      if (nestedField.IsPrimitive) {
+        return FieldExpression.CreateField(nestedField, offset);
+      }
+
+      if (nestedField.IsStructure) {
+        return StructureFieldExpression.CreateStructure(nestedField, offset);
+      }
+
+      if (nestedField.IsEntity) {
+        return EntityFieldExpression.CreateEntityField(nestedField, offset);
+      }
+
+      if (nestedField.IsEntitySet) {
+        return EntitySetExpression.CreateEntitySet(nestedField);
+      }
+
+      throw new NotSupportedException(string.Format(Strings.ExNestedFieldXIsNotSupported, nestedField.Attributes));
+    }
+
+    public override string ToString() => $"{base.ToString()} {PersistentType.Name}";
+
+    // Constructors
+
+    private EntityExpression(
+      TypeInfo entityType, 
+      KeyExpression key, 
+      ParameterExpression parameterExpression, 
+      bool defaultIfEmpty)
+      : base(ExtendedExpressionType.Entity, entityType.UnderlyingType, parameterExpression, defaultIfEmpty)
+    {
+      PersistentType = entityType;
+      Key = key;
+    }
+  }
 }