// Copyright (C) 2008-2021 Xtensive LLC.
// This code is distributed under MIT license terms.
// See the License.txt file in the project root for more information.
// Created by: Alexey Kochetov
// Created:    2008.12.11

using System;
using System.Collections.Generic;
using Xtensive.Core;
using Tuple = Xtensive.Tuples.Tuple;

namespace Xtensive.Orm.Linq.Expressions
{
  internal class ProjectionExpression : ExtendedExpression
  {
    public ItemProjectorExpression ItemProjector { get; }
    public ResultAccessMethod ResultAccessMethod { get; }
    public IReadOnlyDictionary<Parameter<Tuple>, Tuple> TupleParameterBindings { get; }

    public bool IsScalar => ResultAccessMethod != ResultAccessMethod.All;

<<<<<<< HEAD
    public override string ToString() => $"Projection:  {ItemProjector}, IsScalar = {IsScalar}";
=======
    public override string ToString()
    {
      return $"Projection:  {ItemProjector}, IsScalar = {IsScalar}";
    }
>>>>>>> 159dbf92

    // Creates new ItemProjectorExpression, based on this but with new ItemProjectorExpression
    public ProjectionExpression Apply(ItemProjectorExpression itemProjectorExpression) =>
      new ProjectionExpression(Type, itemProjectorExpression, TupleParameterBindings, ResultAccessMethod);

    // Constructors

    public ProjectionExpression(
      Type type, 
      ItemProjectorExpression itemProjectorExpression,
      IReadOnlyDictionary<Parameter<Tuple>, Tuple> tupleParameterBindings, 
      ResultAccessMethod resultAccessMethod = ResultAccessMethod.All)
      : base(ExtendedExpressionType.Projection, type)
    {
      ItemProjector = itemProjectorExpression;
      ResultAccessMethod = resultAccessMethod;
      TupleParameterBindings = tupleParameterBindings;
    }
  }
}<|MERGE_RESOLUTION|>--- conflicted
+++ resolved
@@ -19,14 +19,7 @@
 
     public bool IsScalar => ResultAccessMethod != ResultAccessMethod.All;
 
-<<<<<<< HEAD
     public override string ToString() => $"Projection:  {ItemProjector}, IsScalar = {IsScalar}";
-=======
-    public override string ToString()
-    {
-      return $"Projection:  {ItemProjector}, IsScalar = {IsScalar}";
-    }
->>>>>>> 159dbf92
 
     // Creates new ItemProjectorExpression, based on this but with new ItemProjectorExpression
     public ProjectionExpression Apply(ItemProjectorExpression itemProjectorExpression) =>
@@ -35,9 +28,9 @@
     // Constructors
 
     public ProjectionExpression(
-      Type type, 
+      Type type,
       ItemProjectorExpression itemProjectorExpression,
-      IReadOnlyDictionary<Parameter<Tuple>, Tuple> tupleParameterBindings, 
+      IReadOnlyDictionary<Parameter<Tuple>, Tuple> tupleParameterBindings,
       ResultAccessMethod resultAccessMethod = ResultAccessMethod.All)
       : base(ExtendedExpressionType.Projection, type)
     {
