// Copyright (C) 2008-2021 Xtensive LLC.
// This code is distributed under MIT license terms.
// See the License.txt file in the project root for more information.
// Created by: Alexey Kochetov
// Created:    2008.12.11

using System;
using System.Collections.Generic;
using Xtensive.Core;
using Tuple = Xtensive.Tuples.Tuple;

namespace Xtensive.Orm.Linq.Expressions
{
  internal class ProjectionExpression : ExtendedExpression
  {
    public ItemProjectorExpression ItemProjector { get; }
    public ResultAccessMethod ResultAccessMethod { get; }
    public IReadOnlyDictionary<Parameter<Tuple>, Tuple> TupleParameterBindings { get; }

    public bool IsScalar => ResultAccessMethod != ResultAccessMethod.All;

    public override string ToString() => $"Projection:  {ItemProjector}, IsScalar = {IsScalar}";

<<<<<<< HEAD
    // Creates new ItemProjectorExpression, based on this but with new ItemProjectorExpression
=======
>>>>>>> 5056f629
    public ProjectionExpression Apply(ItemProjectorExpression itemProjectorExpression) =>
      new ProjectionExpression(Type, itemProjectorExpression, TupleParameterBindings, ResultAccessMethod);

    // Constructors

    public ProjectionExpression(
      Type type,
      ItemProjectorExpression itemProjectorExpression,
      IReadOnlyDictionary<Parameter<Tuple>, Tuple> tupleParameterBindings,
      ResultAccessMethod resultAccessMethod = ResultAccessMethod.All)
      : base(ExtendedExpressionType.Projection, type)
    {
      ItemProjector = itemProjectorExpression;
      ResultAccessMethod = resultAccessMethod;
      TupleParameterBindings = tupleParameterBindings;
    }
  }
}<|MERGE_RESOLUTION|>--- conflicted
+++ resolved
@@ -21,10 +21,6 @@
 
     public override string ToString() => $"Projection:  {ItemProjector}, IsScalar = {IsScalar}";
 
-<<<<<<< HEAD
-    // Creates new ItemProjectorExpression, based on this but with new ItemProjectorExpression
-=======
->>>>>>> 5056f629
     public ProjectionExpression Apply(ItemProjectorExpression itemProjectorExpression) =>
       new ProjectionExpression(Type, itemProjectorExpression, TupleParameterBindings, ResultAccessMethod);
 
