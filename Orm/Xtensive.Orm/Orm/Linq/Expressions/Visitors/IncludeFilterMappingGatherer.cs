// Copyright (C) 2009-2021 Xtensive LLC.
// This code is distributed under MIT license terms.
// See the License.txt file in the project root for more information.
// Created by: Alexey Gamzov
// Created:    2009.11.16

using System.Linq;
using System.Linq.Expressions;
using Xtensive.Core;
using Xtensive.Linq;
using Xtensive.Orm.Internals;
using Xtensive.Orm.Rse;
using Xtensive.Tuples;

namespace Xtensive.Orm.Linq.Expressions.Visitors
{
  internal sealed class IncludeFilterMappingGatherer : ExtendedExpressionVisitor
  {
    public sealed class MappingEntry
    {
      public int ColumnIndex { get; private set; }

      public LambdaExpression CalculatedColumn { get; private set; }

      public MappingEntry(int columnIndex)
      {
        ColumnIndex = columnIndex;
      }

      public MappingEntry(LambdaExpression calculatedColumn)
      {
        ColumnIndex = -1;
        CalculatedColumn = calculatedColumn;
      }
    }

<<<<<<< HEAD
    private static readonly ParameterExpression calculatedColumnParameter = Expression.Parameter(WellKnownOrmTypes.Tuple, "filteredRow");
=======
    private static readonly ParameterExpression CalculatedColumnParameter = Expression.Parameter(WellKnownOrmTypes.Tuple, "filteredRow");
>>>>>>> 8b153c80

    private readonly Expression filterDataTuple;
    private readonly ApplyParameter filteredTuple;
    private readonly MappingEntry[] resultMapping;

    public static MappingEntry[] Gather(Expression filterExpression, Expression filterDataTuple, ApplyParameter filteredTuple, int columnCount)
    {
      var mapping = Enumerable.Repeat((MappingEntry) null, columnCount).ToArray();
      var visitor = new IncludeFilterMappingGatherer(filterDataTuple, filteredTuple, mapping);
      _ = visitor.Visit(filterExpression);
      if (mapping.Contains(null)) {
        throw Exceptions.InternalError("Failed to gather mappings for IncludeProvider", OrmLog.Instance);
      }
      return mapping;
    }

    protected override Expression VisitBinary(BinaryExpression b)
    {
      var result = (BinaryExpression) base.VisitBinary(b);
      var expressions = new[] {result.Left, result.Right};

      var filterDataAccessor = expressions.FirstOrDefault(e => {
        var tupleAccess = e.StripCasts().AsTupleAccess();
        return tupleAccess != null && tupleAccess.Object == filterDataTuple;
      });
      if (filterDataAccessor == null) {
        return result;
      }

      var filteredExpression = expressions.FirstOrDefault(e => e!=filterDataAccessor);
      if (filteredExpression == null) {
        return result;
      }

      var filterDataIndex = filterDataAccessor.StripCasts().GetTupleAccessArgument();
      if (resultMapping.Length <= filterDataIndex) {
        return result;
      }
      resultMapping[filterDataIndex] = CreateMappingEntry(filteredExpression);
      return result;
    }

    protected override Expression VisitMemberAccess(MemberExpression m)
    {
      var target = m.Expression;
      if (target == null) {
        return base.VisitMemberAccess(m);
      }

      if (target.NodeType == ExpressionType.Constant && ((ConstantExpression) target).Value == filteredTuple) {
        return CalculatedColumnParameter;
      }
      return base.VisitMemberAccess(m);
    }

    private MappingEntry CreateMappingEntry(Expression expression)
    {
      var tupleAccess = expression.StripCasts().AsTupleAccess();
      if (tupleAccess != null) {
        return new MappingEntry(tupleAccess.GetTupleAccessArgument());
      }
      expression = ExpressionReplacer.Replace(expression, filterDataTuple, CalculatedColumnParameter);
      return new MappingEntry(FastExpression.Lambda(expression, CalculatedColumnParameter));
    }

    private IncludeFilterMappingGatherer(Expression filterDataTuple, ApplyParameter filteredTuple, MappingEntry[] resultMapping)
    {
      this.filterDataTuple = filterDataTuple;
      this.filteredTuple = filteredTuple;
      this.resultMapping = resultMapping;
    }
  }
}<|MERGE_RESOLUTION|>--- conflicted
+++ resolved
@@ -34,11 +34,7 @@
       }
     }
 
-<<<<<<< HEAD
-    private static readonly ParameterExpression calculatedColumnParameter = Expression.Parameter(WellKnownOrmTypes.Tuple, "filteredRow");
-=======
     private static readonly ParameterExpression CalculatedColumnParameter = Expression.Parameter(WellKnownOrmTypes.Tuple, "filteredRow");
->>>>>>> 8b153c80
 
     private readonly Expression filterDataTuple;
     private readonly ApplyParameter filteredTuple;
