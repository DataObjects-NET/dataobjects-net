// Copyright (C) 2009-2021 Xtensive LLC.
// This code is distributed under MIT license terms.
// See the License.txt file in the project root for more information.
// Created by: Alexis Kochetov
// Created:    2009.02.27

using System;
using System.Collections.Generic;
using System.Linq;
using System.Linq.Expressions;
using System.Reflection;
using Xtensive.Collections;
using Xtensive.Core;
using Xtensive.Linq;
using Xtensive.Orm.FullTextSearchCondition.Interfaces;
using Xtensive.Orm.FullTextSearchCondition.Internals;
using Xtensive.Orm.FullTextSearchCondition.Nodes;
using Xtensive.Orm.Internals;
using Xtensive.Orm.Linq.Expressions;
using Xtensive.Orm.Linq.Expressions.Visitors;
using Xtensive.Orm.Linq.Materialization;
using Xtensive.Orm.Linq.Rewriters;
using Xtensive.Orm.Model;
using Xtensive.Orm.Providers;
using Xtensive.Orm.Rse;
using Xtensive.Orm.Rse.Providers;
using Xtensive.Reflection;
using FieldInfo = System.Reflection.FieldInfo;
using Tuple = Xtensive.Tuples.Tuple;
using TypeInfo = Xtensive.Orm.Model.TypeInfo;

namespace Xtensive.Orm.Linq
{
  internal sealed partial class Translator
  {
    private static readonly ParameterExpression ParameterContextParam = Expression.Parameter(WellKnownOrmTypes.ParameterContext, "context");
    private static readonly ConstantExpression
      NullKeyExpression = Expression.Constant(null, WellKnownOrmTypes.Key),
      FalseExpression = Expression.Constant(false),
      TrueExpression = Expression.Constant(true);

    private static IReadOnlyDictionary<Parameter<Tuple>, Tuple> EmptyTupleParameterBindings { get; } = new Dictionary<Parameter<Tuple>, Tuple>();

    protected override Expression VisitTypeIs(TypeBinaryExpression tb)
    {
      var expression = tb.Expression;
      Type expressionType = expression.Type;
      Type operandType = tb.TypeOperand;
      if (operandType.IsAssignableFrom(expressionType)) {
        return TrueExpression;
      }

      // Structure
      var memberType = expression.GetMemberType();
      if (memberType == MemberType.Structure
        && WellKnownOrmTypes.Structure.IsAssignableFrom(operandType)) {
        return FalseExpression;
      }

      // Entity
      if (memberType==MemberType.Entity
        && WellKnownOrmInterfaces.Entity.IsAssignableFrom(operandType)) {
        TypeInfo type = context.Model.Types[operandType];

        var typeInfos = type.AllDescendants.ToHashSet();
        typeInfos.UnionWith(type.AllImplementors);
        _ = typeInfos.Add(type);
        var typeIds = typeInfos.Select(context.TypeIdRegistry.GetTypeId);
        MemberExpression memberExpression = Expression.MakeMemberAccess(expression, WellKnownMembers.TypeId);
        Expression boolExpression = null;
        foreach (int typeId in typeIds)
          boolExpression = MakeBooleanExpression(
            boolExpression,
            memberExpression,
            Expression.Constant(typeId),
            ExpressionType.Equal,
            ExpressionType.OrElse);

        return Visit(boolExpression);
      }

      throw new NotSupportedException(Strings.ExTypeIsMethodSupportsOnlyEntitiesAndStructures);
    }

    protected override Expression Visit(Expression e)
    {
      if (e == null)
        return null;
      if (e.IsProjection())
        return e;
      if (context.Evaluator.CanBeEvaluated(e)) {
        if (WellKnownInterfaces.Queryable.IsAssignableFrom(e.Type))
          return base.Visit(ExpressionEvaluator.Evaluate(e));
        return context.ParameterExtractor.IsParameter(e)
          ? e
          : ExpressionEvaluator.Evaluate(e);
      }
      return e.NodeType == ExpressionType.Index ? VisitIndex((IndexExpression) e) : base.Visit(e);
    }

    protected override Expression VisitUnknown(Expression e)
    {
      if (e is ExtendedExpression)
        return e;
      return base.VisitUnknown(e);
    }

    /// <exception cref="NotSupportedException"><c>NotSupportedException</c>.</exception>
    protected override Expression VisitUnary(UnaryExpression u)
    {
      switch (u.NodeType) {
        case ExpressionType.TypeAs:
          if (u.GetMemberType() == MemberType.Entity)
            return VisitTypeAs(u.Operand, u.Type);
          break;
        case ExpressionType.Convert:
        case ExpressionType.ConvertChecked:
          if (u.GetMemberType() == MemberType.Entity) {
            if (u.Type == u.Operand.Type
              || u.Type.IsAssignableFrom(u.Operand.Type)
              || !WellKnownOrmInterfaces.Entity.IsAssignableFrom(u.Operand.Type))
              return base.VisitUnary(u);
            throw new InvalidOperationException(String.Format(Strings.ExDowncastFromXToXNotSupportedUseOfTypeOrAsOperatorInstead, u, u.Operand.Type, u.Type));
          }
          else if (u.Type == WellKnownTypes.Object && State.ShouldOmitConvertToObject) {
            var expression = u.StripCasts();
            return Visit(expression);
          }
          break;
      }
      return u.Type == WellKnownInterfaces.Queryable
        ? Visit(u.Operand)
        : base.VisitUnary(u);
    }

    protected override Expression VisitLambda(LambdaExpression le)
    {
      using (CreateLambdaScope(le, allowCalculableColumnCombine: false)) {
        Expression body = le.Body;
        if (!State.IsTailMethod)
          body = NullComparsionRewriter.Rewrite(body);
        body = Visit(body);
        ParameterExpression parameter = le.Parameters[0];
        var nodeType = body.NodeType;
        var shouldTranslate =
          (nodeType != ExpressionType.New || body.IsNewExpressionSupportedByStorage())
          && nodeType != ExpressionType.MemberInit
          && !(nodeType == ExpressionType.Constant && State.BuildingProjection);
        if (shouldTranslate)
          body = body.IsProjection()
            ? BuildSubqueryResult((ProjectionExpression) body, le.Body.Type)
            : ProcessProjectionElement(body);
        ProjectionExpression projection = context.Bindings[parameter];
        return new ItemProjectorExpression(body, projection.ItemProjector.DataSource, context);
      }
    }

    protected override MemberAssignment VisitMemberAssignment(MemberAssignment ma)
    {
      Expression expression;
      using (CreateScope(new TranslatorState(State) { CalculateExpressions = false })) {
        expression = Visit(ma.Expression);
      }

      expression = expression.IsProjection()
        ? BuildSubqueryResult((ProjectionExpression) expression, ma.Expression.Type)
        : ProcessProjectionElement(expression);

      if (expression != ma.Expression)
        return Expression.Bind(ma.Member, expression);
      return ma;
    }

    /// <exception cref="NotSupportedException"><c>NotSupportedException</c>.</exception>
    /// <exception cref="InvalidOperationException"><c>InvalidOperationException</c>.</exception>
    protected override Expression VisitBinary(BinaryExpression binaryExpression)
    {
      Expression left;
      Expression right;
      MemberType memberType = binaryExpression.Left.Type == WellKnownTypes.Object
        ? binaryExpression.Right.GetMemberType()
        : binaryExpression.Left.GetMemberType();
      if (memberType == MemberType.EntitySet) {
        if (context.Evaluator.CanBeEvaluated(binaryExpression.Left)) {
          left = ExpressionEvaluator.Evaluate(binaryExpression.Left);
        }
        else {
          var leftMemberAccess = binaryExpression.Left as MemberExpression;
          left = leftMemberAccess != null && leftMemberAccess.Member.ReflectedType.IsClosure()
            ? ExpressionEvaluator.Evaluate(leftMemberAccess)
            : Visit(binaryExpression.Left);
        }
        if (context.Evaluator.CanBeEvaluated(binaryExpression.Right)) {
          right = ExpressionEvaluator.Evaluate(binaryExpression.Right);
        }
        else {
          var rightMemberAccess = binaryExpression.Right as MemberExpression;
          right = rightMemberAccess != null && rightMemberAccess.Member.ReflectedType.IsClosure()
            ? ExpressionEvaluator.Evaluate(rightMemberAccess)
            : Visit(binaryExpression.Right);
        }
      }
      else if (memberType == MemberType.Entity || memberType == MemberType.Structure) {
        if (binaryExpression.NodeType == ExpressionType.Coalesce) {
          if ((context.Evaluator.CanBeEvaluated(binaryExpression.Right) && !(binaryExpression.Right is ConstantExpression))
            || (context.Evaluator.CanBeEvaluated(binaryExpression.Left) && !(binaryExpression.Left is ConstantExpression)))
            throw new NotSupportedException(
              string.Format(Strings.ExXExpressionsWithConstantValuesOfYTypeNotSupported, "Coalesce", memberType.ToString()));

          return Visit(Expression.Condition(
            Expression.NotEqual(binaryExpression.Left, Expression.Constant(null)),
            binaryExpression.Left,
            binaryExpression.Right));
        }
        else {
          left = Visit(binaryExpression.Left);
          right = Visit(binaryExpression.Right);
        }
      }
      else if (EnumRewritableOperations(binaryExpression)) {
        // Following two checks for enums are here to improve result query
        // performance because they let not to cast columns to integer.
        var leftNoCasts = binaryExpression.Left.StripCasts();
        var leftNoCastsType = leftNoCasts.Type;
        var bareLeftType = leftNoCastsType.StripNullable();
        var rightNoCasts = binaryExpression.Right.StripCasts();
        var rightNoCastsType = rightNoCasts.Type;
        var bareRightType = rightNoCastsType.StripNullable();

        if (bareLeftType.IsEnum && rightNoCasts.NodeType == ExpressionType.Constant) {
          var typeToCast = leftNoCastsType.IsNullable()
            ? bareLeftType.GetEnumUnderlyingType().ToNullable()
            : leftNoCastsType.GetEnumUnderlyingType();
          left = Visit(Expression.Convert(leftNoCasts, typeToCast));
          right = Visit(Expression.Convert(binaryExpression.Right, typeToCast));
        }
        else if (bareRightType.IsEnum && leftNoCasts.NodeType == ExpressionType.Constant) {
          var typeToCast = rightNoCastsType.IsNullable()
            ? bareRightType.GetEnumUnderlyingType().ToNullable()
            : rightNoCastsType.GetEnumUnderlyingType();
          left = Visit(Expression.Convert(rightNoCasts, typeToCast));
          right = Visit(Expression.Convert(binaryExpression.Left, typeToCast));
        }
        else {
          left = Visit(binaryExpression.Left);
          right = Visit(binaryExpression.Right);
        }
      }
      else {
        left = Visit(binaryExpression.Left);
        right = Visit(binaryExpression.Right);
      }
      var resultBinaryExpression = Expression.MakeBinary(binaryExpression.NodeType,
        left,
        right,
        binaryExpression.IsLiftedToNull,
        binaryExpression.Method);

      if (binaryExpression.NodeType == ExpressionType.Equal
        || binaryExpression.NodeType == ExpressionType.NotEqual)
        return VisitBinaryRecursive(resultBinaryExpression, binaryExpression);

      if (binaryExpression.NodeType == ExpressionType.ArrayIndex) {
        var newArrayExpression = left.StripCasts() as NewArrayExpression;
        var indexExpression = right.StripCasts() as ConstantExpression;
        if (newArrayExpression != null && indexExpression != null && indexExpression.Type == WellKnownTypes.Int32)
          return newArrayExpression.Expressions[(int) indexExpression.Value];

        throw new NotSupportedException(String.Format(Strings.ExBinaryExpressionXOfTypeXIsNotSupported, binaryExpression.ToString(true), binaryExpression.NodeType));
      }

      return resultBinaryExpression;

      static bool EnumRewritableOperations(BinaryExpression b)
      {
        var nt = b.NodeType;
        return nt == ExpressionType.Equal || nt == ExpressionType.NotEqual
          || nt == ExpressionType.GreaterThan || nt == ExpressionType.GreaterThanOrEqual
          || nt == ExpressionType.LessThan || nt == ExpressionType.LessThanOrEqual;
      }
    }

    protected override Expression VisitConditional(ConditionalExpression c)
    {
      var memberType = c.IfTrue.Type == typeof(object)
        ? c.IfFalse.GetMemberType()
        : c.IfTrue.GetMemberType();
      if (memberType == MemberType.Entity || memberType == MemberType.Structure) {
        if ((context.Evaluator.CanBeEvaluated(c.IfFalse) && !(c.IfFalse is ConstantExpression))
          || (context.Evaluator.CanBeEvaluated(c.IfTrue) && !(c.IfTrue is ConstantExpression)))
          throw new NotSupportedException(string.Format(Strings.ExXExpressionsWithConstantValuesOfYTypeNotSupported, "Conditional", memberType.ToString()));
      }
      return base.VisitConditional(c);
    }

    private Expression ConvertEnum(Expression left)
    {
      var underlyingType = Enum.GetUnderlyingType(left.Type.StripNullable());
      if (left.Type.IsNullable())
        underlyingType = underlyingType.ToNullable();
      left = left.NodeType == ExpressionType.Convert
        ? Expression.Convert(((UnaryExpression) left).Operand, underlyingType)
        : Expression.Convert(left, underlyingType);
      return left;
    }

    /// <exception cref="InvalidOperationException"><c>InvalidOperationException</c>.</exception>
    protected override Expression VisitParameter(ParameterExpression p)
    {
      bool isInnerParameter = State.Parameters.Contains(p);
      bool isOuterParameter = State.OuterParameters.Contains(p);

      if (!isInnerParameter && !isOuterParameter)
        throw new InvalidOperationException(Strings.ExLambdaParameterIsOutOfScope);
      ItemProjectorExpression itemProjector = context.Bindings[p].ItemProjector;
      if (isOuterParameter)
        return context.GetBoundItemProjector(p, itemProjector).Item;
      return itemProjector.Item;
    }

    protected override Expression VisitMemberAccess(MemberExpression ma)
    {
<<<<<<< HEAD
      if (ma.Expression != null)
        if (ma.Expression.Type != ma.Member.ReflectedType
          && ma.Member is PropertyInfo
          && !ma.Member.ReflectedType.IsInterface)
=======
      var memberInfo = ma.Member;
      var sourceExpression = ma.Expression;

      if (sourceExpression != null) {
        if (sourceExpression.Type != memberInfo.ReflectedType
          && memberInfo is PropertyInfo
          && !memberInfo.ReflectedType.IsInterface) {
>>>>>>> 7058c474
          ma = Expression.MakeMemberAccess(
            sourceExpression, sourceExpression.Type.GetProperty(memberInfo.Name, memberInfo.GetBindingFlags()));

          memberInfo = ma.Member;
          sourceExpression = ma.Expression;
        }
      }

      var customCompiler = context.CustomCompilerProvider.GetCompiler(memberInfo);

      // Reflected type doesn't have custom compiler defined, so falling back to base class compiler
      var declaringType = memberInfo.DeclaringType;
      var reflectedType = memberInfo.ReflectedType;
      if (customCompiler == null && declaringType != reflectedType && declaringType.IsAssignableFrom(reflectedType)) {
        var root = declaringType;
        var current = reflectedType;
        while (current != root && customCompiler == null) {
          current = current.BaseType;
<<<<<<< HEAD
          var member = current.GetProperty(ma.Member.Name, BindingFlags.Instance | BindingFlags.Public | BindingFlags.NonPublic);
=======
          var member = current.GetProperty(memberInfo.Name, BindingFlags.Instance|BindingFlags.Public|BindingFlags.NonPublic);
>>>>>>> 7058c474
          customCompiler = context.CustomCompilerProvider.GetCompiler(member);
        }
      }

      if (customCompiler != null) {
<<<<<<< HEAD
        var member = ma.Member;
        var expression = customCompiler.Invoke(ma.Expression, Array.Empty<Expression>());
=======
        var expression = customCompiler.Invoke(sourceExpression, Array.Empty<Expression>());
>>>>>>> 7058c474
        if (expression == null) {
          if (reflectedType.IsInterface)
            return Visit(BuildInterfaceExpression(ma));
          if (reflectedType.IsClass)
            return Visit(BuildHierarchyExpression(ma));
        }
        else
          return Visit(expression);
      }

      if (context.Evaluator.CanBeEvaluated(ma) && context.ParameterExtractor.IsParameter(ma)) {
        if (WellKnownInterfaces.Queryable.IsAssignableFrom(ma.Type)) {
<<<<<<< HEAD
          Func<IQueryable> lambda = FastExpression.Lambda<Func<IQueryable>>(ma).CachingCompile();
          IQueryable rootPoint = lambda();
          if (rootPoint != null)
=======
          var lambda = FastExpression.Lambda<Func<IQueryable>>(ma).CachingCompile();
          var rootPoint = lambda();
          if (rootPoint!=null)
>>>>>>> 7058c474
            return base.Visit(rootPoint.Expression);
        }
        return ma;
      }
      if (ma.Expression == null) {
        if (WellKnownInterfaces.Queryable.IsAssignableFrom(ma.Type)) {
          var lambda = FastExpression.Lambda<Func<IQueryable>>(ma).CachingCompile();
          var rootPoint = lambda();
          if (rootPoint != null)
            return VisitSequence(rootPoint.Expression);
        }
      }
      else if (sourceExpression.NodeType == ExpressionType.Constant) {
        if (memberInfo is FieldInfo rfi && (rfi.FieldType.IsGenericType && WellKnownInterfaces.Queryable.IsAssignableFrom(rfi.FieldType))) {
          var lambda = FastExpression.Lambda<Func<IQueryable>>(ma).CachingCompile();
          var rootPoint = lambda();
          if (rootPoint != null)
            return VisitSequence(rootPoint.Expression);
        }
      }
      else if (sourceExpression.GetMemberType() == MemberType.Entity && memberInfo.Name != "Key") {
        var type = sourceExpression.Type;
        if (sourceExpression is ParameterExpression parameter) {
          var projection = context.Bindings[parameter];
          type = projection.ItemProjector.Item.Type;
        }
        if (!context.Model.Types[type].Fields.Contains(context.Domain.Handlers.NameBuilder.BuildFieldName((PropertyInfo) memberInfo))) {
          throw new NotSupportedException(string.Format(Strings.ExFieldMustBePersistent, ma.ToString(true)));
        }
      }
      Expression source;
      using (CreateScope(new TranslatorState(State) { /* BuildingProjection = false */ })) {
        source = Visit(sourceExpression);
      }

      var result = context.CheckIfQueryReusePossible(memberInfo)
        ? GetMemberWithRemap(source, memberInfo, ma)
        : GetMember(source, memberInfo, ma);

      return result ?? base.VisitMemberAccess(ma);
    }

    protected override Expression VisitMethodCall(MethodCallExpression mc)
    {
      using (CreateScope(new TranslatorState(State) { IsTailMethod = mc == context.Query && mc.IsQuery() })) {
        var method = mc.Method;
        var customCompiler = context.CustomCompilerProvider.GetCompiler(method);
        if (customCompiler != null) {
          return Visit(customCompiler.Invoke(mc.Object, mc.Arguments.ToArray()));
        }

        var methodDeclaringType = method.DeclaringType;
        var methodName = method.Name;

        // Visit Query. Deprecated.
#pragma warning disable 612,618
        if (methodDeclaringType == WellKnownOrmTypes.Query) {
          // Query.All<T>
          if (method.IsGenericMethodSpecificationOf(WellKnownMembers.Query.All)) {
            return ConstructQueryable(mc);
          }

          // Query.FreeText<T>
          if (method.IsGenericMethodSpecificationOf(WellKnownMembers.Query.FreeTextString)
            || method.IsGenericMethodSpecificationOf(WellKnownMembers.Query.FreeTextExpression)
            || method.IsGenericMethodSpecificationOf(WellKnownMembers.Query.FreeTextExpressionTopNByRank)
            || method.IsGenericMethodSpecificationOf(WellKnownMembers.Query.FreeTextStringTopNByRank)) {
            return ConstructFreeTextQueryRoot(method.GetGenericArguments()[0], mc.Arguments);
          }

          // Query.ContainsTable<T>
          if (method.IsGenericMethodSpecificationOf(WellKnownMembers.Query.ContainsTableExpr)
            || method.IsGenericMethodSpecificationOf(WellKnownMembers.Query.ContainsTableExprWithColumns)
            || method.IsGenericMethodSpecificationOf(WellKnownMembers.Query.ContainsTableExprTopNByRank)
            || method.IsGenericMethodSpecificationOf(WellKnownMembers.Query.ContainsTableExprWithColumnsTopNByRank)) {
            return ConstructContainsTableQueryRoot(method.GetGenericArguments()[0], mc.Arguments);
          }

          // Query.Single<T> & Query.SingleOrDefault<T>
          if (method.IsGenericMethodSpecificationOf(WellKnownMembers.Query.SingleKey)
            || method.IsGenericMethodSpecificationOf(WellKnownMembers.Query.SingleOrDefaultKey)) {
            return VisitQuerySingle(mc);
          }

          throw new InvalidOperationException(String.Format(Strings.ExMethodCallExpressionXIsNotSupported, mc.ToString(true)));
        }
        // Visit QueryEndpoint.
        if (methodDeclaringType == typeof(QueryEndpoint)) {
          // Query.All<T>
          if (method.IsGenericMethodSpecificationOf(WellKnownMembers.QueryEndpoint.All)) {
            return ConstructQueryable(mc);
          }

          // Query.FreeText<T>
          if (method.IsGenericMethodSpecificationOf(WellKnownMembers.QueryEndpoint.FreeTextString)
            || method.IsGenericMethodSpecificationOf(WellKnownMembers.QueryEndpoint.FreeTextExpression)
            || method.IsGenericMethodSpecificationOf(WellKnownMembers.QueryEndpoint.FreeTextExpressionTopNByRank)
            || method.IsGenericMethodSpecificationOf(WellKnownMembers.QueryEndpoint.FreeTextStringTopNByRank)) {
            return ConstructFreeTextQueryRoot(method.GetGenericArguments()[0], mc.Arguments);
          }

          // Query.ContainsTable<T>
          if (method.IsGenericMethodSpecificationOf(WellKnownMembers.QueryEndpoint.ContainsTableExpr)
            || method.IsGenericMethodSpecificationOf(WellKnownMembers.QueryEndpoint.ContainsTableExprWithColumns)
            || method.IsGenericMethodSpecificationOf(WellKnownMembers.QueryEndpoint.ContainsTableExprTopNByRank)
            || method.IsGenericMethodSpecificationOf(WellKnownMembers.QueryEndpoint.ContainsTableExprWithColumnsTopNByRank)) {
            return ConstructContainsTableQueryRoot(method.GetGenericArguments()[0], mc.Arguments);
          }

          // Query.Single<T> & Query.SingleOrDefault<T>
          if (method.IsGenericMethodSpecificationOf(WellKnownMembers.QueryEndpoint.SingleKey)
            || method.IsGenericMethodSpecificationOf(WellKnownMembers.QueryEndpoint.SingleOrDefaultKey)) {
            return VisitQuerySingle(mc);
          }

          if (method.IsGenericMethodSpecificationOf(WellKnownMembers.QueryEndpoint.Items)) {
            return VisitSequence(mc.Arguments[0].StripQuotes().Body, mc);
          }

          throw new InvalidOperationException(String.Format(Strings.ExMethodCallExpressionXIsNotSupported, mc.ToString(true)));
        }
#pragma warning restore 612,618

        // Visit Queryable extensions.
        if (methodDeclaringType == typeof(QueryableExtensions)) {
          return methodName switch {
            nameof(QueryableExtensions.LeftJoin) => VisitLeftJoin(mc),
            "In" => VisitIn(mc),
            nameof(QueryableExtensions.Lock) => VisitLock(mc),
            nameof(QueryableExtensions.Take) => VisitTake(mc.Arguments[0], mc.Arguments[1]),
            nameof(QueryableExtensions.Skip) => VisitSkip(mc.Arguments[0], mc.Arguments[1]),
            nameof(QueryableExtensions.ElementAt) => VisitElementAt(mc.Arguments[0], mc.Arguments[1], context.IsRoot(mc), method.ReturnType, false),
            nameof(QueryableExtensions.ElementAtOrDefault) => VisitElementAt(mc.Arguments[0], mc.Arguments[1], context.IsRoot(mc), method.ReturnType, true),
            nameof(QueryableExtensions.Count) => VisitAggregate(mc.Arguments[0], method, null, context.IsRoot(mc), mc),
            nameof(QueryableExtensions.Tag) => VisitTag(mc),
            _ => throw new InvalidOperationException(String.Format(Strings.ExMethodCallExpressionXIsNotSupported, mc.ToString(true)))
          };
        }
        // Visit Collection extensions
        if (methodDeclaringType == typeof(CollectionExtensionsEx)) {
          switch (methodName) {
            case nameof(CollectionExtensionsEx.ContainsAny):
              return VisitContainsAny(mc.Arguments[0], mc.Arguments[1], context.IsRoot(mc), method.GetGenericArguments()[0]);
            case nameof(CollectionExtensionsEx.ContainsAll):
              return VisitContainsAll(mc.Arguments[0], mc.Arguments[1], context.IsRoot(mc), method.GetGenericArguments()[0]);
            case nameof(CollectionExtensionsEx.ContainsNone):
              return VisitContainsNone(mc.Arguments[0], mc.Arguments[1], context.IsRoot(mc), method.GetGenericArguments()[0]);
          }
        }


        // Process local collections
        if (mc.Object.IsLocalCollection(context)) {
          // IList.Contains
          // List.Contains
          // Array.Contains
          ParameterInfo[] parameters = method.GetParameters();
          if (methodName=="Contains" && parameters.Length==1)
            return VisitContains(mc.Object, mc.Arguments[0], false);
        }

        var result = base.VisitMethodCall(mc);
        if (result != mc && result.NodeType == ExpressionType.Call) {
          var visitedMethodCall = (MethodCallExpression) result;
          if (visitedMethodCall.Arguments.Any(arg => arg.IsProjection()))
            throw new InvalidOperationException(String.Format(Strings.ExMethodCallExpressionXIsNotSupported, mc.ToString(true)));
        }
        return result;
      }
    }

    private Expression ConstructFreeTextQueryRoot(Type elementType, System.Collections.ObjectModel.ReadOnlyCollection<Expression> expressions)
    {
      TypeInfo type;
      if (!context.Model.Types.TryGetValue(elementType, out type))
        throw new InvalidOperationException(String.Format(Strings.ExTypeNotFoundInModel, elementType.FullName));
      var fullTextIndex = type.FullTextIndex;
      if (fullTextIndex == null)
        throw new InvalidOperationException(String.Format(Strings.ExEntityDoesNotHaveFullTextIndex, elementType.FullName));
      var searchCriteria = expressions[0];
      if (compiledQueryScope != null
          && searchCriteria.NodeType == ExpressionType.Constant
          && searchCriteria.Type == WellKnownTypes.String)
        throw new InvalidOperationException(String.Format(Strings.ExFreeTextNotSupportedInCompiledQueries, ((ConstantExpression) searchCriteria).Value));

      // Prepare parameter
      Func<ParameterContext, string> compiledParameter;
      if (searchCriteria.NodeType == ExpressionType.Quote)
        searchCriteria = searchCriteria.StripQuotes();
      if (searchCriteria.Type == typeof(Func<string>)) {
        if (compiledQueryScope == null) {
          var originalSearchCriteria = (Expression<Func<string>>) searchCriteria;
          var body = originalSearchCriteria.Body;
          var searchCriteriaLambda = FastExpression.Lambda<Func<ParameterContext, string>>(body, ParameterContextParam);
          compiledParameter = searchCriteriaLambda.CachingCompile();
        }
        else {
          var replacer = compiledQueryScope.QueryParameterReplacer;
          var newSearchCriteria = (Expression<Func<string>>) replacer.Replace(searchCriteria);
          var searchCriteriaAccessor = ParameterAccessorFactory.CreateAccessorExpression<string>(newSearchCriteria.Body);
          compiledParameter = searchCriteriaAccessor.CachingCompile();
        }
      }
      else {
        var parameter = ParameterAccessorFactory.CreateAccessorExpression<string>(searchCriteria);
        compiledParameter = parameter.CachingCompile();
      }

      ColumnExpression rankExpression;
      FullTextExpression freeTextExpression;
      ItemProjectorExpression itemProjector;
      var fullFeatured = context.ProviderInfo.Supports(ProviderFeatures.FullFeaturedFullText);
      var entityExpression = EntityExpression.Create(type, 0, !fullFeatured);
      var rankColumnAlias = context.GetNextColumnAlias();

      FreeTextProvider dataSource;
      if (expressions.Count > 1) {
        var topNParameter = ParameterAccessorFactory.CreateAccessorExpression<int>(expressions[1]).CachingCompile();
        dataSource = new FreeTextProvider(fullTextIndex, compiledParameter, rankColumnAlias, topNParameter, fullFeatured);
      }
      else
        dataSource = new FreeTextProvider(fullTextIndex, compiledParameter, rankColumnAlias, fullFeatured);

      rankExpression = ColumnExpression.Create(WellKnownTypes.Double, dataSource.Header.Columns.Count - 1);
      freeTextExpression = new FullTextExpression(fullTextIndex, entityExpression, rankExpression, null);
      itemProjector = new ItemProjectorExpression(freeTextExpression, dataSource, context);
      return new ProjectionExpression(WellKnownInterfaces.QueryableOfT.CachedMakeGenericType(elementType), itemProjector, EmptyTupleParameterBindings);
    }

    private Expression ConstructContainsTableQueryRoot(Type elementType, System.Collections.ObjectModel.ReadOnlyCollection<Expression> parameters)
    {
      TypeInfo type;
      if (!context.Model.Types.TryGetValue(elementType, out type))
        throw new InvalidOperationException(String.Format(Strings.ExTypeNotFoundInModel, elementType.FullName));
      var fullTextIndex = type.FullTextIndex;
      if (fullTextIndex == null)
        throw new InvalidOperationException(String.Format(Strings.ExEntityDoesNotHaveFullTextIndex, elementType.FullName));
      if (!context.ProviderInfo.Supports(ProviderFeatures.SingleKeyRankTableFullText))
        throw new NotSupportedException(Strings.ExCurrentProviderDoesNotSupportContainsTableFunctionality);

      Expression rawSearchCriteria;
      Expression searchColumns;
      Expression topNByRank;
      ArrangeContainsTableParameters(parameters, out rawSearchCriteria, out searchColumns, out topNByRank);
      IList<ColumnInfo> searchableColumns = (searchColumns != null)
        ? GetColumnsToSearch((ConstantExpression) searchColumns, elementType, type)
        : new List<ColumnInfo>();

      // Prepare parameters
      Func<ParameterContext, string> compiledParameter;
      if (rawSearchCriteria.NodeType == ExpressionType.Quote)
        rawSearchCriteria = rawSearchCriteria.StripQuotes();
      if (rawSearchCriteria.Type != typeof(Func<ConditionEndpoint, IOperand>))
        throw new InvalidOperationException(string.Format(Strings.ExUnsupportedExpressionType));

      var func = ((Expression<Func<ConditionEndpoint, IOperand>>) rawSearchCriteria).Compile();
      var conditionCompiler = context.Domain.Handler.GetSearchConditionCompiler();
      func.Invoke(SearchConditionNodeFactory.CreateConditonRoot()).AcceptVisitor(conditionCompiler);

      var preparedSearchCriteria = FastExpression.Lambda<Func<ParameterContext, string>>(
        Expression.Constant(conditionCompiler.CurrentOutput), ParameterContextParam);

      if (compiledQueryScope == null) {
        compiledParameter = preparedSearchCriteria.CachingCompile();
      }
      else {
        var replacer = compiledQueryScope.QueryParameterReplacer;
        var newSearchCriteria = replacer.Replace(preparedSearchCriteria);
        compiledParameter = ((Expression<Func<ParameterContext, string>>) newSearchCriteria).CachingCompile();
      }

      ColumnExpression rankExpression;
      FullTextExpression freeTextExpression;
      ItemProjectorExpression itemProjector;

      //var fullFeatured = context.ProviderInfo.Supports(ProviderFeatures.FullFeaturedFullText);
      var fullFeatured = false;// postgre provider has no analogue functionality by now.
      var entityExpression = EntityExpression.Create(type, 0, !fullFeatured);
      var rankColumnAlias = context.GetNextColumnAlias();

      ContainsTableProvider dataSource;
      if (topNByRank != null) {
        var topNParameter = ParameterAccessorFactory.CreateAccessorExpression<int>(parameters[1]).CachingCompile();
        dataSource = new ContainsTableProvider(fullTextIndex, compiledParameter, rankColumnAlias, searchableColumns, topNParameter, fullFeatured);
      }
      else
        dataSource = new ContainsTableProvider(fullTextIndex, compiledParameter, rankColumnAlias, searchableColumns, fullFeatured);

      rankExpression = ColumnExpression.Create(WellKnownTypes.Double, dataSource.Header.Columns.Count - 1);
      freeTextExpression = new FullTextExpression(fullTextIndex, entityExpression, rankExpression, null);
      itemProjector = new ItemProjectorExpression(freeTextExpression, dataSource, context);
      return new ProjectionExpression(WellKnownInterfaces.QueryableOfT.CachedMakeGenericType(elementType), itemProjector, EmptyTupleParameterBindings);
    }

    /// <exception cref="InvalidOperationException"><c>InvalidOperationException</c>.</exception>
    protected override Expression VisitNew(NewExpression newExpression)
    {
      // ReSharper disable HeuristicUnreachableCode
      // ReSharper disable ConditionIsAlwaysTrueOrFalse

      if (newExpression.Members==null) {
        if (newExpression.IsGroupingExpression()
          || newExpression.IsSubqueryExpression()
          || newExpression.IsNewExpressionSupportedByStorage())
          return base.VisitNew(newExpression);
      }

      // ReSharper restore ConditionIsAlwaysTrueOrFalse
      // ReSharper restore HeuristicUnreachableCode

      var arguments = VisitNewExpressionArguments(newExpression);
      if (newExpression.IsAnonymousConstructor()) {
        return newExpression.Members==null
          ? Expression.New(newExpression.Constructor, arguments)
          : Expression.New(newExpression.Constructor, arguments, newExpression.Members);
      }

      var constructorParameters = newExpression.GetConstructorParameters();
      if (constructorParameters.Length != arguments.Count)
        throw Exceptions.InternalError(Strings.ExInvalidNumberOfParametersInNewExpression, OrmLog.Instance);

      var bindings = GetBindingsForConstructor(constructorParameters, arguments, newExpression);
      var nativeBindings = new Dictionary<MemberInfo, Expression>();
      return new ConstructorExpression(newExpression.Type, bindings, nativeBindings, newExpression.Constructor, arguments);
    }

    internal static bool FilterBindings(MemberInfo mi, string name, Type type)
    {
      var result = String.Equals(mi.Name, name, StringComparison.InvariantCultureIgnoreCase);
      if (!result)
        return false;

      result = mi.MemberType == MemberTypes.Field || mi.MemberType == MemberTypes.Property;
      if (!result)
        return false;

      var field = mi as FieldInfo;
      if (field != null)
        return field.FieldType == type && !field.IsInitOnly;
      var property = mi as PropertyInfo;
      if (property == null)
        return false;
      return property.PropertyType.IsAssignableFrom(type) && property.CanWrite;
    }

    #region Private helper methods

    private Dictionary<MemberInfo, Expression> GetBindingsForConstructor(ParameterInfo[] constructorParameters, IList<Expression> constructorArguments, Expression newExpression)
    {
      var bindings = new Dictionary<MemberInfo, Expression>();
      var duplicateMembers = new HashSet<MemberInfo>();
      var typeMembers = newExpression.Type.GetMembers();
      for (var parameterIndex = 0; parameterIndex < constructorParameters.Length; parameterIndex++) {
        var constructorParameter = constructorParameters[parameterIndex];
        var members = typeMembers
          .Where(mi => FilterBindings(mi, constructorParameter.Name, constructorParameter.ParameterType))
          .ToList();
        if (members.Count != 1 || duplicateMembers.Contains(members[0]))
          continue;
        if (bindings.Remove(members[0])) {
          duplicateMembers.Add(members[0]);
        }
        else
          bindings.Add(members[0], constructorArguments[parameterIndex]);
      }
      return bindings;
    }

    /// <exception cref="NotSupportedException"><c>NotSupportedException</c>.</exception>
    /// <exception cref="InvalidOperationException"><c>InvalidOperationException</c>.</exception>
    private Expression VisitBinaryRecursive(BinaryExpression binaryExpression, BinaryExpression originalBinaryExpression)
    {
      if (context.Evaluator.CanBeEvaluated(binaryExpression))
        return context.ParameterExtractor.IsParameter(binaryExpression)
          ? (Expression) binaryExpression
          : ExpressionEvaluator.Evaluate(binaryExpression);

      Expression left = binaryExpression.Left.StripCasts().StripMarkers();
      Expression right = binaryExpression.Right.StripCasts().StripMarkers();

      var rightIsConstant = context.Evaluator.CanBeEvaluated(right);
      var leftIsConstant = context.Evaluator.CanBeEvaluated(left);
      bool leftOrRightIsIndex = false;

      if (left is IndexExpression leftIndexExpression) {
        left = VisitIndex(leftIndexExpression);
        leftOrRightIsIndex = true;
      }
      if (right is IndexExpression rightIndexExpression) {
        right = VisitIndex(rightIndexExpression);
        leftOrRightIsIndex = true;
      }

      IList<Expression> leftExpressions;
      IList<Expression> rightExpressions;

      // Split left and right arguments to subexpressions.
      MemberType memberType = left.Type == WellKnownTypes.Object
        ? right.GetMemberType()
        : left.GetMemberType();
      switch (memberType) {
        case MemberType.EntitySet:
          if ((leftIsConstant && ExpressionEvaluator.Evaluate(left).Value == null)
            || left is ConstantExpression && ((ConstantExpression) left).Value == null)
            return SelectBoolConstantExpression(binaryExpression.NodeType == ExpressionType.NotEqual);
          if ((rightIsConstant && ExpressionEvaluator.Evaluate(right).Value == null)
            || right is ConstantExpression && ((ConstantExpression) right).Value == null)
            return SelectBoolConstantExpression(binaryExpression.NodeType == ExpressionType.NotEqual);
          var leftEntitySetExpression = left as EntitySetExpression;
          var rightEntitySetExpression = right as EntitySetExpression;
          if (leftEntitySetExpression != null && rightEntitySetExpression != null) {
            if (leftEntitySetExpression.Field != rightEntitySetExpression.Field) {
              return FalseExpression;
            }
            var binary = Expression.MakeBinary(binaryExpression.NodeType,
              (Expression) leftEntitySetExpression.Owner,
              (Expression) rightEntitySetExpression.Owner,
              binaryExpression.IsLiftedToNull,
              binaryExpression.Method);
            return VisitBinaryRecursive(binary, originalBinaryExpression);
          }
          if (rightEntitySetExpression != null && left is ConstantExpression) {
            var leftEntitySet = (EntitySetBase) ((ConstantExpression) left).Value;
            var binary = Expression.MakeBinary(binaryExpression.NodeType,
              Expression.Constant(leftEntitySet.Owner),
              (Expression) rightEntitySetExpression.Owner,
              binaryExpression.IsLiftedToNull,
              binaryExpression.Method);
            return VisitBinaryRecursive(binary, originalBinaryExpression);
          }
          if (leftEntitySetExpression != null && right is ConstantExpression) {
            var rightEntitySet = (EntitySetBase) ((ConstantExpression) right).Value;
            var binary = Expression.MakeBinary(binaryExpression.NodeType,
              (Expression) leftEntitySetExpression.Owner,
              Expression.Constant(rightEntitySet.Owner),
              binaryExpression.IsLiftedToNull,
              binaryExpression.Method);
            return VisitBinaryRecursive(binary, originalBinaryExpression);
          }
          return binaryExpression;
        case MemberType.Key:
          var leftKeyExpression = left as KeyExpression;
          var rightKeyExpression = right as KeyExpression;
          if (leftKeyExpression == null && rightKeyExpression == null)
            throw new InvalidOperationException(String.Format(Strings.ExBothLeftAndRightPartOfBinaryExpressionXAreNULLOrNotKeyExpression, originalBinaryExpression.ToString(true)));
          // Check key compatibility
          leftKeyExpression.EnsureKeyExpressionCompatible(rightKeyExpression, originalBinaryExpression);
          // Key split to it's fields.
          IEnumerable<Type> keyFields = (leftKeyExpression ?? rightKeyExpression)
            .KeyFields
            .Select(fieldExpression => fieldExpression.Type);
          leftExpressions = GetKeyFields(left, keyFields);
          rightExpressions = GetKeyFields(right, keyFields);
          break;
        case MemberType.Entity:
          // Entity split to key fields.
          var leftEntityExpression = (Expression) (left as EntityExpression) ?? left as EntityFieldExpression;
          var rightEntityExpression = (Expression) (right as EntityExpression) ?? right as EntityFieldExpression;
          if (leftEntityExpression == null && rightEntityExpression == null)
            if (!IsConditionalOrWellknown(left) && !IsConditionalOrWellknown(right))
              throw new NotSupportedException(
                String.Format(
                  Strings.ExBothLeftAndRightPartOfBinaryExpressionXAreNULLOrNotEntityExpressionEntityFieldExpression,
                  binaryExpression));
          var type = left.Type == WellKnownTypes.Object
             ? right.Type
             : left.Type;

          var keyFieldTypes = context
            .Model
            .Types[type]
            .Key
            .TupleDescriptor;

          leftExpressions = GetEntityFields(left, keyFieldTypes);
          rightExpressions = GetEntityFields(right, keyFieldTypes);
          break;
        case MemberType.Anonymous:
          // Anonymous type split to constructor arguments.
          var anonymousType = (left.Type == WellKnownTypes.Object)
            ? right.Type
            : left.Type;
          leftExpressions = GetAnonymousArguments(left, anonymousType);
          rightExpressions = GetAnonymousArguments(right, anonymousType);
          break;
        case MemberType.Structure:
          if ((leftIsConstant && ExpressionEvaluator.Evaluate(left).Value == null)
            || left is ConstantExpression && ((ConstantExpression) left).Value == null)
            return SelectBoolConstantExpression(binaryExpression.NodeType == ExpressionType.NotEqual);
          if ((rightIsConstant && ExpressionEvaluator.Evaluate(right).Value == null)
            || right is ConstantExpression && ((ConstantExpression) right).Value == null)
            return SelectBoolConstantExpression(binaryExpression.NodeType == ExpressionType.NotEqual);
          // Structure split to it's fields.
          var leftStructureExpression = left as StructureFieldExpression;
          var rightStructureExpression = right as StructureFieldExpression;
          if (leftStructureExpression == null && rightStructureExpression == null)
            throw new NotSupportedException(String.Format(Strings.ExBothLeftAndRightPartOfBinaryExpressionXAreNULLOrNotStructureExpression, binaryExpression));

          StructureFieldExpression structureFieldExpression = (leftStructureExpression ?? rightStructureExpression);
          leftExpressions = GetStructureFields(left, structureFieldExpression.Fields, structureFieldExpression.Type);
          rightExpressions = GetStructureFields(right, structureFieldExpression.Fields, structureFieldExpression.Type);
          break;
        case MemberType.Array:
          // Special case. ArrayIndex expression.
          if (binaryExpression.NodeType == ExpressionType.ArrayIndex) {
            var arrayExpression = Visit(left);
            var arrayIndex = Visit(right);
            return Expression.ArrayIndex(arrayExpression, arrayIndex);
          }

          // If array compares to null use standard routine.
          if ((rightIsConstant && ExpressionEvaluator.Evaluate(right).Value == null)
            || (rightIsConstant && ExpressionEvaluator.Evaluate(right).Value == null)
              || (right.Type == WellKnownTypes.ByteArray && (left is FieldExpression || left is ColumnExpression || right is FieldExpression || right is ColumnExpression)))
            return Expression.MakeBinary(binaryExpression.NodeType,
              left,
              right,
              binaryExpression.IsLiftedToNull,
              binaryExpression.Method);


          // Array split to it's members.
          leftExpressions = ((NewArrayExpression) left).Expressions;
          rightExpressions = ((NewArrayExpression) right).Expressions;
          break;
        default:
          // Primitive types don't has subexpressions. Use standart routine.
          if (leftOrRightIsIndex) {
            var binary = Expression.MakeBinary(binaryExpression.NodeType, left, right, binaryExpression.IsLiftedToNull, binaryExpression.Method);
            return VisitBinaryRecursive(binary, binaryExpression);
          }
          return binaryExpression;
      }

      if (leftExpressions.Count != rightExpressions.Count || leftExpressions.Count == 0)
        throw Exceptions.InternalError(Strings.ExMistmatchCountOfLeftAndRightExpressions, OrmLog.Instance);

      // Combine new binary expression from subexpression pairs.
      Expression resultExpression = null;
      for (var i = 0; i < leftExpressions.Count; i++) {
        BinaryExpression pairExpression;
        var leftItem = leftExpressions[i];
        var rightItem = rightExpressions[i];
        var leftIsNullable = leftItem.Type.IsNullable();
        var rightIsNullable = rightItem.Type.IsNullable();
        leftItem = leftIsNullable
          ? leftItem
          : leftItem.LiftToNullable();
        rightItem = rightIsNullable
          ? rightItem
          : rightItem.LiftToNullable();

        switch (binaryExpression.NodeType) {
          case ExpressionType.Equal:
            pairExpression = Expression.Equal(leftItem, rightItem);
            break;
          case ExpressionType.NotEqual:
            pairExpression = Expression.NotEqual(leftItem, rightItem);
            break;
          default:
            throw new NotSupportedException(String.Format(Strings.ExBinaryExpressionsWithNodeTypeXAreNotSupported,
              binaryExpression.NodeType));
        }

        // visit new expression recursively
        var visitedResultExpression = VisitBinaryRecursive(pairExpression, originalBinaryExpression);

        // Combine expression chain with AndAlso
        resultExpression = resultExpression == null
          ? visitedResultExpression
          : Expression.AndAlso(resultExpression, visitedResultExpression);
      }

      // Return result.
      return resultExpression;
    }

    private static ConstantExpression SelectBoolConstantExpression(bool b) =>
      b ? TrueExpression : FalseExpression;

    private Expression VisitIndex(IndexExpression ie)
    {
      var objectExpression = Visit(ie.Object).StripCasts();
      var argument = Visit(ie.Arguments[0]);
      var evaluatedArgument = (string) ExpressionEvaluator.Evaluate(argument).Value;
      var entityExpression = objectExpression as EntityExpression;
      if (entityExpression != null)
        return entityExpression.Fields.First(field => field.Name == evaluatedArgument);

      var structureExpression = objectExpression as StructureExpression;
      if (structureExpression != null)
        return structureExpression.Fields.First(field => field.Name == evaluatedArgument);

      var entityFieldExpression = objectExpression as EntityFieldExpression;
      if (entityFieldExpression != null)
        return entityFieldExpression.Fields.First(field => field.Name == evaluatedArgument);

      var structureFieldExpression = objectExpression as StructureFieldExpression;
      if (structureFieldExpression != null)
        return structureFieldExpression.Fields.First(field => field.Name == evaluatedArgument);

      var typeInfo = context.Model.Types[objectExpression.Type];
      var parameterExpression = objectExpression as ParameterExpression;
      if (objectExpression is ParameterExpression || objectExpression is ConstantExpression) {
        if (typeInfo.IsEntity) {
          entityExpression = EntityExpression.Create(typeInfo, 0, false);
          return entityExpression.Fields.First(field => field.Name == evaluatedArgument);
        }
        if (typeInfo.IsStructure) {
          structureExpression = StructureExpression.CreateLocalCollectionStructure(typeInfo, new Segment<int>(0, typeInfo.TupleDescriptor.Count));
          return structureExpression.Fields.First(field => field.Name == evaluatedArgument);
        }
      }
      var fieldInfo = typeInfo.Fields[evaluatedArgument];
      return Expression.Convert(Expression.Call(objectExpression, objectExpression.Type.GetProperty("Item").GetGetMethod(), new[] { Expression.Constant(evaluatedArgument) }), fieldInfo.ValueType);
    }

    private static bool IsConditionalOrWellknown(Expression expression, bool isRoot = true)
    {
      var conditionalExpression = expression as ConditionalExpression;
      if (conditionalExpression != null)
        return IsConditionalOrWellknown(conditionalExpression.IfTrue, false)
          && IsConditionalOrWellknown(conditionalExpression.IfFalse, false);

      if (isRoot)
        return false;

      if (expression.NodeType == ExpressionType.Constant)
        return true;

      if (expression.NodeType == ExpressionType.Convert) {
        var unary = (UnaryExpression) expression;
        return IsConditionalOrWellknown(unary.Operand, false);
      }

      if (!(expression is ExtendedExpression))
        return false;

      var memberType = expression.GetMemberType();
      switch (memberType) {
        case MemberType.Primitive:
        case MemberType.Key:
        case MemberType.Structure:
        case MemberType.Entity:
        case MemberType.EntitySet:
          return true;
        default:
          return false;
      }
    }

    private IList<Expression> GetStructureFields(
      Expression expression,
      IEnumerable<PersistentFieldExpression> structureFields,
      Type structureType)
    {
      expression = expression.StripCasts();
      if (expression is IPersistentExpression persistentExpression) {
        return persistentExpression
          .Fields
          .Where(field => field.GetMemberType() == MemberType.Primitive)
          .Select(e => (Expression) e)
          .ToList();
      }

      ConstantExpression nullExpression = Expression.Constant(null, structureType);
      BinaryExpression isNullExpression = Expression.Equal(expression, nullExpression);

      var result = new List<Expression>();
      foreach (PersistentFieldExpression fieldExpression in structureFields) {
        if (!structureType.GetProperties(BindingFlags.Instance | BindingFlags.Public).Contains(fieldExpression.UnderlyingProperty)) {
          if (!context.Model.Types[structureType].Fields[fieldExpression.Name].IsDynamicallyDefined) {
            continue;
          }
        }
        Type nullableType = fieldExpression.Type.ToNullable();
        Expression propertyAccessorExpression;
        if (fieldExpression.UnderlyingProperty != null) {
          propertyAccessorExpression = Expression.MakeMemberAccess(Expression.Convert(expression, structureType), fieldExpression.UnderlyingProperty);
        }
        else {
          var attributes = structureType.GetCustomAttributes(WellKnownTypes.DefaultMemberAttribute, true);
          var indexerPropertyName = ((DefaultMemberAttribute) attributes.Single()).MemberName;
          var methodInfo = structureType.GetProperty(indexerPropertyName).GetGetMethod();
          propertyAccessorExpression = Expression.Call(Expression.Convert(expression, structureType), methodInfo, Expression.Constant(fieldExpression.Name));
        }
        var memberExpression = (Expression) Expression.Condition(
          isNullExpression,
          Expression.Constant(null, nullableType),
          Expression.Convert(
            propertyAccessorExpression,
            nullableType));

        switch (fieldExpression.GetMemberType()) {
          case MemberType.Entity:
            IEnumerable<Type> keyFieldTypes = context
              .Model
              .Types[fieldExpression.Type]
              .Key
              .TupleDescriptor;
            result.AddRange(GetEntityFields(memberExpression, keyFieldTypes));
            break;
          case MemberType.Structure:
            var structureFieldExpression = (StructureFieldExpression) fieldExpression;
            result.AddRange(GetStructureFields(memberExpression, structureFieldExpression.Fields, structureFieldExpression.Type));
            break;
          case MemberType.Primitive:
            result.Add(memberExpression);
            break;
          default:
            throw new NotSupportedException();
        }
      }
      return result;
    }

    private static IList<Expression> GetEntityFields(Expression expression, IEnumerable<Type> keyFieldTypes)
    {
      expression = expression.StripCasts();
      if (expression is IEntityExpression entityExpression) {
        return GetKeyFields(entityExpression.Key, null);
      }


      Expression keyExpression;

      if (expression.IsNull()) {
        keyExpression = NullKeyExpression;
      }
      else if (IsConditionalOrWellknown(expression)) {
        return keyFieldTypes
          .Select((type, index) => GetConditionalKeyField(expression, type, index))
          .ToList();
      }
      else {
        ConstantExpression nullEntityExpression = Expression.Constant(null, expression.Type);
        BinaryExpression isNullExpression = Expression.Equal(expression, nullEntityExpression);
        if (!WellKnownOrmInterfaces.Entity.IsAssignableFrom(expression.Type))
          expression = Expression.Convert(expression, WellKnownOrmInterfaces.Entity);
        keyExpression = Expression.Condition(
          isNullExpression,
          NullKeyExpression,
          Expression.MakeMemberAccess(expression, WellKnownMembers.IEntityKey));
      }
      return GetKeyFields(keyExpression, keyFieldTypes);
    }

    private static Expression GetConditionalKeyField(Expression expression, Type keyFieldType, int index)
    {
      var ce = expression as ConditionalExpression;
      if (ce != null)
        return Expression.Condition(
          ce.Test,
          GetConditionalKeyField(ce.IfTrue, keyFieldType, index),
          GetConditionalKeyField(ce.IfFalse, keyFieldType, index));
      if (expression.IsNull())
        return Expression.Constant(null, keyFieldType.ToNullable());
      var ee = (IEntityExpression) expression.StripCasts();
      return ee.Key.KeyFields[index].LiftToNullable();
    }

    private static IList<Expression> GetKeyFields(Expression expression, IEnumerable<Type> keyFieldTypes)
    {
      expression = expression.StripCasts();

      var keyExpression = expression as KeyExpression;
      if (keyExpression != null)
        return keyExpression
          .KeyFields
          .Select(fieldExpression => (Expression) fieldExpression)
          .ToList();

      if (expression.IsNull())
        return keyFieldTypes
          .Select(type => (Expression) Expression.Constant(null, type.ToNullable()))
          .ToList();

      var nullExpression = Expression.Constant(null, expression.Type);
      var isNullExpression = Expression.Equal(expression, nullExpression);
      var keyTupleExpression = Expression.MakeMemberAccess(expression, WellKnownMembers.Key.Value);

      return keyFieldTypes
        .Select((type, index) => {
          var resultType = type.ToNullable();
          var baseType = type.StripNullable();
          var fieldType = (baseType.IsEnum ? Enum.GetUnderlyingType(baseType) : baseType).ToNullable();
          var tupleAccess = (Expression) keyTupleExpression.MakeTupleAccess(fieldType, index);
          if (fieldType != resultType)
            tupleAccess = Expression.Convert(tupleAccess, resultType);
          return (Expression) Expression.Condition(isNullExpression, Expression.Constant(null, resultType), tupleAccess);
        })
        .ToList();
    }

    private Expression ProcessProjectionElement(Expression body)
    {
      var originalBodyType = body.Type;
      var reduceCastBody = body.StripCasts();

      var canCalculate =
        State.CalculateExpressions
          && reduceCastBody.GetMemberType() == MemberType.Unknown
          && (reduceCastBody.NodeType != ExpressionType.New || reduceCastBody.IsNewExpressionSupportedByStorage())
          && reduceCastBody.NodeType != ExpressionType.ArrayIndex
          && (ExtendedExpressionType) reduceCastBody.NodeType != ExtendedExpressionType.Constructor
          && !ContainsEntityExpression(reduceCastBody);

      if (!canCalculate)
        return body;

      var lambdaParameter = State.Parameters[0];
      var calculator = ExpressionMaterializer.MakeLambda(body, context);
      var columnDescriptor = CreateCalculatedColumnDescriptor(calculator);
      return AddCalculatedColumn(lambdaParameter, columnDescriptor, originalBodyType);
    }

    private CalculatedColumnDescriptor CreateCalculatedColumnDescriptor(LambdaExpression expression)
    {
      var columnType = expression.Body.Type;
      var body = EnumRewriter.Rewrite(expression.Body);
      if (columnType != WellKnownTypes.Object)
        body = Expression.Convert(body, WellKnownTypes.Object);
      var calculator = (Expression<Func<Tuple, object>>) FastExpression.Lambda(body, expression.Parameters);
      return new CalculatedColumnDescriptor(context.GetNextColumnAlias(), columnType, calculator);
    }

    private ColumnExpression AddCalculatedColumn(ParameterExpression sourceParameter, CalculatedColumnDescriptor descriptor, Type originalColumnType)
    {
      var oldResult = context.Bindings[sourceParameter];
      var isInlined = !State.BuildingProjection && !State.GroupingKey;
      var dataSource = oldResult.ItemProjector.DataSource;

      SortProvider sortProvider = null;
      if (dataSource is SortProvider) {
        sortProvider = (SortProvider) dataSource;
        dataSource = sortProvider.Source;
      }

      var columns = new List<CalculatedColumnDescriptor>();
      if (State.AllowCalculableColumnCombine && dataSource is CalculateProvider && isInlined == ((CalculateProvider) dataSource).IsInlined) {
        var calculateProvider = ((CalculateProvider) dataSource);
        var presentColumns = calculateProvider
          .CalculatedColumns
          .Select(cc => new CalculatedColumnDescriptor(cc.Name, cc.Type, cc.Expression));
        columns.AddRange(presentColumns);
        dataSource = calculateProvider.Source;
      }
      columns.Add(descriptor);
      dataSource = dataSource.Calculate(isInlined, columns.ToArray());

      if (sortProvider != null)
        dataSource = dataSource.OrderBy(sortProvider.Order);

      var newItemProjector = oldResult.ItemProjector.Remap(dataSource, 0);
      var newResult = new ProjectionExpression(oldResult.Type, newItemProjector, oldResult.TupleParameterBindings);
      context.Bindings.ReplaceBound(sourceParameter, newResult);

      var result = ColumnExpression.Create(originalColumnType, dataSource.Header.Length - 1);
      ModifyStateAllowCalculableColumnCombine(true);

      return result;
    }

    private static bool ContainsEntityExpression(Expression expression)
    {
      var found = false;
      var entityFinder = new ExtendedExpressionReplacer(e => {
        if ((int) e.NodeType == (int) ExtendedExpressionType.Entity) {
          found = true;
          return e;
        }
        return null;
      });
      entityFinder.Replace(expression);
      return found;
    }

    private Expression ConstructQueryable(MethodCallExpression mc)
    {
      var elementType = mc.Method.GetGenericArguments()[0];
      TypeInfo type;
      if (!context.Model.Types.TryGetValue(elementType, out type))
        throw new InvalidOperationException(String.Format(Strings.ExTypeNotFoundInModel, elementType.FullName));
      var index = type.Indexes.PrimaryIndex;
      var entityExpression = EntityExpression.Create(type, 0, false);
      var itemProjector = new ItemProjectorExpression(entityExpression, index.GetQuery(), context);
      return new ProjectionExpression(WellKnownInterfaces.QueryableOfT.CachedMakeGenericType(elementType), itemProjector, EmptyTupleParameterBindings);
    }

    private Expression BuildSubqueryResult(ProjectionExpression subQuery, Type resultType)
    {
      if (State.Parameters.Length == 0)
        throw Exceptions.InternalError(String.Format(Strings.ExUnableToBuildSubqueryResultForExpressionXStateContainsNoParameters, subQuery), OrmLog.Instance);

      if (!resultType.IsOfGenericInterface(WellKnownInterfaces.EnumerableOfT))
        throw Exceptions.InternalError(String.Format(Strings.ExUnableToBuildSubqueryResultForExpressionXResultTypeIsNotIEnumerable, subQuery), OrmLog.Instance);

      ApplyParameter applyParameter = context.GetApplyParameter(context.Bindings[State.Parameters[0]]);
      if (subQuery.Type != resultType)
        subQuery = new ProjectionExpression(
          resultType,
          subQuery.ItemProjector,
          subQuery.TupleParameterBindings,
          subQuery.ResultAccessMethod);
      return new SubQueryExpression(resultType, State.Parameters[0], false, subQuery, applyParameter);
    }

    private static IList<Expression> GetAnonymousArguments(Expression expression, Type anonymousTypeForNullValues = null)
    {
      if (expression.NodeType == ExpressionType.New) {
        var newExpression = ((NewExpression) expression);
        IEnumerable<Expression> arguments = newExpression
          .Members
          .Select((methodInfo, index) => (methodInfo.Name, Argument: newExpression.Arguments[index]))
          .OrderBy(a => a.Name)
          .Select(a => a.Argument);
        return arguments.ToList();
      }

      if (expression.NodeType == ExpressionType.Constant) {
        var constantExpression = expression as ConstantExpression;
        if (constantExpression.Value == null && constantExpression.Type == WellKnownTypes.Object) {
          var newConstantExpressionType = anonymousTypeForNullValues ?? constantExpression.Type;
          constantExpression = Expression.Constant(null, newConstantExpressionType);
          return constantExpression.Type.GetProperties()
            .OrderBy(property => property.Name)
            .Select(p => Expression.MakeMemberAccess(constantExpression, p))
            .Cast<Expression>()
            .ToList();
        }
      }

      return expression.Type.GetProperties()
        .OrderBy(property => property.Name)
        .Select(p => Expression.MakeMemberAccess(expression, p))
        .Select(e => (Expression) e)
        .ToList();
    }

    protected override Expression VisitMemberInit(MemberInitExpression mi)
    {
      var newExpression = mi.NewExpression;
      var arguments = VisitNewExpressionArguments(newExpression);
      var bindings = VisitBindingList(mi.Bindings).Cast<MemberAssignment>();
      var constructorExpression = (ConstructorExpression) VisitNew(mi.NewExpression);
      foreach (var binding in bindings) {
        var member = binding.Member.MemberType == MemberTypes.Property
          ? TryGetActualPropertyInfo((PropertyInfo) binding.Member, mi.NewExpression.Type)
          : binding.Member;
        constructorExpression.Bindings[member] = binding.Expression;
        constructorExpression.NativeBindings[member] = binding.Expression;
      }
      return constructorExpression;
    }

    /// <exception cref="InvalidOperationException"><c>InvalidOperationException</c>.</exception>
    private Expression GetMember(Expression expression, MemberInfo member, Expression sourceExpression)
    {
      if (expression == null) {
        return null;
      }

      expression = expression.StripCasts();
      var isMarker = expression.TryGetMarker(out var markerType);
      expression = expression.StripMarkers();
      expression = expression.StripCasts();

      if (expression.IsAnonymousConstructor()) {
        var newExpression = (NewExpression) expression;
        var memberIndex = newExpression.Members.IndexOf(member);
        if (memberIndex < 0)
          throw new InvalidOperationException(string.Format(Strings.ExCouldNotGetMemberXFromExpression, member));
        var argument = Visit(newExpression.Arguments[memberIndex]);
        return isMarker ? new MarkerExpression(argument, markerType) : argument;
      }

      var extendedExpression = expression as ExtendedExpression;
      if (extendedExpression == null) {
        return IsConditionalOrWellknown(expression)
          ? GetConditionalMember(expression, member, sourceExpression)
          : null;
      }

      Expression result = null;
      bool propertyFilter(PersistentFieldExpression f)
      {
        return f.Name == context.Domain.Handlers.NameBuilder.BuildFieldName((PropertyInfo) member);
      }

      switch (extendedExpression.ExtendedType) {
        case ExtendedExpressionType.FullText:
          switch (member.Name) {
            case "Rank":
              return ((FullTextExpression) expression).RankExpression;
            case "Entity":
              return ((FullTextExpression) expression).EntityExpression;
          }
          break;
        case ExtendedExpressionType.Grouping:
          if (member.Name == "Key") {
            return ((GroupingExpression) expression).KeyExpression;
          }
          break;
        case ExtendedExpressionType.Constructor:
          var nativeExpression = ((ConstructorExpression) extendedExpression);
          var bindings = nativeExpression.Bindings;
          // only make sure that type has needed member
          if (!bindings.TryGetValue(member, out result)) {
            // Key in bindings might be a property/field reflected from a base type
            // but our member might be reflected from child type.
            var baseType = member.DeclaringType;
            if (baseType.IsInterface) {
              var implementor = member.GetImplementation(nativeExpression.Type);
              if (implementor == null) {
                throw new InvalidOperationException(string.Format(Strings.ExThereIsNoImplemetationOfXYMemberInZType,
                  member.DeclaringType.Name, member.Name, nativeExpression.Type.ToString()));
              }
              _ = bindings.TryGetValue(implementor, out result);
            }
            else {
              var baseMember = baseType.GetMember(member.Name).FirstOrDefault();
              if (baseMember == null) {
                throw new InvalidOperationException(string.Format(
                  Strings.ExMemberXOfTypeYIsNotInitializedCheckIfConstructorArgumentIsCorrectOrFieldInitializedThroughInitializer,
                  member.Name, member.ReflectedType.Name));
              }
            }
          }
          result = Visit(result);
          break;
        case ExtendedExpressionType.Structure:
        case ExtendedExpressionType.StructureField:
          var persistentExpression = (IPersistentExpression) expression;
          result = persistentExpression.Fields.First(propertyFilter);
          break;
        case ExtendedExpressionType.LocalCollection:
          var localCollectionExpression = (LocalCollectionExpression) expression;
          result = (Expression) localCollectionExpression.Fields[member];
          break;
        case ExtendedExpressionType.Entity:
          var entityExpression = (EntityExpression) expression;
          result = entityExpression.Fields.FirstOrDefault(propertyFilter);
          if (result == null) {
            EnsureEntityFieldsAreJoined(entityExpression);
            result = entityExpression.Fields.First(propertyFilter);
          }
          break;
        case ExtendedExpressionType.Field:
          if (isMarker && ((markerType & MarkerType.Single) == MarkerType.Single)) {
            throw new InvalidOperationException(string.Format(Strings.ExUseMethodXOnFirstInsteadOfSingle, sourceExpression.ToString(true), member.Name));
          }
          if (member.DeclaringType.IsNullable()) {
            expression = Expression.Convert(expression, member.DeclaringType);
          }
          return Expression.MakeMemberAccess(expression, member);
        case ExtendedExpressionType.EntityField:
          var entityFieldExpression = (EntityFieldExpression) expression;
          result = entityFieldExpression.Fields.FirstOrDefault(propertyFilter);
          if (result == null) {
            EnsureEntityReferenceIsJoined(entityFieldExpression);
            result = entityFieldExpression.Entity.Fields.First(propertyFilter);
          }
          break;
      }

      return isMarker
        ? new MarkerExpression(result, markerType)
        : result;
    }

    private Expression GetMemberWithRemap(Expression expression, MemberInfo memberInfo, Expression sourceExpression)
    {
      var original = GetMember(expression, memberInfo, sourceExpression);
      if (original.IsSubqueryExpression()) {
        var subquery = (SubQueryExpression) original;
        var projectionExpression = subquery.ProjectionExpression;
        var itemProjector = projectionExpression.ItemProjector;
        var columnIndexes = itemProjector.GetColumns(ColumnExtractionModes.KeepSegment).ToArray();

        var expReplacer = new ExtendedExpressionReplacer((e) => {
          if (e is GroupingExpression ge && ge.SelectManyInfo.GroupByProjection != null) {
            var geProjectionExpression = ge.ProjectionExpression;
            var geItemProjector = geProjectionExpression.ItemProjector;
            var columnIndexes = geItemProjector.GetColumns(ColumnExtractionModes.KeepSegment).ToArray();

            var newProjectionExpression = new ProjectionExpression(geProjectionExpression.Type,
              geItemProjector.Remap(geItemProjector.DataSource, columnIndexes),
              geProjectionExpression.TupleParameterBindings);

            var groupByProjection = ge.SelectManyInfo.GroupByProjection;
            var groupByProjector = groupByProjection.ItemProjector;
            var groupByColumnIndexes = groupByProjector.GetColumns(ColumnExtractionModes.KeepSegment).ToArray();

            var newGroupByProjection = new ProjectionExpression(groupByProjection.Type,
              groupByProjector.Remap(groupByProjector.DataSource, groupByColumnIndexes),
              groupByProjection.TupleParameterBindings);

            var result = new GroupingExpression(ge.Type,
              ge.OuterParameter, ge.DefaultIfEmpty, newProjectionExpression, ge.ApplyParameter, ge.KeyExpression,
              new GroupingExpression.SelectManyGroupingInfo(newGroupByProjection));
            return result;
          }
          else
            return null;
        });

        var newItem = expReplacer.Replace(itemProjector.Item);
        var staysTheSame = newItem == itemProjector.Item;
        var newItemProjector = staysTheSame
          ? itemProjector.Remap(itemProjector.DataSource, columnIndexes)
          : new ItemProjectorExpression(newItem, itemProjector.DataSource, itemProjector.Context);

        var result = new SubQueryExpression(subquery.Type,
          subquery.OuterParameter,
          subquery.DefaultIfEmpty,
          new ProjectionExpression(projectionExpression.Type, newItemProjector, projectionExpression.TupleParameterBindings),
          subquery.ApplyParameter,
          subquery.ExtendedType);
        return result;
      }
      return original;
    }

    private Expression GetConditionalMember(Expression expression, MemberInfo member, Expression sourceExpression)
    {
      var ce = expression as ConditionalExpression;
      if (ce != null) {
        var ifTrue = GetConditionalMember(ce.IfTrue, member, sourceExpression);
        var ifFalse = GetConditionalMember(ce.IfFalse, member, sourceExpression);
        if (ifTrue == null || ifFalse == null)
          return null;
        return Expression.Condition(ce.Test, ifTrue, ifFalse);
      }
      if (expression.IsNull()) {
        var mt = member.MemberType;
        Type valueType;
        switch (mt) {
          case MemberTypes.Field:
            var fi = (FieldInfo) member;
            valueType = fi.FieldType;
            break;
          case MemberTypes.Property:
            var pi = (PropertyInfo) member;
            valueType = pi.PropertyType;
            break;
          default:
            throw new ArgumentOutOfRangeException();
        }
        return Expression.Constant(null, valueType.ToNullable());
      }
      return GetMember(expression, member, sourceExpression);
    }

    /// <exception cref="NotSupportedException"><c>NotSupportedException</c>.</exception>
    /// <exception cref="InvalidOperationException"><c>InvalidOperationException</c>.</exception>
    private Expression VisitTypeAs(Expression source, Type targetType)
    {
      if (source.GetMemberType() != MemberType.Entity)
        throw new NotSupportedException(Strings.ExAsOperatorSupportsEntityOnly);

      // Expression is already of requested type.
      var visitedSource = Visit(source);
      if (source.Type == targetType)
        return visitedSource;

      // Call convert to parent type.
      if (targetType.IsAssignableFrom(source.Type))
        return Visit(Expression.Convert(source, targetType));

      // Cast to subclass or interface.
      var targetTypeInfo = context.Model.Types[targetType];
      // Using of state.Parameter[0] is a very weak approach.
      // `as` operator could be applied on expression that has no relation with current parameter
      // thus the later code will fail.
      // We can't easily find real parameter that need replacement.
      // We work around this situation by supporting some known cases.
      // The simplest (and the only at moment) case is a source being chain of MemberExpressions.
      var currentParameter = State.Parameters[0];
      var parameter = (source.StripMemberAccessChain() as ParameterExpression) ?? currentParameter;
      var entityExpression = visitedSource.StripCasts().StripMarkers() as IEntityExpression;

      if (entityExpression == null)
        throw new InvalidOperationException(Strings.ExAsOperatorSupportsEntityOnly);

      // Replace original recordset. New recordset is left join with old recordset
      ProjectionExpression originalResultExpression = context.Bindings[parameter];
      var originalQuery = originalResultExpression.ItemProjector.DataSource;
      int offset = originalQuery.Header.Columns.Count;

      // Join primary index of target type
      IndexInfo indexToJoin = targetTypeInfo.Indexes.PrimaryIndex;
      var queryToJoin = indexToJoin.GetQuery().Alias(context.GetNextAlias());
      var keySegment = entityExpression.Key.Mapping.GetItems();
      var keyPairs = keySegment
        .Select((leftIndex, rightIndex) => new Pair<int>(leftIndex, rightIndex))
        .ToArray();

      // Replace recordset.
      var joinedRecordQuery = originalQuery.LeftJoin(queryToJoin, keyPairs);
      var itemProjectorExpression = new ItemProjectorExpression(
        originalResultExpression.ItemProjector.Item, joinedRecordQuery, context);
      var projectionExpression = new ProjectionExpression(
        originalResultExpression.Type, itemProjectorExpression, originalResultExpression.TupleParameterBindings);
      context.Bindings.ReplaceBound(parameter, projectionExpression);

      // return new EntityExpression
      var result = EntityExpression.Create(context.Model.Types[targetType], offset, false);
      result.IsNullable = true;
      if (parameter != currentParameter)
        result = (EntityExpression) result.BindParameter(parameter, new Dictionary<Expression, Expression>());
      return result;
    }

    private void EnsureEntityFieldsAreJoined(EntityExpression entityExpression)
    {
      ItemProjectorExpression itemProjector = entityExpression.OuterParameter == null
        ? context.Bindings[State.Parameters[0]].ItemProjector
        : context.Bindings[entityExpression.OuterParameter].ItemProjector;
      EnsureEntityFieldsAreJoined(entityExpression, itemProjector);
    }

    public void EnsureEntityFieldsAreJoined(EntityExpression entityExpression, ItemProjectorExpression itemProjector)
    {
      TypeInfo typeInfo = entityExpression.PersistentType;
      if (
        typeInfo.Fields.All(fieldInfo => entityExpression.Fields.Any(entityField => entityField.Name == fieldInfo.Name)))
        return; // All fields are already joined
      IndexInfo joinedIndex = typeInfo.Indexes.PrimaryIndex;
      var joinedRs = joinedIndex.GetQuery().Alias(itemProjector.Context.GetNextAlias());
      Segment<int> keySegment = entityExpression.Key.Mapping;
      Pair<int>[] keyPairs = keySegment.GetItems()
        .Select((leftIndex, rightIndex) => new Pair<int>(leftIndex, rightIndex))
        .ToArray();
      int offset = itemProjector.DataSource.Header.Length;
      var oldDataSource = itemProjector.DataSource;
      var newDataSource = entityExpression.IsNullable
        ? itemProjector.DataSource.LeftJoin(joinedRs, keyPairs)
        : itemProjector.DataSource.Join(joinedRs, keyPairs);
      itemProjector.DataSource = newDataSource;
      EntityExpression.Fill(entityExpression, offset);
      context.RebindApplyParameter(oldDataSource, newDataSource);
    }

    private void EnsureEntityReferenceIsJoined(EntityFieldExpression entityFieldExpression)
    {
      if (entityFieldExpression.Entity != null)
        return;
      TypeInfo typeInfo = entityFieldExpression.PersistentType;
      IndexInfo joinedIndex = typeInfo.Indexes.PrimaryIndex;
      var joinedRs = joinedIndex.GetQuery().Alias(context.GetNextAlias());
      Segment<int> keySegment = entityFieldExpression.Mapping;
      Pair<int>[] keyPairs = keySegment.GetItems()
        .Select((leftIndex, rightIndex) => new Pair<int>(leftIndex, rightIndex))
        .ToArray();
      ItemProjectorExpression originalItemProjector = entityFieldExpression.OuterParameter == null
        ? context.Bindings[State.Parameters[0]].ItemProjector
        : context.Bindings[entityFieldExpression.OuterParameter].ItemProjector;
      int offset = originalItemProjector.DataSource.Header.Length;
      var oldDataSource = originalItemProjector.DataSource;
      bool shouldUseLeftJoin = false;
      var filterProvider = oldDataSource as FilterProvider;
      if (filterProvider != null) {
        var applyProvider = filterProvider.Source as ApplyProvider;
        if (applyProvider != null)
          shouldUseLeftJoin = applyProvider.ApplyType == JoinType.LeftOuter;
        else {
          var joinProvider = filterProvider.Source as JoinProvider;
          if (joinProvider != null)
            shouldUseLeftJoin = joinProvider.JoinType == JoinType.LeftOuter;
        }
      }
      else {
        var joinProvider = oldDataSource as JoinProvider;
        if (joinProvider != null)
          shouldUseLeftJoin = joinProvider.JoinType == JoinType.LeftOuter;
      }
      var newDataSource = entityFieldExpression.IsNullable || shouldUseLeftJoin
        ? originalItemProjector.DataSource.LeftJoin(joinedRs, keyPairs)
        : originalItemProjector.DataSource.Join(joinedRs, keyPairs);
      originalItemProjector.DataSource = newDataSource;
      entityFieldExpression.RegisterEntityExpression(offset);
      context.RebindApplyParameter(oldDataSource, newDataSource);
    }

    private static Expression MakeBooleanExpression(Expression previous, Expression left, Expression right,
      ExpressionType operationType, ExpressionType concatenationExpression)
    {
      BinaryExpression binaryExpression;
      switch (operationType) {
        case ExpressionType.Equal:
          binaryExpression = Expression.Equal(left, right);
          break;
        case ExpressionType.NotEqual:
          binaryExpression = Expression.NotEqual(left, right);
          break;
        case ExpressionType.OrElse:
          binaryExpression = Expression.OrElse(left, right);
          break;
        case ExpressionType.AndAlso:
          binaryExpression = Expression.AndAlso(left, right);
          break;
        default:
          throw new ArgumentOutOfRangeException("operationType");
      }


      if (previous==null)
        return binaryExpression;

      switch (concatenationExpression) {
      case ExpressionType.AndAlso:
        return Expression.AndAlso(previous, binaryExpression);
      case ExpressionType.OrElse:
        return Expression.OrElse(previous, binaryExpression);
      default:
        throw new ArgumentOutOfRangeException("concatenationExpression");
      }
    }

    private static ProjectionExpression CreateLocalCollectionProjectionExpression(Type itemType, object value, Translator translator, Expression sourceExpression)
    {
      var storedEntityType = translator.State.TypeOfEntityStoredInKey;
      var translatorContext = translator.context;
      var itemToTupleConverter = ItemToTupleConverter.BuildConverter(itemType, storedEntityType, value, translatorContext.Model, sourceExpression);
      var tupleDescriptor = itemToTupleConverter.TupleDescriptor;
      var columns = tupleDescriptor
        .Select(x => new SystemColumn(translatorContext.GetNextColumnAlias(), 0, x))
        .Cast<Column>()
        .ToArray(tupleDescriptor.Count);
      var rsHeader = new RecordSetHeader(tupleDescriptor, columns);
      var rawProvider = new RawProvider(rsHeader, itemToTupleConverter.GetEnumerable());
      var recordset = new StoreProvider(rawProvider);
      var itemProjector = new ItemProjectorExpression(itemToTupleConverter.Expression, recordset, translatorContext);
      if (translator.State.JoinLocalCollectionEntity)
        itemProjector = EntityExpressionJoiner.JoinEntities(translator, itemProjector);
      return new ProjectionExpression(itemType, itemProjector, TranslatedQuery.EmptyTupleParameterBindings);
    }

    private Expression BuildInterfaceExpression(MemberExpression ma)
    {
      var @interface = ma.Expression.Type;
      var property = (PropertyInfo) ma.Member;
      var implementors = context.Model.Types[@interface].AllImplementors;
      var fields = implementors
        .Select(im => im.UnderlyingType.GetProperty(property.Name, BindingFlags.Instance | BindingFlags.Public))
        .Concat(implementors
          .Select(im => im.UnderlyingType.GetProperty($"{@interface.Name}.{property.Name}", BindingFlags.Instance | BindingFlags.NonPublic)))
        .Where(f => f != null);

      return BuildExpression(ma, fields);
    }

    private Expression BuildHierarchyExpression(MemberExpression ma)
    {
      var ancestor = ma.Expression.Type;
      var property = (PropertyInfo) ma.Member;
      var descendants = context.Model.Types[ancestor].AllDescendants;
      var fields = descendants
        .Select(im => im.UnderlyingType.GetProperty(property.Name, BindingFlags.Instance | BindingFlags.Public | BindingFlags.NonPublic))
        .Where(f => f != null);

      return BuildExpression(ma, fields);
    }

    private Expression BuildExpression(MemberExpression ma, IEnumerable<PropertyInfo> fields)
    {
      object defaultValue = null;
      var propertyType = ((PropertyInfo) ma.Member).PropertyType;
      if (propertyType.IsValueType && !propertyType.IsNullable())
        defaultValue = System.Activator.CreateInstance(propertyType);

      Expression current = Expression.Constant(defaultValue, propertyType);
      foreach (var field in fields) {
        var compiler = context.CustomCompilerProvider.GetCompiler(field);
        if (compiler == null)
          continue;
        var expression = compiler.Invoke(Expression.TypeAs(ma.Expression, field.ReflectedType), null);
        current = Expression.Condition(Expression.TypeIs(ma.Expression, field.ReflectedType), expression, current);
      }
      return current;
    }

    private MemberInfo TryGetActualPropertyInfo(PropertyInfo propertyInfo, Type initializingType)
    {
      //if property is an indexer
      if (propertyInfo.GetIndexParameters().Length != 0)
        return propertyInfo;

      // the name of property is unique within type hierarchy
      // so we can use it.
      var actualPropertyInfo = initializingType.GetProperty(propertyInfo.Name);
      return actualPropertyInfo ?? propertyInfo;
    }

    private IList<ColumnInfo> GetColumnsToSearch(ConstantExpression arrayOfColumns, Type elementType, TypeInfo domainType)
    {
      var columnAccessLambdas = (LambdaExpression[]) arrayOfColumns.Value;
      var fulltextFields = new List<ColumnInfo>();
      foreach (var lambda in columnAccessLambdas) {
        var field = FieldExtractor.Extract(lambda, elementType, domainType);
        if (field.Column == null)
          throw new InvalidOperationException(string.Format(Strings.FieldXIsComplexAndCannotBeUsedForSearch, lambda.Body));
        fulltextFields.Add(field.Column);
      }
      return fulltextFields;
    }

    private void ArrangeContainsTableParameters(System.Collections.ObjectModel.ReadOnlyCollection<Expression> parameters, out Expression searchCriteria, out Expression columns, out Expression topNByRank)
    {
      searchCriteria = parameters[0];
      columns = null;
      topNByRank = null;
      if (parameters.Count == 2) {
        if (parameters[1].Type.IsArray)
          columns = parameters[1];
        else
          topNByRank = parameters[1];
      }
      if (parameters.Count == 3) {
        columns = parameters[1];
        topNByRank = parameters[2];
      }
    }

    #endregion
  }
}<|MERGE_RESOLUTION|>--- conflicted
+++ resolved
@@ -320,12 +320,6 @@
 
     protected override Expression VisitMemberAccess(MemberExpression ma)
     {
-<<<<<<< HEAD
-      if (ma.Expression != null)
-        if (ma.Expression.Type != ma.Member.ReflectedType
-          && ma.Member is PropertyInfo
-          && !ma.Member.ReflectedType.IsInterface)
-=======
       var memberInfo = ma.Member;
       var sourceExpression = ma.Expression;
 
@@ -333,7 +327,6 @@
         if (sourceExpression.Type != memberInfo.ReflectedType
           && memberInfo is PropertyInfo
           && !memberInfo.ReflectedType.IsInterface) {
->>>>>>> 7058c474
           ma = Expression.MakeMemberAccess(
             sourceExpression, sourceExpression.Type.GetProperty(memberInfo.Name, memberInfo.GetBindingFlags()));
 
@@ -352,22 +345,13 @@
         var current = reflectedType;
         while (current != root && customCompiler == null) {
           current = current.BaseType;
-<<<<<<< HEAD
-          var member = current.GetProperty(ma.Member.Name, BindingFlags.Instance | BindingFlags.Public | BindingFlags.NonPublic);
-=======
           var member = current.GetProperty(memberInfo.Name, BindingFlags.Instance|BindingFlags.Public|BindingFlags.NonPublic);
->>>>>>> 7058c474
           customCompiler = context.CustomCompilerProvider.GetCompiler(member);
         }
       }
 
       if (customCompiler != null) {
-<<<<<<< HEAD
-        var member = ma.Member;
-        var expression = customCompiler.Invoke(ma.Expression, Array.Empty<Expression>());
-=======
         var expression = customCompiler.Invoke(sourceExpression, Array.Empty<Expression>());
->>>>>>> 7058c474
         if (expression == null) {
           if (reflectedType.IsInterface)
             return Visit(BuildInterfaceExpression(ma));
@@ -380,15 +364,9 @@
 
       if (context.Evaluator.CanBeEvaluated(ma) && context.ParameterExtractor.IsParameter(ma)) {
         if (WellKnownInterfaces.Queryable.IsAssignableFrom(ma.Type)) {
-<<<<<<< HEAD
-          Func<IQueryable> lambda = FastExpression.Lambda<Func<IQueryable>>(ma).CachingCompile();
-          IQueryable rootPoint = lambda();
-          if (rootPoint != null)
-=======
           var lambda = FastExpression.Lambda<Func<IQueryable>>(ma).CachingCompile();
           var rootPoint = lambda();
-          if (rootPoint!=null)
->>>>>>> 7058c474
+          if (rootPoint != null)
             return base.Visit(rootPoint.Expression);
         }
         return ma;
