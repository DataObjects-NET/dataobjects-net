// Copyright (C) 2009-2021 Xtensive LLC.
// This code is distributed under MIT license terms.
// See the License.txt file in the project root for more information.
// Created by: Alexis Kochetov
// Created:    2009.02.27

using System;
using System.Collections.Generic;
using System.Linq;
using System.Linq.Expressions;
using System.Reflection;
using Xtensive.Collections;
using Xtensive.Core;
using Xtensive.Linq;
using Xtensive.Orm.FullTextSearchCondition.Interfaces;
using Xtensive.Orm.FullTextSearchCondition.Internals;
using Xtensive.Orm.FullTextSearchCondition.Nodes;
using Xtensive.Orm.Internals;
using Xtensive.Orm.Linq.Expressions;
using Xtensive.Orm.Linq.Expressions.Visitors;
using Xtensive.Orm.Linq.Materialization;
using Xtensive.Orm.Linq.Rewriters;
using Xtensive.Orm.Model;
using Xtensive.Orm.Providers;
using Xtensive.Orm.Rse;
using Xtensive.Orm.Rse.Providers;
using Xtensive.Reflection;
using FieldInfo = System.Reflection.FieldInfo;
using Tuple = Xtensive.Tuples.Tuple;
using TypeInfo = Xtensive.Orm.Model.TypeInfo;

namespace Xtensive.Orm.Linq
{
  internal sealed partial class Translator
  {
    protected override Expression VisitTypeIs(TypeBinaryExpression tb)
    {
      var expression = tb.Expression;
      Type expressionType = expression.Type;
      Type operandType = tb.TypeOperand;
      if (operandType.IsAssignableFrom(expressionType))
        return Expression.Constant(true);

      // Structure
      var memberType = expression.GetMemberType();
      if (memberType==MemberType.Structure
        && WellKnownOrmTypes.Structure.IsAssignableFrom(operandType))
        return Expression.Constant(false);

      // Entity
      if (memberType==MemberType.Entity
        && WellKnownOrmInterfaces.Entity.IsAssignableFrom(operandType)) {
        TypeInfo type = context.Model.Types[operandType];
        IEnumerable<int> typeIds = type.GetDescendants(true)
          .Union(type.GetImplementors(true))
          .Union(Enumerable.Repeat(type, 1))
          .Select(t => context.TypeIdRegistry.GetTypeId(t));
        MemberExpression memberExpression = Expression.MakeMemberAccess(expression, WellKnownMembers.TypeId);
        Expression boolExpression = null;
        foreach (int typeId in typeIds)
          boolExpression = MakeBooleanExpression(
            boolExpression,
            memberExpression,
            Expression.Constant(typeId),
            ExpressionType.Equal,
            ExpressionType.OrElse);

        return Visit(boolExpression);
      }

      throw new NotSupportedException(Strings.ExTypeIsMethodSupportsOnlyEntitiesAndStructures);
    }

    protected override Expression Visit(Expression e)
    {
      if (e==null)
        return null;
      if (e.IsProjection())
        return e;
      if (context.Evaluator.CanBeEvaluated(e)) {
        if (WellKnownInterfaces.Queryable.IsAssignableFrom(e.Type))
          return base.Visit(ExpressionEvaluator.Evaluate(e));
        return context.ParameterExtractor.IsParameter(e)
          ? e
          : ExpressionEvaluator.Evaluate(e);
      }
      return e.NodeType==ExpressionType.Index ? VisitIndex((IndexExpression) e) : base.Visit(e);
    }

    protected override Expression VisitUnknown(Expression e)
    {
      if (e is ExtendedExpression)
        return e;
      return base.VisitUnknown(e);
    }

    /// <exception cref="NotSupportedException"><c>NotSupportedException</c>.</exception>
    protected override Expression VisitUnary(UnaryExpression u)
    {
      switch (u.NodeType) {
      case ExpressionType.TypeAs:
        if (u.GetMemberType()==MemberType.Entity)
          return VisitTypeAs(u.Operand, u.Type);
        break;
      case ExpressionType.Convert:
      case ExpressionType.ConvertChecked:
        if (u.GetMemberType()==MemberType.Entity) {
          if (u.Type==u.Operand.Type
            || u.Type.IsAssignableFrom(u.Operand.Type)
            || !WellKnownOrmInterfaces.Entity.IsAssignableFrom(u.Operand.Type))
            return base.VisitUnary(u);
          throw new InvalidOperationException(String.Format(Strings.ExDowncastFromXToXNotSupportedUseOfTypeOrAsOperatorInstead, u, u.Operand.Type, u.Type));
        }
        else if (u.Type==WellKnownTypes.Object && state.ShouldOmitConvertToObject) {
          var expression = u.StripCasts();
          return Visit(expression);
        }
        break;
      }
      return u.Type==WellKnownInterfaces.Queryable
        ? Visit(u.Operand)
        : base.VisitUnary(u);
    }

    protected override Expression VisitLambda(LambdaExpression le)
    {
      using (state.CreateLambdaScope(le)) {
        state.AllowCalculableColumnCombine = false;
        Expression body = le.Body;
        if (!state.IsTailMethod)
          body = NullComparsionRewriter.Rewrite(body);
        body = Visit(body);
        ParameterExpression parameter = le.Parameters[0];
        var shouldTranslate =
          (body.NodeType!=ExpressionType.New || body.IsNewExpressionSupportedByStorage())
          && body.NodeType!=ExpressionType.MemberInit
          && !(body.NodeType==ExpressionType.Constant && state.BuildingProjection);
        if (shouldTranslate)
          body = body.IsProjection()
            ? BuildSubqueryResult((ProjectionExpression) body, le.Body.Type)
            : ProcessProjectionElement(body);
        ProjectionExpression projection = context.Bindings[parameter];
        return new ItemProjectorExpression(body, projection.ItemProjector.DataSource, context);
      }
    }

    protected override MemberAssignment VisitMemberAssignment(MemberAssignment ma)
    {
      Expression expression;
      using (state.CreateScope()) {
        state.CalculateExpressions = false;
        expression = Visit(ma.Expression);
      }

      expression = expression.IsProjection() 
        ? BuildSubqueryResult((ProjectionExpression) expression, ma.Expression.Type) 
        : ProcessProjectionElement(expression);

      if (expression!=ma.Expression)
        return Expression.Bind(ma.Member, expression);
      return ma;
    }

    /// <exception cref="NotSupportedException"><c>NotSupportedException</c>.</exception>
    /// <exception cref="InvalidOperationException"><c>InvalidOperationException</c>.</exception>
    protected override Expression VisitBinary(BinaryExpression binaryExpression)
    {
      Expression left;
      Expression right;
      MemberType memberType = binaryExpression.Left.Type==WellKnownTypes.Object
        ? binaryExpression.Right.GetMemberType()
        : binaryExpression.Left.GetMemberType();
      if (memberType==MemberType.EntitySet) {
        if (context.Evaluator.CanBeEvaluated(binaryExpression.Left)) {
          left = ExpressionEvaluator.Evaluate(binaryExpression.Left);
        }
        else {
          var leftMemberAccess = binaryExpression.Left as MemberExpression;
          left = leftMemberAccess!=null && leftMemberAccess.Member.ReflectedType.IsClosure()
            ? ExpressionEvaluator.Evaluate(leftMemberAccess)
            : Visit(binaryExpression.Left);
        }
        if (context.Evaluator.CanBeEvaluated(binaryExpression.Right)) {
          right = ExpressionEvaluator.Evaluate(binaryExpression.Right);
        }
        else {
          var rightMemberAccess = binaryExpression.Right as MemberExpression;
          right = rightMemberAccess!=null && rightMemberAccess.Member.ReflectedType.IsClosure()
            ? ExpressionEvaluator.Evaluate(rightMemberAccess)
            : Visit(binaryExpression.Right);
        }
      }
      else if (memberType == MemberType.Entity || memberType == MemberType.Structure) {
        if (binaryExpression.NodeType == ExpressionType.Coalesce) {
          if ((context.Evaluator.CanBeEvaluated(binaryExpression.Right) && !(binaryExpression.Right is ConstantExpression))
            || (context.Evaluator.CanBeEvaluated(binaryExpression.Left) && !(binaryExpression.Left is ConstantExpression)))
            throw new NotSupportedException(
              string.Format(Strings.ExXExpressionsWithConstantValuesOfYTypeNotSupported,"Coalesce", memberType.ToString()));

          return Visit(Expression.Condition(
            Expression.NotEqual(binaryExpression.Left, Expression.Constant(null)),
            binaryExpression.Left,
            binaryExpression.Right));
        }
        else {
          left = Visit(binaryExpression.Left);
          right = Visit(binaryExpression.Right);
        }
      }
      else if (EnumRewritableOperations(binaryExpression)) {
        // Following two checks for enums are here to improve result query
        // performance because they let not to cast columns to integer.
        var leftNoCasts = binaryExpression.Left.StripCasts();
        var leftNoCastsType = leftNoCasts.Type;
        var bareLeftType = leftNoCastsType.StripNullable();
        var rightNoCasts = binaryExpression.Right.StripCasts();
        var rightNoCastsType = rightNoCasts.Type;
        var bareRightType = rightNoCastsType.StripNullable();

        if (bareLeftType.IsEnum && rightNoCasts.NodeType == ExpressionType.Constant) {
          var typeToCast = leftNoCastsType.IsNullable()
            ? bareLeftType.GetEnumUnderlyingType().ToNullable()
            : leftNoCastsType.GetEnumUnderlyingType();
          left = Visit(Expression.Convert(leftNoCasts, typeToCast));
          right = Visit(Expression.Convert(binaryExpression.Right, typeToCast));
        }
        else if (bareRightType.IsEnum && leftNoCasts.NodeType == ExpressionType.Constant) {
          var typeToCast = rightNoCastsType.IsNullable()
            ? bareRightType.GetEnumUnderlyingType().ToNullable()
            : rightNoCastsType.GetEnumUnderlyingType();
          left = Visit(Expression.Convert(rightNoCasts, typeToCast));
          right = Visit(Expression.Convert(binaryExpression.Left, typeToCast));
        }
        else {
          left = Visit(binaryExpression.Left);
          right = Visit(binaryExpression.Right);
        }
      }
      else {
        left = Visit(binaryExpression.Left);
        right = Visit(binaryExpression.Right);
      }
      var resultBinaryExpression = Expression.MakeBinary(binaryExpression.NodeType,
        left,
        right,
        binaryExpression.IsLiftedToNull,
        binaryExpression.Method);

      if (binaryExpression.NodeType==ExpressionType.Equal
        || binaryExpression.NodeType==ExpressionType.NotEqual)
        return VisitBinaryRecursive(resultBinaryExpression, binaryExpression);

      if (binaryExpression.NodeType==ExpressionType.ArrayIndex) {
        var newArrayExpression = left.StripCasts() as NewArrayExpression;
        var indexExpression = right.StripCasts() as ConstantExpression;
        if (newArrayExpression!=null && indexExpression!=null && indexExpression.Type==WellKnownTypes.Int32)
          return newArrayExpression.Expressions[(int) indexExpression.Value];

        throw new NotSupportedException(String.Format(Strings.ExBinaryExpressionXOfTypeXIsNotSupported, binaryExpression.ToString(true), binaryExpression.NodeType));
      }

      return resultBinaryExpression;

      static bool EnumRewritableOperations(BinaryExpression b)
      {
        var nt = b.NodeType;
        return nt == ExpressionType.Equal || nt == ExpressionType.NotEqual
          || nt == ExpressionType.GreaterThan || nt == ExpressionType.GreaterThanOrEqual
          || nt == ExpressionType.LessThan || nt == ExpressionType.LessThanOrEqual;
      }
    }

    protected override Expression VisitConditional(ConditionalExpression c)
    {
      var memberType = c.IfTrue.Type == typeof(object)
        ? c.IfFalse.GetMemberType()
        : c.IfTrue.GetMemberType();
      if (memberType == MemberType.Entity || memberType == MemberType.Structure) {
        if ((context.Evaluator.CanBeEvaluated(c.IfFalse) && !(c.IfFalse is ConstantExpression))
          || (context.Evaluator.CanBeEvaluated(c.IfTrue) && !(c.IfTrue is ConstantExpression)))
          throw new NotSupportedException(string.Format(Strings.ExXExpressionsWithConstantValuesOfYTypeNotSupported, "Conditional", memberType.ToString()));
      }
      return base.VisitConditional(c);
    }

    private Expression ConvertEnum(Expression left)
    {
      var underlyingType = Enum.GetUnderlyingType(left.Type.StripNullable());
      if (left.Type.IsNullable())
        underlyingType = underlyingType.ToNullable();
      left = left.NodeType==ExpressionType.Convert
        ? Expression.Convert(((UnaryExpression) left).Operand, underlyingType)
        : Expression.Convert(left, underlyingType);
      return left;
    }

    /// <exception cref="InvalidOperationException"><c>InvalidOperationException</c>.</exception>
    protected override Expression VisitParameter(ParameterExpression p)
    {
      bool isInnerParameter = state.Parameters.Contains(p);
      bool isOuterParameter = state.OuterParameters.Contains(p);

      if (!isInnerParameter && !isOuterParameter)
        throw new InvalidOperationException(Strings.ExLambdaParameterIsOutOfScope);
      ItemProjectorExpression itemProjector = context.Bindings[p].ItemProjector;
      if (isOuterParameter)
        return context.GetBoundItemProjector(p, itemProjector).Item;
      return itemProjector.Item;
    }

    protected override Expression VisitMemberAccess(MemberExpression ma)
    {
      var memberInfo = ma.Member;
      var sourceExpression = ma.Expression;

      if (sourceExpression != null) {
        if (sourceExpression.Type != memberInfo.ReflectedType
          && memberInfo is PropertyInfo
          && !memberInfo.ReflectedType.IsInterface) {
          ma = Expression.MakeMemberAccess(
            sourceExpression, sourceExpression.Type.GetProperty(memberInfo.Name, memberInfo.GetBindingFlags()));

          memberInfo = ma.Member;
          sourceExpression = ma.Expression;
        }
      }

      var customCompiler = context.CustomCompilerProvider.GetCompiler(memberInfo);

      // Reflected type doesn't have custom compiler defined, so falling back to base class compiler
      var declaringType = memberInfo.DeclaringType;
      var reflectedType = memberInfo.ReflectedType;
      if (customCompiler == null && declaringType != reflectedType && declaringType.IsAssignableFrom(reflectedType)) {
        var root = declaringType;
        var current = reflectedType;
        while (current != root && customCompiler == null) {
          current = current.BaseType;
          var member = current.GetProperty(memberInfo.Name, BindingFlags.Instance|BindingFlags.Public|BindingFlags.NonPublic);
          customCompiler = context.CustomCompilerProvider.GetCompiler(member);
        }
      }

      if (customCompiler != null) {
        var expression = customCompiler.Invoke(sourceExpression, ArrayUtils<Expression>.EmptyArray);
        if (expression == null) {
          if (reflectedType.IsInterface)
            return Visit(BuildInterfaceExpression(ma));
          if (reflectedType.IsClass)
            return Visit(BuildHierarchyExpression(ma));
        }
        else
          return Visit(expression);
      }

      if (context.Evaluator.CanBeEvaluated(ma) && context.ParameterExtractor.IsParameter(ma)) {
<<<<<<< HEAD
        if (WellKnownInterfaces.Queryable.IsAssignableFrom(ma.Type)) {
          Func<IQueryable> lambda = FastExpression.Lambda<Func<IQueryable>>(ma).CachingCompile();
          IQueryable rootPoint = lambda();
=======
        if (typeof (IQueryable).IsAssignableFrom(ma.Type)) {
          var lambda = FastExpression.Lambda<Func<IQueryable>>(ma).CachingCompile();
          var rootPoint = lambda();
>>>>>>> d61895ca
          if (rootPoint!=null)
            return base.Visit(rootPoint.Expression);
        }
        return ma;
      }
<<<<<<< HEAD
      if (ma.Expression==null) {
        if (WellKnownInterfaces.Queryable.IsAssignableFrom(ma.Type)) {
=======
      if (sourceExpression == null) {
        if (typeof(IQueryable).IsAssignableFrom(ma.Type)) {
>>>>>>> d61895ca
          var lambda = FastExpression.Lambda<Func<IQueryable>>(ma).CachingCompile();
          var rootPoint = lambda();
          if (rootPoint != null)
            return VisitSequence(rootPoint.Expression);
        }
      }
<<<<<<< HEAD
      else if (ma.Expression.NodeType==ExpressionType.Constant) {
        var rfi = ma.Member as FieldInfo;
        if (rfi!=null && rfi.FieldType.IsGenericType && WellKnownInterfaces.Queryable.IsAssignableFrom(rfi.FieldType)) {
=======
      else if (sourceExpression.NodeType == ExpressionType.Constant) {
        if (memberInfo is FieldInfo rfi && (rfi.FieldType.IsGenericType && typeof(IQueryable).IsAssignableFrom(rfi.FieldType))) {
>>>>>>> d61895ca
          var lambda = FastExpression.Lambda<Func<IQueryable>>(ma).CachingCompile();
          var rootPoint = lambda();
          if (rootPoint != null)
            return VisitSequence(rootPoint.Expression);
        }
      }
      else if (sourceExpression.GetMemberType() == MemberType.Entity && memberInfo.Name != "Key") {
        var type = sourceExpression.Type;
        if (sourceExpression is ParameterExpression parameter) {
          var projection = context.Bindings[parameter];
          type = projection.ItemProjector.Item.Type;
        }
        if (!context.Model.Types[type].Fields.Contains(context.Domain.Handlers.NameBuilder.BuildFieldName((PropertyInfo) memberInfo))) {
          throw new NotSupportedException(string.Format(Strings.ExFieldMustBePersistent, ma.ToString(true)));
        }
      }
      Expression source;
      using (state.CreateScope()) {
//        state.BuildingProjection = false;
        source = Visit(sourceExpression);
      }

      var result = context.CheckIfQueryReusePossible(memberInfo)
        ? GetMemberWithRemap(source, memberInfo, ma)
        : GetMember(source, memberInfo, ma);

      return result ?? base.VisitMemberAccess(ma);
    }

    protected override Expression VisitMethodCall(MethodCallExpression mc)
    {
      using (state.CreateScope()) {
        state.IsTailMethod = mc==context.Query && mc.IsQuery();
        var method = mc.Method;
        var customCompiler = context.CustomCompilerProvider.GetCompiler(method);
        if (customCompiler != null) {
          return Visit(customCompiler.Invoke(mc.Object, mc.Arguments.ToArray()));
        }

        // Visit Query. Deprecated.
#pragma warning disable 612,618
        if (method.DeclaringType == WellKnownOrmTypes.Query) {
          // Query.All<T>
          if (method.IsGenericMethodSpecificationOf(WellKnownMembers.Query.All)) {
            return ConstructQueryable(mc);
          }

          // Query.FreeText<T>
          if (method.IsGenericMethodSpecificationOf(WellKnownMembers.Query.FreeTextString)
            || method.IsGenericMethodSpecificationOf(WellKnownMembers.Query.FreeTextExpression)
            || method.IsGenericMethodSpecificationOf(WellKnownMembers.Query.FreeTextExpressionTopNByRank)
            || method.IsGenericMethodSpecificationOf(WellKnownMembers.Query.FreeTextStringTopNByRank)) {
            return ConstructFreeTextQueryRoot(method.GetGenericArguments()[0], mc.Arguments);
          }

          // Query.ContainsTable<T>
          if (method.IsGenericMethodSpecificationOf(WellKnownMembers.Query.ContainsTableExpr)
            || method.IsGenericMethodSpecificationOf(WellKnownMembers.Query.ContainsTableExprWithColumns)
            || method.IsGenericMethodSpecificationOf(WellKnownMembers.Query.ContainsTableExprTopNByRank)
            || method.IsGenericMethodSpecificationOf(WellKnownMembers.Query.ContainsTableExprWithColumnsTopNByRank)) {
            return ConstructContainsTableQueryRoot(method.GetGenericArguments()[0], mc.Arguments);
          }

          // Query.Single<T> & Query.SingleOrDefault<T>
          if (method.IsGenericMethodSpecificationOf(WellKnownMembers.Query.SingleKey)
            || method.IsGenericMethodSpecificationOf(WellKnownMembers.Query.SingleOrDefaultKey)) {
            return VisitQuerySingle(mc);
          }

          throw new InvalidOperationException(String.Format(Strings.ExMethodCallExpressionXIsNotSupported, mc.ToString(true)));
        }
        // Visit QueryEndpoint.
        if (method.DeclaringType == typeof(QueryEndpoint)) {
          // Query.All<T>
          if (method.IsGenericMethodSpecificationOf(WellKnownMembers.QueryEndpoint.All)) {
            return ConstructQueryable(mc);
          }

          // Query.FreeText<T>
          if (method.IsGenericMethodSpecificationOf(WellKnownMembers.QueryEndpoint.FreeTextString)
            || method.IsGenericMethodSpecificationOf(WellKnownMembers.QueryEndpoint.FreeTextExpression)
            || method.IsGenericMethodSpecificationOf(WellKnownMembers.QueryEndpoint.FreeTextExpressionTopNByRank)
            || method.IsGenericMethodSpecificationOf(WellKnownMembers.QueryEndpoint.FreeTextStringTopNByRank)) {
            return ConstructFreeTextQueryRoot(method.GetGenericArguments()[0], mc.Arguments);
          }

          // Query.ContainsTable<T>
          if (method.IsGenericMethodSpecificationOf(WellKnownMembers.QueryEndpoint.ContainsTableExpr)
            || method.IsGenericMethodSpecificationOf(WellKnownMembers.QueryEndpoint.ContainsTableExprWithColumns)
            || method.IsGenericMethodSpecificationOf(WellKnownMembers.QueryEndpoint.ContainsTableExprTopNByRank)
            || method.IsGenericMethodSpecificationOf(WellKnownMembers.QueryEndpoint.ContainsTableExprWithColumnsTopNByRank)) {
            return ConstructContainsTableQueryRoot(method.GetGenericArguments()[0], mc.Arguments);
          }

          // Query.Single<T> & Query.SingleOrDefault<T>
          if (method.IsGenericMethodSpecificationOf(WellKnownMembers.QueryEndpoint.SingleKey)
            || method.IsGenericMethodSpecificationOf(WellKnownMembers.QueryEndpoint.SingleOrDefaultKey)) {
            return VisitQuerySingle(mc);
          }

          if (method.IsGenericMethodSpecificationOf(WellKnownMembers.QueryEndpoint.Items)) {
            return VisitSequence(mc.Arguments[0].StripQuotes().Body, mc);
          }

          throw new InvalidOperationException(String.Format(Strings.ExMethodCallExpressionXIsNotSupported, mc.ToString(true)));
        }
#pragma warning restore 612,618

        // Visit Queryable extensions.
        if (method.DeclaringType==typeof (QueryableExtensions))
          if (method.Name==WellKnownMembers.Queryable.ExtensionLeftJoin.Name)
            return VisitLeftJoin(mc);
          else if (method.Name=="In")
            return VisitIn(mc);
          else if (method.Name==WellKnownMembers.Queryable.ExtensionLock.Name)
            return VisitLock(mc);
          else if (method.Name==WellKnownMembers.Queryable.ExtensionTake.Name)
            return VisitTake(mc.Arguments[0], mc.Arguments[1]);
          else if (method.Name==WellKnownMembers.Queryable.ExtensionSkip.Name)
            return VisitSkip(mc.Arguments[0], mc.Arguments[1]);
          else if (method.Name==WellKnownMembers.Queryable.ExtensionElementAt.Name)
            return VisitElementAt(mc.Arguments[0], mc.Arguments[1], context.IsRoot(mc), method.ReturnType, false);
          else if (method.Name==WellKnownMembers.Queryable.ExtensionElementAtOrDefault.Name)
            return VisitElementAt(mc.Arguments[0], mc.Arguments[1], context.IsRoot(mc), method.ReturnType, true);
          else if (method.Name == WellKnownMembers.Queryable.ExtensionCount.Name)
            return VisitAggregate(mc.Arguments[0], method, null, context.IsRoot(mc), mc);
          else
            throw new InvalidOperationException(String.Format(Strings.ExMethodCallExpressionXIsNotSupported, mc.ToString(true)));
        // Visit Collection extensions
        if (method.DeclaringType==typeof(CollectionExtensionsEx))
          if (method.Name==WellKnownMembers.Collection.ExtensionContainsAny.Name)
            return VisitContainsAny(mc.Arguments[0], mc.Arguments[1], context.IsRoot(mc), method.GetGenericArguments()[0]);
          else if (method.Name==WellKnownMembers.Collection.ExtensionContainsAll.Name)
            return VisitContainsAll(mc.Arguments[0], mc.Arguments[1], context.IsRoot(mc), method.GetGenericArguments()[0]);
          else if (method.Name==WellKnownMembers.Collection.ExtensionContainsNone.Name)
            return VisitContainsNone(mc.Arguments[0], mc.Arguments[1], context.IsRoot(mc), method.GetGenericArguments()[0]);

        // Process local collections
        if (mc.Object.IsLocalCollection(context)) {
          // IList.Contains
          // List.Contains
          // Array.Contains
          ParameterInfo[] parameters = method.GetParameters();
          if (method.Name=="Contains" && parameters.Length==1)
            return VisitContains(mc.Object, mc.Arguments[0], false);
        }

        var result = base.VisitMethodCall(mc);
        if (result!=mc && result.NodeType==ExpressionType.Call) {
          var visitedMethodCall = (MethodCallExpression) result;
          if (visitedMethodCall.Arguments.Any(arg => arg.IsProjection()))
            throw new InvalidOperationException(String.Format(Strings.ExMethodCallExpressionXIsNotSupported, mc.ToString(true)));
        }
        return result;
      }
    }

    private Expression ConstructFreeTextQueryRoot(Type elementType, System.Collections.ObjectModel.ReadOnlyCollection<Expression> expressions)
    {
      TypeInfo type;
      if (!context.Model.Types.TryGetValue(elementType, out type))
        throw new InvalidOperationException(String.Format(Strings.ExTypeNotFoundInModel, elementType.FullName));
      var fullTextIndex = type.FullTextIndex;
      if (fullTextIndex==null)
        throw new InvalidOperationException(String.Format(Strings.ExEntityDoesNotHaveFullTextIndex, elementType.FullName));
      var searchCriteria = expressions[0];
      if (compiledQueryScope!=null
          && searchCriteria.NodeType==ExpressionType.Constant
          && searchCriteria.Type==WellKnownTypes.String)
        throw new InvalidOperationException(String.Format(Strings.ExFreeTextNotSupportedInCompiledQueries, ((ConstantExpression) searchCriteria).Value));

      // Prepare parameter
      Func<ParameterContext, string> compiledParameter;
      if (searchCriteria.NodeType==ExpressionType.Quote)
        searchCriteria = searchCriteria.StripQuotes();
      if (searchCriteria.Type==typeof (Func<string>)) {
        if (compiledQueryScope==null) {
          var parameterContextParam = Expression.Parameter(WellKnownOrmTypes.ParameterContext, "context");
          var originalSearchCriteria = (Expression<Func<string>>) searchCriteria;
          var body = originalSearchCriteria.Body;
          var searchCriteriaLambda = FastExpression.Lambda<Func<ParameterContext, string>>(body, parameterContextParam);
          compiledParameter = searchCriteriaLambda.CachingCompile();
        }
        else {
          var replacer = compiledQueryScope.QueryParameterReplacer;
          var newSearchCriteria = (Expression<Func<string>>) replacer.Replace(searchCriteria);
          var searchCriteriaAccessor = ParameterAccessorFactory.CreateAccessorExpression<string>(newSearchCriteria.Body);
          compiledParameter = searchCriteriaAccessor.CachingCompile();
        }
      }
      else {
        var parameter = ParameterAccessorFactory.CreateAccessorExpression<string>(searchCriteria);
        compiledParameter = parameter.CachingCompile();
      }

      ColumnExpression rankExpression;
      FullTextExpression freeTextExpression;
      ItemProjectorExpression itemProjector;
      var fullFeatured = context.ProviderInfo.Supports(ProviderFeatures.FullFeaturedFullText);
      var entityExpression = EntityExpression.Create(type, 0, !fullFeatured);
      var rankColumnAlias = context.GetNextColumnAlias();

      FreeTextProvider dataSource;
      if (expressions.Count > 1) {
        var topNParameter = ParameterAccessorFactory.CreateAccessorExpression<int>(expressions[1]).CachingCompile();
        dataSource = new FreeTextProvider(fullTextIndex, compiledParameter, rankColumnAlias, topNParameter, fullFeatured);
      }
      else 
        dataSource = new FreeTextProvider(fullTextIndex, compiledParameter, rankColumnAlias, fullFeatured);

      rankExpression = ColumnExpression.Create(WellKnownTypes.Double, dataSource.Header.Columns.Count - 1);
      freeTextExpression = new FullTextExpression(fullTextIndex, entityExpression, rankExpression, null);
      itemProjector = new ItemProjectorExpression(freeTextExpression, dataSource, context);
      return new ProjectionExpression(WellKnownInterfaces.QueryableOfT.MakeGenericType(elementType), itemProjector, new Dictionary<Parameter<Tuple>, Tuple>());
    }

    private Expression ConstructContainsTableQueryRoot(Type elementType, System.Collections.ObjectModel.ReadOnlyCollection<Expression> parameters)
    {
      TypeInfo type;
      if (!context.Model.Types.TryGetValue(elementType, out type))
        throw new InvalidOperationException(String.Format(Strings.ExTypeNotFoundInModel, elementType.FullName));
      var fullTextIndex = type.FullTextIndex;
      if (fullTextIndex==null)
        throw new InvalidOperationException(String.Format(Strings.ExEntityDoesNotHaveFullTextIndex, elementType.FullName));
      if (!context.ProviderInfo.Supports(ProviderFeatures.SingleKeyRankTableFullText))
        throw new NotSupportedException(Strings.ExCurrentProviderDoesNotSupportContainsTableFunctionality);

      Expression rawSearchCriteria;
      Expression searchColumns;
      Expression topNByRank;
      ArrangeContainsTableParameters(parameters, out rawSearchCriteria, out searchColumns, out topNByRank);
      IList<ColumnInfo> searchableColumns = (searchColumns!=null)
        ? GetColumnsToSearch((ConstantExpression)searchColumns, elementType, type)
        : new List<ColumnInfo>();

      // Prepare parameters
      Func<ParameterContext, string> compiledParameter;
      if (rawSearchCriteria.NodeType==ExpressionType.Quote)
        rawSearchCriteria = rawSearchCriteria.StripQuotes();
      if (rawSearchCriteria.Type!=typeof (Func<ConditionEndpoint, IOperand>))
        throw new InvalidOperationException(string.Format(Strings.ExUnsupportedExpressionType));

      var func = ((Expression<Func<ConditionEndpoint, IOperand>>) rawSearchCriteria).Compile();
      var conditionCompiler = context.Domain.Handler.GetSearchConditionCompiler();
      func.Invoke(SearchConditionNodeFactory.CreateConditonRoot()).AcceptVisitor(conditionCompiler);

      var parameterContextParam = Expression.Parameter(WellKnownOrmTypes.ParameterContext, "context");
      var preparedSearchCriteria = FastExpression.Lambda<Func<ParameterContext, string>>(
        Expression.Constant(conditionCompiler.CurrentOutput), parameterContextParam);

      if (compiledQueryScope==null) {
        compiledParameter = preparedSearchCriteria.CachingCompile();
      }
      else {
        var replacer = compiledQueryScope.QueryParameterReplacer;
        var newSearchCriteria = replacer.Replace(preparedSearchCriteria);
        compiledParameter = ((Expression<Func<ParameterContext, string>>) newSearchCriteria).CachingCompile();
      }

      ColumnExpression rankExpression;
      FullTextExpression freeTextExpression;
      ItemProjectorExpression itemProjector;

      //var fullFeatured = context.ProviderInfo.Supports(ProviderFeatures.FullFeaturedFullText);
      var fullFeatured = false;// postgre provider has no analogue functionality by now.
      var entityExpression = EntityExpression.Create(type, 0, !fullFeatured);
      var rankColumnAlias = context.GetNextColumnAlias();

      ContainsTableProvider dataSource;
      if (topNByRank!=null) {
        var topNParameter = ParameterAccessorFactory.CreateAccessorExpression<int>(parameters[1]).CachingCompile();
        dataSource = new ContainsTableProvider(fullTextIndex, compiledParameter, rankColumnAlias, searchableColumns, topNParameter, fullFeatured);
      }
      else
        dataSource = new ContainsTableProvider(fullTextIndex, compiledParameter, rankColumnAlias, searchableColumns, fullFeatured);

      rankExpression = ColumnExpression.Create(WellKnownTypes.Double, dataSource.Header.Columns.Count - 1);
      freeTextExpression = new FullTextExpression(fullTextIndex, entityExpression, rankExpression, null);
      itemProjector = new ItemProjectorExpression(freeTextExpression, dataSource, context);
      return new ProjectionExpression(WellKnownInterfaces.QueryableOfT.MakeGenericType(elementType), itemProjector, new Dictionary<Parameter<Tuple>, Tuple>());
    }

    /// <exception cref="InvalidOperationException"><c>InvalidOperationException</c>.</exception>
    protected override Expression VisitNew(NewExpression newExpression)
    {
      // ReSharper disable HeuristicUnreachableCode
      // ReSharper disable ConditionIsAlwaysTrueOrFalse

      if (newExpression.Members==null) {
        if (newExpression.IsGroupingExpression()
          || newExpression.IsSubqueryExpression()
          || newExpression.IsNewExpressionSupportedByStorage())
          return base.VisitNew(newExpression);
      }

      // ReSharper restore ConditionIsAlwaysTrueOrFalse
      // ReSharper restore HeuristicUnreachableCode

      var arguments = VisitNewExpressionArguments(newExpression);
      if (newExpression.IsAnonymousConstructor()) {
        return newExpression.Members==null
          ? Expression.New(newExpression.Constructor, arguments)
          : Expression.New(newExpression.Constructor, arguments, newExpression.Members);
      }

      var constructorParameters = newExpression.GetConstructorParameters();
      if (constructorParameters.Length!=arguments.Count)
        throw Exceptions.InternalError(Strings.ExInvalidNumberOfParametersInNewExpression, OrmLog.Instance);

      var bindings = GetBindingsForConstructor(constructorParameters, arguments, newExpression);
      var nativeBindings = new Dictionary<MemberInfo, Expression>();
      return new ConstructorExpression(newExpression.Type, bindings, nativeBindings, newExpression.Constructor, arguments);
    }

    internal static bool FilterBindings(MemberInfo mi, string name, Type type)
    {
      var result = String.Equals(mi.Name, name, StringComparison.InvariantCultureIgnoreCase);
      if (!result)
        return false;

      result = mi.MemberType == MemberTypes.Field || mi.MemberType == MemberTypes.Property;
      if (!result)
        return false;

      var field = mi as FieldInfo;
      if (field != null)
        return field.FieldType == type && !field.IsInitOnly;
      var property = mi as PropertyInfo;
      if (property == null)
        return false;
      return property.PropertyType.IsAssignableFrom(type) && property.CanWrite;
    }

    #region Private helper methods

    private Dictionary<MemberInfo, Expression> GetBindingsForConstructor(ParameterInfo[] constructorParameters, IList<Expression> constructorArguments, Expression newExpression)
    {
      var bindings = new Dictionary<MemberInfo, Expression>();
      var duplicateMembers = new SetSlim<MemberInfo>();
      var typeMembers = newExpression.Type.GetMembers();
      for (var parameterIndex = 0; parameterIndex < constructorParameters.Length; parameterIndex++) {
        var constructorParameter = constructorParameters[parameterIndex];
        var members = typeMembers
          .Where(mi => FilterBindings(mi, constructorParameter.Name, constructorParameter.ParameterType))
          .ToList();
        if (members.Count!=1 || duplicateMembers.Contains(members[0]))
          continue;
        if (bindings.ContainsKey(members[0])) {
          bindings.Remove(members[0]);
          duplicateMembers.Add(members[0]);
        }
        else
          bindings.Add(members[0], constructorArguments[parameterIndex]);
      }
      return bindings;
    }

    /// <exception cref="NotSupportedException"><c>NotSupportedException</c>.</exception>
    /// <exception cref="InvalidOperationException"><c>InvalidOperationException</c>.</exception>
    private Expression VisitBinaryRecursive(BinaryExpression binaryExpression, BinaryExpression originalBinaryExpression)
    {
      if (context.Evaluator.CanBeEvaluated(binaryExpression))
        return context.ParameterExtractor.IsParameter(binaryExpression)
          ? (Expression) binaryExpression
          : ExpressionEvaluator.Evaluate(binaryExpression);

      Expression left = binaryExpression.Left.StripCasts().StripMarkers();
      Expression right = binaryExpression.Right.StripCasts().StripMarkers();

      var rightIsConstant = context.Evaluator.CanBeEvaluated(right);
      var leftIsConstant = context.Evaluator.CanBeEvaluated(left);
      bool leftOrRightIsIndex = false;

      if (left is IndexExpression) {
        left = VisitIndex((IndexExpression)left);
        leftOrRightIsIndex = true;
      }
      if (right is IndexExpression) {
        right = VisitIndex((IndexExpression)right);
        leftOrRightIsIndex = true;
      }

      IList<Expression> leftExpressions;
      IList<Expression> rightExpressions;

      // Split left and right arguments to subexpressions.
      MemberType memberType = left.Type==WellKnownTypes.Object
        ? right.GetMemberType()
        : left.GetMemberType();
      switch (memberType) {
      case MemberType.EntitySet:
        if ((leftIsConstant && ExpressionEvaluator.Evaluate(left).Value==null)
          || left is ConstantExpression && ((ConstantExpression) left).Value==null)
          return Expression.Constant(binaryExpression.NodeType==ExpressionType.NotEqual, WellKnownTypes.Bool);
        if ((rightIsConstant && ExpressionEvaluator.Evaluate(right).Value==null)
          || right is ConstantExpression && ((ConstantExpression) right).Value==null)
          return Expression.Constant(binaryExpression.NodeType==ExpressionType.NotEqual, WellKnownTypes.Bool);
        var leftEntitySetExpression = left as EntitySetExpression;
        var rightEntitySetExpression = right as EntitySetExpression;
        if (leftEntitySetExpression!=null && rightEntitySetExpression!=null) {
          if (leftEntitySetExpression.Field!=rightEntitySetExpression.Field)
            return Expression.Constant(false, WellKnownTypes.Bool);
          var binary = Expression.MakeBinary(binaryExpression.NodeType,
            (Expression) leftEntitySetExpression.Owner,
            (Expression) rightEntitySetExpression.Owner,
            binaryExpression.IsLiftedToNull,
            binaryExpression.Method);
          return VisitBinaryRecursive(binary, originalBinaryExpression);
        }
        if (rightEntitySetExpression!=null && left is ConstantExpression) {
          var leftEntitySet = (EntitySetBase) ((ConstantExpression) left).Value;
          var binary = Expression.MakeBinary(binaryExpression.NodeType,
            Expression.Constant(leftEntitySet.Owner),
            (Expression) rightEntitySetExpression.Owner,
            binaryExpression.IsLiftedToNull,
            binaryExpression.Method);
          return VisitBinaryRecursive(binary, originalBinaryExpression);
        }
        if (leftEntitySetExpression!=null && right is ConstantExpression) {
          var rightEntitySet = (EntitySetBase) ((ConstantExpression) right).Value;
          var binary = Expression.MakeBinary(binaryExpression.NodeType,
            (Expression) leftEntitySetExpression.Owner,
            Expression.Constant(rightEntitySet.Owner),
            binaryExpression.IsLiftedToNull,
            binaryExpression.Method);
          return VisitBinaryRecursive(binary, originalBinaryExpression);
        }
        return binaryExpression;
      case MemberType.Key:
        var leftKeyExpression = left as KeyExpression;
        var rightKeyExpression = right as KeyExpression;
        if (leftKeyExpression==null && rightKeyExpression==null)
          throw new InvalidOperationException(String.Format(Strings.ExBothLeftAndRightPartOfBinaryExpressionXAreNULLOrNotKeyExpression, originalBinaryExpression.ToString(true)));
        // Check key compatibility
        leftKeyExpression.EnsureKeyExpressionCompatible(rightKeyExpression, originalBinaryExpression);
        // Key split to it's fields.
        IEnumerable<Type> keyFields = (leftKeyExpression ?? rightKeyExpression)
          .KeyFields
          .Select(fieldExpression => fieldExpression.Type);
        leftExpressions = GetKeyFields(left, keyFields);
        rightExpressions = GetKeyFields(right, keyFields);
        break;
      case MemberType.Entity:
        // Entity split to key fields.
        var leftEntityExpression = (Expression) (left as EntityExpression) ?? left as EntityFieldExpression;
        var rightEntityExpression = (Expression) (right as EntityExpression) ?? right as EntityFieldExpression;
        if (leftEntityExpression == null && rightEntityExpression == null)
          if (!IsConditionalOrWellknown(left) && !IsConditionalOrWellknown(right))
            throw new NotSupportedException(
              String.Format(
                Strings.ExBothLeftAndRightPartOfBinaryExpressionXAreNULLOrNotEntityExpressionEntityFieldExpression,
                binaryExpression));
         var type = left.Type == WellKnownTypes.Object
            ? right.Type
            : left.Type;

        var keyFieldTypes = context
          .Model
          .Types[type]
          .Key
          .TupleDescriptor;

        leftExpressions = GetEntityFields(left, keyFieldTypes);
        rightExpressions = GetEntityFields(right, keyFieldTypes);
        break;
      case MemberType.Anonymous:
        // Anonymous type split to constructor arguments.
        var anonymousType = (left.Type==WellKnownTypes.Object)
          ? right.Type
          : left.Type;
        leftExpressions = GetAnonymousArguments(left, anonymousType);
        rightExpressions = GetAnonymousArguments(right, anonymousType);
        break;
      case MemberType.Structure:
        if ((leftIsConstant && ExpressionEvaluator.Evaluate(left).Value==null)
          || left is ConstantExpression && ((ConstantExpression) left).Value==null)
          return Expression.Constant(binaryExpression.NodeType==ExpressionType.NotEqual, WellKnownTypes.Bool);
        if ((rightIsConstant && ExpressionEvaluator.Evaluate(right).Value==null)
          || right is ConstantExpression && ((ConstantExpression) right).Value==null)
          return Expression.Constant(binaryExpression.NodeType==ExpressionType.NotEqual, WellKnownTypes.Bool);
        // Structure split to it's fields.
        var leftStructureExpression = left as StructureFieldExpression;
        var rightStructureExpression = right as StructureFieldExpression;
        if (leftStructureExpression==null && rightStructureExpression==null)
          throw new NotSupportedException(String.Format(Strings.ExBothLeftAndRightPartOfBinaryExpressionXAreNULLOrNotStructureExpression, binaryExpression));

        StructureFieldExpression structureFieldExpression = (leftStructureExpression ?? rightStructureExpression);
        leftExpressions = GetStructureFields(left, structureFieldExpression.Fields, structureFieldExpression.Type);
        rightExpressions = GetStructureFields(right, structureFieldExpression.Fields, structureFieldExpression.Type);
        break;
      case MemberType.Array:
        // Special case. ArrayIndex expression. 
        if (binaryExpression.NodeType==ExpressionType.ArrayIndex) {
          var arrayExpression = Visit(left);
          var arrayIndex = Visit(right);
          return Expression.ArrayIndex(arrayExpression, arrayIndex);
        }

        // If array compares to null use standard routine.
        if ((rightIsConstant && ExpressionEvaluator.Evaluate(right).Value==null)
          || (rightIsConstant && ExpressionEvaluator.Evaluate(right).Value==null)
            || (right.Type==WellKnownTypes.ByteArray && (left is FieldExpression || left is ColumnExpression || right is FieldExpression || right is ColumnExpression)))
          return Expression.MakeBinary(binaryExpression.NodeType,
            left,
            right,
            binaryExpression.IsLiftedToNull,
            binaryExpression.Method);


        // Array split to it's members.
        leftExpressions = ((NewArrayExpression) left).Expressions;
        rightExpressions = ((NewArrayExpression) right).Expressions;
        break;
      default:
        // Primitive types don't has subexpressions. Use standart routine.
        if (leftOrRightIsIndex) {
          var binary = Expression.MakeBinary(binaryExpression.NodeType, left, right, binaryExpression.IsLiftedToNull, binaryExpression.Method);
          return VisitBinaryRecursive(binary, binaryExpression);
        }
        return binaryExpression;
      }

      if (leftExpressions.Count!=rightExpressions.Count || leftExpressions.Count==0)
        throw Exceptions.InternalError(Strings.ExMistmatchCountOfLeftAndRightExpressions, OrmLog.Instance);

      // Combine new binary expression from subexpression pairs.
      Expression resultExpression = null;
      for (var i = 0; i < leftExpressions.Count; i++) {
        BinaryExpression pairExpression;
        var leftItem = leftExpressions[i];
        var rightItem = rightExpressions[i];
        var leftIsNullable = leftItem.Type.IsNullable();
        var rightIsNullable = rightItem.Type.IsNullable();
        leftItem = leftIsNullable
          ? leftItem
          : leftItem.LiftToNullable();
        rightItem = rightIsNullable
          ? rightItem
          : rightItem.LiftToNullable();

        switch (binaryExpression.NodeType) {
        case ExpressionType.Equal:
          pairExpression = Expression.Equal(leftItem, rightItem);
          break;
        case ExpressionType.NotEqual:
          pairExpression = Expression.NotEqual(leftItem, rightItem);
          break;
        default:
          throw new NotSupportedException(String.Format(Strings.ExBinaryExpressionsWithNodeTypeXAreNotSupported,
            binaryExpression.NodeType));
        }

        // visit new expression recursively
        var visitedResultExpression = VisitBinaryRecursive(pairExpression, originalBinaryExpression);

        // Combine expression chain with AndAlso
        resultExpression = resultExpression==null
          ? visitedResultExpression
          : Expression.AndAlso(resultExpression, visitedResultExpression);
      }

      // Return result.
      return resultExpression;
    }

    private Expression VisitIndex(IndexExpression ie)
    {
      var objectExpression = Visit(ie.Object).StripCasts();
      var argument = Visit(ie.Arguments[0]);
      var evaluatedArgument = (string) ExpressionEvaluator.Evaluate(argument).Value;
      var entityExpression = objectExpression as EntityExpression;
      if(entityExpression!=null)
        return entityExpression.Fields.First(field => field.Name==evaluatedArgument);

      var structureExpression = objectExpression as StructureExpression;
      if (structureExpression!=null)
        return structureExpression.Fields.First(field => field.Name==evaluatedArgument);

      var entityFieldExpression = objectExpression as EntityFieldExpression;
      if (entityFieldExpression!=null)
        return entityFieldExpression.Fields.First(field => field.Name==evaluatedArgument);

      var structureFieldExpression = objectExpression as StructureFieldExpression;
      if (structureFieldExpression!=null)
        return structureFieldExpression.Fields.First(field => field.Name==evaluatedArgument);

      var typeInfo = context.Model.Types[objectExpression.Type];
      var parameterExpression = objectExpression as ParameterExpression;
      if (objectExpression is ParameterExpression || objectExpression is ConstantExpression) {
        if (typeInfo.IsEntity) {
          entityExpression = EntityExpression.Create(typeInfo, 0, false);
          return entityExpression.Fields.First(field => field.Name==evaluatedArgument);
        }
        if (typeInfo.IsStructure) {
          structureExpression = StructureExpression.CreateLocalCollectionStructure(typeInfo, new Segment<int>(0, typeInfo.TupleDescriptor.Count));
          return structureExpression.Fields.First(field => field.Name==evaluatedArgument);
        }
      }
      var fieldInfo = typeInfo.Fields[evaluatedArgument];
      return Expression.Convert(Expression.Call(objectExpression, objectExpression.Type.GetProperty("Item").GetGetMethod(), new[] {Expression.Constant(evaluatedArgument)}), fieldInfo.ValueType);
    }

    private static bool IsConditionalOrWellknown(Expression expression, bool isRoot = true)
    {
      var conditionalExpression = expression as ConditionalExpression;
      if (conditionalExpression!=null)
        return IsConditionalOrWellknown(conditionalExpression.IfTrue, false)
          && IsConditionalOrWellknown(conditionalExpression.IfFalse, false);

      if (isRoot)
        return false;

      if (expression.NodeType==ExpressionType.Constant)
        return true;

      if (expression.NodeType==ExpressionType.Convert) {
        var unary = (UnaryExpression) expression;
        return IsConditionalOrWellknown(unary.Operand, false);
      }

      if (!(expression is ExtendedExpression))
        return false;

      var memberType = expression.GetMemberType();
      switch (memberType) {
        case MemberType.Primitive:
        case MemberType.Key:
        case MemberType.Structure:
        case MemberType.Entity:
        case MemberType.EntitySet:
          return true;
        default:
          return false;
      }
    }

    private IList<Expression> GetStructureFields(
      Expression expression,
      IEnumerable<PersistentFieldExpression> structureFields,
      Type structureType)
    {
      expression = expression.StripCasts();
      if (expression is IPersistentExpression)
        return ((IPersistentExpression) expression)
          .Fields
          .Where(field => field.GetMemberType()==MemberType.Primitive)
          .Select(e => (Expression) e)
          .ToList();

      ConstantExpression nullExpression = Expression.Constant(null, structureType);
      BinaryExpression isNullExpression = Expression.Equal(expression, nullExpression);

      var result = new List<Expression>();
      foreach (PersistentFieldExpression fieldExpression in structureFields) {
        if (!structureType.GetProperties(BindingFlags.Instance | BindingFlags.Public).Contains(fieldExpression.UnderlyingProperty)) {
          if (!context.Model.Types[structureType].Fields[fieldExpression.Name].IsDynamicallyDefined) {
            continue;
          }
        }
        Type nullableType = fieldExpression.Type.ToNullable();
        Expression propertyAccessorExpression;
        if (fieldExpression.UnderlyingProperty != null) {
          propertyAccessorExpression = Expression.MakeMemberAccess(Expression.Convert(expression, structureType), fieldExpression.UnderlyingProperty);
        }
        else {
          var attributes = structureType.GetCustomAttributes(WellKnownTypes.DefaultMemberAttribute, true);
          var indexerPropertyName = ((DefaultMemberAttribute)attributes.Single()).MemberName;
          var methodInfo = structureType.GetProperty(indexerPropertyName).GetGetMethod();
          propertyAccessorExpression = Expression.Call(Expression.Convert(expression, structureType), methodInfo, Expression.Constant(fieldExpression.Name));
        }
        var memberExpression = (Expression) Expression.Condition(
          isNullExpression,
          Expression.Constant(null, nullableType),
          Expression.Convert(
            propertyAccessorExpression,
            nullableType));

        switch (fieldExpression.GetMemberType()) {
          case MemberType.Entity:
            IEnumerable<Type> keyFieldTypes = context
              .Model
              .Types[fieldExpression.Type]
              .Key
              .TupleDescriptor;
            result.AddRange(GetEntityFields(memberExpression, keyFieldTypes));
            break;
          case MemberType.Structure:
            var structureFieldExpression = (StructureFieldExpression) fieldExpression;
            result.AddRange(GetStructureFields(memberExpression, structureFieldExpression.Fields, structureFieldExpression.Type));
            break;
          case MemberType.Primitive:
            result.Add(memberExpression);
            break;
          default:
            throw new NotSupportedException();
        }
      }
      return result;
    }

    private static IList<Expression> GetEntityFields(Expression expression, IEnumerable<Type> keyFieldTypes)
    {
      expression = expression.StripCasts();
      if (expression is IEntityExpression)
        return GetKeyFields(((IEntityExpression) expression).Key, null);


      Expression keyExpression;

      if (expression.IsNull())
        keyExpression = Expression.Constant(null, WellKnownOrmTypes.Key);
      else if (IsConditionalOrWellknown(expression))
        return keyFieldTypes
          .Select((type, index) => GetConditionalKeyField(expression, type, index))
          .ToList();
      else
      {
        ConstantExpression nullEntityExpression = Expression.Constant(null, expression.Type);
        BinaryExpression isNullExpression = Expression.Equal(expression, nullEntityExpression);
        if (!WellKnownOrmInterfaces.Entity.IsAssignableFrom(expression.Type))
          expression = Expression.Convert(expression, WellKnownOrmInterfaces.Entity);
        keyExpression = Expression.Condition(
          isNullExpression,
          Expression.Constant(null, WellKnownOrmTypes.Key),
          Expression.MakeMemberAccess(expression, WellKnownMembers.IEntityKey));
      }
      return GetKeyFields(keyExpression, keyFieldTypes);
    }

    private static Expression GetConditionalKeyField(Expression expression, Type keyFieldType, int index)
    {
      var ce = expression as ConditionalExpression;
      if (ce != null)
        return Expression.Condition(
          ce.Test,
          GetConditionalKeyField(ce.IfTrue, keyFieldType, index),
          GetConditionalKeyField(ce.IfFalse, keyFieldType, index));
      if (expression.IsNull())
        return Expression.Constant(null, keyFieldType.ToNullable());
      var ee = (IEntityExpression)expression.StripCasts();
      return ee.Key.KeyFields[index].LiftToNullable();
    }

    private static IList<Expression> GetKeyFields(Expression expression, IEnumerable<Type> keyFieldTypes)
    {
      expression = expression.StripCasts();

      var keyExpression = expression as KeyExpression;
      if (keyExpression!=null)
        return keyExpression
          .KeyFields
          .Select(fieldExpression => (Expression) fieldExpression)
          .ToList();

      if (expression.IsNull())
        return keyFieldTypes
          .Select(type => (Expression) Expression.Constant(null, type.ToNullable()))
          .ToList();

      var nullExpression = Expression.Constant(null, expression.Type);
      var isNullExpression = Expression.Equal(expression, nullExpression);
      var keyTupleExpression = Expression.MakeMemberAccess(expression, WellKnownMembers.Key.Value);

      return keyFieldTypes
        .Select((type, index) => {
          var resultType = type.ToNullable();
          var baseType = type.StripNullable();
          var fieldType = (baseType.IsEnum ? Enum.GetUnderlyingType(baseType) : baseType).ToNullable();
          var tupleAccess = (Expression) keyTupleExpression.MakeTupleAccess(fieldType, index);
          if (fieldType!=resultType)
            tupleAccess = Expression.Convert(tupleAccess, resultType);
          return (Expression) Expression.Condition(isNullExpression, Expression.Constant(null, resultType), tupleAccess);
        })
        .ToList();
    }

    private Expression ProcessProjectionElement(Expression body)
    {
      var originalBodyType = body.Type;
      var reduceCastBody = body.StripCasts();

      var canCalculate =
        state.CalculateExpressions
          && reduceCastBody.GetMemberType()==MemberType.Unknown
          && (reduceCastBody.NodeType!=ExpressionType.New || reduceCastBody.IsNewExpressionSupportedByStorage())
          && reduceCastBody.NodeType!=ExpressionType.ArrayIndex
          && (ExtendedExpressionType) reduceCastBody.NodeType!=ExtendedExpressionType.Constructor
          && !ContainsEntityExpression(reduceCastBody);

      if (!canCalculate)
        return body;

      var lambdaParameter = state.Parameters[0];
      var calculator = ExpressionMaterializer.MakeLambda(body, context);
      var columnDescriptor = CreateCalculatedColumnDescriptor(calculator);
      return AddCalculatedColumn(lambdaParameter, columnDescriptor, originalBodyType);
    }

    private CalculatedColumnDescriptor CreateCalculatedColumnDescriptor(LambdaExpression expression)
    {
      var columnType = expression.Body.Type;
      var body = EnumRewriter.Rewrite(expression.Body);
      if (columnType!=WellKnownTypes.Object)
        body = Expression.Convert(body, WellKnownTypes.Object);
      var calculator = (Expression<Func<Tuple, object>>) FastExpression.Lambda(body, expression.Parameters);
      return new CalculatedColumnDescriptor(context.GetNextColumnAlias(), columnType, calculator);
    }

    private ColumnExpression AddCalculatedColumn(ParameterExpression sourceParameter, CalculatedColumnDescriptor descriptor, Type originalColumnType)
    {
      var oldResult = context.Bindings[sourceParameter];
      var isInlined = !state.BuildingProjection && !state.GroupingKey;
      var dataSource = oldResult.ItemProjector.DataSource;

      SortProvider sortProvider = null;
      if (dataSource is SortProvider) {
        sortProvider = (SortProvider) dataSource;
        dataSource = sortProvider.Source;
      }

      var columns = new List<CalculatedColumnDescriptor>();
      if (state.AllowCalculableColumnCombine && dataSource is CalculateProvider && isInlined==((CalculateProvider) dataSource).IsInlined) {
        var calculateProvider = ((CalculateProvider) dataSource);
        var presentColumns = calculateProvider
          .CalculatedColumns
          .Select(cc => new CalculatedColumnDescriptor(cc.Name, cc.Type, cc.Expression));
        columns.AddRange(presentColumns);
        dataSource = calculateProvider.Source;
      }
      columns.Add(descriptor);
      dataSource = dataSource.Calculate(isInlined, columns.ToArray());

      if (sortProvider!=null)
        dataSource = dataSource.OrderBy(sortProvider.Order);

      var newItemProjector = oldResult.ItemProjector.Remap(dataSource, 0);
      var newResult = new ProjectionExpression(oldResult.Type, newItemProjector, oldResult.TupleParameterBindings);
      context.Bindings.ReplaceBound(sourceParameter, newResult);

      var result = ColumnExpression.Create(originalColumnType, dataSource.Header.Length - 1);
      state.AllowCalculableColumnCombine = true;

      return result;
    }

    private static bool ContainsEntityExpression(Expression expression)
    {
      var found = false;
      var entityFinder = new ExtendedExpressionReplacer(e => {
        if ((int) e.NodeType==(int) ExtendedExpressionType.Entity) {
          found = true;
          return e;
        }
        return null;
      });
      entityFinder.Replace(expression);
      return found;
    }

    private Expression ConstructQueryable(MethodCallExpression mc)
    {
      var elementType = mc.Method.GetGenericArguments()[0];
      TypeInfo type;
      if (!context.Model.Types.TryGetValue(elementType, out type))
        throw new InvalidOperationException(String.Format(Strings.ExTypeNotFoundInModel, elementType.FullName));
      var index = type.Indexes.PrimaryIndex;
      var entityExpression = EntityExpression.Create(type, 0, false);
      var itemProjector = new ItemProjectorExpression(entityExpression, index.GetQuery(), context);
      return new ProjectionExpression(WellKnownInterfaces.QueryableOfT.MakeGenericType(elementType), itemProjector, new Dictionary<Parameter<Tuple>, Tuple>());
    }

    private Expression BuildSubqueryResult(ProjectionExpression subQuery, Type resultType)
    {
      if (state.Parameters.Length==0)
        throw Exceptions.InternalError(String.Format(Strings.ExUnableToBuildSubqueryResultForExpressionXStateContainsNoParameters, subQuery), OrmLog.Instance);

      if (!resultType.IsOfGenericInterface(WellKnownInterfaces.EnumerableOfT))
        throw Exceptions.InternalError(String.Format(Strings.ExUnableToBuildSubqueryResultForExpressionXResultTypeIsNotIEnumerable, subQuery), OrmLog.Instance);

      ApplyParameter applyParameter = context.GetApplyParameter(context.Bindings[state.Parameters[0]]);
      if (subQuery.Type!=resultType)
        subQuery = new ProjectionExpression(
          resultType,
          subQuery.ItemProjector,
          subQuery.TupleParameterBindings,
          subQuery.ResultAccessMethod);
      return new SubQueryExpression(resultType, state.Parameters[0], false, subQuery, applyParameter);
    }

    private static IList<Expression> GetAnonymousArguments(Expression expression, Type anonymousTypeForNullValues = null)
    {
      if (expression.NodeType==ExpressionType.New) {
        var newExpression = ((NewExpression) expression);
        IEnumerable<Expression> arguments = newExpression
          .Members
          .Select((methodInfo, index) => new {methodInfo.Name, Argument = newExpression.Arguments[index]})
          .OrderBy(a => a.Name)
          .Select(a => a.Argument);
        return arguments.ToList();
      }

      if (expression.NodeType==ExpressionType.Constant) {
        var constantExpression = expression as ConstantExpression;
        if (constantExpression.Value==null && constantExpression.Type==WellKnownTypes.Object) {
          var newConstantExpressionType = anonymousTypeForNullValues ?? constantExpression.Type;
          constantExpression = Expression.Constant(null, newConstantExpressionType);
          return constantExpression
            .Type
            .GetProperties()
            .OrderBy(property => property.Name)
            .Select(p => Expression.MakeMemberAccess(constantExpression, p))
            .Cast<Expression>()
            .ToList();
        }
      }

      return expression
        .Type
        .GetProperties()
        .OrderBy(property => property.Name)
        .Select(p => Expression.MakeMemberAccess(expression, p))
        .Select(e => (Expression) e)
        .ToList();
    }

    protected override Expression VisitMemberInit(MemberInitExpression mi)
    {
      var newExpression = mi.NewExpression;
      var arguments = VisitNewExpressionArguments(newExpression);
      var bindings = VisitBindingList(mi.Bindings).Cast<MemberAssignment>();
      var constructorExpression = (ConstructorExpression) VisitNew(mi.NewExpression);
      foreach (var binding in bindings) {
        var member = binding.Member.MemberType == MemberTypes.Property
          ? TryGetActualPropertyInfo((PropertyInfo)binding.Member, mi.NewExpression.Type)
          : binding.Member;
        constructorExpression.Bindings[member] = binding.Expression;
        constructorExpression.NativeBindings[member] = binding.Expression;
      }
      return constructorExpression;
    }

    /// <exception cref="InvalidOperationException"><c>InvalidOperationException</c>.</exception>
    private Expression GetMember(Expression expression, MemberInfo member, Expression sourceExpression)
    {
      if (expression == null) {
        return null;
      }

      expression = expression.StripCasts();
      var isMarker = expression.TryGetMarker(out var markerType);
      expression = expression.StripMarkers();
      expression = expression.StripCasts();

      if (expression.IsAnonymousConstructor()) {
        var newExpression = (NewExpression) expression;
        var memberIndex = newExpression.Members.IndexOf(member);
        if (memberIndex < 0)
          throw new InvalidOperationException(string.Format(Strings.ExCouldNotGetMemberXFromExpression, member));
        var argument = Visit(newExpression.Arguments[memberIndex]);
        return isMarker ? new MarkerExpression(argument, markerType) : argument;
      }

      var extendedExpression = expression as ExtendedExpression;
      if (extendedExpression == null) {
        return IsConditionalOrWellknown(expression)
          ? GetConditionalMember(expression, member, sourceExpression)
          : null;
      }

      Expression result = null;
      bool propertyFilter(PersistentFieldExpression f)
      {
        return f.Name == context.Domain.Handlers.NameBuilder.BuildFieldName((PropertyInfo) member);
      }

      switch (extendedExpression.ExtendedType) {
        case ExtendedExpressionType.FullText:
          switch (member.Name) {
            case "Rank":
              return ((FullTextExpression) expression).RankExpression;
            case "Entity":
              return ((FullTextExpression) expression).EntityExpression;
          }
          break;
        case ExtendedExpressionType.Grouping:
          if (member.Name == "Key") {
            return ((GroupingExpression) expression).KeyExpression;
          }
          break;
        case ExtendedExpressionType.Constructor:
          var nativeExpression = ((ConstructorExpression) extendedExpression);
          var bindings = nativeExpression.Bindings;
          // only make sure that type has needed member
          if (!bindings.TryGetValue(member, out result)) {
            // Key in bindings might be a property/field reflected from a base type
            // but our member might be reflected from child type.
            var baseType = member.DeclaringType;
            if (baseType.IsInterface) {
              var implementor = member.GetImplementation(nativeExpression.Type);
              if (implementor == null) {
                throw new InvalidOperationException(string.Format(Strings.ExThereIsNoImplemetationOfXYMemberInZType,
                  member.DeclaringType.Name, member.Name, nativeExpression.Type.ToString()));
              }
              _ = bindings.TryGetValue(implementor, out result);
            }
            else {
              var baseMember = baseType.GetMember(member.Name).FirstOrDefault();
              if (baseMember == null) {
                throw new InvalidOperationException(string.Format(
                  Strings.ExMemberXOfTypeYIsNotInitializedCheckIfConstructorArgumentIsCorrectOrFieldInitializedThroughInitializer,
                  member.Name, member.ReflectedType.Name));
              }
            }
          }
          result = Visit(result);
          break;
        case ExtendedExpressionType.Structure:
        case ExtendedExpressionType.StructureField:
          var persistentExpression = (IPersistentExpression) expression;
          result = persistentExpression.Fields.First(propertyFilter);
          break;
        case ExtendedExpressionType.LocalCollection:
          var localCollectionExpression = (LocalCollectionExpression) expression;
          result = (Expression) localCollectionExpression.Fields[member];
          break;
        case ExtendedExpressionType.Entity:
          var entityExpression = (EntityExpression) expression;
          result = entityExpression.Fields.FirstOrDefault(propertyFilter);
          if (result == null) {
            EnsureEntityFieldsAreJoined(entityExpression);
            result = entityExpression.Fields.First(propertyFilter);
          }
          break;
        case ExtendedExpressionType.Field:
          if (isMarker && ((markerType & MarkerType.Single) == MarkerType.Single)) {
            throw new InvalidOperationException(string.Format(Strings.ExUseMethodXOnFirstInsteadOfSingle, sourceExpression.ToString(true), member.Name));
          }
          if (member.DeclaringType.IsNullable()) {
            expression = Expression.Convert(expression, member.DeclaringType);
          }
          return Expression.MakeMemberAccess(expression, member);
        case ExtendedExpressionType.EntityField:
          var entityFieldExpression = (EntityFieldExpression) expression;
          result = entityFieldExpression.Fields.FirstOrDefault(propertyFilter);
          if (result == null) {
            EnsureEntityReferenceIsJoined(entityFieldExpression);
            result = entityFieldExpression.Entity.Fields.First(propertyFilter);
          }
          break;
      }

      return isMarker
        ? new MarkerExpression(result, markerType)
        : result;
    }

    private Expression GetMemberWithRemap(Expression expression, MemberInfo memberInfo, Expression sourceExpression)
    {
      var original = GetMember(expression, memberInfo, sourceExpression);
      if (original.IsSubqueryExpression()) {
        var subquery = (SubQueryExpression) original;
        var projectionExpression = subquery.ProjectionExpression;
        var itemProjector = projectionExpression.ItemProjector;
        var columnIndexes = itemProjector.GetColumns(ColumnExtractionModes.KeepSegment).ToArray();

        var expReplacer = new ExtendedExpressionReplacer((e) => {
          if (e is GroupingExpression ge && ge.SelectManyInfo.GroupByProjection != null) {
            var geProjectionExpression = ge.ProjectionExpression;
            var geItemProjector = geProjectionExpression.ItemProjector;
            var columnIndexes = geItemProjector.GetColumns(ColumnExtractionModes.KeepSegment).ToArray();

            var newProjectionExpression = new ProjectionExpression(geProjectionExpression.Type,
              geItemProjector.Remap(geItemProjector.DataSource, columnIndexes),
              geProjectionExpression.TupleParameterBindings);

            var groupByProjection = ge.SelectManyInfo.GroupByProjection;
            var groupByProjector = groupByProjection.ItemProjector;
            var groupByColumnIndexes = groupByProjector.GetColumns(ColumnExtractionModes.KeepSegment).ToArray();

            var newGroupByProjection = new ProjectionExpression(groupByProjection.Type,
              groupByProjector.Remap(groupByProjector.DataSource, groupByColumnIndexes),
              groupByProjection.TupleParameterBindings);

            var result = new GroupingExpression(ge.Type,
              ge.OuterParameter, ge.DefaultIfEmpty, newProjectionExpression, ge.ApplyParameter, ge.KeyExpression,
              new GroupingExpression.SelectManyGroupingInfo(newGroupByProjection));
            return result;
          }
          else
            return null;
        });

        var newItem = expReplacer.Replace(itemProjector.Item);
        var staysTheSame = newItem == itemProjector.Item;
        var newItemProjector = staysTheSame
          ? itemProjector.Remap(itemProjector.DataSource, columnIndexes)
          : new ItemProjectorExpression(newItem, itemProjector.DataSource, itemProjector.Context);

        var result = new SubQueryExpression(subquery.Type,
          subquery.OuterParameter,
          subquery.DefaultIfEmpty,
          new ProjectionExpression(projectionExpression.Type, newItemProjector, projectionExpression.TupleParameterBindings),
          subquery.ApplyParameter,
          subquery.ExtendedType);
        return result;
      }
      return original;
    }

    private Expression GetConditionalMember(Expression expression, MemberInfo member, Expression sourceExpression)
    {
      var ce = expression as ConditionalExpression;
      if (ce != null) {
        var ifTrue = GetConditionalMember(ce.IfTrue, member, sourceExpression);
        var ifFalse = GetConditionalMember(ce.IfFalse, member, sourceExpression);
        if (ifTrue == null || ifFalse == null)
          return null;
        return Expression.Condition(ce.Test,ifTrue,ifFalse);
      }
      if (expression.IsNull()) {
        var mt = member.MemberType;
        Type valueType;
        switch (mt)
        {
          case MemberTypes.Field:
            var fi = (FieldInfo)member;
            valueType = fi.FieldType;
            break;
          case MemberTypes.Property:
            var pi = (PropertyInfo) member;
            valueType = pi.PropertyType;
            break;
          default:
            throw new ArgumentOutOfRangeException();
        }
        return Expression.Constant(null, valueType.ToNullable());
      }
      return GetMember(expression, member, sourceExpression);
    }

    /// <exception cref="NotSupportedException"><c>NotSupportedException</c>.</exception>
    /// <exception cref="InvalidOperationException"><c>InvalidOperationException</c>.</exception>
    private Expression VisitTypeAs(Expression source, Type targetType)
    {
      if (source.GetMemberType()!=MemberType.Entity)
        throw new NotSupportedException(Strings.ExAsOperatorSupportsEntityOnly);

      // Expression is already of requested type.
      var visitedSource = Visit(source);
      if (source.Type==targetType)
        return visitedSource;

      // Call convert to parent type.
      if (targetType.IsAssignableFrom(source.Type))
        return Visit(Expression.Convert(source, targetType));

      // Cast to subclass or interface.
      using (state.CreateScope()) {
        var targetTypeInfo = context.Model.Types[targetType];
        // Using of state.Parameter[0] is a very weak approach.
        // `as` operator could be applied on expression that has no relation with current parameter
        // thus the later code will fail.
        // We can't easily find real parameter that need replacement.
        // We work around this situation by supporting some known cases.
        // The simplest (and the only at moment) case is a source being chain of MemberExpressions.
        var currentParameter = state.Parameters[0];
        var parameter = (source.StripMemberAccessChain() as ParameterExpression) ?? currentParameter;
        var entityExpression = visitedSource.StripCasts().StripMarkers() as IEntityExpression;

        if (entityExpression==null)
          throw new InvalidOperationException(Strings.ExAsOperatorSupportsEntityOnly);

        // Replace original recordset. New recordset is left join with old recordset
        ProjectionExpression originalResultExpression = context.Bindings[parameter];
        var originalQuery = originalResultExpression.ItemProjector.DataSource;
        int offset = originalQuery.Header.Columns.Count;

        // Join primary index of target type
        IndexInfo indexToJoin = targetTypeInfo.Indexes.PrimaryIndex;
        var queryToJoin = indexToJoin.GetQuery().Alias(context.GetNextAlias());
        var keySegment = entityExpression.Key.Mapping.GetItems();
        var keyPairs = keySegment
          .Select((leftIndex, rightIndex) => new Pair<int>(leftIndex, rightIndex))
          .ToArray();

        // Replace recordset.
        var joinedRecordQuery = originalQuery.LeftJoin(queryToJoin, keyPairs);
        var itemProjectorExpression = new ItemProjectorExpression(
          originalResultExpression.ItemProjector.Item, joinedRecordQuery, context);
        var projectionExpression = new ProjectionExpression(
          originalResultExpression.Type, itemProjectorExpression, originalResultExpression.TupleParameterBindings);
        context.Bindings.ReplaceBound(parameter, projectionExpression);

        // return new EntityExpression
        var result = EntityExpression.Create(context.Model.Types[targetType], offset, false);
        result.IsNullable = true;
        if (parameter!=currentParameter)
          result = (EntityExpression) result.BindParameter(parameter, new Dictionary<Expression, Expression>());
        return result;
      }
    }

    private void EnsureEntityFieldsAreJoined(EntityExpression entityExpression)
    {
      ItemProjectorExpression itemProjector = entityExpression.OuterParameter==null
        ? context.Bindings[state.Parameters[0]].ItemProjector
        : context.Bindings[entityExpression.OuterParameter].ItemProjector;
      EnsureEntityFieldsAreJoined(entityExpression, itemProjector);
    }

    public void EnsureEntityFieldsAreJoined(EntityExpression entityExpression, ItemProjectorExpression itemProjector)
    {
      TypeInfo typeInfo = entityExpression.PersistentType;
      if (
        typeInfo.Fields.All(fieldInfo => entityExpression.Fields.Any(entityField => entityField.Name==fieldInfo.Name)))
        return; // All fields are already joined
      IndexInfo joinedIndex = typeInfo.Indexes.PrimaryIndex;
      var joinedRs = joinedIndex.GetQuery().Alias(itemProjector.Context.GetNextAlias());
      Segment<int> keySegment = entityExpression.Key.Mapping;
      Pair<int>[] keyPairs = keySegment.GetItems()
        .Select((leftIndex, rightIndex) => new Pair<int>(leftIndex, rightIndex))
        .ToArray();
      int offset = itemProjector.DataSource.Header.Length;
      var oldDataSource = itemProjector.DataSource;
      var newDataSource = entityExpression.IsNullable
        ? itemProjector.DataSource.LeftJoin(joinedRs, keyPairs)
        : itemProjector.DataSource.Join(joinedRs, keyPairs);
      itemProjector.DataSource = newDataSource;
      EntityExpression.Fill(entityExpression, offset);
      context.RebindApplyParameter(oldDataSource, newDataSource);
    }

    private void EnsureEntityReferenceIsJoined(EntityFieldExpression entityFieldExpression)
    {
      if (entityFieldExpression.Entity!=null)
        return;
      TypeInfo typeInfo = entityFieldExpression.PersistentType;
      IndexInfo joinedIndex = typeInfo.Indexes.PrimaryIndex;
      var joinedRs = joinedIndex.GetQuery().Alias(context.GetNextAlias());
      Segment<int> keySegment = entityFieldExpression.Mapping;
      Pair<int>[] keyPairs = keySegment.GetItems()
        .Select((leftIndex, rightIndex) => new Pair<int>(leftIndex, rightIndex))
        .ToArray();
      ItemProjectorExpression originalItemProjector = entityFieldExpression.OuterParameter==null
        ? context.Bindings[state.Parameters[0]].ItemProjector
        : context.Bindings[entityFieldExpression.OuterParameter].ItemProjector;
      int offset = originalItemProjector.DataSource.Header.Length;
      var oldDataSource = originalItemProjector.DataSource;
      bool shouldUseLeftJoin = false;
      var filterProvider = oldDataSource as FilterProvider;
      if (filterProvider!=null) {
        var applyProvider = filterProvider.Source as ApplyProvider;
        if (applyProvider!=null)
          shouldUseLeftJoin = applyProvider.ApplyType==JoinType.LeftOuter;
        else {
          var joinProvider = filterProvider.Source as JoinProvider; 
          if (joinProvider!=null)
            shouldUseLeftJoin = joinProvider.JoinType==JoinType.LeftOuter;
        }
      }
      else {
        var joinProvider = oldDataSource as JoinProvider;
        if (joinProvider!=null)
          shouldUseLeftJoin = joinProvider.JoinType==JoinType.LeftOuter;
      }
      var newDataSource = entityFieldExpression.IsNullable || shouldUseLeftJoin
        ? originalItemProjector.DataSource.LeftJoin(joinedRs, keyPairs)
        : originalItemProjector.DataSource.Join(joinedRs, keyPairs);
      originalItemProjector.DataSource = newDataSource;
      entityFieldExpression.RegisterEntityExpression(offset);
      context.RebindApplyParameter(oldDataSource, newDataSource);
    }

    private static Expression MakeBooleanExpression(Expression previous, Expression left, Expression right,
      ExpressionType operationType, ExpressionType concatenationExpression)
    {
      BinaryExpression binaryExpression;
      switch (operationType) {
        case ExpressionType.Equal:
          binaryExpression = Expression.Equal(left, right);
          break;
        case ExpressionType.NotEqual:
          binaryExpression = Expression.NotEqual(left, right);
          break;
        case ExpressionType.OrElse:
          binaryExpression = Expression.OrElse(left, right);
          break;
        case ExpressionType.AndAlso:
          binaryExpression = Expression.AndAlso(left, right);
          break;
        default:
          throw new ArgumentOutOfRangeException("operationType");
      }


      if (previous==null)
        return binaryExpression;

      switch (concatenationExpression) {
      case ExpressionType.AndAlso:
        return Expression.AndAlso(previous, binaryExpression);
      case ExpressionType.OrElse:
        return Expression.OrElse(previous, binaryExpression);
      default:
        throw new ArgumentOutOfRangeException("concatenationExpression");
      }
    }

    private static ProjectionExpression CreateLocalCollectionProjectionExpression(Type itemType, object value, Translator translator, Expression sourceExpression)
    {
      var storedEntityType = translator.state.TypeOfEntityStoredInKey;
      var itemToTupleConverter = ItemToTupleConverter.BuildConverter(itemType, storedEntityType, value, translator.context.Model, sourceExpression);
      var rsHeader = new RecordSetHeader(itemToTupleConverter.TupleDescriptor, itemToTupleConverter.TupleDescriptor.Select(x => new SystemColumn(translator.context.GetNextColumnAlias(), 0, x)).Cast<Column>());
      var rawProvider = new RawProvider(rsHeader, itemToTupleConverter.GetEnumerable());
      var recordset = new StoreProvider(rawProvider);
      var itemProjector = new ItemProjectorExpression(itemToTupleConverter.Expression, recordset, translator.context);
      if (translator.state.JoinLocalCollectionEntity)
        itemProjector = EntityExpressionJoiner.JoinEntities(translator, itemProjector);
      return new ProjectionExpression(itemType, itemProjector, new Dictionary<Parameter<Tuple>, Tuple>());
    }

    private Expression BuildInterfaceExpression(MemberExpression ma)
    {
      var @interface = ma.Expression.Type;
      var property = (PropertyInfo)ma.Member;
      var implementors = context.Model.Types[@interface].GetImplementors(true);
      var fields = implementors
        .Select(im => im.UnderlyingType.GetProperty(property.Name, BindingFlags.Instance|BindingFlags.Public))
        .Concat(implementors
          .Select(im => im.UnderlyingType.GetProperty($"{@interface.Name}.{property.Name}", BindingFlags.Instance|BindingFlags.NonPublic)))
        .Where(f => f != null);

      return BuildExpression(ma, fields);
    }

    private Expression BuildHierarchyExpression(MemberExpression ma)
    {
      var ancestor = ma.Expression.Type;
      var property = (PropertyInfo)ma.Member;
      var descendants = context.Model.Types[ancestor].GetDescendants(true);
      var fields = descendants
        .Select(im => im.UnderlyingType.GetProperty(property.Name, BindingFlags.Instance|BindingFlags.Public|BindingFlags.NonPublic))
        .Where(f => f != null);

      return BuildExpression(ma, fields);
    }

    private Expression BuildExpression(MemberExpression ma, IEnumerable<PropertyInfo> fields)
    {
      object defaultValue = null;
      var propertyType = ((PropertyInfo)ma.Member).PropertyType;
      if (propertyType.IsValueType && !propertyType.IsNullable())
        defaultValue = System.Activator.CreateInstance(propertyType);

      Expression current = Expression.Constant(defaultValue, propertyType);
      foreach (var field in fields) {
        var compiler = context.CustomCompilerProvider.GetCompiler(field);
        if (compiler == null)
          continue;
        var expression = compiler.Invoke(Expression.TypeAs(ma.Expression, field.ReflectedType), null);
        current = Expression.Condition(Expression.TypeIs(ma.Expression, field.ReflectedType), expression, current);
      }
      return current;
    }

    private MemberInfo TryGetActualPropertyInfo(PropertyInfo propertyInfo, Type initializingType)
    {
      //if property is an indexer
      if (propertyInfo.GetIndexParameters().Length!=0)
        return propertyInfo;

      // the name of property is unique within type hierarchy
      // so we can use it.
      var actualPropertyInfo = initializingType.GetProperty(propertyInfo.Name);
      return actualPropertyInfo ?? propertyInfo;
    }

    private IList<ColumnInfo> GetColumnsToSearch(ConstantExpression arrayOfColumns, Type elementType, TypeInfo domainType)
    {
      var columnAccessLambdas = (LambdaExpression[])arrayOfColumns.Value;
      var fulltextFields = new List<ColumnInfo>();
      foreach (var lambda in columnAccessLambdas) {
        var field = FieldExtractor.Extract(lambda, elementType, domainType);
        if (field.Column==null)
          throw new InvalidOperationException(string.Format(Strings.FieldXIsComplexAndCannotBeUsedForSearch, lambda.Body));
        fulltextFields.Add(field.Column);
      }
      return fulltextFields;
    }

    private void ArrangeContainsTableParameters(System.Collections.ObjectModel.ReadOnlyCollection<Expression> parameters, out Expression searchCriteria, out Expression columns, out Expression topNByRank)
    {
      searchCriteria = parameters[0];
      columns = null;
      topNByRank = null;
      if (parameters.Count == 2) {
        if (parameters[1].Type.IsArray)
          columns = parameters[1];
        else
          topNByRank = parameters[1];
      }
      if (parameters.Count == 3) {
        columns = parameters[1];
        topNByRank = parameters[2];
      }
    }

    #endregion
  }
}<|MERGE_RESOLUTION|>--- conflicted
+++ resolved
@@ -353,41 +353,24 @@
       }
 
       if (context.Evaluator.CanBeEvaluated(ma) && context.ParameterExtractor.IsParameter(ma)) {
-<<<<<<< HEAD
         if (WellKnownInterfaces.Queryable.IsAssignableFrom(ma.Type)) {
-          Func<IQueryable> lambda = FastExpression.Lambda<Func<IQueryable>>(ma).CachingCompile();
-          IQueryable rootPoint = lambda();
-=======
-        if (typeof (IQueryable).IsAssignableFrom(ma.Type)) {
           var lambda = FastExpression.Lambda<Func<IQueryable>>(ma).CachingCompile();
           var rootPoint = lambda();
->>>>>>> d61895ca
           if (rootPoint!=null)
             return base.Visit(rootPoint.Expression);
         }
         return ma;
       }
-<<<<<<< HEAD
-      if (ma.Expression==null) {
+      if (ma.Expression == null) {
         if (WellKnownInterfaces.Queryable.IsAssignableFrom(ma.Type)) {
-=======
-      if (sourceExpression == null) {
-        if (typeof(IQueryable).IsAssignableFrom(ma.Type)) {
->>>>>>> d61895ca
           var lambda = FastExpression.Lambda<Func<IQueryable>>(ma).CachingCompile();
           var rootPoint = lambda();
           if (rootPoint != null)
             return VisitSequence(rootPoint.Expression);
         }
       }
-<<<<<<< HEAD
-      else if (ma.Expression.NodeType==ExpressionType.Constant) {
-        var rfi = ma.Member as FieldInfo;
-        if (rfi!=null && rfi.FieldType.IsGenericType && WellKnownInterfaces.Queryable.IsAssignableFrom(rfi.FieldType)) {
-=======
       else if (sourceExpression.NodeType == ExpressionType.Constant) {
-        if (memberInfo is FieldInfo rfi && (rfi.FieldType.IsGenericType && typeof(IQueryable).IsAssignableFrom(rfi.FieldType))) {
->>>>>>> d61895ca
+        if (memberInfo is FieldInfo rfi && (rfi.FieldType.IsGenericType && WellKnownInterfaces.Queryable.IsAssignableFrom(rfi.FieldType))) {
           var lambda = FastExpression.Lambda<Func<IQueryable>>(ma).CachingCompile();
           var rootPoint = lambda();
           if (rootPoint != null)
