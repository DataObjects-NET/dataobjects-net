--- conflicted
+++ resolved
@@ -407,17 +407,10 @@
         if (customCompiler != null) {
           return Visit(customCompiler.Invoke(mc.Object, mc.Arguments.ToArray()));
         }
-<<<<<<< HEAD
-        
+
         var methodDeclaringType = method.DeclaringType;
         var methodName = method.Name;
-        
-=======
-
-        var methodDeclaringType = method.DeclaringType;
-        var methodName = method.Name;
-
->>>>>>> 10412605
+
         // Visit Query. Deprecated.
 #pragma warning disable 612,618
         if (methodDeclaringType == WellKnownOrmTypes.Query) {
@@ -521,11 +514,7 @@
           // List.Contains
           // Array.Contains
           ParameterInfo[] parameters = method.GetParameters();
-<<<<<<< HEAD
-          if (methodName == "Contains" && parameters.Length == 1)
-=======
           if (methodName=="Contains" && parameters.Length==1)
->>>>>>> 10412605
             return VisitContains(mc.Object, mc.Arguments[0], false);
         }
 
