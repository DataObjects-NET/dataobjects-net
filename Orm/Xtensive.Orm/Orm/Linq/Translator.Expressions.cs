--- conflicted
+++ resolved
@@ -1,1634 +1,1624 @@
-// Copyright (C) 2009-2020 Xtensive LLC.
-// This code is distributed under MIT license terms.
-// See the License.txt file in the project root for more information.
-// Created by: Alexis Kochetov
-// Created:    2009.02.27
-
-using System;
-using System.Collections.Generic;
-using System.Linq;
-using System.Linq.Expressions;
-using System.Reflection;
-using Xtensive.Collections;
-using Xtensive.Core;
-using Xtensive.Linq;
-using Xtensive.Orm.FullTextSearchCondition.Interfaces;
-using Xtensive.Orm.FullTextSearchCondition.Internals;
-using Xtensive.Orm.FullTextSearchCondition.Nodes;
-using Xtensive.Orm.Internals;
-using Xtensive.Orm.Linq.Expressions;
-using Xtensive.Orm.Linq.Expressions.Visitors;
-using Xtensive.Orm.Linq.Materialization;
-using Xtensive.Orm.Linq.Rewriters;
-using Xtensive.Orm.Model;
-using Xtensive.Orm.Providers;
-using Xtensive.Orm.Rse;
-using Xtensive.Orm.Rse.Providers;
-using Xtensive.Reflection;
-using FieldInfo = System.Reflection.FieldInfo;
-using Tuple = Xtensive.Tuples.Tuple;
-using TypeInfo = Xtensive.Orm.Model.TypeInfo;
-
-namespace Xtensive.Orm.Linq
-{
-  internal sealed partial class Translator
-  {
-    protected override Expression VisitTypeIs(TypeBinaryExpression tb)
-    {
-      var expression = tb.Expression;
-      Type expressionType = expression.Type;
-      Type operandType = tb.TypeOperand;
-      if (operandType.IsAssignableFrom(expressionType))
-        return Expression.Constant(true);
-
-      // Structure
-      var memberType = expression.GetMemberType();
-      if (memberType==MemberType.Structure
-        && typeof (Structure).IsAssignableFrom(operandType))
-        return Expression.Constant(false);
-
-      // Entity
-      if (memberType==MemberType.Entity
-        && typeof (IEntity).IsAssignableFrom(operandType)) {
-        TypeInfo type = context.Model.Types[operandType];
-        IEnumerable<int> typeIds = type.GetDescendants(true)
-          .Union(type.GetImplementors(true))
-          .Union(Enumerable.Repeat(type, 1))
-          .Select(t => context.TypeIdRegistry.GetTypeId(t));
-        MemberExpression memberExpression = Expression.MakeMemberAccess(expression, WellKnownMembers.TypeId);
-        Expression boolExpression = null;
-        foreach (int typeId in typeIds)
-          boolExpression = MakeBooleanExpression(
-            boolExpression,
-            memberExpression,
-            Expression.Constant(typeId),
-            ExpressionType.Equal,
-            ExpressionType.OrElse);
-
-        return Visit(boolExpression);
-      }
-
-      throw new NotSupportedException(Strings.ExTypeIsMethodSupportsOnlyEntitiesAndStructures);
-    }
-
-    protected override Expression Visit(Expression e)
-    {
-      if (e==null)
-        return null;
-      if (e.IsProjection())
-        return e;
-      if (context.Evaluator.CanBeEvaluated(e)) {
-        if (typeof (IQueryable).IsAssignableFrom(e.Type))
-          return base.Visit(ExpressionEvaluator.Evaluate(e));
-        return context.ParameterExtractor.IsParameter(e)
-          ? e
-          : ExpressionEvaluator.Evaluate(e);
-      }
-      return e.NodeType==ExpressionType.Index ? VisitIndex((IndexExpression) e) : base.Visit(e);
-    }
-
-    protected override Expression VisitUnknown(Expression e)
-    {
-      if (e is ExtendedExpression)
-        return e;
-      return base.VisitUnknown(e);
-    }
-
-    /// <exception cref="NotSupportedException"><c>NotSupportedException</c>.</exception>
-    protected override Expression VisitUnary(UnaryExpression u)
-    {
-      switch (u.NodeType) {
-      case ExpressionType.TypeAs:
-        if (u.GetMemberType()==MemberType.Entity)
-          return VisitTypeAs(u.Operand, u.Type);
-        break;
-      case ExpressionType.Convert:
-      case ExpressionType.ConvertChecked:
-        if (u.GetMemberType()==MemberType.Entity) {
-          if (u.Type==u.Operand.Type
-            || u.Type.IsAssignableFrom(u.Operand.Type)
-            || !typeof (IEntity).IsAssignableFrom(u.Operand.Type))
-            return base.VisitUnary(u);
-          throw new InvalidOperationException(String.Format(Strings.ExDowncastFromXToXNotSupportedUseOfTypeOrAsOperatorInstead, u, u.Operand.Type, u.Type));
-        }
-        else if (u.Type==typeof (object) && state.ShouldOmitConvertToObject) {
-          var expression = u.StripCasts();
-          return Visit(expression);
-        }
-        break;
-      }
-      return u.Type==typeof (IQueryable)
-        ? Visit(u.Operand)
-        : base.VisitUnary(u);
-    }
-
-    protected override Expression VisitLambda(LambdaExpression le)
-    {
-      using (state.CreateLambdaScope(le)) {
-        state.AllowCalculableColumnCombine = false;
-        Expression body = le.Body;
-        if (!state.IsTailMethod)
-          body = NullComparsionRewriter.Rewrite(body);
-        body = Visit(body);
-        ParameterExpression parameter = le.Parameters[0];
-        var shouldTranslate =
-          (body.NodeType!=ExpressionType.New || body.IsNewExpressionSupportedByStorage())
-          && body.NodeType!=ExpressionType.MemberInit
-          && !(body.NodeType==ExpressionType.Constant && state.BuildingProjection);
-        if (shouldTranslate)
-          body = body.IsProjection()
-            ? BuildSubqueryResult((ProjectionExpression) body, le.Body.Type)
-            : ProcessProjectionElement(body);
-        ProjectionExpression projection = context.Bindings[parameter];
-        return new ItemProjectorExpression(body, projection.ItemProjector.DataSource, context);
-      }
-    }
-
-    protected override MemberAssignment VisitMemberAssignment(MemberAssignment ma)
-    {
-      Expression expression;
-      using (state.CreateScope()) {
-        state.CalculateExpressions = false;
-        expression = Visit(ma.Expression);
-      }
-
-      expression = expression.IsProjection() 
-        ? BuildSubqueryResult((ProjectionExpression) expression, ma.Expression.Type) 
-        : ProcessProjectionElement(expression);
-
-      if (expression!=ma.Expression)
-        return Expression.Bind(ma.Member, expression);
-      return ma;
-    }
-
-    /// <exception cref="NotSupportedException"><c>NotSupportedException</c>.</exception>
-    /// <exception cref="InvalidOperationException"><c>InvalidOperationException</c>.</exception>
-    protected override Expression VisitBinary(BinaryExpression binaryExpression)
-    {
-      Expression left;
-      Expression right;
-      MemberType memberType = binaryExpression.Left.Type==typeof (object)
-        ? binaryExpression.Right.GetMemberType()
-        : binaryExpression.Left.GetMemberType();
-      if (memberType==MemberType.EntitySet) {
-        if (context.Evaluator.CanBeEvaluated(binaryExpression.Left)) {
-          left = ExpressionEvaluator.Evaluate(binaryExpression.Left);
-        }
-        else {
-          var leftMemberAccess = binaryExpression.Left as MemberExpression;
-          left = leftMemberAccess!=null && leftMemberAccess.Member.ReflectedType.IsClosure()
-            ? ExpressionEvaluator.Evaluate(leftMemberAccess)
-            : Visit(binaryExpression.Left);
-        }
-        if (context.Evaluator.CanBeEvaluated(binaryExpression.Right)) {
-          right = ExpressionEvaluator.Evaluate(binaryExpression.Right);
-        }
-        else {
-          var rightMemberAccess = binaryExpression.Right as MemberExpression;
-          right = rightMemberAccess!=null && rightMemberAccess.Member.ReflectedType.IsClosure()
-            ? ExpressionEvaluator.Evaluate(rightMemberAccess)
-            : Visit(binaryExpression.Right);
-        }
-      }
-      else {
-        left = Visit(binaryExpression.Left);
-        right = Visit(binaryExpression.Right);
-      }
-      var resultBinaryExpression = Expression.MakeBinary(binaryExpression.NodeType,
-        left,
-        right,
-        binaryExpression.IsLiftedToNull,
-        binaryExpression.Method);
-
-      if (binaryExpression.NodeType==ExpressionType.Equal
-        || binaryExpression.NodeType==ExpressionType.NotEqual)
-        return VisitBinaryRecursive(resultBinaryExpression, binaryExpression);
-
-      if (binaryExpression.NodeType==ExpressionType.ArrayIndex) {
-        var newArrayExpression = left.StripCasts() as NewArrayExpression;
-        var indexExpression = right.StripCasts() as ConstantExpression;
-        if (newArrayExpression!=null && indexExpression!=null && indexExpression.Type==typeof (int))
-          return newArrayExpression.Expressions[(int) indexExpression.Value];
-
-        throw new NotSupportedException(String.Format(Strings.ExBinaryExpressionXOfTypeXIsNotSupported, binaryExpression.ToString(true), binaryExpression.NodeType));
-      }
-
-      return resultBinaryExpression;
-    }
-
-    private Expression ConvertEnum(Expression left)
-    {
-      var underlyingType = Enum.GetUnderlyingType(left.Type.StripNullable());
-      if (left.Type.IsNullable())
-        underlyingType = underlyingType.ToNullable();
-      left = left.NodeType==ExpressionType.Convert
-        ? Expression.Convert(((UnaryExpression) left).Operand, underlyingType)
-        : Expression.Convert(left, underlyingType);
-      return left;
-    }
-
-    /// <exception cref="InvalidOperationException"><c>InvalidOperationException</c>.</exception>
-    protected override Expression VisitParameter(ParameterExpression p)
-    {
-      bool isInnerParameter = state.Parameters.Contains(p);
-      bool isOuterParameter = state.OuterParameters.Contains(p);
-
-      if (!isInnerParameter && !isOuterParameter)
-        throw new InvalidOperationException(Strings.ExLambdaParameterIsOutOfScope);
-      ItemProjectorExpression itemProjector = context.Bindings[p].ItemProjector;
-      if (isOuterParameter)
-        return context.GetBoundItemProjector(p, itemProjector).Item;
-      return itemProjector.Item;
-    }
-
-    protected override Expression VisitMemberAccess(MemberExpression ma)
-    {
-      if (ma.Expression != null)
-        if (ma.Expression.Type!=ma.Member.ReflectedType
-          && ma.Member is PropertyInfo
-          && !ma.Member.ReflectedType.IsInterface)
-          ma = Expression.MakeMemberAccess(
-            ma.Expression, ma.Expression.Type.GetProperty(ma.Member.Name, ma.Member.GetBindingFlags()));
-      var customCompiler = context.CustomCompilerProvider.GetCompiler(ma.Member);
-
-      // Reflected type doesn't have custom compiler defined, so falling back to base class compiler
-      var declaringType = ma.Member.DeclaringType;
-      Type reflectedType = ma.Member.ReflectedType;
-      if (customCompiler == null && declaringType != reflectedType && declaringType.IsAssignableFrom(reflectedType)) {
-        var root = declaringType;
-        var current = reflectedType;
-        while (current != root && customCompiler == null) {
-          current = current.BaseType;
-          var member = current.GetProperty(ma.Member.Name, BindingFlags.Instance|BindingFlags.Public|BindingFlags.NonPublic);
-          customCompiler = context.CustomCompilerProvider.GetCompiler(member);
-        }
-      }
-
-      if (customCompiler!=null) {
-        var member = ma.Member;
-        var expression = customCompiler.Invoke(ma.Expression, ArrayUtils<Expression>.EmptyArray);
-        if (expression == null) {
-          if (member.ReflectedType.IsInterface)
-            return Visit(BuildInterfaceExpression(ma));
-          if (member.ReflectedType.IsClass)
-            return Visit(BuildHierarchyExpression(ma));
-        }
-        else
-          return Visit(expression);
-      }
-
-      if (context.Evaluator.CanBeEvaluated(ma) && context.ParameterExtractor.IsParameter(ma)) {
-        if (typeof (IQueryable).IsAssignableFrom(ma.Type)) {
-          Func<IQueryable> lambda = FastExpression.Lambda<Func<IQueryable>>(ma).CachingCompile();
-          IQueryable rootPoint = lambda();
-          if (rootPoint!=null)
-            return base.Visit(rootPoint.Expression);
-        }
-        return ma;
-      }
-      if (ma.Expression==null) {
-        if (typeof (IQueryable).IsAssignableFrom(ma.Type)) {
-          var lambda = FastExpression.Lambda<Func<IQueryable>>(ma).CachingCompile();
-          var rootPoint = lambda();
-          if (rootPoint!=null)
-            return VisitSequence(rootPoint.Expression);
-        }
-      }
-      else if (ma.Expression.NodeType==ExpressionType.Constant) {
-        var rfi = ma.Member as FieldInfo;
-        if (rfi!=null && (rfi.FieldType.IsGenericType && typeof (IQueryable).IsAssignableFrom(rfi.FieldType))) {
-          var lambda = FastExpression.Lambda<Func<IQueryable>>(ma).CachingCompile();
-          var rootPoint = lambda();
-          if (rootPoint!=null)
-            return VisitSequence(rootPoint.Expression);
-        }
-      }
-      else if (ma.Expression.GetMemberType() == MemberType.Entity && ma.Member.Name != "Key") {
-        var type = ma.Expression.Type;
-        var parameter = ma.Expression as ParameterExpression;
-        if (parameter != null) {
-          var projection = context.Bindings[parameter];
-          type = projection.ItemProjector.Item.Type;
-        }
-        if (!context.Model.Types[type].Fields.Contains(context.Domain.Handlers.NameBuilder.BuildFieldName((PropertyInfo) ma.Member)))
-          throw new NotSupportedException(String.Format(Strings.ExFieldMustBePersistent, ma.ToString(true)));
-      }
-      Expression source;
-      using (state.CreateScope()) {
-//        state.BuildingProjection = false;
-        source = Visit(ma.Expression);
-      }
-
-      var result = GetMember(source, ma.Member, ma);
-      return result ?? base.VisitMemberAccess(ma);
-    }
-
-    protected override Expression VisitMethodCall(MethodCallExpression mc)
-    {
-      using (state.CreateScope()) {
-        state.IsTailMethod = mc==context.Query && mc.IsQuery();
-        var method = mc.Method;
-        var customCompiler = context.CustomCompilerProvider.GetCompiler(method);
-        if (customCompiler!=null) {
-          return Visit(customCompiler.Invoke(mc.Object, mc.Arguments.ToArray()));
-        }
-
-        // Visit Query. Deprecated.
-#pragma warning disable 612,618
-        if (method.DeclaringType==typeof (Query)) {
-          // Query.All<T>
-          if (method.IsGenericMethodSpecificationOf(WellKnownMembers.Query.All)) {
-            return ConstructQueryable(mc);
-          }
-
-          // Query.FreeText<T>
-          if (method.IsGenericMethodSpecificationOf(WellKnownMembers.Query.FreeTextString)
-            || method.IsGenericMethodSpecificationOf(WellKnownMembers.Query.FreeTextExpression)
-            || method.IsGenericMethodSpecificationOf(WellKnownMembers.Query.FreeTextExpressionTopNByRank)
-            || method.IsGenericMethodSpecificationOf(WellKnownMembers.Query.FreeTextStringTopNByRank)) {
-            return ConstructFreeTextQueryRoot(method.GetGenericArguments()[0], mc.Arguments);
-          }
-
-          // Query.ContainsTable<T>
-          if (method.IsGenericMethodSpecificationOf(WellKnownMembers.Query.ContainsTableExpr)
-            || method.IsGenericMethodSpecificationOf(WellKnownMembers.Query.ContainsTableExprWithColumns)
-            || method.IsGenericMethodSpecificationOf(WellKnownMembers.Query.ContainsTableExprTopNByRank)
-            || method.IsGenericMethodSpecificationOf(WellKnownMembers.Query.ContainsTableExprWithColumnsTopNByRank)) {
-            return ConstructContainsTableQueryRoot(method.GetGenericArguments()[0], mc.Arguments);
-          }
-
-          // Query.Single<T> & Query.SingleOrDefault<T>
-          if (method.IsGenericMethodSpecificationOf(WellKnownMembers.Query.SingleKey)
-            || method.IsGenericMethodSpecificationOf(WellKnownMembers.Query.SingleOrDefaultKey)) {
-            return VisitQuerySingle(mc);
-          }
-
-          throw new InvalidOperationException(String.Format(Strings.ExMethodCallExpressionXIsNotSupported, mc.ToString(true)));
-        }
-        // Visit QueryEndpoint.
-        if (method.DeclaringType == typeof(QueryEndpoint)) {
-          // Query.All<T>
-          if (method.IsGenericMethodSpecificationOf(WellKnownMembers.QueryEndpoint.All)) {
-            return ConstructQueryable(mc);
-          }
-
-          // Query.FreeText<T>
-          if (method.IsGenericMethodSpecificationOf(WellKnownMembers.QueryEndpoint.FreeTextString)
-            || method.IsGenericMethodSpecificationOf(WellKnownMembers.QueryEndpoint.FreeTextExpression)
-            || method.IsGenericMethodSpecificationOf(WellKnownMembers.QueryEndpoint.FreeTextExpressionTopNByRank)
-            || method.IsGenericMethodSpecificationOf(WellKnownMembers.QueryEndpoint.FreeTextStringTopNByRank)) {
-            return ConstructFreeTextQueryRoot(method.GetGenericArguments()[0], mc.Arguments);
-          }
-
-          // Query.ContainsTable<T>
-          if (method.IsGenericMethodSpecificationOf(WellKnownMembers.QueryEndpoint.ContainsTableExpr)
-            || method.IsGenericMethodSpecificationOf(WellKnownMembers.QueryEndpoint.ContainsTableExprWithColumns)
-            || method.IsGenericMethodSpecificationOf(WellKnownMembers.QueryEndpoint.ContainsTableExprTopNByRank)
-            || method.IsGenericMethodSpecificationOf(WellKnownMembers.QueryEndpoint.ContainsTableExprWithColumnsTopNByRank)) {
-            return ConstructContainsTableQueryRoot(method.GetGenericArguments()[0], mc.Arguments);
-          }
-
-          // Query.Single<T> & Query.SingleOrDefault<T>
-          if (method.IsGenericMethodSpecificationOf(WellKnownMembers.QueryEndpoint.SingleKey)
-            || method.IsGenericMethodSpecificationOf(WellKnownMembers.QueryEndpoint.SingleOrDefaultKey)) {
-            return VisitQuerySingle(mc);
-          }
-
-          if (method.IsGenericMethodSpecificationOf(WellKnownMembers.QueryEndpoint.Items)) {
-            return VisitSequence(mc.Arguments[0].StripQuotes().Body, mc);
-          }
-
-          throw new InvalidOperationException(String.Format(Strings.ExMethodCallExpressionXIsNotSupported, mc.ToString(true)));
-        }
-#pragma warning restore 612,618
-
-        // Visit Queryable extensions.
-        if (method.DeclaringType==typeof (QueryableExtensions))
-          if (method.Name==WellKnownMembers.Queryable.ExtensionLeftJoin.Name)
-            return VisitLeftJoin(mc);
-          else if (method.Name=="In")
-            return VisitIn(mc);
-          else if (method.Name==WellKnownMembers.Queryable.ExtensionLock.Name)
-            return VisitLock(mc);
-          else if (method.Name==WellKnownMembers.Queryable.ExtensionTake.Name)
-            return VisitTake(mc.Arguments[0], mc.Arguments[1]);
-          else if (method.Name==WellKnownMembers.Queryable.ExtensionSkip.Name)
-            return VisitSkip(mc.Arguments[0], mc.Arguments[1]);
-          else if (method.Name==WellKnownMembers.Queryable.ExtensionElementAt.Name)
-            return VisitElementAt(mc.Arguments[0], mc.Arguments[1], context.IsRoot(mc), method.ReturnType, false);
-          else if (method.Name==WellKnownMembers.Queryable.ExtensionElementAtOrDefault.Name)
-            return VisitElementAt(mc.Arguments[0], mc.Arguments[1], context.IsRoot(mc), method.ReturnType, true);
-          else if (method.Name == WellKnownMembers.Queryable.ExtensionCount.Name)
-            return VisitAggregate(mc.Arguments[0], method, null, context.IsRoot(mc), mc);
-          else
-            throw new InvalidOperationException(String.Format(Strings.ExMethodCallExpressionXIsNotSupported, mc.ToString(true)));
-        // Visit Collection extensions
-<<<<<<< HEAD
-        if (mc.Method.DeclaringType==typeof (CollectionExtensionsEx))
-          if (mc.Method.Name==WellKnownMembers.Collection.ExtensionContainsAny.Name)
-            return VisitContainsAny(mc.Arguments[0], mc.Arguments[1], context.IsRoot(mc), mc.Method.GetGenericArguments()[0]);
-          else if (mc.Method.Name==WellKnownMembers.Collection.ExtensionContainsAll.Name)
-            return VisitContainsAll(mc.Arguments[0], mc.Arguments[1], context.IsRoot(mc), mc.Method.GetGenericArguments()[0]);
-          else if (mc.Method.Name==WellKnownMembers.Collection.ExtensionContainsNone.Name)
-            return VisitContainsNone(mc.Arguments[0], mc.Arguments[1], context.IsRoot(mc), mc.Method.GetGenericArguments()[0]);
-=======
-        if (method.DeclaringType==typeof (CollectionExtensions))
-          if (method.Name==WellKnownMembers.Collection.ExtensionContainsAny.Name)
-            return VisitContainsAny(mc.Arguments[0], mc.Arguments[1], context.IsRoot(mc), method.GetGenericArguments()[0]);
-          else if (method.Name==WellKnownMembers.Collection.ExtensionContainsAll.Name)
-            return VisitContainsAll(mc.Arguments[0], mc.Arguments[1], context.IsRoot(mc), method.GetGenericArguments()[0]);
-          else if (method.Name==WellKnownMembers.Collection.ExtensionContainsNone.Name)
-            return VisitContainsNone(mc.Arguments[0], mc.Arguments[1], context.IsRoot(mc), method.GetGenericArguments()[0]);
->>>>>>> 7b36c276
-
-        // Process local collections
-        if (mc.Object.IsLocalCollection(context)) {
-          // IList.Contains
-          // List.Contains
-          // Array.Contains
-          ParameterInfo[] parameters = method.GetParameters();
-          if (method.Name=="Contains" && parameters.Length==1)
-            return VisitContains(mc.Object, mc.Arguments[0], false);
-        }
-
-        var result = base.VisitMethodCall(mc);
-        if (result!=mc && result.NodeType==ExpressionType.Call) {
-          var visitedMethodCall = (MethodCallExpression) result;
-          if (visitedMethodCall.Arguments.Any(arg => arg.IsProjection()))
-            throw new InvalidOperationException(String.Format(Strings.ExMethodCallExpressionXIsNotSupported, mc.ToString(true)));
-        }
-        return result;
-      }
-    }
-
-    private Expression ConstructFreeTextQueryRoot(Type elementType, System.Collections.ObjectModel.ReadOnlyCollection<Expression> expressions)
-    {
-      TypeInfo type;
-      if (!context.Model.Types.TryGetValue(elementType, out type))
-        throw new InvalidOperationException(String.Format(Strings.ExTypeNotFoundInModel, elementType.FullName));
-      var fullTextIndex = type.FullTextIndex;
-      if (fullTextIndex==null)
-        throw new InvalidOperationException(String.Format(Strings.ExEntityDoesNotHaveFullTextIndex, elementType.FullName));
-      var searchCriteria = expressions[0];
-      if (QueryCachingScope.Current!=null
-          && searchCriteria.NodeType==ExpressionType.Constant
-          && searchCriteria.Type==typeof (string))
-        throw new InvalidOperationException(String.Format(Strings.ExFreeTextNotSupportedInCompiledQueries, ((ConstantExpression) searchCriteria).Value));
-
-      // Prepare parameter
-      Func<string> compiledParameter;
-      if (searchCriteria.NodeType==ExpressionType.Quote)
-        searchCriteria = searchCriteria.StripQuotes();
-      if (searchCriteria.Type==typeof (Func<string>)) {
-        if (QueryCachingScope.Current==null)
-          compiledParameter = ((Expression<Func<string>>) searchCriteria).CachingCompile();
-        else {
-          var replacer = QueryCachingScope.Current.QueryParameterReplacer;
-          var newSearchCriteria = replacer.Replace(searchCriteria);
-          compiledParameter = ((Expression<Func<string>>) newSearchCriteria).CachingCompile();
-        }
-      }
-      else {
-        Expression<Func<string>> parameter = context.ParameterExtractor.ExtractParameter<string>(searchCriteria);
-        compiledParameter = parameter.CachingCompile();
-      }
-
-      ColumnExpression rankExpression;
-      FullTextExpression freeTextExpression;
-      ItemProjectorExpression itemProjector;
-      var fullFeatured = context.ProviderInfo.Supports(ProviderFeatures.FullFeaturedFullText);
-      var entityExpression = EntityExpression.Create(type, 0, !fullFeatured);
-      var rankColumnAlias = context.GetNextColumnAlias();
-
-      FreeTextProvider dataSource;
-      if (expressions.Count > 1) {
-        var topNParameter = context.ParameterExtractor.ExtractParameter<int>(expressions[1]).CachingCompile();
-        dataSource = new FreeTextProvider(fullTextIndex, compiledParameter, rankColumnAlias, topNParameter, fullFeatured);
-      }
-      else 
-        dataSource = new FreeTextProvider(fullTextIndex, compiledParameter, rankColumnAlias, fullFeatured);
-
-      rankExpression = ColumnExpression.Create(typeof(double), dataSource.Header.Columns.Count - 1);
-      freeTextExpression = new FullTextExpression(fullTextIndex, entityExpression, rankExpression, null);
-      itemProjector = new ItemProjectorExpression(freeTextExpression, dataSource, context);
-      return new ProjectionExpression(typeof (IQueryable<>).MakeGenericType(elementType), itemProjector, new Dictionary<Parameter<Tuple>, Tuple>());
-    }
-
-    private Expression ConstructContainsTableQueryRoot(Type elementType, System.Collections.ObjectModel.ReadOnlyCollection<Expression> parameters)
-    {
-      TypeInfo type;
-      if (!context.Model.Types.TryGetValue(elementType, out type))
-        throw new InvalidOperationException(String.Format(Strings.ExTypeNotFoundInModel, elementType.FullName));
-      var fullTextIndex = type.FullTextIndex;
-      if (fullTextIndex==null)
-        throw new InvalidOperationException(String.Format(Strings.ExEntityDoesNotHaveFullTextIndex, elementType.FullName));
-      if (!context.ProviderInfo.Supports(ProviderFeatures.SingleKeyRankTableFullText))
-        throw new NotSupportedException(Strings.ExCurrentProviderDoesNotSupportContainsTableFunctionality);
-
-      Expression rawSearchCriteria;
-      Expression searchColumns;
-      Expression topNByRank;
-      ArrangeContainsTableParameters(parameters, out rawSearchCriteria, out searchColumns, out topNByRank);
-      IList<ColumnInfo> searchableColumns = (searchColumns!=null)
-        ? GetColumnsToSearch((ConstantExpression)searchColumns, elementType, type)
-        : new List<ColumnInfo>();
-
-      // Prepare parameters
-      Func<string> compiledParameter;
-      if (rawSearchCriteria.NodeType==ExpressionType.Quote)
-        rawSearchCriteria = rawSearchCriteria.StripQuotes();
-      if (rawSearchCriteria.Type!=typeof (Func<ConditionEndpoint, IOperand>))
-        throw new InvalidOperationException(string.Format(Strings.ExUnsupportedExpressionType));
-
-      var func = ((Expression<Func<ConditionEndpoint, IOperand>>) rawSearchCriteria).Compile();
-      var conditionCompiler = context.Domain.Handler.GetSearchConditionCompiler();
-      func.Invoke(SearchConditionNodeFactory.CreateConditonRoot()).AcceptVisitor(conditionCompiler);
-      var preparedSearchCriteria = FastExpression.Lambda<Func<string>>(Expression.Constant(conditionCompiler.CurrentOutput));
-
-      if (QueryCachingScope.Current==null)
-        compiledParameter = ((Expression<Func<string>>) preparedSearchCriteria).CachingCompile();
-      else {
-        var replacer = QueryCachingScope.Current.QueryParameterReplacer;
-        var newSearchCriteria = replacer.Replace(preparedSearchCriteria);
-        compiledParameter = ((Expression<Func<string>>) newSearchCriteria).CachingCompile();
-      }
-
-      ColumnExpression rankExpression;
-      FullTextExpression freeTextExpression;
-      ItemProjectorExpression itemProjector;
-
-      //var fullFeatured = context.ProviderInfo.Supports(ProviderFeatures.FullFeaturedFullText);
-      var fullFeatured = false;// postgre provider has no analogue functionality by now.
-      var entityExpression = EntityExpression.Create(type, 0, !fullFeatured);
-      var rankColumnAlias = context.GetNextColumnAlias();
-
-      ContainsTableProvider dataSource;
-      if (topNByRank!=null) {
-        var topNParameter = context.ParameterExtractor.ExtractParameter<int>(parameters[1]).CachingCompile();
-        dataSource = new ContainsTableProvider(fullTextIndex, compiledParameter, rankColumnAlias, searchableColumns, topNParameter, fullFeatured);
-      }
-      else
-        dataSource = new ContainsTableProvider(fullTextIndex, compiledParameter, rankColumnAlias, searchableColumns, fullFeatured);
-
-      rankExpression = ColumnExpression.Create(typeof(double), dataSource.Header.Columns.Count - 1);
-      freeTextExpression = new FullTextExpression(fullTextIndex, entityExpression, rankExpression, null);
-      itemProjector = new ItemProjectorExpression(freeTextExpression, dataSource, context);
-      return new ProjectionExpression(typeof(IQueryable<>).MakeGenericType(elementType), itemProjector, new Dictionary<Parameter<Tuple>, Tuple>());
-    }
-
-    /// <exception cref="InvalidOperationException"><c>InvalidOperationException</c>.</exception>
-    protected override Expression VisitNew(NewExpression newExpression)
-    {
-      // ReSharper disable HeuristicUnreachableCode
-      // ReSharper disable ConditionIsAlwaysTrueOrFalse
-
-      if (newExpression.Members==null) {
-        if (newExpression.IsGroupingExpression()
-          || newExpression.IsSubqueryExpression()
-          || newExpression.IsNewExpressionSupportedByStorage())
-          return base.VisitNew(newExpression);
-      }
-
-      // ReSharper restore ConditionIsAlwaysTrueOrFalse
-      // ReSharper restore HeuristicUnreachableCode
-
-      var arguments = VisitNewExpressionArguments(newExpression);
-      if (newExpression.IsAnonymousConstructor()) {
-        return newExpression.Members==null
-          ? Expression.New(newExpression.Constructor, arguments)
-          : Expression.New(newExpression.Constructor, arguments, newExpression.Members);
-      }
-
-      var constructorParameters = newExpression.GetConstructorParameters();
-      if (constructorParameters.Length!=arguments.Count)
-        throw Exceptions.InternalError(Strings.ExInvalidNumberOfParametersInNewExpression, OrmLog.Instance);
-
-      var bindings = GetBindingsForConstructor(constructorParameters, arguments, newExpression);
-      var nativeBindings = new Dictionary<MemberInfo, Expression>();
-      return new ConstructorExpression(newExpression.Type, bindings, nativeBindings, newExpression.Constructor, arguments);
-    }
-
-    internal static bool FilterBindings(MemberInfo mi, string name, Type type)
-    {
-      var result = String.Equals(mi.Name, name, StringComparison.InvariantCultureIgnoreCase);
-      if (!result)
-        return false;
-
-      result = mi.MemberType == MemberTypes.Field || mi.MemberType == MemberTypes.Property;
-      if (!result)
-        return false;
-
-      var field = mi as FieldInfo;
-      if (field != null)
-        return field.FieldType == type && !field.IsInitOnly;
-      var property = mi as PropertyInfo;
-      if (property == null)
-        return false;
-      return property.PropertyType.IsAssignableFrom(type) && property.CanWrite;
-    }
-
-    #region Private helper methods
-
-    private Dictionary<MemberInfo, Expression> GetBindingsForConstructor(ParameterInfo[] constructorParameters, IList<Expression> constructorArguments, Expression newExpression)
-    {
-      var bindings = new Dictionary<MemberInfo, Expression>();
-      var duplicateMembers = new SetSlim<MemberInfo>();
-      var typeMembers = newExpression.Type.GetMembers();
-      for (var parameterIndex = 0; parameterIndex < constructorParameters.Length; parameterIndex++) {
-        var constructorParameter = constructorParameters[parameterIndex];
-        var members = typeMembers
-          .Where(mi => FilterBindings(mi, constructorParameter.Name, constructorParameter.ParameterType))
-          .ToList();
-        if (members.Count!=1 || duplicateMembers.Contains(members[0]))
-          continue;
-        if (bindings.ContainsKey(members[0])) {
-          bindings.Remove(members[0]);
-          duplicateMembers.Add(members[0]);
-        }
-        else
-          bindings.Add(members[0], constructorArguments[parameterIndex]);
-      }
-      return bindings;
-    }
-
-    /// <exception cref="NotSupportedException"><c>NotSupportedException</c>.</exception>
-    /// <exception cref="InvalidOperationException"><c>InvalidOperationException</c>.</exception>
-    private Expression VisitBinaryRecursive(BinaryExpression binaryExpression, BinaryExpression originalBinaryExpression)
-    {
-      if (context.Evaluator.CanBeEvaluated(binaryExpression))
-        return context.ParameterExtractor.IsParameter(binaryExpression)
-          ? (Expression) binaryExpression
-          : ExpressionEvaluator.Evaluate(binaryExpression);
-
-      Expression left = binaryExpression.Left.StripCasts().StripMarkers();
-      Expression right = binaryExpression.Right.StripCasts().StripMarkers();
-
-      var rightIsConstant = context.Evaluator.CanBeEvaluated(right);
-      var leftIsConstant = context.Evaluator.CanBeEvaluated(left);
-      bool leftOrRightIsIndex = false;
-
-      if (left is IndexExpression) {
-        left = VisitIndex((IndexExpression)left);
-        leftOrRightIsIndex = true;
-      }
-      if (right is IndexExpression) {
-        right = VisitIndex((IndexExpression)right);
-        leftOrRightIsIndex = true;
-      }
-
-      IList<Expression> leftExpressions;
-      IList<Expression> rightExpressions;
-
-      // Split left and right arguments to subexpressions.
-      MemberType memberType = left.Type==typeof (object)
-        ? right.GetMemberType()
-        : left.GetMemberType();
-      switch (memberType) {
-      case MemberType.EntitySet:
-        if ((leftIsConstant && ExpressionEvaluator.Evaluate(left).Value==null)
-          || left is ConstantExpression && ((ConstantExpression) left).Value==null)
-          return Expression.Constant(binaryExpression.NodeType==ExpressionType.NotEqual, typeof (bool));
-        if ((rightIsConstant && ExpressionEvaluator.Evaluate(right).Value==null)
-          || right is ConstantExpression && ((ConstantExpression) right).Value==null)
-          return Expression.Constant(binaryExpression.NodeType==ExpressionType.NotEqual, typeof (bool));
-        var leftEntitySetExpression = left as EntitySetExpression;
-        var rightEntitySetExpression = right as EntitySetExpression;
-        if (leftEntitySetExpression!=null && rightEntitySetExpression!=null) {
-          if (leftEntitySetExpression.Field!=rightEntitySetExpression.Field)
-            return Expression.Constant(false, typeof (bool));
-          var binary = Expression.MakeBinary(binaryExpression.NodeType,
-            (Expression) leftEntitySetExpression.Owner,
-            (Expression) rightEntitySetExpression.Owner,
-            binaryExpression.IsLiftedToNull,
-            binaryExpression.Method);
-          return VisitBinaryRecursive(binary, originalBinaryExpression);
-        }
-        if (rightEntitySetExpression!=null && left is ConstantExpression) {
-          var leftEntitySet = (EntitySetBase) ((ConstantExpression) left).Value;
-          var binary = Expression.MakeBinary(binaryExpression.NodeType,
-            Expression.Constant(leftEntitySet.Owner),
-            (Expression) rightEntitySetExpression.Owner,
-            binaryExpression.IsLiftedToNull,
-            binaryExpression.Method);
-          return VisitBinaryRecursive(binary, originalBinaryExpression);
-        }
-        if (leftEntitySetExpression!=null && right is ConstantExpression) {
-          var rightEntitySet = (EntitySetBase) ((ConstantExpression) right).Value;
-          var binary = Expression.MakeBinary(binaryExpression.NodeType,
-            (Expression) leftEntitySetExpression.Owner,
-            Expression.Constant(rightEntitySet.Owner),
-            binaryExpression.IsLiftedToNull,
-            binaryExpression.Method);
-          return VisitBinaryRecursive(binary, originalBinaryExpression);
-        }
-        return binaryExpression;
-      case MemberType.Key:
-        var leftKeyExpression = left as KeyExpression;
-        var rightKeyExpression = right as KeyExpression;
-        if (leftKeyExpression==null && rightKeyExpression==null)
-          throw new InvalidOperationException(String.Format(Strings.ExBothLeftAndRightPartOfBinaryExpressionXAreNULLOrNotKeyExpression, originalBinaryExpression.ToString(true)));
-        // Check key compatibility
-        leftKeyExpression.EnsureKeyExpressionCompatible(rightKeyExpression, originalBinaryExpression);
-        // Key split to it's fields.
-        IEnumerable<Type> keyFields = (leftKeyExpression ?? rightKeyExpression)
-          .KeyFields
-          .Select(fieldExpression => fieldExpression.Type);
-        leftExpressions = GetKeyFields(left, keyFields);
-        rightExpressions = GetKeyFields(right, keyFields);
-        break;
-      case MemberType.Entity:
-        // Entity split to key fields.
-        var leftEntityExpression = (Expression) (left as EntityExpression) ?? left as EntityFieldExpression;
-        var rightEntityExpression = (Expression) (right as EntityExpression) ?? right as EntityFieldExpression;
-        if (leftEntityExpression == null && rightEntityExpression == null)
-          if (!IsConditionalOrWellknown(left) && !IsConditionalOrWellknown(right))
-            throw new NotSupportedException(
-              String.Format(
-                Strings.ExBothLeftAndRightPartOfBinaryExpressionXAreNULLOrNotEntityExpressionEntityFieldExpression,
-                binaryExpression));
-         var type = left.Type == typeof(object)
-            ? right.Type
-            : left.Type;
-
-        var keyFieldTypes = context
-          .Model
-          .Types[type]
-          .Key
-          .TupleDescriptor;
-
-        leftExpressions = GetEntityFields(left, keyFieldTypes);
-        rightExpressions = GetEntityFields(right, keyFieldTypes);
-        break;
-      case MemberType.Anonymous:
-        // Anonymous type split to constructor arguments.
-        var anonymousType = (left.Type==typeof (object))
-          ? right.Type
-          : left.Type;
-        leftExpressions = GetAnonymousArguments(left, anonymousType);
-        rightExpressions = GetAnonymousArguments(right, anonymousType);
-        break;
-      case MemberType.Structure:
-        if ((leftIsConstant && ExpressionEvaluator.Evaluate(left).Value==null)
-          || left is ConstantExpression && ((ConstantExpression) left).Value==null)
-          return Expression.Constant(binaryExpression.NodeType==ExpressionType.NotEqual, typeof (bool));
-        if ((rightIsConstant && ExpressionEvaluator.Evaluate(right).Value==null)
-          || right is ConstantExpression && ((ConstantExpression) right).Value==null)
-          return Expression.Constant(binaryExpression.NodeType==ExpressionType.NotEqual, typeof (bool));
-        // Structure split to it's fields.
-        var leftStructureExpression = left as StructureFieldExpression;
-        var rightStructureExpression = right as StructureFieldExpression;
-        if (leftStructureExpression==null && rightStructureExpression==null)
-          throw new NotSupportedException(String.Format(Strings.ExBothLeftAndRightPartOfBinaryExpressionXAreNULLOrNotStructureExpression, binaryExpression));
-
-        StructureFieldExpression structureFieldExpression = (leftStructureExpression ?? rightStructureExpression);
-        leftExpressions = GetStructureFields(left, structureFieldExpression.Fields, structureFieldExpression.Type);
-        rightExpressions = GetStructureFields(right, structureFieldExpression.Fields, structureFieldExpression.Type);
-        break;
-      case MemberType.Array:
-        // Special case. ArrayIndex expression. 
-        if (binaryExpression.NodeType==ExpressionType.ArrayIndex) {
-          var arrayExpression = Visit(left);
-          var arrayIndex = Visit(right);
-          return Expression.ArrayIndex(arrayExpression, arrayIndex);
-        }
-
-        // If array compares to null use standart routine. 
-        if ((rightIsConstant && ExpressionEvaluator.Evaluate(right).Value==null)
-          || (rightIsConstant && ExpressionEvaluator.Evaluate(right).Value==null)
-            || (right.Type==typeof (byte[]) && (left is FieldExpression || left is ColumnExpression || right is FieldExpression || right is ColumnExpression)))
-          return Expression.MakeBinary(binaryExpression.NodeType,
-            left,
-            right,
-            binaryExpression.IsLiftedToNull,
-            binaryExpression.Method);
-
-
-        // Array split to it's members.
-        leftExpressions = ((NewArrayExpression) left).Expressions;
-        rightExpressions = ((NewArrayExpression) right).Expressions;
-        break;
-      default:
-        // Primitive types don't has subexpressions. Use standart routine.
-        if (leftOrRightIsIndex) {
-          var binary = Expression.MakeBinary(binaryExpression.NodeType, left, right, binaryExpression.IsLiftedToNull, binaryExpression.Method);
-          return VisitBinaryRecursive(binary, binaryExpression);
-        }
-        return binaryExpression;
-      }
-
-      if (leftExpressions.Count!=rightExpressions.Count || leftExpressions.Count==0)
-        throw Exceptions.InternalError(Strings.ExMistmatchCountOfLeftAndRightExpressions, OrmLog.Instance);
-
-      // Combine new binary expression from subexpression pairs.
-      Expression resultExpression = null;
-      for (var i = 0; i < leftExpressions.Count; i++) {
-        BinaryExpression pairExpression;
-        var leftItem = leftExpressions[i];
-        var rightItem = rightExpressions[i];
-        var leftIsNullable = leftItem.Type.IsNullable();
-        var rightIsNullable = rightItem.Type.IsNullable();
-        leftItem = leftIsNullable
-          ? leftItem
-          : leftItem.LiftToNullable();
-        rightItem = rightIsNullable
-          ? rightItem
-          : rightItem.LiftToNullable();
-
-        switch (binaryExpression.NodeType) {
-        case ExpressionType.Equal:
-          pairExpression = Expression.Equal(leftItem, rightItem);
-          break;
-        case ExpressionType.NotEqual:
-          pairExpression = Expression.NotEqual(leftItem, rightItem);
-          break;
-        default:
-          throw new NotSupportedException(String.Format(Strings.ExBinaryExpressionsWithNodeTypeXAreNotSupported,
-            binaryExpression.NodeType));
-        }
-
-        // visit new expression recursively
-        var visitedResultExpression = VisitBinaryRecursive(pairExpression, originalBinaryExpression);
-
-        // Combine expression chain with AndAlso
-        resultExpression = resultExpression==null
-          ? visitedResultExpression
-          : Expression.AndAlso(resultExpression, visitedResultExpression);
-      }
-
-      // Return result.
-      return resultExpression;
-    }
-
-    private Expression VisitIndex(IndexExpression ie)
-    {
-      var objectExpression = Visit(ie.Object).StripCasts();
-      var argument = Visit(ie.Arguments[0]);
-      var evaluatedArgument = (string) ExpressionEvaluator.Evaluate(argument).Value;
-      var entityExpression = objectExpression as EntityExpression;
-      if(entityExpression!=null)
-        return entityExpression.Fields.First(field => field.Name==evaluatedArgument);
-
-      var structureExpression = objectExpression as StructureExpression;
-      if (structureExpression!=null)
-        return structureExpression.Fields.First(field => field.Name==evaluatedArgument);
-
-      var entityFieldExpression = objectExpression as EntityFieldExpression;
-      if (entityFieldExpression!=null)
-        return entityFieldExpression.Fields.First(field => field.Name==evaluatedArgument);
-
-      var structureFieldExpression = objectExpression as StructureFieldExpression;
-      if (structureFieldExpression!=null)
-        return structureFieldExpression.Fields.First(field => field.Name==evaluatedArgument);
-
-      var typeInfo = context.Model.Types[objectExpression.Type];
-      var parameterExpression = objectExpression as ParameterExpression;
-      if (objectExpression is ParameterExpression || objectExpression is ConstantExpression) {
-        if (typeInfo.IsEntity) {
-          entityExpression = EntityExpression.Create(typeInfo, 0, false);
-          return entityExpression.Fields.First(field => field.Name==evaluatedArgument);
-        }
-        if (typeInfo.IsStructure) {
-          structureExpression = StructureExpression.CreateLocalCollectionStructure(typeInfo, new Segment<int>(0, typeInfo.TupleDescriptor.Count));
-          return structureExpression.Fields.First(field => field.Name==evaluatedArgument);
-        }
-      }
-      var fieldInfo = typeInfo.Fields[evaluatedArgument];
-      return Expression.Convert(Expression.Call(objectExpression, objectExpression.Type.GetProperty("Item").GetGetMethod(), new[] {Expression.Constant(evaluatedArgument)}), fieldInfo.ValueType);
-    }
-
-    private static bool IsConditionalOrWellknown(Expression expression, bool isRoot = true)
-    {
-      var conditionalExpression = expression as ConditionalExpression;
-      if (conditionalExpression!=null)
-        return IsConditionalOrWellknown(conditionalExpression.IfTrue, false)
-          && IsConditionalOrWellknown(conditionalExpression.IfFalse, false);
-
-      if (isRoot)
-        return false;
-
-      if (expression.NodeType==ExpressionType.Constant)
-        return true;
-
-      if (expression.NodeType==ExpressionType.Convert) {
-        var unary = (UnaryExpression) expression;
-        return IsConditionalOrWellknown(unary.Operand, false);
-      }
-
-      if (!(expression is ExtendedExpression))
-        return false;
-
-      var memberType = expression.GetMemberType();
-      switch (memberType) {
-        case MemberType.Primitive:
-        case MemberType.Key:
-        case MemberType.Structure:
-        case MemberType.Entity:
-        case MemberType.EntitySet:
-          return true;
-        default:
-          return false;
-      }
-    }
-
-    private IList<Expression> GetStructureFields(
-      Expression expression,
-      IEnumerable<PersistentFieldExpression> structureFields,
-      Type structureType)
-    {
-      expression = expression.StripCasts();
-      if (expression is IPersistentExpression)
-        return ((IPersistentExpression) expression)
-          .Fields
-          .Where(field => field.GetMemberType()==MemberType.Primitive)
-          .Select(e => (Expression) e)
-          .ToList();
-
-      ConstantExpression nullExpression = Expression.Constant(null, structureType);
-      BinaryExpression isNullExpression = Expression.Equal(expression, nullExpression);
-
-      var result = new List<Expression>();
-      foreach (PersistentFieldExpression fieldExpression in structureFields) {
-        if (!structureType.GetProperties(BindingFlags.Instance | BindingFlags.Public).Contains(fieldExpression.UnderlyingProperty)) {
-          if (!context.Model.Types[structureType].Fields[fieldExpression.Name].IsDynamicallyDefined) {
-            continue;
-          }
-        }
-        Type nullableType = fieldExpression.Type.ToNullable();
-        Expression propertyAccessorExpression;
-        if (fieldExpression.UnderlyingProperty!=null) {
-          propertyAccessorExpression = Expression.MakeMemberAccess(Expression.Convert(expression, structureType), fieldExpression.UnderlyingProperty);
-        }
-        else {
-          var attributes = structureType.GetCustomAttributes(typeof(DefaultMemberAttribute), true);
-          var indexerPropertyName = ((DefaultMemberAttribute)attributes.Single()).MemberName;
-          var methodInfo = structureType.GetProperty(indexerPropertyName).GetGetMethod();
-          propertyAccessorExpression = Expression.Call(Expression.Convert(expression, structureType), methodInfo, Expression.Constant(fieldExpression.Name));
-        }
-        var memberExpression = (Expression) Expression.Condition(
-          isNullExpression,
-          Expression.Constant(null, nullableType),
-          Expression.Convert(
-            propertyAccessorExpression,
-            nullableType));
-
-        switch (fieldExpression.GetMemberType()) {
-          case MemberType.Entity:
-            IEnumerable<Type> keyFieldTypes = context
-              .Model
-              .Types[fieldExpression.Type]
-              .Key
-              .TupleDescriptor;
-            result.AddRange(GetEntityFields(memberExpression, keyFieldTypes));
-            break;
-          case MemberType.Structure:
-            var structureFieldExpression = (StructureFieldExpression) fieldExpression;
-            result.AddRange(GetStructureFields(memberExpression, structureFieldExpression.Fields, structureFieldExpression.Type));
-            break;
-          case MemberType.Primitive:
-            result.Add(memberExpression);
-            break;
-          default:
-            throw new NotSupportedException();
-        }
-      }
-      return result;
-    }
-
-    private static IList<Expression> GetEntityFields(Expression expression, IEnumerable<Type> keyFieldTypes)
-    {
-      expression = expression.StripCasts();
-      if (expression is IEntityExpression)
-        return GetKeyFields(((IEntityExpression) expression).Key, null);
-
-
-      Expression keyExpression;
-
-      if (expression.IsNull())
-        keyExpression = Expression.Constant(null, KeyType);
-      else if (IsConditionalOrWellknown(expression))
-        return keyFieldTypes
-          .Select((type, index) => GetConditionalKeyField(expression, type, index))
-          .ToList();
-      else
-      {
-        ConstantExpression nullEntityExpression = Expression.Constant(null, expression.Type);
-        BinaryExpression isNullExpression = Expression.Equal(expression, nullEntityExpression);
-        if (!typeof (IEntity).IsAssignableFrom(expression.Type))
-          expression = Expression.Convert(expression, typeof (IEntity));
-        keyExpression = Expression.Condition(
-          isNullExpression,
-          Expression.Constant(null, KeyType),
-          Expression.MakeMemberAccess(expression, WellKnownMembers.IEntityKey));
-      }
-      return GetKeyFields(keyExpression, keyFieldTypes);
-    }
-
-    private static Expression GetConditionalKeyField(Expression expression, Type keyFieldType, int index)
-    {
-      var ce = expression as ConditionalExpression;
-      if (ce != null)
-        return Expression.Condition(
-          ce.Test,
-          GetConditionalKeyField(ce.IfTrue, keyFieldType, index),
-          GetConditionalKeyField(ce.IfFalse, keyFieldType, index));
-      if (expression.IsNull())
-        return Expression.Constant(null, keyFieldType.ToNullable());
-      var ee = (IEntityExpression)expression.StripCasts();
-      return ee.Key.KeyFields[index].LiftToNullable();
-    }
-
-    private static IList<Expression> GetKeyFields(Expression expression, IEnumerable<Type> keyFieldTypes)
-    {
-      expression = expression.StripCasts();
-
-      var keyExpression = expression as KeyExpression;
-      if (keyExpression!=null)
-        return keyExpression
-          .KeyFields
-          .Select(fieldExpression => (Expression) fieldExpression)
-          .ToList();
-
-      if (expression.IsNull())
-        return keyFieldTypes
-          .Select(type => (Expression) Expression.Constant(null, type.ToNullable()))
-          .ToList();
-
-      var nullExpression = Expression.Constant(null, expression.Type);
-      var isNullExpression = Expression.Equal(expression, nullExpression);
-      var keyTupleExpression = Expression.MakeMemberAccess(expression, WellKnownMembers.Key.Value);
-
-      return keyFieldTypes
-        .Select((type, index) => {
-          var resultType = type.ToNullable();
-          var baseType = type.StripNullable();
-          var fieldType = (baseType.IsEnum ? Enum.GetUnderlyingType(baseType) : baseType).ToNullable();
-          var tupleAccess = (Expression) keyTupleExpression.MakeTupleAccess(fieldType, index);
-          if (fieldType!=resultType)
-            tupleAccess = Expression.Convert(tupleAccess, resultType);
-          return (Expression) Expression.Condition(isNullExpression, Expression.Constant(null, resultType), tupleAccess);
-        })
-        .ToList();
-    }
-
-    private Expression ProcessProjectionElement(Expression body)
-    {
-      var originalBodyType = body.Type;
-      var reduceCastBody = body.StripCasts();
-
-      var canCalculate =
-        state.CalculateExpressions
-          && reduceCastBody.GetMemberType()==MemberType.Unknown
-          && (reduceCastBody.NodeType!=ExpressionType.New || reduceCastBody.IsNewExpressionSupportedByStorage())
-          && reduceCastBody.NodeType!=ExpressionType.ArrayIndex
-          && (ExtendedExpressionType) reduceCastBody.NodeType!=ExtendedExpressionType.Constructor
-          && !ContainsEntityExpression(reduceCastBody);
-
-      if (!canCalculate)
-        return body;
-
-      var lambdaParameter = state.Parameters[0];
-      var calculator = ExpressionMaterializer.MakeLambda(body, context);
-      var columnDescriptor = CreateCalculatedColumnDescriptor(calculator);
-      return AddCalculatedColumn(lambdaParameter, columnDescriptor, originalBodyType);
-    }
-
-    private CalculatedColumnDescriptor CreateCalculatedColumnDescriptor(LambdaExpression expression)
-    {
-      var columnType = expression.Body.Type;
-      var body = EnumRewriter.Rewrite(expression.Body);
-      if (columnType!=typeof (object))
-        body = Expression.Convert(body, typeof (object));
-      var calculator = (Expression<Func<Tuple, object>>) FastExpression.Lambda(body, expression.Parameters);
-      return new CalculatedColumnDescriptor(context.GetNextColumnAlias(), columnType, calculator);
-    }
-
-    private ColumnExpression AddCalculatedColumn(ParameterExpression sourceParameter, CalculatedColumnDescriptor descriptor, Type originalColumnType)
-    {
-      var oldResult = context.Bindings[sourceParameter];
-      var isInlined = !state.BuildingProjection && !state.GroupingKey;
-      var dataSource = oldResult.ItemProjector.DataSource;
-
-      SortProvider sortProvider = null;
-      if (dataSource is SortProvider) {
-        sortProvider = (SortProvider) dataSource;
-        dataSource = sortProvider.Source;
-      }
-
-      var columns = new List<CalculatedColumnDescriptor>();
-      if (state.AllowCalculableColumnCombine && dataSource is CalculateProvider && isInlined==((CalculateProvider) dataSource).IsInlined) {
-        var calculateProvider = ((CalculateProvider) dataSource);
-        var presentColumns = calculateProvider
-          .CalculatedColumns
-          .Select(cc => new CalculatedColumnDescriptor(cc.Name, cc.Type, cc.Expression));
-        columns.AddRange(presentColumns);
-        dataSource = calculateProvider.Source;
-      }
-      columns.Add(descriptor);
-      dataSource = dataSource.Calculate(isInlined, columns.ToArray());
-
-      if (sortProvider!=null)
-        dataSource = dataSource.OrderBy(sortProvider.Order);
-
-      var newItemProjector = oldResult.ItemProjector.Remap(dataSource, 0);
-      var newResult = new ProjectionExpression(oldResult.Type, newItemProjector, oldResult.TupleParameterBindings);
-      context.Bindings.ReplaceBound(sourceParameter, newResult);
-
-      var result = ColumnExpression.Create(originalColumnType, dataSource.Header.Length - 1);
-      state.AllowCalculableColumnCombine = true;
-
-      return result;
-    }
-
-    private static bool ContainsEntityExpression(Expression expression)
-    {
-      var found = false;
-      var entityFinder = new ExtendedExpressionReplacer(e => {
-        if ((int) e.NodeType==(int) ExtendedExpressionType.Entity) {
-          found = true;
-          return e;
-        }
-        return null;
-      });
-      entityFinder.Replace(expression);
-      return found;
-    }
-
-    private Expression ConstructQueryable(MethodCallExpression mc)
-    {
-      var elementType = mc.Method.GetGenericArguments()[0];
-      TypeInfo type;
-      if (!context.Model.Types.TryGetValue(elementType, out type))
-        throw new InvalidOperationException(String.Format(Strings.ExTypeNotFoundInModel, elementType.FullName));
-      var index = type.Indexes.PrimaryIndex;
-      var entityExpression = EntityExpression.Create(type, 0, false);
-      var itemProjector = new ItemProjectorExpression(entityExpression, index.GetQuery(), context);
-      return new ProjectionExpression(typeof (IQueryable<>).MakeGenericType(elementType), itemProjector, new Dictionary<Parameter<Tuple>, Tuple>());
-    }
-
-    private Expression BuildSubqueryResult(ProjectionExpression subQuery, Type resultType)
-    {
-      if (state.Parameters.Length==0)
-        throw Exceptions.InternalError(String.Format(Strings.ExUnableToBuildSubqueryResultForExpressionXStateContainsNoParameters, subQuery), OrmLog.Instance);
-
-      if (!resultType.IsOfGenericInterface(typeof (IEnumerable<>)))
-        throw Exceptions.InternalError(String.Format(Strings.ExUnableToBuildSubqueryResultForExpressionXResultTypeIsNotIEnumerable, subQuery), OrmLog.Instance);
-
-      ApplyParameter applyParameter = context.GetApplyParameter(context.Bindings[state.Parameters[0]]);
-      if (subQuery.Type!=resultType)
-        subQuery = new ProjectionExpression(
-          resultType,
-          subQuery.ItemProjector,
-          subQuery.TupleParameterBindings,
-          subQuery.ResultType);
-      return new SubQueryExpression(resultType, state.Parameters[0], false, subQuery, applyParameter);
-    }
-
-    private static IList<Expression> GetAnonymousArguments(Expression expression, Type anonymousTypeForNullValues = null)
-    {
-      if (expression.NodeType==ExpressionType.New) {
-        var newExpression = ((NewExpression) expression);
-        IEnumerable<Expression> arguments = newExpression
-          .Members
-          .Select((methodInfo, index) => new {methodInfo.Name, Argument = newExpression.Arguments[index]})
-          .OrderBy(a => a.Name)
-          .Select(a => a.Argument);
-        return arguments.ToList();
-      }
-
-      if (expression.NodeType==ExpressionType.Constant) {
-        var constantExpression = expression as ConstantExpression;
-        if (constantExpression.Value==null && constantExpression.Type==typeof (object)) {
-          var newConstantExpressionType = anonymousTypeForNullValues ?? constantExpression.Type;
-          constantExpression = Expression.Constant(null, newConstantExpressionType);
-          return constantExpression
-            .Type
-            .GetProperties()
-            .OrderBy(property => property.Name)
-            .Select(p => Expression.MakeMemberAccess(constantExpression, p))
-            .Cast<Expression>()
-            .ToList();
-        }
-      }
-
-      return expression
-        .Type
-        .GetProperties()
-        .OrderBy(property => property.Name)
-        .Select(p => Expression.MakeMemberAccess(expression, p))
-        .Select(e => (Expression) e)
-        .ToList();
-    }
-
-    protected override Expression VisitMemberInit(MemberInitExpression mi)
-    {
-      var newExpression = mi.NewExpression;
-      var arguments = VisitNewExpressionArguments(newExpression);
-      var bindings = VisitBindingList(mi.Bindings).Cast<MemberAssignment>();
-      var constructorExpression = (ConstructorExpression) VisitNew(mi.NewExpression);
-      foreach (var binding in bindings) {
-        var member = binding.Member.MemberType == MemberTypes.Property
-          ? TryGetActualPropertyInfo((PropertyInfo)binding.Member, mi.NewExpression.Type)
-          : binding.Member;
-        constructorExpression.Bindings[member] = binding.Expression;
-        constructorExpression.NativeBindings[member] = binding.Expression;
-      }
-      return constructorExpression;
-    }
-
-    /// <exception cref="InvalidOperationException"><c>InvalidOperationException</c>.</exception>
-    private Expression GetMember(Expression expression, MemberInfo member, Expression sourceExpression)
-    {
-      if (expression==null)
-        return null;
-
-      MarkerType markerType;
-      expression = expression.StripCasts();
-      bool isMarker = expression.TryGetMarker(out markerType);
-      expression = expression.StripMarkers();
-      expression = expression.StripCasts();
-
-      if (expression.IsAnonymousConstructor()) {
-        var newExpression = (NewExpression) expression;
-        int memberIndex = newExpression.Members.IndexOf(member);
-        if (memberIndex < 0)
-          throw new InvalidOperationException(string.Format(Strings.ExCouldNotGetMemberXFromExpression, member));
-        var argument = Visit(newExpression.Arguments[memberIndex]);
-        return isMarker ? new MarkerExpression(argument, markerType) : argument;
-      }
-
-      var extendedExpression = expression as ExtendedExpression;
-      if (extendedExpression==null)
-        return IsConditionalOrWellknown(expression)
-          ? GetConditionalMember(expression, member, sourceExpression)
-          : null;
-
-      Expression result = null;
-      Func<PersistentFieldExpression, bool> propertyFilter
-        = f => f.Name==context.Domain.Handlers.NameBuilder.BuildFieldName((PropertyInfo) member);
-
-      switch (extendedExpression.ExtendedType) {
-      case ExtendedExpressionType.FullText:
-        switch (member.Name) {
-        case "Rank":
-          return ((FullTextExpression) expression).RankExpression;
-        case "Entity":
-          return ((FullTextExpression) expression).EntityExpression;
-        }
-        break;
-      case ExtendedExpressionType.Grouping:
-        if (member.Name=="Key")
-          return ((GroupingExpression) expression).KeyExpression;
-        break;
-      case ExtendedExpressionType.Constructor:
-        var bindings = ((ConstructorExpression) extendedExpression).Bindings;
-        // only make sure that type has needed member
-        if (!bindings.TryGetValue(member, out result)) {
-          // Key in bindings might be a property/field reflected from a base type
-          // but our member might be reflected from child type.
-          var baseMember = member.DeclaringType.GetMember(member.Name).FirstOrDefault();
-          if (baseMember==null)
-            throw new InvalidOperationException(string.Format(
-              Strings.ExMemberXOfTypeYIsNotInitializedCheckIfConstructorArgumentIsCorrectOrFieldInitializedThroughInitializer,
-              member.Name, member.ReflectedType.Name));
-        }
-        result = Visit(result);
-        break;
-      case ExtendedExpressionType.Structure:
-      case ExtendedExpressionType.StructureField:
-        var persistentExpression = (IPersistentExpression) expression;
-        result = persistentExpression.Fields.First(propertyFilter);
-        break;
-      case ExtendedExpressionType.LocalCollection:
-        var localCollectionExpression = (LocalCollectionExpression) expression;
-        result = (Expression) localCollectionExpression.Fields[member];
-        break;
-      case ExtendedExpressionType.Entity:
-        var entityExpression = (EntityExpression) expression;
-        result = entityExpression.Fields.FirstOrDefault(propertyFilter);
-        if (result==null) {
-          EnsureEntityFieldsAreJoined(entityExpression);
-          result = entityExpression.Fields.First(propertyFilter);
-        }
-        break;
-      case ExtendedExpressionType.Field:
-        if (isMarker && ((markerType & MarkerType.Single)==MarkerType.Single))
-          throw new InvalidOperationException(string.Format(Strings.ExUseMethodXOnFirstInsteadOfSingle, sourceExpression.ToString(true), member.Name));
-        if (member.DeclaringType.IsGenericType && member.DeclaringType.GetGenericTypeDefinition()==typeof (Nullable<>))
-          expression = Expression.Convert(expression, member.DeclaringType);
-        return Expression.MakeMemberAccess(expression, member);
-      case ExtendedExpressionType.EntityField:
-        var entityFieldExpression = (EntityFieldExpression) expression;
-        result = entityFieldExpression.Fields.FirstOrDefault(propertyFilter);
-        if (result==null) {
-          EnsureEntityReferenceIsJoined(entityFieldExpression);
-          result = entityFieldExpression.Entity.Fields.First(propertyFilter);
-        }
-        break;
-      }
-
-      return isMarker
-        ? new MarkerExpression(result, markerType)
-        : result;
-    }
-
-    private Expression GetConditionalMember(Expression expression, MemberInfo member, Expression sourceExpression)
-    {
-      var ce = expression as ConditionalExpression;
-      if (ce != null) {
-        var ifTrue = GetConditionalMember(ce.IfTrue, member, sourceExpression);
-        var ifFalse = GetConditionalMember(ce.IfFalse, member, sourceExpression);
-        if (ifTrue == null || ifFalse == null)
-          return null;
-        return Expression.Condition(ce.Test,ifTrue,ifFalse);
-      }
-      if (expression.IsNull()) {
-        var mt = member.MemberType;
-        Type valueType;
-        switch (mt)
-        {
-          case MemberTypes.Field:
-            var fi = (FieldInfo)member;
-            valueType = fi.FieldType;
-            break;
-          case MemberTypes.Property:
-            var pi = (PropertyInfo) member;
-            valueType = pi.PropertyType;
-            break;
-          default:
-            throw new ArgumentOutOfRangeException();
-        }
-        return Expression.Constant(null, valueType.ToNullable());
-      }
-      return GetMember(expression, member, sourceExpression);
-    }
-
-    /// <exception cref="NotSupportedException"><c>NotSupportedException</c>.</exception>
-    /// <exception cref="InvalidOperationException"><c>InvalidOperationException</c>.</exception>
-    private Expression VisitTypeAs(Expression source, Type targetType)
-    {
-      if (source.GetMemberType()!=MemberType.Entity)
-        throw new NotSupportedException(Strings.ExAsOperatorSupportsEntityOnly);
-
-      // Expression is already of requested type.
-      var visitedSource = Visit(source);
-      if (source.Type==targetType)
-        return visitedSource;
-
-      // Call convert to parent type.
-      if (targetType.IsAssignableFrom(source.Type))
-        return Visit(Expression.Convert(source, targetType));
-
-      // Cast to subclass or interface.
-      using (state.CreateScope()) {
-        var targetTypeInfo = context.Model.Types[targetType];
-        // Using of state.Parameter[0] is a very weak approach.
-        // `as` operator could be applied on expression that has no relation with current parameter
-        // thus the later code will fail.
-        // We can't easily find real parameter that need replacement.
-        // We work around this situation by supporting some known cases.
-        // The simplest (and the only at moment) case is a source being chain of MemberExpressions.
-        var currentParameter = state.Parameters[0];
-        var parameter = (source.StripMemberAccessChain() as ParameterExpression) ?? currentParameter;
-        var entityExpression = visitedSource.StripCasts().StripMarkers() as IEntityExpression;
-
-        if (entityExpression==null)
-          throw new InvalidOperationException(Strings.ExAsOperatorSupportsEntityOnly);
-
-        // Replace original recordset. New recordset is left join with old recordset
-        ProjectionExpression originalResultExpression = context.Bindings[parameter];
-        var originalQuery = originalResultExpression.ItemProjector.DataSource;
-        int offset = originalQuery.Header.Columns.Count;
-
-        // Join primary index of target type
-        IndexInfo indexToJoin = targetTypeInfo.Indexes.PrimaryIndex;
-        var queryToJoin = indexToJoin.GetQuery().Alias(context.GetNextAlias());
-        var keySegment = entityExpression.Key.Mapping.GetItems();
-        var keyPairs = keySegment
-          .Select((leftIndex, rightIndex) => new Pair<int>(leftIndex, rightIndex))
-          .ToArray();
-
-        // Replace recordset.
-        var joinedRecordQuery = originalQuery.LeftJoin(queryToJoin, keyPairs);
-        var itemProjectorExpression = new ItemProjectorExpression(
-          originalResultExpression.ItemProjector.Item, joinedRecordQuery, context);
-        var projectionExpression = new ProjectionExpression(
-          originalResultExpression.Type, itemProjectorExpression, originalResultExpression.TupleParameterBindings);
-        context.Bindings.ReplaceBound(parameter, projectionExpression);
-
-        // return new EntityExpression
-        var result = EntityExpression.Create(context.Model.Types[targetType], offset, false);
-        result.IsNullable = true;
-        if (parameter!=currentParameter)
-          result = (EntityExpression) result.BindParameter(parameter, new Dictionary<Expression, Expression>());
-        return result;
-      }
-    }
-
-    private void EnsureEntityFieldsAreJoined(EntityExpression entityExpression)
-    {
-      ItemProjectorExpression itemProjector = entityExpression.OuterParameter==null
-        ? context.Bindings[state.Parameters[0]].ItemProjector
-        : context.Bindings[entityExpression.OuterParameter].ItemProjector;
-      EnsureEntityFieldsAreJoined(entityExpression, itemProjector);
-    }
-
-    public void EnsureEntityFieldsAreJoined(EntityExpression entityExpression, ItemProjectorExpression itemProjector)
-    {
-      TypeInfo typeInfo = entityExpression.PersistentType;
-      if (
-        typeInfo.Fields.All(fieldInfo => entityExpression.Fields.Any(entityField => entityField.Name==fieldInfo.Name)))
-        return; // All fields are already joined
-      IndexInfo joinedIndex = typeInfo.Indexes.PrimaryIndex;
-      var joinedRs = joinedIndex.GetQuery().Alias(itemProjector.Context.GetNextAlias());
-      Segment<int> keySegment = entityExpression.Key.Mapping;
-      Pair<int>[] keyPairs = keySegment.GetItems()
-        .Select((leftIndex, rightIndex) => new Pair<int>(leftIndex, rightIndex))
-        .ToArray();
-      int offset = itemProjector.DataSource.Header.Length;
-      var oldDataSource = itemProjector.DataSource;
-      var newDataSource = entityExpression.IsNullable
-        ? itemProjector.DataSource.LeftJoin(joinedRs, keyPairs)
-        : itemProjector.DataSource.Join(joinedRs, keyPairs);
-      itemProjector.DataSource = newDataSource;
-      EntityExpression.Fill(entityExpression, offset);
-      context.RebindApplyParameter(oldDataSource, newDataSource);
-    }
-
-    private void EnsureEntityReferenceIsJoined(EntityFieldExpression entityFieldExpression)
-    {
-      if (entityFieldExpression.Entity!=null)
-        return;
-      TypeInfo typeInfo = entityFieldExpression.PersistentType;
-      IndexInfo joinedIndex = typeInfo.Indexes.PrimaryIndex;
-      var joinedRs = joinedIndex.GetQuery().Alias(context.GetNextAlias());
-      Segment<int> keySegment = entityFieldExpression.Mapping;
-      Pair<int>[] keyPairs = keySegment.GetItems()
-        .Select((leftIndex, rightIndex) => new Pair<int>(leftIndex, rightIndex))
-        .ToArray();
-      ItemProjectorExpression originalItemProjector = entityFieldExpression.OuterParameter==null
-        ? context.Bindings[state.Parameters[0]].ItemProjector
-        : context.Bindings[entityFieldExpression.OuterParameter].ItemProjector;
-      int offset = originalItemProjector.DataSource.Header.Length;
-      var oldDataSource = originalItemProjector.DataSource;
-      bool shouldUseLeftJoin = false;
-      var filterProvider = oldDataSource as FilterProvider;
-      if (filterProvider!=null) {
-        var applyProvider = filterProvider.Source as ApplyProvider;
-        if (applyProvider!=null)
-          shouldUseLeftJoin = applyProvider.ApplyType==JoinType.LeftOuter;
-        else {
-          var joinProvider = filterProvider.Source as JoinProvider; 
-          if (joinProvider!=null)
-            shouldUseLeftJoin = joinProvider.JoinType==JoinType.LeftOuter;
-        }
-      }
-      else {
-        var joinProvider = oldDataSource as JoinProvider;
-        if (joinProvider!=null)
-          shouldUseLeftJoin = joinProvider.JoinType==JoinType.LeftOuter;
-      }
-      var newDataSource = entityFieldExpression.IsNullable || shouldUseLeftJoin
-        ? originalItemProjector.DataSource.LeftJoin(joinedRs, keyPairs)
-        : originalItemProjector.DataSource.Join(joinedRs, keyPairs);
-      originalItemProjector.DataSource = newDataSource;
-      entityFieldExpression.RegisterEntityExpression(offset);
-      context.RebindApplyParameter(oldDataSource, newDataSource);
-    }
-
-    private static Expression MakeBooleanExpression(Expression previous, Expression left, Expression right,
-      ExpressionType operationType, ExpressionType concatenationExpression)
-    {
-      BinaryExpression binaryExpression;
-      switch (operationType) {
-        case ExpressionType.Equal:
-          binaryExpression = Expression.Equal(left, right);
-          break;
-        case ExpressionType.NotEqual:
-          binaryExpression = Expression.NotEqual(left, right);
-          break;
-        case ExpressionType.OrElse:
-          binaryExpression = Expression.OrElse(left, right);
-          break;
-        case ExpressionType.AndAlso:
-          binaryExpression = Expression.AndAlso(left, right);
-          break;
-        default:
-          throw new ArgumentOutOfRangeException("operationType");
-      }
-
-
-      if (previous==null)
-        return binaryExpression;
-
-      switch (concatenationExpression) {
-      case ExpressionType.AndAlso:
-        return Expression.AndAlso(previous, binaryExpression);
-      case ExpressionType.OrElse:
-        return Expression.OrElse(previous, binaryExpression);
-      default:
-        throw new ArgumentOutOfRangeException("concatenationExpression");
-      }
-    }
-
-    private static ProjectionExpression CreateLocalCollectionProjectionExpression(Type itemType, object value, Translator translator, Expression sourceExpression)
-    {
-      var storedEntityType = translator.state.TypeOfEntityStoredInKey;
-      var itemToTupleConverter = ItemToTupleConverter.BuildConverter(itemType, storedEntityType, value, translator.context.Model, sourceExpression);
-      var rsHeader = new RecordSetHeader(itemToTupleConverter.TupleDescriptor, itemToTupleConverter.TupleDescriptor.Select(x => new SystemColumn(translator.context.GetNextColumnAlias(), 0, x)).Cast<Column>());
-      var rawProvider = new RawProvider(rsHeader, itemToTupleConverter.GetEnumerable());
-      var recordset = new StoreProvider(rawProvider);
-      var itemProjector = new ItemProjectorExpression(itemToTupleConverter.Expression, recordset, translator.context);
-      if (translator.state.JoinLocalCollectionEntity)
-        itemProjector = EntityExpressionJoiner.JoinEntities(translator, itemProjector);
-      return new ProjectionExpression(itemType, itemProjector, new Dictionary<Parameter<Tuple>, Tuple>());
-    }
-
-    private Expression BuildInterfaceExpression(MemberExpression ma)
-    {
-      var @interface = ma.Expression.Type;
-      var property = (PropertyInfo)ma.Member;
-      var implementors = context.Model.Types[@interface].GetImplementors(true);
-      var fields = implementors
-        .Select(im => im.UnderlyingType.GetProperty(property.Name, BindingFlags.Instance|BindingFlags.Public))
-        .Concat(implementors
-          .Select(im => im.UnderlyingType.GetProperty(string.Format("{0}.{1}", @interface.Name, property.Name), BindingFlags.Instance|BindingFlags.NonPublic)))
-        .Where(f => f != null);
-
-      return BuildExpression(ma, fields);
-    }
-
-    private Expression BuildHierarchyExpression(MemberExpression ma)
-    {
-      var ancestor = ma.Expression.Type;
-      var property = (PropertyInfo)ma.Member;
-      var descendants = context.Model.Types[ancestor].GetDescendants(true);
-      var fields = descendants
-        .Select(im => im.UnderlyingType.GetProperty(property.Name, BindingFlags.Instance|BindingFlags.Public|BindingFlags.NonPublic))
-        .Where(f => f != null);
-
-      return BuildExpression(ma, fields);
-    }
-
-    private Expression BuildExpression(MemberExpression ma, IEnumerable<PropertyInfo> fields)
-    {
-      object defaultValue = null;
-      var propertyType = ((PropertyInfo)ma.Member).PropertyType;
-      if (propertyType.IsValueType && !propertyType.IsNullable())
-        defaultValue = System.Activator.CreateInstance(propertyType);
-
-      Expression current = Expression.Constant(defaultValue, propertyType);
-      foreach (var field in fields) {
-        var compiler = context.CustomCompilerProvider.GetCompiler(field);
-        if (compiler == null)
-          continue;
-        var expression = compiler.Invoke(Expression.TypeAs(ma.Expression, field.ReflectedType), null);
-        current = Expression.Condition(Expression.TypeIs(ma.Expression, field.ReflectedType), expression, current);
-      }
-      return current;
-    }
-
-    private MemberInfo TryGetActualPropertyInfo(PropertyInfo propertyInfo, Type initializingType)
-    {
-      //if property is an indexer
-      if (propertyInfo.GetIndexParameters().Length!=0)
-        return propertyInfo;
-
-      // the name of property is unique within type hierarchy
-      // so we can use it.
-      var actualPropertyInfo = initializingType.GetProperty(propertyInfo.Name);
-      return actualPropertyInfo ?? propertyInfo;
-    }
-
-    private IList<ColumnInfo> GetColumnsToSearch(ConstantExpression arrayOfColumns, Type elementType, TypeInfo domainType)
-    {
-      var columnAccessLambdas = (LambdaExpression[])arrayOfColumns.Value;
-      var fulltextFields = new List<ColumnInfo>();
-      foreach (var lambda in columnAccessLambdas) {
-        var field = FieldExtractor.Extract(lambda, elementType, domainType);
-        if (field.Column==null)
-          throw new InvalidOperationException(string.Format(Strings.FieldXIsComplexAndCannotBeUsedForSearch, lambda.Body));
-        fulltextFields.Add(field.Column);
-      }
-      return fulltextFields;
-    }
-
-    private void ArrangeContainsTableParameters(System.Collections.ObjectModel.ReadOnlyCollection<Expression> parameters, out Expression searchCriteria, out Expression columns, out Expression topNByRank)
-    {
-      searchCriteria = parameters[0];
-      columns = null;
-      topNByRank = null;
-      if (parameters.Count == 2) {
-        if (parameters[1].Type.IsArray)
-          columns = parameters[1];
-        else
-          topNByRank = parameters[1];
-      }
-      if (parameters.Count == 3) {
-        columns = parameters[1];
-        topNByRank = parameters[2];
-      }
-    }
-
-    #endregion
-  }
+// Copyright (C) 2009-2020 Xtensive LLC.
+// This code is distributed under MIT license terms.
+// See the License.txt file in the project root for more information.
+// Created by: Alexis Kochetov
+// Created:    2009.02.27
+
+using System;
+using System.Collections.Generic;
+using System.Linq;
+using System.Linq.Expressions;
+using System.Reflection;
+using Xtensive.Collections;
+using Xtensive.Core;
+using Xtensive.Linq;
+using Xtensive.Orm.FullTextSearchCondition.Interfaces;
+using Xtensive.Orm.FullTextSearchCondition.Internals;
+using Xtensive.Orm.FullTextSearchCondition.Nodes;
+using Xtensive.Orm.Internals;
+using Xtensive.Orm.Linq.Expressions;
+using Xtensive.Orm.Linq.Expressions.Visitors;
+using Xtensive.Orm.Linq.Materialization;
+using Xtensive.Orm.Linq.Rewriters;
+using Xtensive.Orm.Model;
+using Xtensive.Orm.Providers;
+using Xtensive.Orm.Rse;
+using Xtensive.Orm.Rse.Providers;
+using Xtensive.Reflection;
+using FieldInfo = System.Reflection.FieldInfo;
+using Tuple = Xtensive.Tuples.Tuple;
+using TypeInfo = Xtensive.Orm.Model.TypeInfo;
+
+namespace Xtensive.Orm.Linq
+{
+  internal sealed partial class Translator
+  {
+    protected override Expression VisitTypeIs(TypeBinaryExpression tb)
+    {
+      var expression = tb.Expression;
+      Type expressionType = expression.Type;
+      Type operandType = tb.TypeOperand;
+      if (operandType.IsAssignableFrom(expressionType))
+        return Expression.Constant(true);
+
+      // Structure
+      var memberType = expression.GetMemberType();
+      if (memberType==MemberType.Structure
+        && typeof (Structure).IsAssignableFrom(operandType))
+        return Expression.Constant(false);
+
+      // Entity
+      if (memberType==MemberType.Entity
+        && typeof (IEntity).IsAssignableFrom(operandType)) {
+        TypeInfo type = context.Model.Types[operandType];
+        IEnumerable<int> typeIds = type.GetDescendants(true)
+          .Union(type.GetImplementors(true))
+          .Union(Enumerable.Repeat(type, 1))
+          .Select(t => context.TypeIdRegistry.GetTypeId(t));
+        MemberExpression memberExpression = Expression.MakeMemberAccess(expression, WellKnownMembers.TypeId);
+        Expression boolExpression = null;
+        foreach (int typeId in typeIds)
+          boolExpression = MakeBooleanExpression(
+            boolExpression,
+            memberExpression,
+            Expression.Constant(typeId),
+            ExpressionType.Equal,
+            ExpressionType.OrElse);
+
+        return Visit(boolExpression);
+      }
+
+      throw new NotSupportedException(Strings.ExTypeIsMethodSupportsOnlyEntitiesAndStructures);
+    }
+
+    protected override Expression Visit(Expression e)
+    {
+      if (e==null)
+        return null;
+      if (e.IsProjection())
+        return e;
+      if (context.Evaluator.CanBeEvaluated(e)) {
+        if (typeof (IQueryable).IsAssignableFrom(e.Type))
+          return base.Visit(ExpressionEvaluator.Evaluate(e));
+        return context.ParameterExtractor.IsParameter(e)
+          ? e
+          : ExpressionEvaluator.Evaluate(e);
+      }
+      return e.NodeType==ExpressionType.Index ? VisitIndex((IndexExpression) e) : base.Visit(e);
+    }
+
+    protected override Expression VisitUnknown(Expression e)
+    {
+      if (e is ExtendedExpression)
+        return e;
+      return base.VisitUnknown(e);
+    }
+
+    /// <exception cref="NotSupportedException"><c>NotSupportedException</c>.</exception>
+    protected override Expression VisitUnary(UnaryExpression u)
+    {
+      switch (u.NodeType) {
+      case ExpressionType.TypeAs:
+        if (u.GetMemberType()==MemberType.Entity)
+          return VisitTypeAs(u.Operand, u.Type);
+        break;
+      case ExpressionType.Convert:
+      case ExpressionType.ConvertChecked:
+        if (u.GetMemberType()==MemberType.Entity) {
+          if (u.Type==u.Operand.Type
+            || u.Type.IsAssignableFrom(u.Operand.Type)
+            || !typeof (IEntity).IsAssignableFrom(u.Operand.Type))
+            return base.VisitUnary(u);
+          throw new InvalidOperationException(String.Format(Strings.ExDowncastFromXToXNotSupportedUseOfTypeOrAsOperatorInstead, u, u.Operand.Type, u.Type));
+        }
+        else if (u.Type==typeof (object) && state.ShouldOmitConvertToObject) {
+          var expression = u.StripCasts();
+          return Visit(expression);
+        }
+        break;
+      }
+      return u.Type==typeof (IQueryable)
+        ? Visit(u.Operand)
+        : base.VisitUnary(u);
+    }
+
+    protected override Expression VisitLambda(LambdaExpression le)
+    {
+      using (state.CreateLambdaScope(le)) {
+        state.AllowCalculableColumnCombine = false;
+        Expression body = le.Body;
+        if (!state.IsTailMethod)
+          body = NullComparsionRewriter.Rewrite(body);
+        body = Visit(body);
+        ParameterExpression parameter = le.Parameters[0];
+        var shouldTranslate =
+          (body.NodeType!=ExpressionType.New || body.IsNewExpressionSupportedByStorage())
+          && body.NodeType!=ExpressionType.MemberInit
+          && !(body.NodeType==ExpressionType.Constant && state.BuildingProjection);
+        if (shouldTranslate)
+          body = body.IsProjection()
+            ? BuildSubqueryResult((ProjectionExpression) body, le.Body.Type)
+            : ProcessProjectionElement(body);
+        ProjectionExpression projection = context.Bindings[parameter];
+        return new ItemProjectorExpression(body, projection.ItemProjector.DataSource, context);
+      }
+    }
+
+    protected override MemberAssignment VisitMemberAssignment(MemberAssignment ma)
+    {
+      Expression expression;
+      using (state.CreateScope()) {
+        state.CalculateExpressions = false;
+        expression = Visit(ma.Expression);
+      }
+
+      expression = expression.IsProjection() 
+        ? BuildSubqueryResult((ProjectionExpression) expression, ma.Expression.Type) 
+        : ProcessProjectionElement(expression);
+
+      if (expression!=ma.Expression)
+        return Expression.Bind(ma.Member, expression);
+      return ma;
+    }
+
+    /// <exception cref="NotSupportedException"><c>NotSupportedException</c>.</exception>
+    /// <exception cref="InvalidOperationException"><c>InvalidOperationException</c>.</exception>
+    protected override Expression VisitBinary(BinaryExpression binaryExpression)
+    {
+      Expression left;
+      Expression right;
+      MemberType memberType = binaryExpression.Left.Type==typeof (object)
+        ? binaryExpression.Right.GetMemberType()
+        : binaryExpression.Left.GetMemberType();
+      if (memberType==MemberType.EntitySet) {
+        if (context.Evaluator.CanBeEvaluated(binaryExpression.Left)) {
+          left = ExpressionEvaluator.Evaluate(binaryExpression.Left);
+        }
+        else {
+          var leftMemberAccess = binaryExpression.Left as MemberExpression;
+          left = leftMemberAccess!=null && leftMemberAccess.Member.ReflectedType.IsClosure()
+            ? ExpressionEvaluator.Evaluate(leftMemberAccess)
+            : Visit(binaryExpression.Left);
+        }
+        if (context.Evaluator.CanBeEvaluated(binaryExpression.Right)) {
+          right = ExpressionEvaluator.Evaluate(binaryExpression.Right);
+        }
+        else {
+          var rightMemberAccess = binaryExpression.Right as MemberExpression;
+          right = rightMemberAccess!=null && rightMemberAccess.Member.ReflectedType.IsClosure()
+            ? ExpressionEvaluator.Evaluate(rightMemberAccess)
+            : Visit(binaryExpression.Right);
+        }
+      }
+      else {
+        left = Visit(binaryExpression.Left);
+        right = Visit(binaryExpression.Right);
+      }
+      var resultBinaryExpression = Expression.MakeBinary(binaryExpression.NodeType,
+        left,
+        right,
+        binaryExpression.IsLiftedToNull,
+        binaryExpression.Method);
+
+      if (binaryExpression.NodeType==ExpressionType.Equal
+        || binaryExpression.NodeType==ExpressionType.NotEqual)
+        return VisitBinaryRecursive(resultBinaryExpression, binaryExpression);
+
+      if (binaryExpression.NodeType==ExpressionType.ArrayIndex) {
+        var newArrayExpression = left.StripCasts() as NewArrayExpression;
+        var indexExpression = right.StripCasts() as ConstantExpression;
+        if (newArrayExpression!=null && indexExpression!=null && indexExpression.Type==typeof (int))
+          return newArrayExpression.Expressions[(int) indexExpression.Value];
+
+        throw new NotSupportedException(String.Format(Strings.ExBinaryExpressionXOfTypeXIsNotSupported, binaryExpression.ToString(true), binaryExpression.NodeType));
+      }
+
+      return resultBinaryExpression;
+    }
+
+    private Expression ConvertEnum(Expression left)
+    {
+      var underlyingType = Enum.GetUnderlyingType(left.Type.StripNullable());
+      if (left.Type.IsNullable())
+        underlyingType = underlyingType.ToNullable();
+      left = left.NodeType==ExpressionType.Convert
+        ? Expression.Convert(((UnaryExpression) left).Operand, underlyingType)
+        : Expression.Convert(left, underlyingType);
+      return left;
+    }
+
+    /// <exception cref="InvalidOperationException"><c>InvalidOperationException</c>.</exception>
+    protected override Expression VisitParameter(ParameterExpression p)
+    {
+      bool isInnerParameter = state.Parameters.Contains(p);
+      bool isOuterParameter = state.OuterParameters.Contains(p);
+
+      if (!isInnerParameter && !isOuterParameter)
+        throw new InvalidOperationException(Strings.ExLambdaParameterIsOutOfScope);
+      ItemProjectorExpression itemProjector = context.Bindings[p].ItemProjector;
+      if (isOuterParameter)
+        return context.GetBoundItemProjector(p, itemProjector).Item;
+      return itemProjector.Item;
+    }
+
+    protected override Expression VisitMemberAccess(MemberExpression ma)
+    {
+      if (ma.Expression != null)
+        if (ma.Expression.Type!=ma.Member.ReflectedType
+          && ma.Member is PropertyInfo
+          && !ma.Member.ReflectedType.IsInterface)
+          ma = Expression.MakeMemberAccess(
+            ma.Expression, ma.Expression.Type.GetProperty(ma.Member.Name, ma.Member.GetBindingFlags()));
+      var customCompiler = context.CustomCompilerProvider.GetCompiler(ma.Member);
+
+      // Reflected type doesn't have custom compiler defined, so falling back to base class compiler
+      var declaringType = ma.Member.DeclaringType;
+      Type reflectedType = ma.Member.ReflectedType;
+      if (customCompiler == null && declaringType != reflectedType && declaringType.IsAssignableFrom(reflectedType)) {
+        var root = declaringType;
+        var current = reflectedType;
+        while (current != root && customCompiler == null) {
+          current = current.BaseType;
+          var member = current.GetProperty(ma.Member.Name, BindingFlags.Instance|BindingFlags.Public|BindingFlags.NonPublic);
+          customCompiler = context.CustomCompilerProvider.GetCompiler(member);
+        }
+      }
+
+      if (customCompiler!=null) {
+        var member = ma.Member;
+        var expression = customCompiler.Invoke(ma.Expression, ArrayUtils<Expression>.EmptyArray);
+        if (expression == null) {
+          if (member.ReflectedType.IsInterface)
+            return Visit(BuildInterfaceExpression(ma));
+          if (member.ReflectedType.IsClass)
+            return Visit(BuildHierarchyExpression(ma));
+        }
+        else
+          return Visit(expression);
+      }
+
+      if (context.Evaluator.CanBeEvaluated(ma) && context.ParameterExtractor.IsParameter(ma)) {
+        if (typeof (IQueryable).IsAssignableFrom(ma.Type)) {
+          Func<IQueryable> lambda = FastExpression.Lambda<Func<IQueryable>>(ma).CachingCompile();
+          IQueryable rootPoint = lambda();
+          if (rootPoint!=null)
+            return base.Visit(rootPoint.Expression);
+        }
+        return ma;
+      }
+      if (ma.Expression==null) {
+        if (typeof (IQueryable).IsAssignableFrom(ma.Type)) {
+          var lambda = FastExpression.Lambda<Func<IQueryable>>(ma).CachingCompile();
+          var rootPoint = lambda();
+          if (rootPoint!=null)
+            return VisitSequence(rootPoint.Expression);
+        }
+      }
+      else if (ma.Expression.NodeType==ExpressionType.Constant) {
+        var rfi = ma.Member as FieldInfo;
+        if (rfi!=null && (rfi.FieldType.IsGenericType && typeof (IQueryable).IsAssignableFrom(rfi.FieldType))) {
+          var lambda = FastExpression.Lambda<Func<IQueryable>>(ma).CachingCompile();
+          var rootPoint = lambda();
+          if (rootPoint!=null)
+            return VisitSequence(rootPoint.Expression);
+        }
+      }
+      else if (ma.Expression.GetMemberType() == MemberType.Entity && ma.Member.Name != "Key") {
+        var type = ma.Expression.Type;
+        var parameter = ma.Expression as ParameterExpression;
+        if (parameter != null) {
+          var projection = context.Bindings[parameter];
+          type = projection.ItemProjector.Item.Type;
+        }
+        if (!context.Model.Types[type].Fields.Contains(context.Domain.Handlers.NameBuilder.BuildFieldName((PropertyInfo) ma.Member)))
+          throw new NotSupportedException(String.Format(Strings.ExFieldMustBePersistent, ma.ToString(true)));
+      }
+      Expression source;
+      using (state.CreateScope()) {
+//        state.BuildingProjection = false;
+        source = Visit(ma.Expression);
+      }
+
+      var result = GetMember(source, ma.Member, ma);
+      return result ?? base.VisitMemberAccess(ma);
+    }
+
+    protected override Expression VisitMethodCall(MethodCallExpression mc)
+    {
+      using (state.CreateScope()) {
+        state.IsTailMethod = mc==context.Query && mc.IsQuery();
+        var method = mc.Method;
+        var customCompiler = context.CustomCompilerProvider.GetCompiler(method);
+        if (customCompiler!=null) {
+          return Visit(customCompiler.Invoke(mc.Object, mc.Arguments.ToArray()));
+        }
+
+        // Visit Query. Deprecated.
+#pragma warning disable 612,618
+        if (method.DeclaringType==typeof (Query)) {
+          // Query.All<T>
+          if (method.IsGenericMethodSpecificationOf(WellKnownMembers.Query.All)) {
+            return ConstructQueryable(mc);
+          }
+
+          // Query.FreeText<T>
+          if (method.IsGenericMethodSpecificationOf(WellKnownMembers.Query.FreeTextString)
+            || method.IsGenericMethodSpecificationOf(WellKnownMembers.Query.FreeTextExpression)
+            || method.IsGenericMethodSpecificationOf(WellKnownMembers.Query.FreeTextExpressionTopNByRank)
+            || method.IsGenericMethodSpecificationOf(WellKnownMembers.Query.FreeTextStringTopNByRank)) {
+            return ConstructFreeTextQueryRoot(method.GetGenericArguments()[0], mc.Arguments);
+          }
+
+          // Query.ContainsTable<T>
+          if (method.IsGenericMethodSpecificationOf(WellKnownMembers.Query.ContainsTableExpr)
+            || method.IsGenericMethodSpecificationOf(WellKnownMembers.Query.ContainsTableExprWithColumns)
+            || method.IsGenericMethodSpecificationOf(WellKnownMembers.Query.ContainsTableExprTopNByRank)
+            || method.IsGenericMethodSpecificationOf(WellKnownMembers.Query.ContainsTableExprWithColumnsTopNByRank)) {
+            return ConstructContainsTableQueryRoot(method.GetGenericArguments()[0], mc.Arguments);
+          }
+
+          // Query.Single<T> & Query.SingleOrDefault<T>
+          if (method.IsGenericMethodSpecificationOf(WellKnownMembers.Query.SingleKey)
+            || method.IsGenericMethodSpecificationOf(WellKnownMembers.Query.SingleOrDefaultKey)) {
+            return VisitQuerySingle(mc);
+          }
+
+          throw new InvalidOperationException(String.Format(Strings.ExMethodCallExpressionXIsNotSupported, mc.ToString(true)));
+        }
+        // Visit QueryEndpoint.
+        if (method.DeclaringType == typeof(QueryEndpoint)) {
+          // Query.All<T>
+          if (method.IsGenericMethodSpecificationOf(WellKnownMembers.QueryEndpoint.All)) {
+            return ConstructQueryable(mc);
+          }
+
+          // Query.FreeText<T>
+          if (method.IsGenericMethodSpecificationOf(WellKnownMembers.QueryEndpoint.FreeTextString)
+            || method.IsGenericMethodSpecificationOf(WellKnownMembers.QueryEndpoint.FreeTextExpression)
+            || method.IsGenericMethodSpecificationOf(WellKnownMembers.QueryEndpoint.FreeTextExpressionTopNByRank)
+            || method.IsGenericMethodSpecificationOf(WellKnownMembers.QueryEndpoint.FreeTextStringTopNByRank)) {
+            return ConstructFreeTextQueryRoot(method.GetGenericArguments()[0], mc.Arguments);
+          }
+
+          // Query.ContainsTable<T>
+          if (method.IsGenericMethodSpecificationOf(WellKnownMembers.QueryEndpoint.ContainsTableExpr)
+            || method.IsGenericMethodSpecificationOf(WellKnownMembers.QueryEndpoint.ContainsTableExprWithColumns)
+            || method.IsGenericMethodSpecificationOf(WellKnownMembers.QueryEndpoint.ContainsTableExprTopNByRank)
+            || method.IsGenericMethodSpecificationOf(WellKnownMembers.QueryEndpoint.ContainsTableExprWithColumnsTopNByRank)) {
+            return ConstructContainsTableQueryRoot(method.GetGenericArguments()[0], mc.Arguments);
+          }
+
+          // Query.Single<T> & Query.SingleOrDefault<T>
+          if (method.IsGenericMethodSpecificationOf(WellKnownMembers.QueryEndpoint.SingleKey)
+            || method.IsGenericMethodSpecificationOf(WellKnownMembers.QueryEndpoint.SingleOrDefaultKey)) {
+            return VisitQuerySingle(mc);
+          }
+
+          if (method.IsGenericMethodSpecificationOf(WellKnownMembers.QueryEndpoint.Items)) {
+            return VisitSequence(mc.Arguments[0].StripQuotes().Body, mc);
+          }
+
+          throw new InvalidOperationException(String.Format(Strings.ExMethodCallExpressionXIsNotSupported, mc.ToString(true)));
+        }
+#pragma warning restore 612,618
+
+        // Visit Queryable extensions.
+        if (method.DeclaringType==typeof (QueryableExtensions))
+          if (method.Name==WellKnownMembers.Queryable.ExtensionLeftJoin.Name)
+            return VisitLeftJoin(mc);
+          else if (method.Name=="In")
+            return VisitIn(mc);
+          else if (method.Name==WellKnownMembers.Queryable.ExtensionLock.Name)
+            return VisitLock(mc);
+          else if (method.Name==WellKnownMembers.Queryable.ExtensionTake.Name)
+            return VisitTake(mc.Arguments[0], mc.Arguments[1]);
+          else if (method.Name==WellKnownMembers.Queryable.ExtensionSkip.Name)
+            return VisitSkip(mc.Arguments[0], mc.Arguments[1]);
+          else if (method.Name==WellKnownMembers.Queryable.ExtensionElementAt.Name)
+            return VisitElementAt(mc.Arguments[0], mc.Arguments[1], context.IsRoot(mc), method.ReturnType, false);
+          else if (method.Name==WellKnownMembers.Queryable.ExtensionElementAtOrDefault.Name)
+            return VisitElementAt(mc.Arguments[0], mc.Arguments[1], context.IsRoot(mc), method.ReturnType, true);
+          else if (method.Name == WellKnownMembers.Queryable.ExtensionCount.Name)
+            return VisitAggregate(mc.Arguments[0], method, null, context.IsRoot(mc), mc);
+          else
+            throw new InvalidOperationException(String.Format(Strings.ExMethodCallExpressionXIsNotSupported, mc.ToString(true)));
+        // Visit Collection extensions
+        if (method.DeclaringType==typeof(CollectionExtensionsEx))
+          if (method.Name==WellKnownMembers.Collection.ExtensionContainsAny.Name)
+            return VisitContainsAny(mc.Arguments[0], mc.Arguments[1], context.IsRoot(mc), method.GetGenericArguments()[0]);
+          else if (method.Name==WellKnownMembers.Collection.ExtensionContainsAll.Name)
+            return VisitContainsAll(mc.Arguments[0], mc.Arguments[1], context.IsRoot(mc), method.GetGenericArguments()[0]);
+          else if (method.Name==WellKnownMembers.Collection.ExtensionContainsNone.Name)
+            return VisitContainsNone(mc.Arguments[0], mc.Arguments[1], context.IsRoot(mc), method.GetGenericArguments()[0]);
+
+        // Process local collections
+        if (mc.Object.IsLocalCollection(context)) {
+          // IList.Contains
+          // List.Contains
+          // Array.Contains
+          ParameterInfo[] parameters = method.GetParameters();
+          if (method.Name=="Contains" && parameters.Length==1)
+            return VisitContains(mc.Object, mc.Arguments[0], false);
+        }
+
+        var result = base.VisitMethodCall(mc);
+        if (result!=mc && result.NodeType==ExpressionType.Call) {
+          var visitedMethodCall = (MethodCallExpression) result;
+          if (visitedMethodCall.Arguments.Any(arg => arg.IsProjection()))
+            throw new InvalidOperationException(String.Format(Strings.ExMethodCallExpressionXIsNotSupported, mc.ToString(true)));
+        }
+        return result;
+      }
+    }
+
+    private Expression ConstructFreeTextQueryRoot(Type elementType, System.Collections.ObjectModel.ReadOnlyCollection<Expression> expressions)
+    {
+      TypeInfo type;
+      if (!context.Model.Types.TryGetValue(elementType, out type))
+        throw new InvalidOperationException(String.Format(Strings.ExTypeNotFoundInModel, elementType.FullName));
+      var fullTextIndex = type.FullTextIndex;
+      if (fullTextIndex==null)
+        throw new InvalidOperationException(String.Format(Strings.ExEntityDoesNotHaveFullTextIndex, elementType.FullName));
+      var searchCriteria = expressions[0];
+      if (QueryCachingScope.Current!=null
+          && searchCriteria.NodeType==ExpressionType.Constant
+          && searchCriteria.Type==typeof (string))
+        throw new InvalidOperationException(String.Format(Strings.ExFreeTextNotSupportedInCompiledQueries, ((ConstantExpression) searchCriteria).Value));
+
+      // Prepare parameter
+      Func<string> compiledParameter;
+      if (searchCriteria.NodeType==ExpressionType.Quote)
+        searchCriteria = searchCriteria.StripQuotes();
+      if (searchCriteria.Type==typeof (Func<string>)) {
+        if (QueryCachingScope.Current==null)
+          compiledParameter = ((Expression<Func<string>>) searchCriteria).CachingCompile();
+        else {
+          var replacer = QueryCachingScope.Current.QueryParameterReplacer;
+          var newSearchCriteria = replacer.Replace(searchCriteria);
+          compiledParameter = ((Expression<Func<string>>) newSearchCriteria).CachingCompile();
+        }
+      }
+      else {
+        Expression<Func<string>> parameter = context.ParameterExtractor.ExtractParameter<string>(searchCriteria);
+        compiledParameter = parameter.CachingCompile();
+      }
+
+      ColumnExpression rankExpression;
+      FullTextExpression freeTextExpression;
+      ItemProjectorExpression itemProjector;
+      var fullFeatured = context.ProviderInfo.Supports(ProviderFeatures.FullFeaturedFullText);
+      var entityExpression = EntityExpression.Create(type, 0, !fullFeatured);
+      var rankColumnAlias = context.GetNextColumnAlias();
+
+      FreeTextProvider dataSource;
+      if (expressions.Count > 1) {
+        var topNParameter = context.ParameterExtractor.ExtractParameter<int>(expressions[1]).CachingCompile();
+        dataSource = new FreeTextProvider(fullTextIndex, compiledParameter, rankColumnAlias, topNParameter, fullFeatured);
+      }
+      else 
+        dataSource = new FreeTextProvider(fullTextIndex, compiledParameter, rankColumnAlias, fullFeatured);
+
+      rankExpression = ColumnExpression.Create(typeof(double), dataSource.Header.Columns.Count - 1);
+      freeTextExpression = new FullTextExpression(fullTextIndex, entityExpression, rankExpression, null);
+      itemProjector = new ItemProjectorExpression(freeTextExpression, dataSource, context);
+      return new ProjectionExpression(typeof (IQueryable<>).MakeGenericType(elementType), itemProjector, new Dictionary<Parameter<Tuple>, Tuple>());
+    }
+
+    private Expression ConstructContainsTableQueryRoot(Type elementType, System.Collections.ObjectModel.ReadOnlyCollection<Expression> parameters)
+    {
+      TypeInfo type;
+      if (!context.Model.Types.TryGetValue(elementType, out type))
+        throw new InvalidOperationException(String.Format(Strings.ExTypeNotFoundInModel, elementType.FullName));
+      var fullTextIndex = type.FullTextIndex;
+      if (fullTextIndex==null)
+        throw new InvalidOperationException(String.Format(Strings.ExEntityDoesNotHaveFullTextIndex, elementType.FullName));
+      if (!context.ProviderInfo.Supports(ProviderFeatures.SingleKeyRankTableFullText))
+        throw new NotSupportedException(Strings.ExCurrentProviderDoesNotSupportContainsTableFunctionality);
+
+      Expression rawSearchCriteria;
+      Expression searchColumns;
+      Expression topNByRank;
+      ArrangeContainsTableParameters(parameters, out rawSearchCriteria, out searchColumns, out topNByRank);
+      IList<ColumnInfo> searchableColumns = (searchColumns!=null)
+        ? GetColumnsToSearch((ConstantExpression)searchColumns, elementType, type)
+        : new List<ColumnInfo>();
+
+      // Prepare parameters
+      Func<string> compiledParameter;
+      if (rawSearchCriteria.NodeType==ExpressionType.Quote)
+        rawSearchCriteria = rawSearchCriteria.StripQuotes();
+      if (rawSearchCriteria.Type!=typeof (Func<ConditionEndpoint, IOperand>))
+        throw new InvalidOperationException(string.Format(Strings.ExUnsupportedExpressionType));
+
+      var func = ((Expression<Func<ConditionEndpoint, IOperand>>) rawSearchCriteria).Compile();
+      var conditionCompiler = context.Domain.Handler.GetSearchConditionCompiler();
+      func.Invoke(SearchConditionNodeFactory.CreateConditonRoot()).AcceptVisitor(conditionCompiler);
+      var preparedSearchCriteria = FastExpression.Lambda<Func<string>>(Expression.Constant(conditionCompiler.CurrentOutput));
+
+      if (QueryCachingScope.Current==null)
+        compiledParameter = ((Expression<Func<string>>) preparedSearchCriteria).CachingCompile();
+      else {
+        var replacer = QueryCachingScope.Current.QueryParameterReplacer;
+        var newSearchCriteria = replacer.Replace(preparedSearchCriteria);
+        compiledParameter = ((Expression<Func<string>>) newSearchCriteria).CachingCompile();
+      }
+
+      ColumnExpression rankExpression;
+      FullTextExpression freeTextExpression;
+      ItemProjectorExpression itemProjector;
+
+      //var fullFeatured = context.ProviderInfo.Supports(ProviderFeatures.FullFeaturedFullText);
+      var fullFeatured = false;// postgre provider has no analogue functionality by now.
+      var entityExpression = EntityExpression.Create(type, 0, !fullFeatured);
+      var rankColumnAlias = context.GetNextColumnAlias();
+
+      ContainsTableProvider dataSource;
+      if (topNByRank!=null) {
+        var topNParameter = context.ParameterExtractor.ExtractParameter<int>(parameters[1]).CachingCompile();
+        dataSource = new ContainsTableProvider(fullTextIndex, compiledParameter, rankColumnAlias, searchableColumns, topNParameter, fullFeatured);
+      }
+      else
+        dataSource = new ContainsTableProvider(fullTextIndex, compiledParameter, rankColumnAlias, searchableColumns, fullFeatured);
+
+      rankExpression = ColumnExpression.Create(typeof(double), dataSource.Header.Columns.Count - 1);
+      freeTextExpression = new FullTextExpression(fullTextIndex, entityExpression, rankExpression, null);
+      itemProjector = new ItemProjectorExpression(freeTextExpression, dataSource, context);
+      return new ProjectionExpression(typeof(IQueryable<>).MakeGenericType(elementType), itemProjector, new Dictionary<Parameter<Tuple>, Tuple>());
+    }
+
+    /// <exception cref="InvalidOperationException"><c>InvalidOperationException</c>.</exception>
+    protected override Expression VisitNew(NewExpression newExpression)
+    {
+      // ReSharper disable HeuristicUnreachableCode
+      // ReSharper disable ConditionIsAlwaysTrueOrFalse
+
+      if (newExpression.Members==null) {
+        if (newExpression.IsGroupingExpression()
+          || newExpression.IsSubqueryExpression()
+          || newExpression.IsNewExpressionSupportedByStorage())
+          return base.VisitNew(newExpression);
+      }
+
+      // ReSharper restore ConditionIsAlwaysTrueOrFalse
+      // ReSharper restore HeuristicUnreachableCode
+
+      var arguments = VisitNewExpressionArguments(newExpression);
+      if (newExpression.IsAnonymousConstructor()) {
+        return newExpression.Members==null
+          ? Expression.New(newExpression.Constructor, arguments)
+          : Expression.New(newExpression.Constructor, arguments, newExpression.Members);
+      }
+
+      var constructorParameters = newExpression.GetConstructorParameters();
+      if (constructorParameters.Length!=arguments.Count)
+        throw Exceptions.InternalError(Strings.ExInvalidNumberOfParametersInNewExpression, OrmLog.Instance);
+
+      var bindings = GetBindingsForConstructor(constructorParameters, arguments, newExpression);
+      var nativeBindings = new Dictionary<MemberInfo, Expression>();
+      return new ConstructorExpression(newExpression.Type, bindings, nativeBindings, newExpression.Constructor, arguments);
+    }
+
+    internal static bool FilterBindings(MemberInfo mi, string name, Type type)
+    {
+      var result = String.Equals(mi.Name, name, StringComparison.InvariantCultureIgnoreCase);
+      if (!result)
+        return false;
+
+      result = mi.MemberType == MemberTypes.Field || mi.MemberType == MemberTypes.Property;
+      if (!result)
+        return false;
+
+      var field = mi as FieldInfo;
+      if (field != null)
+        return field.FieldType == type && !field.IsInitOnly;
+      var property = mi as PropertyInfo;
+      if (property == null)
+        return false;
+      return property.PropertyType.IsAssignableFrom(type) && property.CanWrite;
+    }
+
+    #region Private helper methods
+
+    private Dictionary<MemberInfo, Expression> GetBindingsForConstructor(ParameterInfo[] constructorParameters, IList<Expression> constructorArguments, Expression newExpression)
+    {
+      var bindings = new Dictionary<MemberInfo, Expression>();
+      var duplicateMembers = new SetSlim<MemberInfo>();
+      var typeMembers = newExpression.Type.GetMembers();
+      for (var parameterIndex = 0; parameterIndex < constructorParameters.Length; parameterIndex++) {
+        var constructorParameter = constructorParameters[parameterIndex];
+        var members = typeMembers
+          .Where(mi => FilterBindings(mi, constructorParameter.Name, constructorParameter.ParameterType))
+          .ToList();
+        if (members.Count!=1 || duplicateMembers.Contains(members[0]))
+          continue;
+        if (bindings.ContainsKey(members[0])) {
+          bindings.Remove(members[0]);
+          duplicateMembers.Add(members[0]);
+        }
+        else
+          bindings.Add(members[0], constructorArguments[parameterIndex]);
+      }
+      return bindings;
+    }
+
+    /// <exception cref="NotSupportedException"><c>NotSupportedException</c>.</exception>
+    /// <exception cref="InvalidOperationException"><c>InvalidOperationException</c>.</exception>
+    private Expression VisitBinaryRecursive(BinaryExpression binaryExpression, BinaryExpression originalBinaryExpression)
+    {
+      if (context.Evaluator.CanBeEvaluated(binaryExpression))
+        return context.ParameterExtractor.IsParameter(binaryExpression)
+          ? (Expression) binaryExpression
+          : ExpressionEvaluator.Evaluate(binaryExpression);
+
+      Expression left = binaryExpression.Left.StripCasts().StripMarkers();
+      Expression right = binaryExpression.Right.StripCasts().StripMarkers();
+
+      var rightIsConstant = context.Evaluator.CanBeEvaluated(right);
+      var leftIsConstant = context.Evaluator.CanBeEvaluated(left);
+      bool leftOrRightIsIndex = false;
+
+      if (left is IndexExpression) {
+        left = VisitIndex((IndexExpression)left);
+        leftOrRightIsIndex = true;
+      }
+      if (right is IndexExpression) {
+        right = VisitIndex((IndexExpression)right);
+        leftOrRightIsIndex = true;
+      }
+
+      IList<Expression> leftExpressions;
+      IList<Expression> rightExpressions;
+
+      // Split left and right arguments to subexpressions.
+      MemberType memberType = left.Type==typeof (object)
+        ? right.GetMemberType()
+        : left.GetMemberType();
+      switch (memberType) {
+      case MemberType.EntitySet:
+        if ((leftIsConstant && ExpressionEvaluator.Evaluate(left).Value==null)
+          || left is ConstantExpression && ((ConstantExpression) left).Value==null)
+          return Expression.Constant(binaryExpression.NodeType==ExpressionType.NotEqual, typeof (bool));
+        if ((rightIsConstant && ExpressionEvaluator.Evaluate(right).Value==null)
+          || right is ConstantExpression && ((ConstantExpression) right).Value==null)
+          return Expression.Constant(binaryExpression.NodeType==ExpressionType.NotEqual, typeof (bool));
+        var leftEntitySetExpression = left as EntitySetExpression;
+        var rightEntitySetExpression = right as EntitySetExpression;
+        if (leftEntitySetExpression!=null && rightEntitySetExpression!=null) {
+          if (leftEntitySetExpression.Field!=rightEntitySetExpression.Field)
+            return Expression.Constant(false, typeof (bool));
+          var binary = Expression.MakeBinary(binaryExpression.NodeType,
+            (Expression) leftEntitySetExpression.Owner,
+            (Expression) rightEntitySetExpression.Owner,
+            binaryExpression.IsLiftedToNull,
+            binaryExpression.Method);
+          return VisitBinaryRecursive(binary, originalBinaryExpression);
+        }
+        if (rightEntitySetExpression!=null && left is ConstantExpression) {
+          var leftEntitySet = (EntitySetBase) ((ConstantExpression) left).Value;
+          var binary = Expression.MakeBinary(binaryExpression.NodeType,
+            Expression.Constant(leftEntitySet.Owner),
+            (Expression) rightEntitySetExpression.Owner,
+            binaryExpression.IsLiftedToNull,
+            binaryExpression.Method);
+          return VisitBinaryRecursive(binary, originalBinaryExpression);
+        }
+        if (leftEntitySetExpression!=null && right is ConstantExpression) {
+          var rightEntitySet = (EntitySetBase) ((ConstantExpression) right).Value;
+          var binary = Expression.MakeBinary(binaryExpression.NodeType,
+            (Expression) leftEntitySetExpression.Owner,
+            Expression.Constant(rightEntitySet.Owner),
+            binaryExpression.IsLiftedToNull,
+            binaryExpression.Method);
+          return VisitBinaryRecursive(binary, originalBinaryExpression);
+        }
+        return binaryExpression;
+      case MemberType.Key:
+        var leftKeyExpression = left as KeyExpression;
+        var rightKeyExpression = right as KeyExpression;
+        if (leftKeyExpression==null && rightKeyExpression==null)
+          throw new InvalidOperationException(String.Format(Strings.ExBothLeftAndRightPartOfBinaryExpressionXAreNULLOrNotKeyExpression, originalBinaryExpression.ToString(true)));
+        // Check key compatibility
+        leftKeyExpression.EnsureKeyExpressionCompatible(rightKeyExpression, originalBinaryExpression);
+        // Key split to it's fields.
+        IEnumerable<Type> keyFields = (leftKeyExpression ?? rightKeyExpression)
+          .KeyFields
+          .Select(fieldExpression => fieldExpression.Type);
+        leftExpressions = GetKeyFields(left, keyFields);
+        rightExpressions = GetKeyFields(right, keyFields);
+        break;
+      case MemberType.Entity:
+        // Entity split to key fields.
+        var leftEntityExpression = (Expression) (left as EntityExpression) ?? left as EntityFieldExpression;
+        var rightEntityExpression = (Expression) (right as EntityExpression) ?? right as EntityFieldExpression;
+        if (leftEntityExpression == null && rightEntityExpression == null)
+          if (!IsConditionalOrWellknown(left) && !IsConditionalOrWellknown(right))
+            throw new NotSupportedException(
+              String.Format(
+                Strings.ExBothLeftAndRightPartOfBinaryExpressionXAreNULLOrNotEntityExpressionEntityFieldExpression,
+                binaryExpression));
+         var type = left.Type == typeof(object)
+            ? right.Type
+            : left.Type;
+
+        var keyFieldTypes = context
+          .Model
+          .Types[type]
+          .Key
+          .TupleDescriptor;
+
+        leftExpressions = GetEntityFields(left, keyFieldTypes);
+        rightExpressions = GetEntityFields(right, keyFieldTypes);
+        break;
+      case MemberType.Anonymous:
+        // Anonymous type split to constructor arguments.
+        var anonymousType = (left.Type==typeof (object))
+          ? right.Type
+          : left.Type;
+        leftExpressions = GetAnonymousArguments(left, anonymousType);
+        rightExpressions = GetAnonymousArguments(right, anonymousType);
+        break;
+      case MemberType.Structure:
+        if ((leftIsConstant && ExpressionEvaluator.Evaluate(left).Value==null)
+          || left is ConstantExpression && ((ConstantExpression) left).Value==null)
+          return Expression.Constant(binaryExpression.NodeType==ExpressionType.NotEqual, typeof (bool));
+        if ((rightIsConstant && ExpressionEvaluator.Evaluate(right).Value==null)
+          || right is ConstantExpression && ((ConstantExpression) right).Value==null)
+          return Expression.Constant(binaryExpression.NodeType==ExpressionType.NotEqual, typeof (bool));
+        // Structure split to it's fields.
+        var leftStructureExpression = left as StructureFieldExpression;
+        var rightStructureExpression = right as StructureFieldExpression;
+        if (leftStructureExpression==null && rightStructureExpression==null)
+          throw new NotSupportedException(String.Format(Strings.ExBothLeftAndRightPartOfBinaryExpressionXAreNULLOrNotStructureExpression, binaryExpression));
+
+        StructureFieldExpression structureFieldExpression = (leftStructureExpression ?? rightStructureExpression);
+        leftExpressions = GetStructureFields(left, structureFieldExpression.Fields, structureFieldExpression.Type);
+        rightExpressions = GetStructureFields(right, structureFieldExpression.Fields, structureFieldExpression.Type);
+        break;
+      case MemberType.Array:
+        // Special case. ArrayIndex expression. 
+        if (binaryExpression.NodeType==ExpressionType.ArrayIndex) {
+          var arrayExpression = Visit(left);
+          var arrayIndex = Visit(right);
+          return Expression.ArrayIndex(arrayExpression, arrayIndex);
+        }
+
+        // If array compares to null use standart routine. 
+        if ((rightIsConstant && ExpressionEvaluator.Evaluate(right).Value==null)
+          || (rightIsConstant && ExpressionEvaluator.Evaluate(right).Value==null)
+            || (right.Type==typeof (byte[]) && (left is FieldExpression || left is ColumnExpression || right is FieldExpression || right is ColumnExpression)))
+          return Expression.MakeBinary(binaryExpression.NodeType,
+            left,
+            right,
+            binaryExpression.IsLiftedToNull,
+            binaryExpression.Method);
+
+
+        // Array split to it's members.
+        leftExpressions = ((NewArrayExpression) left).Expressions;
+        rightExpressions = ((NewArrayExpression) right).Expressions;
+        break;
+      default:
+        // Primitive types don't has subexpressions. Use standart routine.
+        if (leftOrRightIsIndex) {
+          var binary = Expression.MakeBinary(binaryExpression.NodeType, left, right, binaryExpression.IsLiftedToNull, binaryExpression.Method);
+          return VisitBinaryRecursive(binary, binaryExpression);
+        }
+        return binaryExpression;
+      }
+
+      if (leftExpressions.Count!=rightExpressions.Count || leftExpressions.Count==0)
+        throw Exceptions.InternalError(Strings.ExMistmatchCountOfLeftAndRightExpressions, OrmLog.Instance);
+
+      // Combine new binary expression from subexpression pairs.
+      Expression resultExpression = null;
+      for (var i = 0; i < leftExpressions.Count; i++) {
+        BinaryExpression pairExpression;
+        var leftItem = leftExpressions[i];
+        var rightItem = rightExpressions[i];
+        var leftIsNullable = leftItem.Type.IsNullable();
+        var rightIsNullable = rightItem.Type.IsNullable();
+        leftItem = leftIsNullable
+          ? leftItem
+          : leftItem.LiftToNullable();
+        rightItem = rightIsNullable
+          ? rightItem
+          : rightItem.LiftToNullable();
+
+        switch (binaryExpression.NodeType) {
+        case ExpressionType.Equal:
+          pairExpression = Expression.Equal(leftItem, rightItem);
+          break;
+        case ExpressionType.NotEqual:
+          pairExpression = Expression.NotEqual(leftItem, rightItem);
+          break;
+        default:
+          throw new NotSupportedException(String.Format(Strings.ExBinaryExpressionsWithNodeTypeXAreNotSupported,
+            binaryExpression.NodeType));
+        }
+
+        // visit new expression recursively
+        var visitedResultExpression = VisitBinaryRecursive(pairExpression, originalBinaryExpression);
+
+        // Combine expression chain with AndAlso
+        resultExpression = resultExpression==null
+          ? visitedResultExpression
+          : Expression.AndAlso(resultExpression, visitedResultExpression);
+      }
+
+      // Return result.
+      return resultExpression;
+    }
+
+    private Expression VisitIndex(IndexExpression ie)
+    {
+      var objectExpression = Visit(ie.Object).StripCasts();
+      var argument = Visit(ie.Arguments[0]);
+      var evaluatedArgument = (string) ExpressionEvaluator.Evaluate(argument).Value;
+      var entityExpression = objectExpression as EntityExpression;
+      if(entityExpression!=null)
+        return entityExpression.Fields.First(field => field.Name==evaluatedArgument);
+
+      var structureExpression = objectExpression as StructureExpression;
+      if (structureExpression!=null)
+        return structureExpression.Fields.First(field => field.Name==evaluatedArgument);
+
+      var entityFieldExpression = objectExpression as EntityFieldExpression;
+      if (entityFieldExpression!=null)
+        return entityFieldExpression.Fields.First(field => field.Name==evaluatedArgument);
+
+      var structureFieldExpression = objectExpression as StructureFieldExpression;
+      if (structureFieldExpression!=null)
+        return structureFieldExpression.Fields.First(field => field.Name==evaluatedArgument);
+
+      var typeInfo = context.Model.Types[objectExpression.Type];
+      var parameterExpression = objectExpression as ParameterExpression;
+      if (objectExpression is ParameterExpression || objectExpression is ConstantExpression) {
+        if (typeInfo.IsEntity) {
+          entityExpression = EntityExpression.Create(typeInfo, 0, false);
+          return entityExpression.Fields.First(field => field.Name==evaluatedArgument);
+        }
+        if (typeInfo.IsStructure) {
+          structureExpression = StructureExpression.CreateLocalCollectionStructure(typeInfo, new Segment<int>(0, typeInfo.TupleDescriptor.Count));
+          return structureExpression.Fields.First(field => field.Name==evaluatedArgument);
+        }
+      }
+      var fieldInfo = typeInfo.Fields[evaluatedArgument];
+      return Expression.Convert(Expression.Call(objectExpression, objectExpression.Type.GetProperty("Item").GetGetMethod(), new[] {Expression.Constant(evaluatedArgument)}), fieldInfo.ValueType);
+    }
+
+    private static bool IsConditionalOrWellknown(Expression expression, bool isRoot = true)
+    {
+      var conditionalExpression = expression as ConditionalExpression;
+      if (conditionalExpression!=null)
+        return IsConditionalOrWellknown(conditionalExpression.IfTrue, false)
+          && IsConditionalOrWellknown(conditionalExpression.IfFalse, false);
+
+      if (isRoot)
+        return false;
+
+      if (expression.NodeType==ExpressionType.Constant)
+        return true;
+
+      if (expression.NodeType==ExpressionType.Convert) {
+        var unary = (UnaryExpression) expression;
+        return IsConditionalOrWellknown(unary.Operand, false);
+      }
+
+      if (!(expression is ExtendedExpression))
+        return false;
+
+      var memberType = expression.GetMemberType();
+      switch (memberType) {
+        case MemberType.Primitive:
+        case MemberType.Key:
+        case MemberType.Structure:
+        case MemberType.Entity:
+        case MemberType.EntitySet:
+          return true;
+        default:
+          return false;
+      }
+    }
+
+    private IList<Expression> GetStructureFields(
+      Expression expression,
+      IEnumerable<PersistentFieldExpression> structureFields,
+      Type structureType)
+    {
+      expression = expression.StripCasts();
+      if (expression is IPersistentExpression)
+        return ((IPersistentExpression) expression)
+          .Fields
+          .Where(field => field.GetMemberType()==MemberType.Primitive)
+          .Select(e => (Expression) e)
+          .ToList();
+
+      ConstantExpression nullExpression = Expression.Constant(null, structureType);
+      BinaryExpression isNullExpression = Expression.Equal(expression, nullExpression);
+
+      var result = new List<Expression>();
+      foreach (PersistentFieldExpression fieldExpression in structureFields) {
+        if (!structureType.GetProperties(BindingFlags.Instance | BindingFlags.Public).Contains(fieldExpression.UnderlyingProperty)) {
+          if (!context.Model.Types[structureType].Fields[fieldExpression.Name].IsDynamicallyDefined) {
+            continue;
+          }
+        }
+        Type nullableType = fieldExpression.Type.ToNullable();
+        Expression propertyAccessorExpression;
+        if (fieldExpression.UnderlyingProperty!=null) {
+          propertyAccessorExpression = Expression.MakeMemberAccess(Expression.Convert(expression, structureType), fieldExpression.UnderlyingProperty);
+        }
+        else {
+          var attributes = structureType.GetCustomAttributes(typeof(DefaultMemberAttribute), true);
+          var indexerPropertyName = ((DefaultMemberAttribute)attributes.Single()).MemberName;
+          var methodInfo = structureType.GetProperty(indexerPropertyName).GetGetMethod();
+          propertyAccessorExpression = Expression.Call(Expression.Convert(expression, structureType), methodInfo, Expression.Constant(fieldExpression.Name));
+        }
+        var memberExpression = (Expression) Expression.Condition(
+          isNullExpression,
+          Expression.Constant(null, nullableType),
+          Expression.Convert(
+            propertyAccessorExpression,
+            nullableType));
+
+        switch (fieldExpression.GetMemberType()) {
+          case MemberType.Entity:
+            IEnumerable<Type> keyFieldTypes = context
+              .Model
+              .Types[fieldExpression.Type]
+              .Key
+              .TupleDescriptor;
+            result.AddRange(GetEntityFields(memberExpression, keyFieldTypes));
+            break;
+          case MemberType.Structure:
+            var structureFieldExpression = (StructureFieldExpression) fieldExpression;
+            result.AddRange(GetStructureFields(memberExpression, structureFieldExpression.Fields, structureFieldExpression.Type));
+            break;
+          case MemberType.Primitive:
+            result.Add(memberExpression);
+            break;
+          default:
+            throw new NotSupportedException();
+        }
+      }
+      return result;
+    }
+
+    private static IList<Expression> GetEntityFields(Expression expression, IEnumerable<Type> keyFieldTypes)
+    {
+      expression = expression.StripCasts();
+      if (expression is IEntityExpression)
+        return GetKeyFields(((IEntityExpression) expression).Key, null);
+
+
+      Expression keyExpression;
+
+      if (expression.IsNull())
+        keyExpression = Expression.Constant(null, KeyType);
+      else if (IsConditionalOrWellknown(expression))
+        return keyFieldTypes
+          .Select((type, index) => GetConditionalKeyField(expression, type, index))
+          .ToList();
+      else
+      {
+        ConstantExpression nullEntityExpression = Expression.Constant(null, expression.Type);
+        BinaryExpression isNullExpression = Expression.Equal(expression, nullEntityExpression);
+        if (!typeof (IEntity).IsAssignableFrom(expression.Type))
+          expression = Expression.Convert(expression, typeof (IEntity));
+        keyExpression = Expression.Condition(
+          isNullExpression,
+          Expression.Constant(null, KeyType),
+          Expression.MakeMemberAccess(expression, WellKnownMembers.IEntityKey));
+      }
+      return GetKeyFields(keyExpression, keyFieldTypes);
+    }
+
+    private static Expression GetConditionalKeyField(Expression expression, Type keyFieldType, int index)
+    {
+      var ce = expression as ConditionalExpression;
+      if (ce != null)
+        return Expression.Condition(
+          ce.Test,
+          GetConditionalKeyField(ce.IfTrue, keyFieldType, index),
+          GetConditionalKeyField(ce.IfFalse, keyFieldType, index));
+      if (expression.IsNull())
+        return Expression.Constant(null, keyFieldType.ToNullable());
+      var ee = (IEntityExpression)expression.StripCasts();
+      return ee.Key.KeyFields[index].LiftToNullable();
+    }
+
+    private static IList<Expression> GetKeyFields(Expression expression, IEnumerable<Type> keyFieldTypes)
+    {
+      expression = expression.StripCasts();
+
+      var keyExpression = expression as KeyExpression;
+      if (keyExpression!=null)
+        return keyExpression
+          .KeyFields
+          .Select(fieldExpression => (Expression) fieldExpression)
+          .ToList();
+
+      if (expression.IsNull())
+        return keyFieldTypes
+          .Select(type => (Expression) Expression.Constant(null, type.ToNullable()))
+          .ToList();
+
+      var nullExpression = Expression.Constant(null, expression.Type);
+      var isNullExpression = Expression.Equal(expression, nullExpression);
+      var keyTupleExpression = Expression.MakeMemberAccess(expression, WellKnownMembers.Key.Value);
+
+      return keyFieldTypes
+        .Select((type, index) => {
+          var resultType = type.ToNullable();
+          var baseType = type.StripNullable();
+          var fieldType = (baseType.IsEnum ? Enum.GetUnderlyingType(baseType) : baseType).ToNullable();
+          var tupleAccess = (Expression) keyTupleExpression.MakeTupleAccess(fieldType, index);
+          if (fieldType!=resultType)
+            tupleAccess = Expression.Convert(tupleAccess, resultType);
+          return (Expression) Expression.Condition(isNullExpression, Expression.Constant(null, resultType), tupleAccess);
+        })
+        .ToList();
+    }
+
+    private Expression ProcessProjectionElement(Expression body)
+    {
+      var originalBodyType = body.Type;
+      var reduceCastBody = body.StripCasts();
+
+      var canCalculate =
+        state.CalculateExpressions
+          && reduceCastBody.GetMemberType()==MemberType.Unknown
+          && (reduceCastBody.NodeType!=ExpressionType.New || reduceCastBody.IsNewExpressionSupportedByStorage())
+          && reduceCastBody.NodeType!=ExpressionType.ArrayIndex
+          && (ExtendedExpressionType) reduceCastBody.NodeType!=ExtendedExpressionType.Constructor
+          && !ContainsEntityExpression(reduceCastBody);
+
+      if (!canCalculate)
+        return body;
+
+      var lambdaParameter = state.Parameters[0];
+      var calculator = ExpressionMaterializer.MakeLambda(body, context);
+      var columnDescriptor = CreateCalculatedColumnDescriptor(calculator);
+      return AddCalculatedColumn(lambdaParameter, columnDescriptor, originalBodyType);
+    }
+
+    private CalculatedColumnDescriptor CreateCalculatedColumnDescriptor(LambdaExpression expression)
+    {
+      var columnType = expression.Body.Type;
+      var body = EnumRewriter.Rewrite(expression.Body);
+      if (columnType!=typeof (object))
+        body = Expression.Convert(body, typeof (object));
+      var calculator = (Expression<Func<Tuple, object>>) FastExpression.Lambda(body, expression.Parameters);
+      return new CalculatedColumnDescriptor(context.GetNextColumnAlias(), columnType, calculator);
+    }
+
+    private ColumnExpression AddCalculatedColumn(ParameterExpression sourceParameter, CalculatedColumnDescriptor descriptor, Type originalColumnType)
+    {
+      var oldResult = context.Bindings[sourceParameter];
+      var isInlined = !state.BuildingProjection && !state.GroupingKey;
+      var dataSource = oldResult.ItemProjector.DataSource;
+
+      SortProvider sortProvider = null;
+      if (dataSource is SortProvider) {
+        sortProvider = (SortProvider) dataSource;
+        dataSource = sortProvider.Source;
+      }
+
+      var columns = new List<CalculatedColumnDescriptor>();
+      if (state.AllowCalculableColumnCombine && dataSource is CalculateProvider && isInlined==((CalculateProvider) dataSource).IsInlined) {
+        var calculateProvider = ((CalculateProvider) dataSource);
+        var presentColumns = calculateProvider
+          .CalculatedColumns
+          .Select(cc => new CalculatedColumnDescriptor(cc.Name, cc.Type, cc.Expression));
+        columns.AddRange(presentColumns);
+        dataSource = calculateProvider.Source;
+      }
+      columns.Add(descriptor);
+      dataSource = dataSource.Calculate(isInlined, columns.ToArray());
+
+      if (sortProvider!=null)
+        dataSource = dataSource.OrderBy(sortProvider.Order);
+
+      var newItemProjector = oldResult.ItemProjector.Remap(dataSource, 0);
+      var newResult = new ProjectionExpression(oldResult.Type, newItemProjector, oldResult.TupleParameterBindings);
+      context.Bindings.ReplaceBound(sourceParameter, newResult);
+
+      var result = ColumnExpression.Create(originalColumnType, dataSource.Header.Length - 1);
+      state.AllowCalculableColumnCombine = true;
+
+      return result;
+    }
+
+    private static bool ContainsEntityExpression(Expression expression)
+    {
+      var found = false;
+      var entityFinder = new ExtendedExpressionReplacer(e => {
+        if ((int) e.NodeType==(int) ExtendedExpressionType.Entity) {
+          found = true;
+          return e;
+        }
+        return null;
+      });
+      entityFinder.Replace(expression);
+      return found;
+    }
+
+    private Expression ConstructQueryable(MethodCallExpression mc)
+    {
+      var elementType = mc.Method.GetGenericArguments()[0];
+      TypeInfo type;
+      if (!context.Model.Types.TryGetValue(elementType, out type))
+        throw new InvalidOperationException(String.Format(Strings.ExTypeNotFoundInModel, elementType.FullName));
+      var index = type.Indexes.PrimaryIndex;
+      var entityExpression = EntityExpression.Create(type, 0, false);
+      var itemProjector = new ItemProjectorExpression(entityExpression, index.GetQuery(), context);
+      return new ProjectionExpression(typeof (IQueryable<>).MakeGenericType(elementType), itemProjector, new Dictionary<Parameter<Tuple>, Tuple>());
+    }
+
+    private Expression BuildSubqueryResult(ProjectionExpression subQuery, Type resultType)
+    {
+      if (state.Parameters.Length==0)
+        throw Exceptions.InternalError(String.Format(Strings.ExUnableToBuildSubqueryResultForExpressionXStateContainsNoParameters, subQuery), OrmLog.Instance);
+
+      if (!resultType.IsOfGenericInterface(typeof (IEnumerable<>)))
+        throw Exceptions.InternalError(String.Format(Strings.ExUnableToBuildSubqueryResultForExpressionXResultTypeIsNotIEnumerable, subQuery), OrmLog.Instance);
+
+      ApplyParameter applyParameter = context.GetApplyParameter(context.Bindings[state.Parameters[0]]);
+      if (subQuery.Type!=resultType)
+        subQuery = new ProjectionExpression(
+          resultType,
+          subQuery.ItemProjector,
+          subQuery.TupleParameterBindings,
+          subQuery.ResultType);
+      return new SubQueryExpression(resultType, state.Parameters[0], false, subQuery, applyParameter);
+    }
+
+    private static IList<Expression> GetAnonymousArguments(Expression expression, Type anonymousTypeForNullValues = null)
+    {
+      if (expression.NodeType==ExpressionType.New) {
+        var newExpression = ((NewExpression) expression);
+        IEnumerable<Expression> arguments = newExpression
+          .Members
+          .Select((methodInfo, index) => new {methodInfo.Name, Argument = newExpression.Arguments[index]})
+          .OrderBy(a => a.Name)
+          .Select(a => a.Argument);
+        return arguments.ToList();
+      }
+
+      if (expression.NodeType==ExpressionType.Constant) {
+        var constantExpression = expression as ConstantExpression;
+        if (constantExpression.Value==null && constantExpression.Type==typeof (object)) {
+          var newConstantExpressionType = anonymousTypeForNullValues ?? constantExpression.Type;
+          constantExpression = Expression.Constant(null, newConstantExpressionType);
+          return constantExpression
+            .Type
+            .GetProperties()
+            .OrderBy(property => property.Name)
+            .Select(p => Expression.MakeMemberAccess(constantExpression, p))
+            .Cast<Expression>()
+            .ToList();
+        }
+      }
+
+      return expression
+        .Type
+        .GetProperties()
+        .OrderBy(property => property.Name)
+        .Select(p => Expression.MakeMemberAccess(expression, p))
+        .Select(e => (Expression) e)
+        .ToList();
+    }
+
+    protected override Expression VisitMemberInit(MemberInitExpression mi)
+    {
+      var newExpression = mi.NewExpression;
+      var arguments = VisitNewExpressionArguments(newExpression);
+      var bindings = VisitBindingList(mi.Bindings).Cast<MemberAssignment>();
+      var constructorExpression = (ConstructorExpression) VisitNew(mi.NewExpression);
+      foreach (var binding in bindings) {
+        var member = binding.Member.MemberType == MemberTypes.Property
+          ? TryGetActualPropertyInfo((PropertyInfo)binding.Member, mi.NewExpression.Type)
+          : binding.Member;
+        constructorExpression.Bindings[member] = binding.Expression;
+        constructorExpression.NativeBindings[member] = binding.Expression;
+      }
+      return constructorExpression;
+    }
+
+    /// <exception cref="InvalidOperationException"><c>InvalidOperationException</c>.</exception>
+    private Expression GetMember(Expression expression, MemberInfo member, Expression sourceExpression)
+    {
+      if (expression==null)
+        return null;
+
+      MarkerType markerType;
+      expression = expression.StripCasts();
+      bool isMarker = expression.TryGetMarker(out markerType);
+      expression = expression.StripMarkers();
+      expression = expression.StripCasts();
+
+      if (expression.IsAnonymousConstructor()) {
+        var newExpression = (NewExpression) expression;
+        int memberIndex = newExpression.Members.IndexOf(member);
+        if (memberIndex < 0)
+          throw new InvalidOperationException(string.Format(Strings.ExCouldNotGetMemberXFromExpression, member));
+        var argument = Visit(newExpression.Arguments[memberIndex]);
+        return isMarker ? new MarkerExpression(argument, markerType) : argument;
+      }
+
+      var extendedExpression = expression as ExtendedExpression;
+      if (extendedExpression==null)
+        return IsConditionalOrWellknown(expression)
+          ? GetConditionalMember(expression, member, sourceExpression)
+          : null;
+
+      Expression result = null;
+      Func<PersistentFieldExpression, bool> propertyFilter
+        = f => f.Name==context.Domain.Handlers.NameBuilder.BuildFieldName((PropertyInfo) member);
+
+      switch (extendedExpression.ExtendedType) {
+      case ExtendedExpressionType.FullText:
+        switch (member.Name) {
+        case "Rank":
+          return ((FullTextExpression) expression).RankExpression;
+        case "Entity":
+          return ((FullTextExpression) expression).EntityExpression;
+        }
+        break;
+      case ExtendedExpressionType.Grouping:
+        if (member.Name=="Key")
+          return ((GroupingExpression) expression).KeyExpression;
+        break;
+      case ExtendedExpressionType.Constructor:
+        var bindings = ((ConstructorExpression) extendedExpression).Bindings;
+        // only make sure that type has needed member
+        if (!bindings.TryGetValue(member, out result)) {
+          // Key in bindings might be a property/field reflected from a base type
+          // but our member might be reflected from child type.
+          var baseMember = member.DeclaringType.GetMember(member.Name).FirstOrDefault();
+          if (baseMember==null)
+            throw new InvalidOperationException(string.Format(
+              Strings.ExMemberXOfTypeYIsNotInitializedCheckIfConstructorArgumentIsCorrectOrFieldInitializedThroughInitializer,
+              member.Name, member.ReflectedType.Name));
+        }
+        result = Visit(result);
+        break;
+      case ExtendedExpressionType.Structure:
+      case ExtendedExpressionType.StructureField:
+        var persistentExpression = (IPersistentExpression) expression;
+        result = persistentExpression.Fields.First(propertyFilter);
+        break;
+      case ExtendedExpressionType.LocalCollection:
+        var localCollectionExpression = (LocalCollectionExpression) expression;
+        result = (Expression) localCollectionExpression.Fields[member];
+        break;
+      case ExtendedExpressionType.Entity:
+        var entityExpression = (EntityExpression) expression;
+        result = entityExpression.Fields.FirstOrDefault(propertyFilter);
+        if (result==null) {
+          EnsureEntityFieldsAreJoined(entityExpression);
+          result = entityExpression.Fields.First(propertyFilter);
+        }
+        break;
+      case ExtendedExpressionType.Field:
+        if (isMarker && ((markerType & MarkerType.Single)==MarkerType.Single))
+          throw new InvalidOperationException(string.Format(Strings.ExUseMethodXOnFirstInsteadOfSingle, sourceExpression.ToString(true), member.Name));
+        if (member.DeclaringType.IsGenericType && member.DeclaringType.GetGenericTypeDefinition()==typeof (Nullable<>))
+          expression = Expression.Convert(expression, member.DeclaringType);
+        return Expression.MakeMemberAccess(expression, member);
+      case ExtendedExpressionType.EntityField:
+        var entityFieldExpression = (EntityFieldExpression) expression;
+        result = entityFieldExpression.Fields.FirstOrDefault(propertyFilter);
+        if (result==null) {
+          EnsureEntityReferenceIsJoined(entityFieldExpression);
+          result = entityFieldExpression.Entity.Fields.First(propertyFilter);
+        }
+        break;
+      }
+
+      return isMarker
+        ? new MarkerExpression(result, markerType)
+        : result;
+    }
+
+    private Expression GetConditionalMember(Expression expression, MemberInfo member, Expression sourceExpression)
+    {
+      var ce = expression as ConditionalExpression;
+      if (ce != null) {
+        var ifTrue = GetConditionalMember(ce.IfTrue, member, sourceExpression);
+        var ifFalse = GetConditionalMember(ce.IfFalse, member, sourceExpression);
+        if (ifTrue == null || ifFalse == null)
+          return null;
+        return Expression.Condition(ce.Test,ifTrue,ifFalse);
+      }
+      if (expression.IsNull()) {
+        var mt = member.MemberType;
+        Type valueType;
+        switch (mt)
+        {
+          case MemberTypes.Field:
+            var fi = (FieldInfo)member;
+            valueType = fi.FieldType;
+            break;
+          case MemberTypes.Property:
+            var pi = (PropertyInfo) member;
+            valueType = pi.PropertyType;
+            break;
+          default:
+            throw new ArgumentOutOfRangeException();
+        }
+        return Expression.Constant(null, valueType.ToNullable());
+      }
+      return GetMember(expression, member, sourceExpression);
+    }
+
+    /// <exception cref="NotSupportedException"><c>NotSupportedException</c>.</exception>
+    /// <exception cref="InvalidOperationException"><c>InvalidOperationException</c>.</exception>
+    private Expression VisitTypeAs(Expression source, Type targetType)
+    {
+      if (source.GetMemberType()!=MemberType.Entity)
+        throw new NotSupportedException(Strings.ExAsOperatorSupportsEntityOnly);
+
+      // Expression is already of requested type.
+      var visitedSource = Visit(source);
+      if (source.Type==targetType)
+        return visitedSource;
+
+      // Call convert to parent type.
+      if (targetType.IsAssignableFrom(source.Type))
+        return Visit(Expression.Convert(source, targetType));
+
+      // Cast to subclass or interface.
+      using (state.CreateScope()) {
+        var targetTypeInfo = context.Model.Types[targetType];
+        // Using of state.Parameter[0] is a very weak approach.
+        // `as` operator could be applied on expression that has no relation with current parameter
+        // thus the later code will fail.
+        // We can't easily find real parameter that need replacement.
+        // We work around this situation by supporting some known cases.
+        // The simplest (and the only at moment) case is a source being chain of MemberExpressions.
+        var currentParameter = state.Parameters[0];
+        var parameter = (source.StripMemberAccessChain() as ParameterExpression) ?? currentParameter;
+        var entityExpression = visitedSource.StripCasts().StripMarkers() as IEntityExpression;
+
+        if (entityExpression==null)
+          throw new InvalidOperationException(Strings.ExAsOperatorSupportsEntityOnly);
+
+        // Replace original recordset. New recordset is left join with old recordset
+        ProjectionExpression originalResultExpression = context.Bindings[parameter];
+        var originalQuery = originalResultExpression.ItemProjector.DataSource;
+        int offset = originalQuery.Header.Columns.Count;
+
+        // Join primary index of target type
+        IndexInfo indexToJoin = targetTypeInfo.Indexes.PrimaryIndex;
+        var queryToJoin = indexToJoin.GetQuery().Alias(context.GetNextAlias());
+        var keySegment = entityExpression.Key.Mapping.GetItems();
+        var keyPairs = keySegment
+          .Select((leftIndex, rightIndex) => new Pair<int>(leftIndex, rightIndex))
+          .ToArray();
+
+        // Replace recordset.
+        var joinedRecordQuery = originalQuery.LeftJoin(queryToJoin, keyPairs);
+        var itemProjectorExpression = new ItemProjectorExpression(
+          originalResultExpression.ItemProjector.Item, joinedRecordQuery, context);
+        var projectionExpression = new ProjectionExpression(
+          originalResultExpression.Type, itemProjectorExpression, originalResultExpression.TupleParameterBindings);
+        context.Bindings.ReplaceBound(parameter, projectionExpression);
+
+        // return new EntityExpression
+        var result = EntityExpression.Create(context.Model.Types[targetType], offset, false);
+        result.IsNullable = true;
+        if (parameter!=currentParameter)
+          result = (EntityExpression) result.BindParameter(parameter, new Dictionary<Expression, Expression>());
+        return result;
+      }
+    }
+
+    private void EnsureEntityFieldsAreJoined(EntityExpression entityExpression)
+    {
+      ItemProjectorExpression itemProjector = entityExpression.OuterParameter==null
+        ? context.Bindings[state.Parameters[0]].ItemProjector
+        : context.Bindings[entityExpression.OuterParameter].ItemProjector;
+      EnsureEntityFieldsAreJoined(entityExpression, itemProjector);
+    }
+
+    public void EnsureEntityFieldsAreJoined(EntityExpression entityExpression, ItemProjectorExpression itemProjector)
+    {
+      TypeInfo typeInfo = entityExpression.PersistentType;
+      if (
+        typeInfo.Fields.All(fieldInfo => entityExpression.Fields.Any(entityField => entityField.Name==fieldInfo.Name)))
+        return; // All fields are already joined
+      IndexInfo joinedIndex = typeInfo.Indexes.PrimaryIndex;
+      var joinedRs = joinedIndex.GetQuery().Alias(itemProjector.Context.GetNextAlias());
+      Segment<int> keySegment = entityExpression.Key.Mapping;
+      Pair<int>[] keyPairs = keySegment.GetItems()
+        .Select((leftIndex, rightIndex) => new Pair<int>(leftIndex, rightIndex))
+        .ToArray();
+      int offset = itemProjector.DataSource.Header.Length;
+      var oldDataSource = itemProjector.DataSource;
+      var newDataSource = entityExpression.IsNullable
+        ? itemProjector.DataSource.LeftJoin(joinedRs, keyPairs)
+        : itemProjector.DataSource.Join(joinedRs, keyPairs);
+      itemProjector.DataSource = newDataSource;
+      EntityExpression.Fill(entityExpression, offset);
+      context.RebindApplyParameter(oldDataSource, newDataSource);
+    }
+
+    private void EnsureEntityReferenceIsJoined(EntityFieldExpression entityFieldExpression)
+    {
+      if (entityFieldExpression.Entity!=null)
+        return;
+      TypeInfo typeInfo = entityFieldExpression.PersistentType;
+      IndexInfo joinedIndex = typeInfo.Indexes.PrimaryIndex;
+      var joinedRs = joinedIndex.GetQuery().Alias(context.GetNextAlias());
+      Segment<int> keySegment = entityFieldExpression.Mapping;
+      Pair<int>[] keyPairs = keySegment.GetItems()
+        .Select((leftIndex, rightIndex) => new Pair<int>(leftIndex, rightIndex))
+        .ToArray();
+      ItemProjectorExpression originalItemProjector = entityFieldExpression.OuterParameter==null
+        ? context.Bindings[state.Parameters[0]].ItemProjector
+        : context.Bindings[entityFieldExpression.OuterParameter].ItemProjector;
+      int offset = originalItemProjector.DataSource.Header.Length;
+      var oldDataSource = originalItemProjector.DataSource;
+      bool shouldUseLeftJoin = false;
+      var filterProvider = oldDataSource as FilterProvider;
+      if (filterProvider!=null) {
+        var applyProvider = filterProvider.Source as ApplyProvider;
+        if (applyProvider!=null)
+          shouldUseLeftJoin = applyProvider.ApplyType==JoinType.LeftOuter;
+        else {
+          var joinProvider = filterProvider.Source as JoinProvider; 
+          if (joinProvider!=null)
+            shouldUseLeftJoin = joinProvider.JoinType==JoinType.LeftOuter;
+        }
+      }
+      else {
+        var joinProvider = oldDataSource as JoinProvider;
+        if (joinProvider!=null)
+          shouldUseLeftJoin = joinProvider.JoinType==JoinType.LeftOuter;
+      }
+      var newDataSource = entityFieldExpression.IsNullable || shouldUseLeftJoin
+        ? originalItemProjector.DataSource.LeftJoin(joinedRs, keyPairs)
+        : originalItemProjector.DataSource.Join(joinedRs, keyPairs);
+      originalItemProjector.DataSource = newDataSource;
+      entityFieldExpression.RegisterEntityExpression(offset);
+      context.RebindApplyParameter(oldDataSource, newDataSource);
+    }
+
+    private static Expression MakeBooleanExpression(Expression previous, Expression left, Expression right,
+      ExpressionType operationType, ExpressionType concatenationExpression)
+    {
+      BinaryExpression binaryExpression;
+      switch (operationType) {
+        case ExpressionType.Equal:
+          binaryExpression = Expression.Equal(left, right);
+          break;
+        case ExpressionType.NotEqual:
+          binaryExpression = Expression.NotEqual(left, right);
+          break;
+        case ExpressionType.OrElse:
+          binaryExpression = Expression.OrElse(left, right);
+          break;
+        case ExpressionType.AndAlso:
+          binaryExpression = Expression.AndAlso(left, right);
+          break;
+        default:
+          throw new ArgumentOutOfRangeException("operationType");
+      }
+
+
+      if (previous==null)
+        return binaryExpression;
+
+      switch (concatenationExpression) {
+      case ExpressionType.AndAlso:
+        return Expression.AndAlso(previous, binaryExpression);
+      case ExpressionType.OrElse:
+        return Expression.OrElse(previous, binaryExpression);
+      default:
+        throw new ArgumentOutOfRangeException("concatenationExpression");
+      }
+    }
+
+    private static ProjectionExpression CreateLocalCollectionProjectionExpression(Type itemType, object value, Translator translator, Expression sourceExpression)
+    {
+      var storedEntityType = translator.state.TypeOfEntityStoredInKey;
+      var itemToTupleConverter = ItemToTupleConverter.BuildConverter(itemType, storedEntityType, value, translator.context.Model, sourceExpression);
+      var rsHeader = new RecordSetHeader(itemToTupleConverter.TupleDescriptor, itemToTupleConverter.TupleDescriptor.Select(x => new SystemColumn(translator.context.GetNextColumnAlias(), 0, x)).Cast<Column>());
+      var rawProvider = new RawProvider(rsHeader, itemToTupleConverter.GetEnumerable());
+      var recordset = new StoreProvider(rawProvider);
+      var itemProjector = new ItemProjectorExpression(itemToTupleConverter.Expression, recordset, translator.context);
+      if (translator.state.JoinLocalCollectionEntity)
+        itemProjector = EntityExpressionJoiner.JoinEntities(translator, itemProjector);
+      return new ProjectionExpression(itemType, itemProjector, new Dictionary<Parameter<Tuple>, Tuple>());
+    }
+
+    private Expression BuildInterfaceExpression(MemberExpression ma)
+    {
+      var @interface = ma.Expression.Type;
+      var property = (PropertyInfo)ma.Member;
+      var implementors = context.Model.Types[@interface].GetImplementors(true);
+      var fields = implementors
+        .Select(im => im.UnderlyingType.GetProperty(property.Name, BindingFlags.Instance|BindingFlags.Public))
+        .Concat(implementors
+          .Select(im => im.UnderlyingType.GetProperty(string.Format("{0}.{1}", @interface.Name, property.Name), BindingFlags.Instance|BindingFlags.NonPublic)))
+        .Where(f => f != null);
+
+      return BuildExpression(ma, fields);
+    }
+
+    private Expression BuildHierarchyExpression(MemberExpression ma)
+    {
+      var ancestor = ma.Expression.Type;
+      var property = (PropertyInfo)ma.Member;
+      var descendants = context.Model.Types[ancestor].GetDescendants(true);
+      var fields = descendants
+        .Select(im => im.UnderlyingType.GetProperty(property.Name, BindingFlags.Instance|BindingFlags.Public|BindingFlags.NonPublic))
+        .Where(f => f != null);
+
+      return BuildExpression(ma, fields);
+    }
+
+    private Expression BuildExpression(MemberExpression ma, IEnumerable<PropertyInfo> fields)
+    {
+      object defaultValue = null;
+      var propertyType = ((PropertyInfo)ma.Member).PropertyType;
+      if (propertyType.IsValueType && !propertyType.IsNullable())
+        defaultValue = System.Activator.CreateInstance(propertyType);
+
+      Expression current = Expression.Constant(defaultValue, propertyType);
+      foreach (var field in fields) {
+        var compiler = context.CustomCompilerProvider.GetCompiler(field);
+        if (compiler == null)
+          continue;
+        var expression = compiler.Invoke(Expression.TypeAs(ma.Expression, field.ReflectedType), null);
+        current = Expression.Condition(Expression.TypeIs(ma.Expression, field.ReflectedType), expression, current);
+      }
+      return current;
+    }
+
+    private MemberInfo TryGetActualPropertyInfo(PropertyInfo propertyInfo, Type initializingType)
+    {
+      //if property is an indexer
+      if (propertyInfo.GetIndexParameters().Length!=0)
+        return propertyInfo;
+
+      // the name of property is unique within type hierarchy
+      // so we can use it.
+      var actualPropertyInfo = initializingType.GetProperty(propertyInfo.Name);
+      return actualPropertyInfo ?? propertyInfo;
+    }
+
+    private IList<ColumnInfo> GetColumnsToSearch(ConstantExpression arrayOfColumns, Type elementType, TypeInfo domainType)
+    {
+      var columnAccessLambdas = (LambdaExpression[])arrayOfColumns.Value;
+      var fulltextFields = new List<ColumnInfo>();
+      foreach (var lambda in columnAccessLambdas) {
+        var field = FieldExtractor.Extract(lambda, elementType, domainType);
+        if (field.Column==null)
+          throw new InvalidOperationException(string.Format(Strings.FieldXIsComplexAndCannotBeUsedForSearch, lambda.Body));
+        fulltextFields.Add(field.Column);
+      }
+      return fulltextFields;
+    }
+
+    private void ArrangeContainsTableParameters(System.Collections.ObjectModel.ReadOnlyCollection<Expression> parameters, out Expression searchCriteria, out Expression columns, out Expression topNByRank)
+    {
+      searchCriteria = parameters[0];
+      columns = null;
+      topNByRank = null;
+      if (parameters.Count == 2) {
+        if (parameters[1].Type.IsArray)
+          columns = parameters[1];
+        else
+          topNByRank = parameters[1];
+      }
+      if (parameters.Count == 3) {
+        columns = parameters[1];
+        topNByRank = parameters[2];
+      }
+    }
+
+    #endregion
+  }
 }