// Copyright (C) 2009-2021 Xtensive LLC.
// This code is distributed under MIT license terms.
// See the License.txt file in the project root for more information.
// Created by: Alexis Kochetov
// Created:    2009.02.27

using System;
using System.Collections.Generic;
using System.Linq;
using System.Linq.Expressions;
using System.Reflection;
using Xtensive.Collections;
using Xtensive.Core;
using Xtensive.Linq;
using Xtensive.Orm.FullTextSearchCondition.Interfaces;
using Xtensive.Orm.FullTextSearchCondition.Internals;
using Xtensive.Orm.FullTextSearchCondition.Nodes;
using Xtensive.Orm.Internals;
using Xtensive.Orm.Linq.Expressions;
using Xtensive.Orm.Linq.Expressions.Visitors;
using Xtensive.Orm.Linq.Materialization;
using Xtensive.Orm.Linq.Rewriters;
using Xtensive.Orm.Model;
using Xtensive.Orm.Providers;
using Xtensive.Orm.Rse;
using Xtensive.Orm.Rse.Providers;
using Xtensive.Reflection;
using FieldInfo = System.Reflection.FieldInfo;
using Tuple = Xtensive.Tuples.Tuple;
using TypeInfo = Xtensive.Orm.Model.TypeInfo;

namespace Xtensive.Orm.Linq
{
  internal sealed partial class Translator
  {
    private static readonly ParameterExpression parameterContextParam = Expression.Parameter(WellKnownOrmTypes.ParameterContext, "context");
    private static readonly ConstantExpression
<<<<<<< HEAD
      nullKeyExpression = Expression.Constant(null, WellKnownOrmTypes.Key),
      falseBoolExpression = Expression.Constant(false, WellKnownTypes.Bool),
      trueBoolExpression = Expression.Constant(true, WellKnownTypes.Bool),
      falseExpression = Expression.Constant(false),
      trueExpression = Expression.Constant(true);
=======
      NullKeyExpression = Expression.Constant(null, WellKnownOrmTypes.Key),
      FalseExpression = Expression.Constant(false),
      TrueExpression = Expression.Constant(true);
>>>>>>> 8b153c80

    protected override Expression VisitTypeIs(TypeBinaryExpression tb)
    {
      var expression = tb.Expression;
      Type expressionType = expression.Type;
      Type operandType = tb.TypeOperand;
      if (operandType.IsAssignableFrom(expressionType)) {
<<<<<<< HEAD
        return trueExpression;
=======
        return TrueExpression;
>>>>>>> 8b153c80
      }

      // Structure
      var memberType = expression.GetMemberType();
      if (memberType==MemberType.Structure
        && WellKnownOrmTypes.Structure.IsAssignableFrom(operandType)) {
<<<<<<< HEAD
        return falseExpression;
=======
        return FalseExpression;
>>>>>>> 8b153c80
      }

      // Entity
      if (memberType==MemberType.Entity
        && WellKnownOrmInterfaces.Entity.IsAssignableFrom(operandType)) {
        TypeInfo type = context.Model.Types[operandType];
        IEnumerable<int> typeIds = type.GetDescendants(true)
          .Union(type.GetImplementors(true))
          .Union(Enumerable.Repeat(type, 1))
          .Select(t => context.TypeIdRegistry.GetTypeId(t));
        MemberExpression memberExpression = Expression.MakeMemberAccess(expression, WellKnownMembers.TypeId);
        Expression boolExpression = null;
        foreach (int typeId in typeIds)
          boolExpression = MakeBooleanExpression(
            boolExpression,
            memberExpression,
            Expression.Constant(typeId),
            ExpressionType.Equal,
            ExpressionType.OrElse);

        return Visit(boolExpression);
      }

      throw new NotSupportedException(Strings.ExTypeIsMethodSupportsOnlyEntitiesAndStructures);
    }

    protected override Expression Visit(Expression e)
    {
      if (e==null)
        return null;
      if (e.StripMarkers().IsProjection())
        return e;
      if (context.Evaluator.CanBeEvaluated(e)) {
        if (WellKnownInterfaces.Queryable.IsAssignableFrom(e.Type))
          return base.Visit(ExpressionEvaluator.Evaluate(e));
        return context.ParameterExtractor.IsParameter(e)
          ? e
          : ExpressionEvaluator.Evaluate(e);
      }
      return e.NodeType==ExpressionType.Index ? VisitIndex((IndexExpression) e) : base.Visit(e);
    }

    protected override Expression VisitUnknown(Expression e)
    {
      if (e is ExtendedExpression)
        return e;
      return base.VisitUnknown(e);
    }

    /// <exception cref="NotSupportedException"><c>NotSupportedException</c>.</exception>
    protected override Expression VisitUnary(UnaryExpression u)
    {
      switch (u.NodeType) {
      case ExpressionType.TypeAs:
        if (u.GetMemberType()==MemberType.Entity)
          return VisitTypeAs(u.Operand, u.Type);
        break;
      case ExpressionType.Convert:
      case ExpressionType.ConvertChecked:
        if (u.GetMemberType()==MemberType.Entity) {
          if (u.Type==u.Operand.Type
            || u.Type.IsAssignableFrom(u.Operand.Type)
            || !WellKnownOrmInterfaces.Entity.IsAssignableFrom(u.Operand.Type))
            return base.VisitUnary(u);
          throw new InvalidOperationException(String.Format(Strings.ExDowncastFromXToXNotSupportedUseOfTypeOrAsOperatorInstead, u, u.Operand.Type, u.Type));
        }
        else if (u.Type==WellKnownTypes.Object && State.ShouldOmitConvertToObject) {
          var expression = u.StripCasts();
          return Visit(expression);
        }
        break;
      }
      return u.Type==WellKnownInterfaces.Queryable
        ? Visit(u.Operand)
        : base.VisitUnary(u);
    }

    protected override Expression VisitLambda(LambdaExpression le)
    {
      using (CreateLambdaScope(le, allowCalculableColumnCombine: false)) {
        Expression body = le.Body;
        if (!State.IsTailMethod)
          body = NullComparsionRewriter.Rewrite(body);
        body = Visit(body);
        ParameterExpression parameter = le.Parameters[0];
        var shouldTranslate =
          (body.NodeType!=ExpressionType.New || body.IsNewExpressionSupportedByStorage())
          && body.NodeType!=ExpressionType.MemberInit
          && !(body.NodeType==ExpressionType.Constant && State.BuildingProjection);
        if (shouldTranslate)
          body = body.StripMarkers().IsProjection()
            ? BuildSubqueryResult((ProjectionExpression) body, le.Body.Type)
            : ProcessProjectionElement(body);
        ProjectionExpression projection = context.Bindings[parameter];
        return new ItemProjectorExpression(body, projection.ItemProjector.DataSource, context);
      }
    }

    protected override MemberAssignment VisitMemberAssignment(MemberAssignment ma)
    {
      Expression expression;
      using (CreateScope(new TranslatorState(State) { CalculateExpressions = false })) {
        expression = Visit(ma.Expression);
      }

      expression = expression.StripMarkers().IsProjection()
        ? BuildSubqueryResult((ProjectionExpression) expression, ma.Expression.Type)
        : ProcessProjectionElement(expression);

      if (expression!=ma.Expression)
        return Expression.Bind(ma.Member, expression);
      return ma;
    }

    /// <exception cref="NotSupportedException"><c>NotSupportedException</c>.</exception>
    /// <exception cref="InvalidOperationException"><c>InvalidOperationException</c>.</exception>
    protected override Expression VisitBinary(BinaryExpression binaryExpression)
    {
      Expression left;
      Expression right;
      MemberType memberType = binaryExpression.Left.Type==WellKnownTypes.Object
        ? binaryExpression.Right.GetMemberType()
        : binaryExpression.Left.GetMemberType();
      if (memberType==MemberType.EntitySet) {
        if (context.Evaluator.CanBeEvaluated(binaryExpression.Left)) {
          left = ExpressionEvaluator.Evaluate(binaryExpression.Left);
        }
        else {
          var leftMemberAccess = binaryExpression.Left as MemberExpression;
          left = leftMemberAccess!=null && leftMemberAccess.Member.ReflectedType.IsClosure()
            ? ExpressionEvaluator.Evaluate(leftMemberAccess)
            : Visit(binaryExpression.Left);
        }
        if (context.Evaluator.CanBeEvaluated(binaryExpression.Right)) {
          right = ExpressionEvaluator.Evaluate(binaryExpression.Right);
        }
        else {
          var rightMemberAccess = binaryExpression.Right as MemberExpression;
          right = rightMemberAccess!=null && rightMemberAccess.Member.ReflectedType.IsClosure()
            ? ExpressionEvaluator.Evaluate(rightMemberAccess)
            : Visit(binaryExpression.Right);
        }
      }
      else if (memberType == MemberType.Entity || memberType == MemberType.Structure) {
        if (binaryExpression.NodeType == ExpressionType.Coalesce) {
          if ((context.Evaluator.CanBeEvaluated(binaryExpression.Right) && !(binaryExpression.Right is ConstantExpression))
            || (context.Evaluator.CanBeEvaluated(binaryExpression.Left) && !(binaryExpression.Left is ConstantExpression)))
            throw new NotSupportedException(
              string.Format(Strings.ExXExpressionsWithConstantValuesOfYTypeNotSupported,"Coalesce", memberType.ToString()));

          return Visit(Expression.Condition(
            Expression.NotEqual(binaryExpression.Left, Expression.Constant(null)),
            binaryExpression.Left,
            binaryExpression.Right));
        }
        else {
          left = Visit(binaryExpression.Left);
          right = Visit(binaryExpression.Right);
        }
      }
      else {
        left = Visit(binaryExpression.Left);
        right = Visit(binaryExpression.Right);
      }
      var resultBinaryExpression = Expression.MakeBinary(binaryExpression.NodeType,
        left,
        right,
        binaryExpression.IsLiftedToNull,
        binaryExpression.Method);

      if (binaryExpression.NodeType==ExpressionType.Equal
        || binaryExpression.NodeType==ExpressionType.NotEqual)
        return VisitBinaryRecursive(resultBinaryExpression, binaryExpression);

      if (binaryExpression.NodeType==ExpressionType.ArrayIndex) {
        var newArrayExpression = left.StripCasts() as NewArrayExpression;
        var indexExpression = right.StripCasts() as ConstantExpression;
        if (newArrayExpression!=null && indexExpression!=null && indexExpression.Type==WellKnownTypes.Int32)
          return newArrayExpression.Expressions[(int) indexExpression.Value];

        throw new NotSupportedException(String.Format(Strings.ExBinaryExpressionXOfTypeXIsNotSupported, binaryExpression.ToString(true), binaryExpression.NodeType));
      }

      return resultBinaryExpression;
    }

    protected override Expression VisitConditional(ConditionalExpression c)
    {
      var memberType = c.IfTrue.Type == typeof(object)
        ? c.IfFalse.GetMemberType()
        : c.IfTrue.GetMemberType();
      if (memberType == MemberType.Entity || memberType == MemberType.Structure) {
        if ((context.Evaluator.CanBeEvaluated(c.IfFalse) && !(c.IfFalse is ConstantExpression))
          || (context.Evaluator.CanBeEvaluated(c.IfTrue) && !(c.IfTrue is ConstantExpression)))
          throw new NotSupportedException(string.Format(Strings.ExXExpressionsWithConstantValuesOfYTypeNotSupported, "Conditional", memberType.ToString()));
      }
      return base.VisitConditional(c);
    }

    private Expression ConvertEnum(Expression left)
    {
      var underlyingType = Enum.GetUnderlyingType(left.Type.StripNullable());
      if (left.Type.IsNullable())
        underlyingType = underlyingType.ToNullable();
      left = left.NodeType==ExpressionType.Convert
        ? Expression.Convert(((UnaryExpression) left).Operand, underlyingType)
        : Expression.Convert(left, underlyingType);
      return left;
    }

    /// <exception cref="InvalidOperationException"><c>InvalidOperationException</c>.</exception>
    protected override Expression VisitParameter(ParameterExpression p)
    {
      bool isInnerParameter = State.Parameters.Contains(p);
      bool isOuterParameter = State.OuterParameters.Contains(p);

      if (!isInnerParameter && !isOuterParameter)
        throw new InvalidOperationException(Strings.ExLambdaParameterIsOutOfScope);
      ItemProjectorExpression itemProjector = context.Bindings[p].ItemProjector;
      if (isOuterParameter)
        return context.GetBoundItemProjector(p, itemProjector).Item;
      return itemProjector.Item;
    }

    protected override Expression VisitMemberAccess(MemberExpression ma)
    {
      if (ma.Expression != null)
        if (ma.Expression.Type!=ma.Member.ReflectedType
          && ma.Member is PropertyInfo
          && !ma.Member.ReflectedType.IsInterface)
          ma = Expression.MakeMemberAccess(
            ma.Expression, ma.Expression.Type.GetProperty(ma.Member.Name, ma.Member.GetBindingFlags()));
      var customCompiler = context.CustomCompilerProvider.GetCompiler(ma.Member);

      // Reflected type doesn't have custom compiler defined, so falling back to base class compiler
      var declaringType = ma.Member.DeclaringType;
      Type reflectedType = ma.Member.ReflectedType;
      if (customCompiler == null && declaringType != reflectedType && declaringType.IsAssignableFrom(reflectedType)) {
        var root = declaringType;
        var current = reflectedType;
        while (current != root && customCompiler == null) {
          current = current.BaseType;
          var member = current.GetProperty(ma.Member.Name, BindingFlags.Instance|BindingFlags.Public|BindingFlags.NonPublic);
          customCompiler = context.CustomCompilerProvider.GetCompiler(member);
        }
      }

      if (customCompiler!=null) {
        var member = ma.Member;
        var expression = customCompiler.Invoke(ma.Expression, Array.Empty<Expression>());
        if (expression == null) {
          if (member.ReflectedType.IsInterface)
            return Visit(BuildInterfaceExpression(ma));
          if (member.ReflectedType.IsClass)
            return Visit(BuildHierarchyExpression(ma));
        }
        else
          return Visit(expression);
      }

      if (context.Evaluator.CanBeEvaluated(ma) && context.ParameterExtractor.IsParameter(ma)) {
        if (WellKnownInterfaces.Queryable.IsAssignableFrom(ma.Type)) {
          Func<IQueryable> lambda = FastExpression.Lambda<Func<IQueryable>>(ma).CachingCompile();
          IQueryable rootPoint = lambda();
          if (rootPoint!=null)
            return base.Visit(rootPoint.Expression);
        }
        return ma;
      }
      if (ma.Expression==null) {
        if (WellKnownInterfaces.Queryable.IsAssignableFrom(ma.Type)) {
          var lambda = FastExpression.Lambda<Func<IQueryable>>(ma).CachingCompile();
          var rootPoint = lambda();
          if (rootPoint!=null)
            return VisitSequence(rootPoint.Expression);
        }
      }
      else if (ma.Expression.NodeType==ExpressionType.Constant) {
        var rfi = ma.Member as FieldInfo;
        if (rfi!=null && rfi.FieldType.IsGenericType && WellKnownInterfaces.Queryable.IsAssignableFrom(rfi.FieldType)) {
          var lambda = FastExpression.Lambda<Func<IQueryable>>(ma).CachingCompile();
          var rootPoint = lambda();
          if (rootPoint!=null)
            return VisitSequence(rootPoint.Expression);
        }
      }
      else if (ma.Expression.GetMemberType() == MemberType.Entity && ma.Member.Name != "Key") {
        var type = ma.Expression.Type;
        var parameter = ma.Expression as ParameterExpression;
        if (parameter != null) {
          var projection = context.Bindings[parameter];
          type = projection.ItemProjector.Item.Type;
        }
        if (!context.Model.Types[type].Fields.Contains(context.Domain.Handlers.NameBuilder.BuildFieldName((PropertyInfo) ma.Member)))
          throw new NotSupportedException(String.Format(Strings.ExFieldMustBePersistent, ma.ToString(true)));
      }
      Expression source;
      using (CreateScope(new TranslatorState(State) { /* BuildingProjection = false */ })) {
        source = Visit(ma.Expression);
      }

      var result = GetMember(source, ma.Member, ma);
      return result ?? base.VisitMemberAccess(ma);
    }

    protected override Expression VisitMethodCall(MethodCallExpression mc)
    {
      using (CreateScope(new TranslatorState(State) { IsTailMethod = mc == context.Query && mc.IsQuery() })) {
        var method = mc.Method;
        var customCompiler = context.CustomCompilerProvider.GetCompiler(method);
        if (customCompiler != null) {
          return Visit(customCompiler.Invoke(mc.Object, mc.Arguments.ToArray()));
        }

        // Visit Query. Deprecated.
#pragma warning disable 612,618
        if (method.DeclaringType == WellKnownOrmTypes.Query) {
          // Query.All<T>
          if (method.IsGenericMethodSpecificationOf(WellKnownMembers.Query.All)) {
            return ConstructQueryable(mc);
          }

          // Query.FreeText<T>
          if (method.IsGenericMethodSpecificationOf(WellKnownMembers.Query.FreeTextString)
            || method.IsGenericMethodSpecificationOf(WellKnownMembers.Query.FreeTextExpression)
            || method.IsGenericMethodSpecificationOf(WellKnownMembers.Query.FreeTextExpressionTopNByRank)
            || method.IsGenericMethodSpecificationOf(WellKnownMembers.Query.FreeTextStringTopNByRank)) {
            return ConstructFreeTextQueryRoot(method.GetGenericArguments()[0], mc.Arguments);
          }

          // Query.ContainsTable<T>
          if (method.IsGenericMethodSpecificationOf(WellKnownMembers.Query.ContainsTableExpr)
            || method.IsGenericMethodSpecificationOf(WellKnownMembers.Query.ContainsTableExprWithColumns)
            || method.IsGenericMethodSpecificationOf(WellKnownMembers.Query.ContainsTableExprTopNByRank)
            || method.IsGenericMethodSpecificationOf(WellKnownMembers.Query.ContainsTableExprWithColumnsTopNByRank)) {
            return ConstructContainsTableQueryRoot(method.GetGenericArguments()[0], mc.Arguments);
          }

          // Query.Single<T> & Query.SingleOrDefault<T>
          if (method.IsGenericMethodSpecificationOf(WellKnownMembers.Query.SingleKey)
            || method.IsGenericMethodSpecificationOf(WellKnownMembers.Query.SingleOrDefaultKey)) {
            return VisitQuerySingle(mc);
          }

          throw new InvalidOperationException(String.Format(Strings.ExMethodCallExpressionXIsNotSupported, mc.ToString(true)));
        }
        // Visit QueryEndpoint.
        if (method.DeclaringType == typeof(QueryEndpoint)) {
          // Query.All<T>
          if (method.IsGenericMethodSpecificationOf(WellKnownMembers.QueryEndpoint.All)) {
            return ConstructQueryable(mc);
          }

          // Query.FreeText<T>
          if (method.IsGenericMethodSpecificationOf(WellKnownMembers.QueryEndpoint.FreeTextString)
            || method.IsGenericMethodSpecificationOf(WellKnownMembers.QueryEndpoint.FreeTextExpression)
            || method.IsGenericMethodSpecificationOf(WellKnownMembers.QueryEndpoint.FreeTextExpressionTopNByRank)
            || method.IsGenericMethodSpecificationOf(WellKnownMembers.QueryEndpoint.FreeTextStringTopNByRank)) {
            return ConstructFreeTextQueryRoot(method.GetGenericArguments()[0], mc.Arguments);
          }

          // Query.ContainsTable<T>
          if (method.IsGenericMethodSpecificationOf(WellKnownMembers.QueryEndpoint.ContainsTableExpr)
            || method.IsGenericMethodSpecificationOf(WellKnownMembers.QueryEndpoint.ContainsTableExprWithColumns)
            || method.IsGenericMethodSpecificationOf(WellKnownMembers.QueryEndpoint.ContainsTableExprTopNByRank)
            || method.IsGenericMethodSpecificationOf(WellKnownMembers.QueryEndpoint.ContainsTableExprWithColumnsTopNByRank)) {
            return ConstructContainsTableQueryRoot(method.GetGenericArguments()[0], mc.Arguments);
          }

          // Query.Single<T> & Query.SingleOrDefault<T>
          if (method.IsGenericMethodSpecificationOf(WellKnownMembers.QueryEndpoint.SingleKey)
            || method.IsGenericMethodSpecificationOf(WellKnownMembers.QueryEndpoint.SingleOrDefaultKey)) {
            return VisitQuerySingle(mc);
          }

          if (method.IsGenericMethodSpecificationOf(WellKnownMembers.QueryEndpoint.Items)) {
            return VisitSequence(mc.Arguments[0].StripQuotes().Body, mc);
          }

          throw new InvalidOperationException(String.Format(Strings.ExMethodCallExpressionXIsNotSupported, mc.ToString(true)));
        }
#pragma warning restore 612,618

        // Visit Queryable extensions.
        if (method.DeclaringType==typeof (QueryableExtensions))
          if (method.Name==WellKnownMembers.Queryable.ExtensionLeftJoin.Name)
            return VisitLeftJoin(mc);
          else if (method.Name=="In")
            return VisitIn(mc);
          else if (method.Name==WellKnownMembers.Queryable.ExtensionLock.Name)
            return VisitLock(mc);
          else if (method.Name==WellKnownMembers.Queryable.ExtensionTake.Name)
            return VisitTake(mc.Arguments[0], mc.Arguments[1]);
          else if (method.Name==WellKnownMembers.Queryable.ExtensionSkip.Name)
            return VisitSkip(mc.Arguments[0], mc.Arguments[1]);
          else if (method.Name==WellKnownMembers.Queryable.ExtensionElementAt.Name)
            return VisitElementAt(mc.Arguments[0], mc.Arguments[1], context.IsRoot(mc), method.ReturnType, false);
          else if (method.Name==WellKnownMembers.Queryable.ExtensionElementAtOrDefault.Name)
            return VisitElementAt(mc.Arguments[0], mc.Arguments[1], context.IsRoot(mc), method.ReturnType, true);
          else if (method.Name == WellKnownMembers.Queryable.ExtensionCount.Name)
            return VisitAggregate(mc.Arguments[0], method, null, context.IsRoot(mc), mc);
          else if (method.Name == WellKnownMembers.Queryable.ExtensionTag.Name)
            return VisitTag(mc);
          else
            throw new InvalidOperationException(String.Format(Strings.ExMethodCallExpressionXIsNotSupported, mc.ToString(true)));
        // Visit Collection extensions
        if (method.DeclaringType==typeof(CollectionExtensionsEx))
          if (method.Name==WellKnownMembers.Collection.ExtensionContainsAny.Name)
            return VisitContainsAny(mc.Arguments[0], mc.Arguments[1], context.IsRoot(mc), method.GetGenericArguments()[0]);
          else if (method.Name==WellKnownMembers.Collection.ExtensionContainsAll.Name)
            return VisitContainsAll(mc.Arguments[0], mc.Arguments[1], context.IsRoot(mc), method.GetGenericArguments()[0]);
          else if (method.Name==WellKnownMembers.Collection.ExtensionContainsNone.Name)
            return VisitContainsNone(mc.Arguments[0], mc.Arguments[1], context.IsRoot(mc), method.GetGenericArguments()[0]);

        // Process local collections
        if (mc.Object.IsLocalCollection(context)) {
          // IList.Contains
          // List.Contains
          // Array.Contains
          ParameterInfo[] parameters = method.GetParameters();
          if (method.Name=="Contains" && parameters.Length==1)
            return VisitContains(mc.Object, mc.Arguments[0], false);
        }

        var result = base.VisitMethodCall(mc);
        if (result!=mc && result.NodeType==ExpressionType.Call) {
          var visitedMethodCall = (MethodCallExpression) result;
          if (visitedMethodCall.Arguments.Any(arg => arg.StripMarkers().IsProjection()))
            throw new InvalidOperationException(String.Format(Strings.ExMethodCallExpressionXIsNotSupported, mc.ToString(true)));
        }
        return result;
      }
    }

    private Expression ConstructFreeTextQueryRoot(Type elementType, System.Collections.ObjectModel.ReadOnlyCollection<Expression> expressions)
    {
      TypeInfo type;
      if (!context.Model.Types.TryGetValue(elementType, out type))
        throw new InvalidOperationException(String.Format(Strings.ExTypeNotFoundInModel, elementType.FullName));
      var fullTextIndex = type.FullTextIndex;
      if (fullTextIndex==null)
        throw new InvalidOperationException(String.Format(Strings.ExEntityDoesNotHaveFullTextIndex, elementType.FullName));
      var searchCriteria = expressions[0];
      if (compiledQueryScope!=null
          && searchCriteria.NodeType==ExpressionType.Constant
          && searchCriteria.Type==WellKnownTypes.String)
        throw new InvalidOperationException(String.Format(Strings.ExFreeTextNotSupportedInCompiledQueries, ((ConstantExpression) searchCriteria).Value));

      // Prepare parameter
      Func<ParameterContext, string> compiledParameter;
      if (searchCriteria.NodeType==ExpressionType.Quote)
        searchCriteria = searchCriteria.StripQuotes();
      if (searchCriteria.Type==typeof (Func<string>)) {
        if (compiledQueryScope==null) {
          var originalSearchCriteria = (Expression<Func<string>>) searchCriteria;
          var body = originalSearchCriteria.Body;
          var searchCriteriaLambda = FastExpression.Lambda<Func<ParameterContext, string>>(body, parameterContextParam);
          compiledParameter = searchCriteriaLambda.CachingCompile();
        }
        else {
          var replacer = compiledQueryScope.QueryParameterReplacer;
          var newSearchCriteria = (Expression<Func<string>>) replacer.Replace(searchCriteria);
          var searchCriteriaAccessor = ParameterAccessorFactory.CreateAccessorExpression<string>(newSearchCriteria.Body);
          compiledParameter = searchCriteriaAccessor.CachingCompile();
        }
      }
      else {
        var parameter = ParameterAccessorFactory.CreateAccessorExpression<string>(searchCriteria);
        compiledParameter = parameter.CachingCompile();
      }

      ColumnExpression rankExpression;
      FullTextExpression freeTextExpression;
      ItemProjectorExpression itemProjector;
      var fullFeatured = context.ProviderInfo.Supports(ProviderFeatures.FullFeaturedFullText);
      var entityExpression = EntityExpression.Create(type, 0, !fullFeatured);
      var rankColumnAlias = context.GetNextColumnAlias();

      FreeTextProvider dataSource;
      if (expressions.Count > 1) {
        var topNParameter = ParameterAccessorFactory.CreateAccessorExpression<int>(expressions[1]).CachingCompile();
        dataSource = new FreeTextProvider(fullTextIndex, compiledParameter, rankColumnAlias, topNParameter, fullFeatured);
      }
      else
        dataSource = new FreeTextProvider(fullTextIndex, compiledParameter, rankColumnAlias, fullFeatured);

      rankExpression = ColumnExpression.Create(WellKnownTypes.Double, dataSource.Header.Columns.Count - 1);
      freeTextExpression = new FullTextExpression(fullTextIndex, entityExpression, rankExpression, null);
      itemProjector = new ItemProjectorExpression(freeTextExpression, dataSource, context);
      return new ProjectionExpression(WellKnownInterfaces.QueryableOfT.CachedMakeGenericType(elementType), itemProjector, TranslatedQuery.EmptyTupleParameterBindings);
    }

    private Expression ConstructContainsTableQueryRoot(Type elementType, System.Collections.ObjectModel.ReadOnlyCollection<Expression> parameters)
    {
      TypeInfo type;
      if (!context.Model.Types.TryGetValue(elementType, out type))
        throw new InvalidOperationException(String.Format(Strings.ExTypeNotFoundInModel, elementType.FullName));
      var fullTextIndex = type.FullTextIndex;
      if (fullTextIndex==null)
        throw new InvalidOperationException(String.Format(Strings.ExEntityDoesNotHaveFullTextIndex, elementType.FullName));
      if (!context.ProviderInfo.Supports(ProviderFeatures.SingleKeyRankTableFullText))
        throw new NotSupportedException(Strings.ExCurrentProviderDoesNotSupportContainsTableFunctionality);

      Expression rawSearchCriteria;
      Expression searchColumns;
      Expression topNByRank;
      ArrangeContainsTableParameters(parameters, out rawSearchCriteria, out searchColumns, out topNByRank);
      IList<ColumnInfo> searchableColumns = (searchColumns!=null)
        ? GetColumnsToSearch((ConstantExpression)searchColumns, elementType, type)
        : new List<ColumnInfo>();

      // Prepare parameters
      Func<ParameterContext, string> compiledParameter;
      if (rawSearchCriteria.NodeType==ExpressionType.Quote)
        rawSearchCriteria = rawSearchCriteria.StripQuotes();
      if (rawSearchCriteria.Type!=typeof (Func<ConditionEndpoint, IOperand>))
        throw new InvalidOperationException(string.Format(Strings.ExUnsupportedExpressionType));

      var func = ((Expression<Func<ConditionEndpoint, IOperand>>) rawSearchCriteria).Compile();
      var conditionCompiler = context.Domain.Handler.GetSearchConditionCompiler();
      func.Invoke(SearchConditionNodeFactory.CreateConditonRoot()).AcceptVisitor(conditionCompiler);

      var preparedSearchCriteria = FastExpression.Lambda<Func<ParameterContext, string>>(
        Expression.Constant(conditionCompiler.CurrentOutput), parameterContextParam);

      if (compiledQueryScope==null) {
        compiledParameter = preparedSearchCriteria.CachingCompile();
      }
      else {
        var replacer = compiledQueryScope.QueryParameterReplacer;
        var newSearchCriteria = replacer.Replace(preparedSearchCriteria);
        compiledParameter = ((Expression<Func<ParameterContext, string>>) newSearchCriteria).CachingCompile();
      }

      ColumnExpression rankExpression;
      FullTextExpression freeTextExpression;
      ItemProjectorExpression itemProjector;

      //var fullFeatured = context.ProviderInfo.Supports(ProviderFeatures.FullFeaturedFullText);
      var fullFeatured = false;// postgre provider has no analogue functionality by now.
      var entityExpression = EntityExpression.Create(type, 0, !fullFeatured);
      var rankColumnAlias = context.GetNextColumnAlias();

      ContainsTableProvider dataSource;
      if (topNByRank!=null) {
        var topNParameter = ParameterAccessorFactory.CreateAccessorExpression<int>(parameters[1]).CachingCompile();
        dataSource = new ContainsTableProvider(fullTextIndex, compiledParameter, rankColumnAlias, searchableColumns, topNParameter, fullFeatured);
      }
      else
        dataSource = new ContainsTableProvider(fullTextIndex, compiledParameter, rankColumnAlias, searchableColumns, fullFeatured);

      rankExpression = ColumnExpression.Create(WellKnownTypes.Double, dataSource.Header.Columns.Count - 1);
      freeTextExpression = new FullTextExpression(fullTextIndex, entityExpression, rankExpression, null);
      itemProjector = new ItemProjectorExpression(freeTextExpression, dataSource, context);
      return new ProjectionExpression(WellKnownInterfaces.QueryableOfT.CachedMakeGenericType(elementType), itemProjector, TranslatedQuery.EmptyTupleParameterBindings);
    }

    /// <exception cref="InvalidOperationException"><c>InvalidOperationException</c>.</exception>
    protected override Expression VisitNew(NewExpression newExpression)
    {
      // ReSharper disable HeuristicUnreachableCode
      // ReSharper disable ConditionIsAlwaysTrueOrFalse

      var strippedMarkersExpression = newExpression.StripMarkers();
      if (newExpression.Members == null) {
        if (strippedMarkersExpression.IsGroupingExpression()
          || strippedMarkersExpression.IsSubqueryExpression()
          || newExpression.IsNewExpressionSupportedByStorage())
          return base.VisitNew(newExpression);
      }

      // ReSharper restore ConditionIsAlwaysTrueOrFalse
      // ReSharper restore HeuristicUnreachableCode

      var arguments = VisitNewExpressionArguments(newExpression);
      if (strippedMarkersExpression.IsAnonymousConstructor()) {
        return newExpression.Members==null
          ? Expression.New(newExpression.Constructor, arguments)
          : Expression.New(newExpression.Constructor, arguments, newExpression.Members);
      }

      var constructorParameters = newExpression.GetConstructorParameters();
      if (constructorParameters.Length!=arguments.Count)
        throw Exceptions.InternalError(Strings.ExInvalidNumberOfParametersInNewExpression, OrmLog.Instance);

      var bindings = GetBindingsForConstructor(constructorParameters, arguments, newExpression);
      var nativeBindings = new Dictionary<MemberInfo, Expression>();
      return new ConstructorExpression(newExpression.Type, bindings, nativeBindings, newExpression.Constructor, arguments);
    }

    internal static bool FilterBindings(MemberInfo mi, string name, Type type)
    {
      var result = String.Equals(mi.Name, name, StringComparison.InvariantCultureIgnoreCase);
      if (!result)
        return false;

      result = mi.MemberType == MemberTypes.Field || mi.MemberType == MemberTypes.Property;
      if (!result)
        return false;

      var field = mi as FieldInfo;
      if (field != null)
        return field.FieldType == type && !field.IsInitOnly;
      var property = mi as PropertyInfo;
      if (property == null)
        return false;
      return property.PropertyType.IsAssignableFrom(type) && property.CanWrite;
    }

    #region Private helper methods

    private Dictionary<MemberInfo, Expression> GetBindingsForConstructor(ParameterInfo[] constructorParameters, IList<Expression> constructorArguments, Expression newExpression)
    {
      var bindings = new Dictionary<MemberInfo, Expression>();
      var duplicateMembers = new HashSet<MemberInfo>();
      var typeMembers = newExpression.Type.GetMembers();
      for (var parameterIndex = 0; parameterIndex < constructorParameters.Length; parameterIndex++) {
        var constructorParameter = constructorParameters[parameterIndex];
        var members = typeMembers
          .Where(mi => FilterBindings(mi, constructorParameter.Name, constructorParameter.ParameterType))
          .ToList();
        if (members.Count!=1 || duplicateMembers.Contains(members[0]))
          continue;
        if (bindings.Remove(members[0])) {
          duplicateMembers.Add(members[0]);
        }
        else
          bindings.Add(members[0], constructorArguments[parameterIndex]);
      }
      return bindings;
    }

    private static ConstantExpression SelectBoolConstantExpression(bool b) =>
      b ? trueBoolExpression : falseBoolExpression;

    /// <exception cref="NotSupportedException"><c>NotSupportedException</c>.</exception>
    /// <exception cref="InvalidOperationException"><c>InvalidOperationException</c>.</exception>
    private Expression VisitBinaryRecursive(BinaryExpression binaryExpression, BinaryExpression originalBinaryExpression)
    {
      if (context.Evaluator.CanBeEvaluated(binaryExpression))
        return context.ParameterExtractor.IsParameter(binaryExpression)
          ? (Expression) binaryExpression
          : ExpressionEvaluator.Evaluate(binaryExpression);

      Expression left = binaryExpression.Left.StripCasts().StripMarkers();
      Expression right = binaryExpression.Right.StripCasts().StripMarkers();

      var rightIsConstant = context.Evaluator.CanBeEvaluated(right);
      var leftIsConstant = context.Evaluator.CanBeEvaluated(left);
      bool leftOrRightIsIndex = false;

      if (left is IndexExpression) {
        left = VisitIndex((IndexExpression) left);
        leftOrRightIsIndex = true;
      }
      if (right is IndexExpression) {
        right = VisitIndex((IndexExpression) right);
        leftOrRightIsIndex = true;
      }

      IList<Expression> leftExpressions;
      IList<Expression> rightExpressions;

      // Split left and right arguments to subexpressions.
      MemberType memberType = left.Type == WellKnownTypes.Object
        ? right.GetMemberType()
        : left.GetMemberType();
      switch (memberType) {
        case MemberType.EntitySet:
          if ((leftIsConstant && ExpressionEvaluator.Evaluate(left).Value == null)
            || left is ConstantExpression && ((ConstantExpression) left).Value == null)
            return SelectBoolConstantExpression(binaryExpression.NodeType == ExpressionType.NotEqual);
          if ((rightIsConstant && ExpressionEvaluator.Evaluate(right).Value == null)
            || right is ConstantExpression && ((ConstantExpression) right).Value == null)
            return SelectBoolConstantExpression(binaryExpression.NodeType == ExpressionType.NotEqual);
          var leftEntitySetExpression = left as EntitySetExpression;
          var rightEntitySetExpression = right as EntitySetExpression;
          if (leftEntitySetExpression != null && rightEntitySetExpression != null) {
            if (leftEntitySetExpression.Field != rightEntitySetExpression.Field) {
<<<<<<< HEAD
              return falseBoolExpression;
=======
              return FalseExpression;
>>>>>>> 8b153c80
            }
            var binary = Expression.MakeBinary(binaryExpression.NodeType,
              (Expression) leftEntitySetExpression.Owner,
              (Expression) rightEntitySetExpression.Owner,
              binaryExpression.IsLiftedToNull,
              binaryExpression.Method);
            return VisitBinaryRecursive(binary, originalBinaryExpression);
          }
          if (rightEntitySetExpression != null && left is ConstantExpression) {
            var leftEntitySet = (EntitySetBase) ((ConstantExpression) left).Value;
            var binary = Expression.MakeBinary(binaryExpression.NodeType,
              Expression.Constant(leftEntitySet.Owner),
              (Expression) rightEntitySetExpression.Owner,
              binaryExpression.IsLiftedToNull,
              binaryExpression.Method);
            return VisitBinaryRecursive(binary, originalBinaryExpression);
          }
          if (leftEntitySetExpression != null && right is ConstantExpression) {
            var rightEntitySet = (EntitySetBase) ((ConstantExpression) right).Value;
            var binary = Expression.MakeBinary(binaryExpression.NodeType,
              (Expression) leftEntitySetExpression.Owner,
              Expression.Constant(rightEntitySet.Owner),
              binaryExpression.IsLiftedToNull,
              binaryExpression.Method);
            return VisitBinaryRecursive(binary, originalBinaryExpression);
          }
          return binaryExpression;
        case MemberType.Key:
          var leftKeyExpression = left as KeyExpression;
          var rightKeyExpression = right as KeyExpression;
          if (leftKeyExpression == null && rightKeyExpression == null)
            throw new InvalidOperationException(String.Format(Strings.ExBothLeftAndRightPartOfBinaryExpressionXAreNULLOrNotKeyExpression, originalBinaryExpression.ToString(true)));
          // Check key compatibility
          leftKeyExpression.EnsureKeyExpressionCompatible(rightKeyExpression, originalBinaryExpression);
          // Key split to it's fields.
          IEnumerable<Type> keyFields = (leftKeyExpression ?? rightKeyExpression)
            .KeyFields
            .Select(fieldExpression => fieldExpression.Type);
          leftExpressions = GetKeyFields(left, keyFields);
          rightExpressions = GetKeyFields(right, keyFields);
          break;
        case MemberType.Entity:
          // Entity split to key fields.
          var leftEntityExpression = (Expression) (left as EntityExpression) ?? left as EntityFieldExpression;
          var rightEntityExpression = (Expression) (right as EntityExpression) ?? right as EntityFieldExpression;
          if (leftEntityExpression == null && rightEntityExpression == null)
            if (!IsConditionalOrWellknown(left) && !IsConditionalOrWellknown(right))
              throw new NotSupportedException(
                String.Format(
                  Strings.ExBothLeftAndRightPartOfBinaryExpressionXAreNULLOrNotEntityExpressionEntityFieldExpression,
                  binaryExpression));
          var type = left.Type == WellKnownTypes.Object
             ? right.Type
             : left.Type;

          var keyFieldTypes = context
            .Model
            .Types[type]
            .Key
            .TupleDescriptor;

          leftExpressions = GetEntityFields(left, keyFieldTypes);
          rightExpressions = GetEntityFields(right, keyFieldTypes);
          break;
        case MemberType.Anonymous:
          // Anonymous type split to constructor arguments.
          var anonymousType = (left.Type == WellKnownTypes.Object)
            ? right.Type
            : left.Type;
          leftExpressions = GetAnonymousArguments(left, anonymousType);
          rightExpressions = GetAnonymousArguments(right, anonymousType);
          break;
        case MemberType.Structure:
          if ((leftIsConstant && ExpressionEvaluator.Evaluate(left).Value == null)
            || left is ConstantExpression && ((ConstantExpression) left).Value == null)
            return SelectBoolConstantExpression(binaryExpression.NodeType == ExpressionType.NotEqual);
          if ((rightIsConstant && ExpressionEvaluator.Evaluate(right).Value == null)
            || right is ConstantExpression && ((ConstantExpression) right).Value == null)
            return SelectBoolConstantExpression(binaryExpression.NodeType == ExpressionType.NotEqual);
          // Structure split to it's fields.
          var leftStructureExpression = left as StructureFieldExpression;
          var rightStructureExpression = right as StructureFieldExpression;
          if (leftStructureExpression == null && rightStructureExpression == null)
            throw new NotSupportedException(String.Format(Strings.ExBothLeftAndRightPartOfBinaryExpressionXAreNULLOrNotStructureExpression, binaryExpression));

          StructureFieldExpression structureFieldExpression = (leftStructureExpression ?? rightStructureExpression);
          leftExpressions = GetStructureFields(left, structureFieldExpression.Fields, structureFieldExpression.Type);
          rightExpressions = GetStructureFields(right, structureFieldExpression.Fields, structureFieldExpression.Type);
          break;
        case MemberType.Array:
          // Special case. ArrayIndex expression.
          if (binaryExpression.NodeType == ExpressionType.ArrayIndex) {
            var arrayExpression = Visit(left);
            var arrayIndex = Visit(right);
            return Expression.ArrayIndex(arrayExpression, arrayIndex);
          }

          // If array compares to null use standard routine.
          if ((rightIsConstant && ExpressionEvaluator.Evaluate(right).Value == null)
            || (rightIsConstant && ExpressionEvaluator.Evaluate(right).Value == null)
              || (right.Type == WellKnownTypes.ByteArray && (left is FieldExpression || left is ColumnExpression || right is FieldExpression || right is ColumnExpression)))
            return Expression.MakeBinary(binaryExpression.NodeType,
              left,
              right,
              binaryExpression.IsLiftedToNull,
              binaryExpression.Method);


          // Array split to it's members.
          leftExpressions = ((NewArrayExpression) left).Expressions;
          rightExpressions = ((NewArrayExpression) right).Expressions;
          break;
        default:
          // Primitive types don't has subexpressions. Use standart routine.
          if (leftOrRightIsIndex) {
            var binary = Expression.MakeBinary(binaryExpression.NodeType, left, right, binaryExpression.IsLiftedToNull, binaryExpression.Method);
            return VisitBinaryRecursive(binary, binaryExpression);
          }
          return binaryExpression;
      }

      if (leftExpressions.Count != rightExpressions.Count || leftExpressions.Count == 0)
        throw Exceptions.InternalError(Strings.ExMistmatchCountOfLeftAndRightExpressions, OrmLog.Instance);

      // Combine new binary expression from subexpression pairs.
      Expression resultExpression = null;
      for (var i = 0; i < leftExpressions.Count; i++) {
        BinaryExpression pairExpression;
        var leftItem = leftExpressions[i];
        var rightItem = rightExpressions[i];
        var leftIsNullable = leftItem.Type.IsNullable();
        var rightIsNullable = rightItem.Type.IsNullable();
        leftItem = leftIsNullable
          ? leftItem
          : leftItem.LiftToNullable();
        rightItem = rightIsNullable
          ? rightItem
          : rightItem.LiftToNullable();

        switch (binaryExpression.NodeType) {
          case ExpressionType.Equal:
            pairExpression = Expression.Equal(leftItem, rightItem);
            break;
          case ExpressionType.NotEqual:
            pairExpression = Expression.NotEqual(leftItem, rightItem);
            break;
          default:
            throw new NotSupportedException(String.Format(Strings.ExBinaryExpressionsWithNodeTypeXAreNotSupported,
              binaryExpression.NodeType));
        }

        // visit new expression recursively
        var visitedResultExpression = VisitBinaryRecursive(pairExpression, originalBinaryExpression);

        // Combine expression chain with AndAlso
        resultExpression = resultExpression == null
          ? visitedResultExpression
          : Expression.AndAlso(resultExpression, visitedResultExpression);
      }

      // Return result.
      return resultExpression;
    }

    private static ConstantExpression SelectBoolConstantExpression(bool b) =>
      b ? TrueExpression : FalseExpression;

    private Expression VisitIndex(IndexExpression ie)
    {
      var objectExpression = Visit(ie.Object).StripCasts();
      var argument = Visit(ie.Arguments[0]);
      var evaluatedArgument = (string) ExpressionEvaluator.Evaluate(argument).Value;
      var entityExpression = objectExpression as EntityExpression;
      if(entityExpression!=null)
        return entityExpression.Fields.First(field => field.Name==evaluatedArgument);

      var structureExpression = objectExpression as StructureExpression;
      if (structureExpression!=null)
        return structureExpression.Fields.First(field => field.Name==evaluatedArgument);

      var entityFieldExpression = objectExpression as EntityFieldExpression;
      if (entityFieldExpression!=null)
        return entityFieldExpression.Fields.First(field => field.Name==evaluatedArgument);

      var structureFieldExpression = objectExpression as StructureFieldExpression;
      if (structureFieldExpression!=null)
        return structureFieldExpression.Fields.First(field => field.Name==evaluatedArgument);

      var typeInfo = context.Model.Types[objectExpression.Type];
      var parameterExpression = objectExpression as ParameterExpression;
      if (objectExpression is ParameterExpression || objectExpression is ConstantExpression) {
        if (typeInfo.IsEntity) {
          entityExpression = EntityExpression.Create(typeInfo, 0, false);
          return entityExpression.Fields.First(field => field.Name==evaluatedArgument);
        }
        if (typeInfo.IsStructure) {
          structureExpression = StructureExpression.CreateLocalCollectionStructure(typeInfo, new Segment<int>(0, typeInfo.TupleDescriptor.Count));
          return structureExpression.Fields.First(field => field.Name==evaluatedArgument);
        }
      }
      var fieldInfo = typeInfo.Fields[evaluatedArgument];
      return Expression.Convert(Expression.Call(objectExpression, objectExpression.Type.GetProperty("Item").GetGetMethod(), new[] {Expression.Constant(evaluatedArgument)}), fieldInfo.ValueType);
    }

    private static bool IsConditionalOrWellknown(Expression expression, bool isRoot = true)
    {
      var conditionalExpression = expression as ConditionalExpression;
      if (conditionalExpression!=null)
        return IsConditionalOrWellknown(conditionalExpression.IfTrue, false)
          && IsConditionalOrWellknown(conditionalExpression.IfFalse, false);

      if (isRoot)
        return false;

      if (expression.NodeType==ExpressionType.Constant)
        return true;

      if (expression.NodeType==ExpressionType.Convert) {
        var unary = (UnaryExpression) expression;
        return IsConditionalOrWellknown(unary.Operand, false);
      }

      if (!(expression is ExtendedExpression))
        return false;

      var memberType = expression.GetMemberType();
      switch (memberType) {
        case MemberType.Primitive:
        case MemberType.Key:
        case MemberType.Structure:
        case MemberType.Entity:
        case MemberType.EntitySet:
          return true;
        default:
          return false;
      }
    }

    private IList<Expression> GetStructureFields(
      Expression expression,
      IEnumerable<PersistentFieldExpression> structureFields,
      Type structureType)
    {
      expression = expression.StripCasts();
      if (expression is IPersistentExpression)
        return ((IPersistentExpression) expression)
          .Fields
          .Where(field => field.GetMemberType()==MemberType.Primitive)
          .Select(e => (Expression) e)
          .ToList();

      ConstantExpression nullExpression = Expression.Constant(null, structureType);
      BinaryExpression isNullExpression = Expression.Equal(expression, nullExpression);

      var result = new List<Expression>();
      foreach (PersistentFieldExpression fieldExpression in structureFields) {
        if (!structureType.GetProperties(BindingFlags.Instance | BindingFlags.Public).Contains(fieldExpression.UnderlyingProperty)) {
          if (!context.Model.Types[structureType].Fields[fieldExpression.Name].IsDynamicallyDefined) {
            continue;
          }
        }
        Type nullableType = fieldExpression.Type.ToNullable();
        Expression propertyAccessorExpression;
        if (fieldExpression.UnderlyingProperty != null) {
          propertyAccessorExpression = Expression.MakeMemberAccess(Expression.Convert(expression, structureType), fieldExpression.UnderlyingProperty);
        }
        else {
          var attributes = structureType.GetCustomAttributes(WellKnownTypes.DefaultMemberAttribute, true);
          var indexerPropertyName = ((DefaultMemberAttribute)attributes.Single()).MemberName;
          var methodInfo = structureType.GetProperty(indexerPropertyName).GetGetMethod();
          propertyAccessorExpression = Expression.Call(Expression.Convert(expression, structureType), methodInfo, Expression.Constant(fieldExpression.Name));
        }
        var memberExpression = (Expression) Expression.Condition(
          isNullExpression,
          Expression.Constant(null, nullableType),
          Expression.Convert(
            propertyAccessorExpression,
            nullableType));

        switch (fieldExpression.GetMemberType()) {
          case MemberType.Entity:
            IEnumerable<Type> keyFieldTypes = context
              .Model
              .Types[fieldExpression.Type]
              .Key
              .TupleDescriptor;
            result.AddRange(GetEntityFields(memberExpression, keyFieldTypes));
            break;
          case MemberType.Structure:
            var structureFieldExpression = (StructureFieldExpression) fieldExpression;
            result.AddRange(GetStructureFields(memberExpression, structureFieldExpression.Fields, structureFieldExpression.Type));
            break;
          case MemberType.Primitive:
            result.Add(memberExpression);
            break;
          default:
            throw new NotSupportedException();
        }
      }
      return result;
    }

    private static IList<Expression> GetEntityFields(Expression expression, IEnumerable<Type> keyFieldTypes)
    {
      expression = expression.StripCasts();
      if (expression is IEntityExpression)
        return GetKeyFields(((IEntityExpression) expression).Key, null);


      Expression keyExpression;

      if (expression.IsNull()) {
<<<<<<< HEAD
        keyExpression = nullKeyExpression;
=======
        keyExpression = NullKeyExpression;
>>>>>>> 8b153c80
      }
      else if (IsConditionalOrWellknown(expression)) {
        return keyFieldTypes
          .Select((type, index) => GetConditionalKeyField(expression, type, index))
          .ToList();
      }
      else
      {
        ConstantExpression nullEntityExpression = Expression.Constant(null, expression.Type);
        BinaryExpression isNullExpression = Expression.Equal(expression, nullEntityExpression);
        if (!WellKnownOrmInterfaces.Entity.IsAssignableFrom(expression.Type))
          expression = Expression.Convert(expression, WellKnownOrmInterfaces.Entity);
        keyExpression = Expression.Condition(
          isNullExpression,
<<<<<<< HEAD
          nullKeyExpression,
=======
          NullKeyExpression,
>>>>>>> 8b153c80
          Expression.MakeMemberAccess(expression, WellKnownMembers.IEntityKey));
      }
      return GetKeyFields(keyExpression, keyFieldTypes);
    }

    private static Expression GetConditionalKeyField(Expression expression, Type keyFieldType, int index)
    {
      var ce = expression as ConditionalExpression;
      if (ce != null)
        return Expression.Condition(
          ce.Test,
          GetConditionalKeyField(ce.IfTrue, keyFieldType, index),
          GetConditionalKeyField(ce.IfFalse, keyFieldType, index));
      if (expression.IsNull())
        return Expression.Constant(null, keyFieldType.ToNullable());
      var ee = (IEntityExpression)expression.StripCasts();
      return ee.Key.KeyFields[index].LiftToNullable();
    }

    private static IList<Expression> GetKeyFields(Expression expression, IEnumerable<Type> keyFieldTypes)
    {
      expression = expression.StripCasts();

      var keyExpression = expression as KeyExpression;
      if (keyExpression!=null)
        return keyExpression
          .KeyFields
          .Select(fieldExpression => (Expression) fieldExpression)
          .ToList();

      if (expression.IsNull())
        return keyFieldTypes
          .Select(type => (Expression) Expression.Constant(null, type.ToNullable()))
          .ToList();

      var nullExpression = Expression.Constant(null, expression.Type);
      var isNullExpression = Expression.Equal(expression, nullExpression);
      var keyTupleExpression = Expression.MakeMemberAccess(expression, WellKnownMembers.Key.Value);

      return keyFieldTypes
        .Select((type, index) => {
          var resultType = type.ToNullable();
          var baseType = type.StripNullable();
          var fieldType = (baseType.IsEnum ? Enum.GetUnderlyingType(baseType) : baseType).ToNullable();
          var tupleAccess = (Expression) keyTupleExpression.MakeTupleAccess(fieldType, index);
          if (fieldType!=resultType)
            tupleAccess = Expression.Convert(tupleAccess, resultType);
          return (Expression) Expression.Condition(isNullExpression, Expression.Constant(null, resultType), tupleAccess);
        })
        .ToList();
    }

    private Expression ProcessProjectionElement(Expression body)
    {
      var originalBodyType = body.Type;
      var reduceCastBody = body.StripCasts();

      var canCalculate =
        State.CalculateExpressions
          && reduceCastBody.GetMemberType()==MemberType.Unknown
          && (reduceCastBody.NodeType!=ExpressionType.New || reduceCastBody.IsNewExpressionSupportedByStorage())
          && reduceCastBody.NodeType!=ExpressionType.ArrayIndex
          && (ExtendedExpressionType) reduceCastBody.NodeType!=ExtendedExpressionType.Constructor
          && !ContainsEntityExpression(reduceCastBody);

      if (!canCalculate)
        return body;

      var lambdaParameter = State.Parameters[0];
      var calculator = ExpressionMaterializer.MakeLambda(body, context);
      var columnDescriptor = CreateCalculatedColumnDescriptor(calculator);
      return AddCalculatedColumn(lambdaParameter, columnDescriptor, originalBodyType);
    }

    private CalculatedColumnDescriptor CreateCalculatedColumnDescriptor(LambdaExpression expression)
    {
      var columnType = expression.Body.Type;
      var body = EnumRewriter.Rewrite(expression.Body);
      if (columnType!=WellKnownTypes.Object)
        body = Expression.Convert(body, WellKnownTypes.Object);
      var calculator = (Expression<Func<Tuple, object>>) FastExpression.Lambda(body, expression.Parameters);
      return new CalculatedColumnDescriptor(context.GetNextColumnAlias(), columnType, calculator);
    }

    private ColumnExpression AddCalculatedColumn(ParameterExpression sourceParameter, CalculatedColumnDescriptor descriptor, Type originalColumnType)
    {
      var oldResult = context.Bindings[sourceParameter];
      var isInlined = !State.BuildingProjection && !State.GroupingKey;
      var dataSource = oldResult.ItemProjector.DataSource;

      SortProvider sortProvider = null;
      if (dataSource is SortProvider) {
        sortProvider = (SortProvider) dataSource;
        dataSource = sortProvider.Source;
      }

      var columns = new List<CalculatedColumnDescriptor>();
      if (State.AllowCalculableColumnCombine && dataSource is CalculateProvider && isInlined==((CalculateProvider) dataSource).IsInlined) {
        var calculateProvider = ((CalculateProvider) dataSource);
        var presentColumns = calculateProvider
          .CalculatedColumns
          .Select(cc => new CalculatedColumnDescriptor(cc.Name, cc.Type, cc.Expression));
        columns.AddRange(presentColumns);
        dataSource = calculateProvider.Source;
      }
      columns.Add(descriptor);
      dataSource = dataSource.Calculate(isInlined, columns.ToArray());

      if (sortProvider!=null)
        dataSource = dataSource.OrderBy(sortProvider.Order);

      var newItemProjector = oldResult.ItemProjector.Remap(dataSource, 0);
      var newResult = new ProjectionExpression(oldResult.Type, newItemProjector, oldResult.TupleParameterBindings);
      context.Bindings.ReplaceBound(sourceParameter, newResult);

      var result = ColumnExpression.Create(originalColumnType, dataSource.Header.Length - 1);
      ModifyStateAllowCalculableColumnCombine(true);

      return result;
    }

    private static bool ContainsEntityExpression(Expression expression)
    {
      var found = false;
      var entityFinder = new ExtendedExpressionReplacer(e => {
        if ((int) e.NodeType==(int) ExtendedExpressionType.Entity) {
          found = true;
          return e;
        }
        return null;
      });
      entityFinder.Replace(expression);
      return found;
    }

    private Expression ConstructQueryable(MethodCallExpression mc)
    {
      var elementType = mc.Method.GetGenericArguments()[0];
      TypeInfo type;
      if (!context.Model.Types.TryGetValue(elementType, out type))
        throw new InvalidOperationException(String.Format(Strings.ExTypeNotFoundInModel, elementType.FullName));
      var index = type.Indexes.PrimaryIndex;
      var entityExpression = EntityExpression.Create(type, 0, false);
      var itemProjector = new ItemProjectorExpression(entityExpression, index.GetQuery(), context);
      return new ProjectionExpression(WellKnownInterfaces.QueryableOfT.CachedMakeGenericType(elementType), itemProjector, TranslatedQuery.EmptyTupleParameterBindings);
    }

    private Expression BuildSubqueryResult(ProjectionExpression subQuery, Type resultType)
    {
      if (State.Parameters.Length==0)
        throw Exceptions.InternalError(String.Format(Strings.ExUnableToBuildSubqueryResultForExpressionXStateContainsNoParameters, subQuery), OrmLog.Instance);

      if (!resultType.IsOfGenericInterface(WellKnownInterfaces.EnumerableOfT))
        throw Exceptions.InternalError(String.Format(Strings.ExUnableToBuildSubqueryResultForExpressionXResultTypeIsNotIEnumerable, subQuery), OrmLog.Instance);

      ApplyParameter applyParameter = context.GetApplyParameter(context.Bindings[State.Parameters[0]]);
      if (subQuery.Type!=resultType)
        subQuery = new ProjectionExpression(
          resultType,
          subQuery.ItemProjector,
          subQuery.TupleParameterBindings,
          subQuery.ResultAccessMethod);
      return new SubQueryExpression(resultType, State.Parameters[0], false, subQuery, applyParameter);
    }

    private static IList<Expression> GetAnonymousArguments(Expression expression, Type anonymousTypeForNullValues = null)
    {
      if (expression.NodeType==ExpressionType.New) {
        var newExpression = ((NewExpression) expression);
        IEnumerable<Expression> arguments = newExpression
          .Members
          .Select((methodInfo, index) => (methodInfo.Name, Argument: newExpression.Arguments[index]))
          .OrderBy(a => a.Name)
          .Select(a => a.Argument);
        return arguments.ToList();
      }

      if (expression.NodeType==ExpressionType.Constant) {
        var constantExpression = expression as ConstantExpression;
        if (constantExpression.Value==null && constantExpression.Type==WellKnownTypes.Object) {
          var newConstantExpressionType = anonymousTypeForNullValues ?? constantExpression.Type;
          constantExpression = Expression.Constant(null, newConstantExpressionType);
          return constantExpression
            .Type
            .GetProperties()
            .OrderBy(property => property.Name)
            .Select(p => Expression.MakeMemberAccess(constantExpression, p))
            .Cast<Expression>()
            .ToList();
        }
      }

      return expression
        .Type
        .GetProperties()
        .OrderBy(property => property.Name)
        .Select(p => Expression.MakeMemberAccess(expression, p))
        .Select(e => (Expression) e)
        .ToList();
    }

    protected override Expression VisitMemberInit(MemberInitExpression mi)
    {
      var newExpression = mi.NewExpression;
      var arguments = VisitNewExpressionArguments(newExpression);
      var bindings = VisitBindingList(mi.Bindings).Cast<MemberAssignment>();
      var constructorExpression = (ConstructorExpression) VisitNew(mi.NewExpression);
      foreach (var binding in bindings) {
        var member = binding.Member.MemberType == MemberTypes.Property
          ? TryGetActualPropertyInfo((PropertyInfo)binding.Member, mi.NewExpression.Type)
          : binding.Member;
        constructorExpression.Bindings[member] = binding.Expression;
        constructorExpression.NativeBindings[member] = binding.Expression;
      }
      return constructorExpression;
    }

    /// <exception cref="InvalidOperationException"><c>InvalidOperationException</c>.</exception>
    private Expression GetMember(Expression expression, MemberInfo member, Expression sourceExpression)
    {
      if (expression == null) {
        return null;
      }

      expression = expression.StripCasts();
      var isMarker = expression.TryGetMarker(out var markerType);
      expression = expression.StripMarkers();
      expression = expression.StripCasts();

      if (expression.IsAnonymousConstructor()) {
        var newExpression = (NewExpression) expression;
        var memberIndex = newExpression.Members.IndexOf(member);
        if (memberIndex < 0)
          throw new InvalidOperationException(string.Format(Strings.ExCouldNotGetMemberXFromExpression, member));
        var argument = Visit(newExpression.Arguments[memberIndex]);
        return isMarker ? new MarkerExpression(argument, markerType) : argument;
      }

      var extendedExpression = expression as ExtendedExpression;
      if (extendedExpression == null) {
        return IsConditionalOrWellknown(expression)
          ? GetConditionalMember(expression, member, sourceExpression)
          : null;
      }

      Expression result = null;
      bool propertyFilter(PersistentFieldExpression f)
      {
        return f.Name == context.Domain.Handlers.NameBuilder.BuildFieldName((PropertyInfo) member);
      }

      switch (extendedExpression.ExtendedType) {
        case ExtendedExpressionType.FullText:
          switch (member.Name) {
            case "Rank":
              return ((FullTextExpression) expression).RankExpression;
            case "Entity":
              return ((FullTextExpression) expression).EntityExpression;
          }
          break;
        case ExtendedExpressionType.Grouping:
          if (member.Name == "Key") {
            return ((GroupingExpression) expression).KeyExpression;
          }
          break;
        case ExtendedExpressionType.Constructor:
          var nativeExpression = ((ConstructorExpression) extendedExpression);
          var bindings = nativeExpression.Bindings;
          // only make sure that type has needed member
          if (!bindings.TryGetValue(member, out result)) {
            // Key in bindings might be a property/field reflected from a base type
            // but our member might be reflected from child type.
            var baseType = member.DeclaringType;
            if (baseType.IsInterface) {
              var implementor = member.GetImplementation(nativeExpression.Type);
              if (implementor == null) {
                throw new InvalidOperationException(string.Format(Strings.ExThereIsNoImplemetationOfXYMemberInZType,
                  member.DeclaringType.Name, member.Name, nativeExpression.Type.ToString()));
              }
              _ = bindings.TryGetValue(implementor, out result);
            }
            else {
              var baseMember = baseType.GetMember(member.Name).FirstOrDefault();
              if (baseMember == null) {
                throw new InvalidOperationException(string.Format(
                  Strings.ExMemberXOfTypeYIsNotInitializedCheckIfConstructorArgumentIsCorrectOrFieldInitializedThroughInitializer,
                  member.Name, member.ReflectedType.Name));
              }
            }
          }
          result = Visit(result);
          break;
        case ExtendedExpressionType.Structure:
        case ExtendedExpressionType.StructureField:
          var persistentExpression = (IPersistentExpression) expression;
          result = persistentExpression.Fields.First(propertyFilter);
          break;
        case ExtendedExpressionType.LocalCollection:
          var localCollectionExpression = (LocalCollectionExpression) expression;
          result = (Expression) localCollectionExpression.Fields[member];
          break;
        case ExtendedExpressionType.Entity:
          var entityExpression = (EntityExpression) expression;
          result = entityExpression.Fields.FirstOrDefault(propertyFilter);
          if (result == null) {
            EnsureEntityFieldsAreJoined(entityExpression);
            result = entityExpression.Fields.First(propertyFilter);
          }
          break;
        case ExtendedExpressionType.Field:
          if (isMarker && ((markerType & MarkerType.Single) == MarkerType.Single)) {
            throw new InvalidOperationException(string.Format(Strings.ExUseMethodXOnFirstInsteadOfSingle, sourceExpression.ToString(true), member.Name));
          }
          if (member.DeclaringType.IsNullable()) {
            expression = Expression.Convert(expression, member.DeclaringType);
          }
          return Expression.MakeMemberAccess(expression, member);
        case ExtendedExpressionType.EntityField:
          var entityFieldExpression = (EntityFieldExpression) expression;
          result = entityFieldExpression.Fields.FirstOrDefault(propertyFilter);
          if (result == null) {
            EnsureEntityReferenceIsJoined(entityFieldExpression);
            result = entityFieldExpression.Entity.Fields.First(propertyFilter);
          }
          break;
      }

      return isMarker
        ? new MarkerExpression(result, markerType)
        : result;
    }

    private Expression GetConditionalMember(Expression expression, MemberInfo member, Expression sourceExpression)
    {
      var ce = expression as ConditionalExpression;
      if (ce != null) {
        var ifTrue = GetConditionalMember(ce.IfTrue, member, sourceExpression);
        var ifFalse = GetConditionalMember(ce.IfFalse, member, sourceExpression);
        if (ifTrue == null || ifFalse == null)
          return null;
        return Expression.Condition(ce.Test,ifTrue,ifFalse);
      }
      if (expression.IsNull()) {
        var mt = member.MemberType;
        Type valueType;
        switch (mt)
        {
          case MemberTypes.Field:
            var fi = (FieldInfo)member;
            valueType = fi.FieldType;
            break;
          case MemberTypes.Property:
            var pi = (PropertyInfo) member;
            valueType = pi.PropertyType;
            break;
          default:
            throw new ArgumentOutOfRangeException();
        }
        return Expression.Constant(null, valueType.ToNullable());
      }
      return GetMember(expression, member, sourceExpression);
    }

    /// <exception cref="NotSupportedException"><c>NotSupportedException</c>.</exception>
    /// <exception cref="InvalidOperationException"><c>InvalidOperationException</c>.</exception>
    private Expression VisitTypeAs(Expression source, Type targetType)
    {
      if (source.GetMemberType()!=MemberType.Entity)
        throw new NotSupportedException(Strings.ExAsOperatorSupportsEntityOnly);

      // Expression is already of requested type.
      var visitedSource = Visit(source);
      if (source.Type==targetType)
        return visitedSource;

      // Call convert to parent type.
      if (targetType.IsAssignableFrom(source.Type))
        return Visit(Expression.Convert(source, targetType));

      // Cast to subclass or interface.
        var targetTypeInfo = context.Model.Types[targetType];
        // Using of state.Parameter[0] is a very weak approach.
        // `as` operator could be applied on expression that has no relation with current parameter
        // thus the later code will fail.
        // We can't easily find real parameter that need replacement.
        // We work around this situation by supporting some known cases.
        // The simplest (and the only at moment) case is a source being chain of MemberExpressions.
      var currentParameter = State.Parameters[0];
        var parameter = (source.StripMemberAccessChain() as ParameterExpression) ?? currentParameter;
        var entityExpression = visitedSource.StripCasts().StripMarkers() as IEntityExpression;

        if (entityExpression==null)
          throw new InvalidOperationException(Strings.ExAsOperatorSupportsEntityOnly);

        // Replace original recordset. New recordset is left join with old recordset
        ProjectionExpression originalResultExpression = context.Bindings[parameter];
        var originalQuery = originalResultExpression.ItemProjector.DataSource;
        int offset = originalQuery.Header.Columns.Count;

        // Join primary index of target type
        IndexInfo indexToJoin = targetTypeInfo.Indexes.PrimaryIndex;
        var queryToJoin = indexToJoin.GetQuery().Alias(context.GetNextAlias());
        var keySegment = entityExpression.Key.Mapping.GetItems();
        var keyPairs = keySegment
          .Select((leftIndex, rightIndex) => new Pair<int>(leftIndex, rightIndex))
          .ToArray();

        // Replace recordset.
        var joinedRecordQuery = originalQuery.LeftJoin(queryToJoin, keyPairs);
        var itemProjectorExpression = new ItemProjectorExpression(
          originalResultExpression.ItemProjector.Item, joinedRecordQuery, context);
        var projectionExpression = new ProjectionExpression(
          originalResultExpression.Type, itemProjectorExpression, originalResultExpression.TupleParameterBindings);
        context.Bindings.ReplaceBound(parameter, projectionExpression);

        // return new EntityExpression
        var result = EntityExpression.Create(context.Model.Types[targetType], offset, false);
        result.IsNullable = true;
        if (parameter!=currentParameter)
          result = (EntityExpression) result.BindParameter(parameter, new Dictionary<Expression, Expression>());
        return result;
      }

    private void EnsureEntityFieldsAreJoined(EntityExpression entityExpression)
    {
      ItemProjectorExpression itemProjector = entityExpression.OuterParameter==null
        ? context.Bindings[State.Parameters[0]].ItemProjector
        : context.Bindings[entityExpression.OuterParameter].ItemProjector;
      EnsureEntityFieldsAreJoined(entityExpression, itemProjector);
    }

    public void EnsureEntityFieldsAreJoined(EntityExpression entityExpression, ItemProjectorExpression itemProjector)
    {
      TypeInfo typeInfo = entityExpression.PersistentType;
      if (
        typeInfo.Fields.All(fieldInfo => entityExpression.Fields.Any(entityField => entityField.Name==fieldInfo.Name)))
        return; // All fields are already joined
      IndexInfo joinedIndex = typeInfo.Indexes.PrimaryIndex;
      var joinedRs = joinedIndex.GetQuery().Alias(itemProjector.Context.GetNextAlias());
      Segment<int> keySegment = entityExpression.Key.Mapping;
      Pair<int>[] keyPairs = keySegment.GetItems()
        .Select((leftIndex, rightIndex) => new Pair<int>(leftIndex, rightIndex))
        .ToArray();
      int offset = itemProjector.DataSource.Header.Length;
      var oldDataSource = itemProjector.DataSource;
      var newDataSource = entityExpression.IsNullable
        ? itemProjector.DataSource.LeftJoin(joinedRs, keyPairs)
        : itemProjector.DataSource.Join(joinedRs, keyPairs);
      itemProjector.DataSource = newDataSource;
      EntityExpression.Fill(entityExpression, offset);
      context.RebindApplyParameter(oldDataSource, newDataSource);
    }

    private void EnsureEntityReferenceIsJoined(EntityFieldExpression entityFieldExpression)
    {
      if (entityFieldExpression.Entity!=null)
        return;
      TypeInfo typeInfo = entityFieldExpression.PersistentType;
      IndexInfo joinedIndex = typeInfo.Indexes.PrimaryIndex;
      var joinedRs = joinedIndex.GetQuery().Alias(context.GetNextAlias());
      Segment<int> keySegment = entityFieldExpression.Mapping;
      Pair<int>[] keyPairs = keySegment.GetItems()
        .Select((leftIndex, rightIndex) => new Pair<int>(leftIndex, rightIndex))
        .ToArray();
      ItemProjectorExpression originalItemProjector = entityFieldExpression.OuterParameter==null
        ? context.Bindings[State.Parameters[0]].ItemProjector
        : context.Bindings[entityFieldExpression.OuterParameter].ItemProjector;
      int offset = originalItemProjector.DataSource.Header.Length;
      var oldDataSource = originalItemProjector.DataSource;
      bool shouldUseLeftJoin = false;
      var filterProvider = oldDataSource as FilterProvider;
      if (filterProvider!=null) {
        var applyProvider = filterProvider.Source as ApplyProvider;
        if (applyProvider!=null)
          shouldUseLeftJoin = applyProvider.ApplyType==JoinType.LeftOuter;
        else {
          var joinProvider = filterProvider.Source as JoinProvider;
          if (joinProvider!=null)
            shouldUseLeftJoin = joinProvider.JoinType==JoinType.LeftOuter;
        }
      }
      else {
        var joinProvider = oldDataSource as JoinProvider;
        if (joinProvider!=null)
          shouldUseLeftJoin = joinProvider.JoinType==JoinType.LeftOuter;
      }
      var newDataSource = entityFieldExpression.IsNullable || shouldUseLeftJoin
        ? originalItemProjector.DataSource.LeftJoin(joinedRs, keyPairs)
        : originalItemProjector.DataSource.Join(joinedRs, keyPairs);
      originalItemProjector.DataSource = newDataSource;
      entityFieldExpression.RegisterEntityExpression(offset);
      context.RebindApplyParameter(oldDataSource, newDataSource);
    }

    private static Expression MakeBooleanExpression(Expression previous, Expression left, Expression right,
      ExpressionType operationType, ExpressionType concatenationExpression)
    {
      BinaryExpression binaryExpression;
      switch (operationType) {
        case ExpressionType.Equal:
          binaryExpression = Expression.Equal(left, right);
          break;
        case ExpressionType.NotEqual:
          binaryExpression = Expression.NotEqual(left, right);
          break;
        case ExpressionType.OrElse:
          binaryExpression = Expression.OrElse(left, right);
          break;
        case ExpressionType.AndAlso:
          binaryExpression = Expression.AndAlso(left, right);
          break;
        default:
          throw new ArgumentOutOfRangeException("operationType");
      }


      if (previous==null)
        return binaryExpression;

      switch (concatenationExpression) {
      case ExpressionType.AndAlso:
        return Expression.AndAlso(previous, binaryExpression);
      case ExpressionType.OrElse:
        return Expression.OrElse(previous, binaryExpression);
      default:
        throw new ArgumentOutOfRangeException("concatenationExpression");
      }
    }

    private static ProjectionExpression CreateLocalCollectionProjectionExpression(Type itemType, object value, Translator translator, Expression sourceExpression)
    {
      var storedEntityType = translator.State.TypeOfEntityStoredInKey;
      var itemToTupleConverter = ItemToTupleConverter.BuildConverter(itemType, storedEntityType, value, translator.context.Model, sourceExpression);
      var rsHeader = new RecordSetHeader(itemToTupleConverter.TupleDescriptor, itemToTupleConverter.TupleDescriptor.Select(x => new SystemColumn(translator.context.GetNextColumnAlias(), 0, x)).Cast<Column>());
      var rawProvider = new RawProvider(rsHeader, itemToTupleConverter.GetEnumerable());
      var recordset = new StoreProvider(rawProvider);
      var itemProjector = new ItemProjectorExpression(itemToTupleConverter.Expression, recordset, translator.context);
      if (translator.State.JoinLocalCollectionEntity)
        itemProjector = EntityExpressionJoiner.JoinEntities(translator, itemProjector);
      return new ProjectionExpression(itemType, itemProjector, TranslatedQuery.EmptyTupleParameterBindings);
    }

    private Expression BuildInterfaceExpression(MemberExpression ma)
    {
      var @interface = ma.Expression.Type;
      var property = (PropertyInfo)ma.Member;
      var implementors = context.Model.Types[@interface].GetImplementors(true);
      var fields = implementors
        .Select(im => im.UnderlyingType.GetProperty(property.Name, BindingFlags.Instance|BindingFlags.Public))
        .Concat(implementors
          .Select(im => im.UnderlyingType.GetProperty($"{@interface.Name}.{property.Name}", BindingFlags.Instance|BindingFlags.NonPublic)))
        .Where(f => f != null);

      return BuildExpression(ma, fields);
    }

    private Expression BuildHierarchyExpression(MemberExpression ma)
    {
      var ancestor = ma.Expression.Type;
      var property = (PropertyInfo)ma.Member;
      var descendants = context.Model.Types[ancestor].GetDescendants(true);
      var fields = descendants
        .Select(im => im.UnderlyingType.GetProperty(property.Name, BindingFlags.Instance|BindingFlags.Public|BindingFlags.NonPublic))
        .Where(f => f != null);

      return BuildExpression(ma, fields);
    }

    private Expression BuildExpression(MemberExpression ma, IEnumerable<PropertyInfo> fields)
    {
      object defaultValue = null;
      var propertyType = ((PropertyInfo)ma.Member).PropertyType;
      if (propertyType.IsValueType && !propertyType.IsNullable())
        defaultValue = System.Activator.CreateInstance(propertyType);

      Expression current = Expression.Constant(defaultValue, propertyType);
      foreach (var field in fields) {
        var compiler = context.CustomCompilerProvider.GetCompiler(field);
        if (compiler == null)
          continue;
        var expression = compiler.Invoke(Expression.TypeAs(ma.Expression, field.ReflectedType), null);
        current = Expression.Condition(Expression.TypeIs(ma.Expression, field.ReflectedType), expression, current);
      }
      return current;
    }

    private MemberInfo TryGetActualPropertyInfo(PropertyInfo propertyInfo, Type initializingType)
    {
      //if property is an indexer
      if (propertyInfo.GetIndexParameters().Length!=0)
        return propertyInfo;

      // the name of property is unique within type hierarchy
      // so we can use it.
      var actualPropertyInfo = initializingType.GetProperty(propertyInfo.Name);
      return actualPropertyInfo ?? propertyInfo;
    }

    private IList<ColumnInfo> GetColumnsToSearch(ConstantExpression arrayOfColumns, Type elementType, TypeInfo domainType)
    {
      var columnAccessLambdas = (LambdaExpression[])arrayOfColumns.Value;
      var fulltextFields = new List<ColumnInfo>();
      foreach (var lambda in columnAccessLambdas) {
        var field = FieldExtractor.Extract(lambda, elementType, domainType);
        if (field.Column==null)
          throw new InvalidOperationException(string.Format(Strings.FieldXIsComplexAndCannotBeUsedForSearch, lambda.Body));
        fulltextFields.Add(field.Column);
      }
      return fulltextFields;
    }

    private void ArrangeContainsTableParameters(System.Collections.ObjectModel.ReadOnlyCollection<Expression> parameters, out Expression searchCriteria, out Expression columns, out Expression topNByRank)
    {
      searchCriteria = parameters[0];
      columns = null;
      topNByRank = null;
      if (parameters.Count == 2) {
        if (parameters[1].Type.IsArray)
          columns = parameters[1];
        else
          topNByRank = parameters[1];
      }
      if (parameters.Count == 3) {
        columns = parameters[1];
        topNByRank = parameters[2];
      }
    }

    #endregion
  }
}<|MERGE_RESOLUTION|>--- conflicted
+++ resolved
@@ -35,17 +35,9 @@
   {
     private static readonly ParameterExpression parameterContextParam = Expression.Parameter(WellKnownOrmTypes.ParameterContext, "context");
     private static readonly ConstantExpression
-<<<<<<< HEAD
-      nullKeyExpression = Expression.Constant(null, WellKnownOrmTypes.Key),
-      falseBoolExpression = Expression.Constant(false, WellKnownTypes.Bool),
-      trueBoolExpression = Expression.Constant(true, WellKnownTypes.Bool),
-      falseExpression = Expression.Constant(false),
-      trueExpression = Expression.Constant(true);
-=======
       NullKeyExpression = Expression.Constant(null, WellKnownOrmTypes.Key),
       FalseExpression = Expression.Constant(false),
       TrueExpression = Expression.Constant(true);
->>>>>>> 8b153c80
 
     protected override Expression VisitTypeIs(TypeBinaryExpression tb)
     {
@@ -53,22 +45,14 @@
       Type expressionType = expression.Type;
       Type operandType = tb.TypeOperand;
       if (operandType.IsAssignableFrom(expressionType)) {
-<<<<<<< HEAD
-        return trueExpression;
-=======
         return TrueExpression;
->>>>>>> 8b153c80
       }
 
       // Structure
       var memberType = expression.GetMemberType();
       if (memberType==MemberType.Structure
         && WellKnownOrmTypes.Structure.IsAssignableFrom(operandType)) {
-<<<<<<< HEAD
-        return falseExpression;
-=======
         return FalseExpression;
->>>>>>> 8b153c80
       }
 
       // Entity
@@ -701,9 +685,6 @@
       return bindings;
     }
 
-    private static ConstantExpression SelectBoolConstantExpression(bool b) =>
-      b ? trueBoolExpression : falseBoolExpression;
-
     /// <exception cref="NotSupportedException"><c>NotSupportedException</c>.</exception>
     /// <exception cref="InvalidOperationException"><c>InvalidOperationException</c>.</exception>
     private Expression VisitBinaryRecursive(BinaryExpression binaryExpression, BinaryExpression originalBinaryExpression)
@@ -748,11 +729,7 @@
           var rightEntitySetExpression = right as EntitySetExpression;
           if (leftEntitySetExpression != null && rightEntitySetExpression != null) {
             if (leftEntitySetExpression.Field != rightEntitySetExpression.Field) {
-<<<<<<< HEAD
-              return falseBoolExpression;
-=======
               return FalseExpression;
->>>>>>> 8b153c80
             }
             var binary = Expression.MakeBinary(binaryExpression.NodeType,
               (Expression) leftEntitySetExpression.Owner,
@@ -1065,11 +1042,7 @@
       Expression keyExpression;
 
       if (expression.IsNull()) {
-<<<<<<< HEAD
-        keyExpression = nullKeyExpression;
-=======
         keyExpression = NullKeyExpression;
->>>>>>> 8b153c80
       }
       else if (IsConditionalOrWellknown(expression)) {
         return keyFieldTypes
@@ -1084,11 +1057,7 @@
           expression = Expression.Convert(expression, WellKnownOrmInterfaces.Entity);
         keyExpression = Expression.Condition(
           isNullExpression,
-<<<<<<< HEAD
-          nullKeyExpression,
-=======
           NullKeyExpression,
->>>>>>> 8b153c80
           Expression.MakeMemberAccess(expression, WellKnownMembers.IEntityKey));
       }
       return GetKeyFields(keyExpression, keyFieldTypes);
