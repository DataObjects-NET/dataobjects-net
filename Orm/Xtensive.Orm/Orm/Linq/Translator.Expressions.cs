// Copyright (C) 2009-2024 Xtensive LLC.
// This code is distributed under MIT license terms.
// See the License.txt file in the project root for more information.
// Created by: Alexis Kochetov
// Created:    2009.02.27

using System;
using System.Collections.Concurrent;
using System.Collections.Generic;
using System.Linq;
using System.Linq.Expressions;
using System.Reflection;
using Xtensive.Collections;
using Xtensive.Core;
using Xtensive.Linq;
using Xtensive.Orm.FullTextSearchCondition.Interfaces;
using Xtensive.Orm.FullTextSearchCondition.Internals;
using Xtensive.Orm.FullTextSearchCondition.Nodes;
using Xtensive.Orm.Internals;
using Xtensive.Orm.Linq.Expressions;
using Xtensive.Orm.Linq.Expressions.Visitors;
using Xtensive.Orm.Linq.Materialization;
using Xtensive.Orm.Linq.Rewriters;
using Xtensive.Orm.Model;
using Xtensive.Orm.Providers;
using Xtensive.Orm.Rse;
using Xtensive.Orm.Rse.Providers;
using Xtensive.Reflection;
using FieldInfo = System.Reflection.FieldInfo;
using Tuple = Xtensive.Tuples.Tuple;
using TypeInfo = Xtensive.Orm.Model.TypeInfo;

namespace Xtensive.Orm.Linq
{
  internal sealed partial class Translator
  {
    private static readonly Type OrmCollectionExtensionsType = typeof(CollectionExtensionsEx);
    private static readonly Type OrmQueryableExtensionsType = typeof(QueryableExtensions);

    protected override Expression VisitTypeIs(TypeBinaryExpression tb)
    {
      var expression = tb.Expression;
      Type expressionType = expression.Type;
      Type operandType = tb.TypeOperand;
      if (operandType.IsAssignableFrom(expressionType)) {
        return Expression.Constant(true);
      }

      // Structure
      var memberType = expression.GetMemberType();
      if (memberType == MemberType.Structure && WellKnownOrmTypes.Structure.IsAssignableFrom(operandType)) {
        return Expression.Constant(false);
      }

      // Entity
      if (memberType == MemberType.Entity && WellKnownOrmInterfaces.Entity.IsAssignableFrom(operandType)) {
        var entityTypeInfo = context.Model.Types[operandType];
        var typeIds = entityTypeInfo.GetDescendants(true)
          .Union(entityTypeInfo.GetImplementors(true))
          .Union(Enumerable.Repeat(entityTypeInfo, 1))
          .Select(t => context.TypeIdRegistry.GetTypeId(t));

        var typeIdPropAccessor = Expression.MakeMemberAccess(expression, WellKnownMembers.TypeId);
        Expression filterByTypeIdExpression = null;
        foreach (var typeId in typeIds) {
          filterByTypeIdExpression = MakeBooleanExpression(
            filterByTypeIdExpression,
            typeIdPropAccessor,
            Expression.Constant(typeId),
            ExpressionType.Equal,
            ExpressionType.OrElse);
        }

        return Visit(filterByTypeIdExpression);
      }

      throw new NotSupportedException(Strings.ExTypeIsMethodSupportsOnlyEntitiesAndStructures);
    }

    protected override Expression Visit(Expression e)
    {
      if (e == null)
        return null;
      if (e.IsProjection())
        return e;
      if (state.NonVisitableExpressions.Contains(e))
        return e;
      if (context.Evaluator.CanBeEvaluated(e)) {
        if (WellKnownInterfaces.Queryable.IsAssignableFrom(e.Type))
          return base.Visit(ExpressionEvaluator.Evaluate(e));
        return context.ParameterExtractor.IsParameter(e)
          ? e
          : ExpressionEvaluator.Evaluate(e);
      }
      return e.NodeType==ExpressionType.Index ? VisitIndex((IndexExpression) e) : base.Visit(e);
    }

    protected override Expression VisitUnknown(Expression e)
    {
      if (e is ExtendedExpression)
        return e;
      return base.VisitUnknown(e);
    }

    /// <exception cref="NotSupportedException"><c>NotSupportedException</c>.</exception>
    protected override Expression VisitUnary(UnaryExpression u)
    {
      switch (u.NodeType) {
      case ExpressionType.TypeAs:
        if (u.GetMemberType() is MemberType.Entity)
          return VisitTypeAs(u.Operand, u.Type);
        break;
      case ExpressionType.Convert:
      case ExpressionType.ConvertChecked:
        if (u.GetMemberType() is MemberType.Entity) {
          if (u.Type==u.Operand.Type
            || u.Type.IsAssignableFrom(u.Operand.Type)
            || !WellKnownOrmInterfaces.Entity.IsAssignableFrom(u.Operand.Type))
            return base.VisitUnary(u);
          throw new InvalidOperationException(String.Format(Strings.ExDowncastFromXToXNotSupportedUseOfTypeOrAsOperatorInstead, u, u.Operand.Type, u.Type));
        }
        else if (u.Type==WellKnownTypes.Object && state.ShouldOmitConvertToObject) {
          var expression = u.StripCasts();
          return Visit(expression);
        }
        break;
      }
      return u.Type==WellKnownInterfaces.Queryable
        ? Visit(u.Operand)
        : base.VisitUnary(u);
    }

    protected override Expression VisitLambda(LambdaExpression le)
    {
      using (state.CreateLambdaScope(le)) {
        state.AllowCalculableColumnCombine = false;
        Expression body = le.Body;
        if (!state.IsTailMethod)
          body = NullComparsionRewriter.Rewrite(body);
        body = Visit(body);
        ParameterExpression parameter = le.Parameters[0];
        var shouldTranslate =
          (body.NodeType is not ExpressionType.New || body.IsNewExpressionSupportedByStorage())
          && body.NodeType is not ExpressionType.MemberInit
          && !(body.NodeType is ExpressionType.Constant && state.BuildingProjection);
        if (shouldTranslate)
          body = body.IsProjection()
            ? BuildSubqueryResult((ProjectionExpression) body, le.Body.Type)
            : ProcessProjectionElement(body);
        ProjectionExpression projection = context.Bindings[parameter];
        return new ItemProjectorExpression(body, projection.ItemProjector.DataSource, context);
      }
    }

    protected override MemberAssignment VisitMemberAssignment(MemberAssignment ma)
    {
      Expression expression;
      using (state.CreateScope()) {
        state.CalculateExpressions = false;
        expression = Visit(ma.Expression);
      }

      expression = expression.IsProjection() 
        ? BuildSubqueryResult((ProjectionExpression) expression, ma.Expression.Type) 
        : ProcessProjectionElement(expression);

      if (expression!=ma.Expression)
        return Expression.Bind(ma.Member, expression);
      return ma;
    }

    /// <exception cref="NotSupportedException"><c>NotSupportedException</c>.</exception>
    /// <exception cref="InvalidOperationException"><c>InvalidOperationException</c>.</exception>
    protected override Expression VisitBinary(BinaryExpression binaryExpression)
    {
      Expression left;
      Expression right;
      MemberType memberType = binaryExpression.Left.Type==WellKnownTypes.Object
        ? binaryExpression.Right.GetMemberType()
        : binaryExpression.Left.GetMemberType();
      if (memberType==MemberType.EntitySet) {
        if (context.Evaluator.CanBeEvaluated(binaryExpression.Left)) {
          left = ExpressionEvaluator.Evaluate(binaryExpression.Left);
        }
        else {
          left = (binaryExpression.Left is MemberExpression leftMemberAccess
              && leftMemberAccess.Member.ReflectedType.IsClosure())
            ? ExpressionEvaluator.Evaluate(leftMemberAccess)
            : Visit(binaryExpression.Left);
        }
        if (context.Evaluator.CanBeEvaluated(binaryExpression.Right)) {
          right = ExpressionEvaluator.Evaluate(binaryExpression.Right);
        }
        else {
          right = (binaryExpression.Right is MemberExpression rightMemberAccess
              && rightMemberAccess.Member.ReflectedType.IsClosure())
            ? ExpressionEvaluator.Evaluate(rightMemberAccess)
            : Visit(binaryExpression.Right);
        }
      }
      else if (memberType is MemberType.Entity or MemberType.Structure) {
        if (binaryExpression.NodeType == ExpressionType.Coalesce) {
          if ((context.Evaluator.CanBeEvaluated(binaryExpression.Right) && !(binaryExpression.Right is ConstantExpression))
            || (context.Evaluator.CanBeEvaluated(binaryExpression.Left) && !(binaryExpression.Left is ConstantExpression)))
            throw new NotSupportedException(
              string.Format(Strings.ExXExpressionsWithConstantValuesOfYTypeNotSupported,"Coalesce", memberType.ToString()));

          return Visit(Expression.Condition(
            Expression.NotEqual(binaryExpression.Left, Expression.Constant(null)),
            binaryExpression.Left,
            binaryExpression.Right));
        }
        else {
          left = Visit(binaryExpression.Left);
          right = Visit(binaryExpression.Right);
        }
      }
      else if (EnumRewritableOperations(binaryExpression)) {
        // Following two checks for enums are here to improve result query
        // performance because they let not to cast columns to integer.
        var leftNoCasts = binaryExpression.Left.StripCasts();
        var leftNoCastsType = leftNoCasts.Type;
        var bareLeftType = leftNoCastsType.StripNullable();
        var rightNoCasts = binaryExpression.Right.StripCasts();
        var rightNoCastsType = rightNoCasts.Type;
        var bareRightType = rightNoCastsType.StripNullable();

        if (bareLeftType.IsEnum && rightNoCasts.NodeType is ExpressionType.Constant) {
          var typeToCast = leftNoCastsType.IsNullable()
            ? bareLeftType.GetEnumUnderlyingType().ToNullable()
            : leftNoCastsType.GetEnumUnderlyingType();
          left = Visit(Expression.Convert(leftNoCasts, typeToCast));
          right = Visit(Expression.Convert(binaryExpression.Right, typeToCast));
        }
        else if (bareRightType.IsEnum && leftNoCasts.NodeType is ExpressionType.Constant) {
          var typeToCast = rightNoCastsType.IsNullable()
            ? bareRightType.GetEnumUnderlyingType().ToNullable()
            : rightNoCastsType.GetEnumUnderlyingType();
          left = Visit(Expression.Convert(rightNoCasts, typeToCast));
          right = Visit(Expression.Convert(binaryExpression.Left, typeToCast));
        }
        else if (state.NonVisitableExpressions.Contains(leftNoCasts)
           || state.NonVisitableExpressions.Contains(rightNoCasts)) {
          left = binaryExpression.Left;
          right = binaryExpression.Right;
        }
        else {
          left = Visit(binaryExpression.Left);
          right = Visit(binaryExpression.Right);
        }
      }
      else {
        left = Visit(binaryExpression.Left);
        right = Visit(binaryExpression.Right);
      }
      var resultBinaryExpression = Expression.MakeBinary(binaryExpression.NodeType,
        left,
        right,
        binaryExpression.IsLiftedToNull,
        binaryExpression.Method);

      if (binaryExpression.NodeType is ExpressionType.Equal or ExpressionType.NotEqual)
        return VisitBinaryRecursive(resultBinaryExpression, binaryExpression);

      if (binaryExpression.NodeType is ExpressionType.ArrayIndex) {
        if (left.StripCasts() is NewArrayExpression newArrayExpression
            && right.StripCasts() is ConstantExpression indexExpression
            && indexExpression.Type == WellKnownTypes.Int32) {
          return newArrayExpression.Expressions[(int) indexExpression.Value];
        }

        throw new NotSupportedException(String.Format(Strings.ExBinaryExpressionXOfTypeXIsNotSupported, binaryExpression.ToString(true), binaryExpression.NodeType));
      }

      return resultBinaryExpression;

      static bool EnumRewritableOperations(BinaryExpression b)
      {
        var nt = b.NodeType;
        return nt is ExpressionType.Equal or ExpressionType.NotEqual
          or ExpressionType.GreaterThan or ExpressionType.GreaterThanOrEqual
          or ExpressionType.LessThan or ExpressionType.LessThanOrEqual;
      }
    }

    protected override Expression VisitConditional(ConditionalExpression c)
    {
      var memberType = c.IfTrue.Type == WellKnownTypes.Object
        ? c.IfFalse.GetMemberType()
        : c.IfTrue.GetMemberType();
      if (memberType == MemberType.Entity || memberType == MemberType.Structure) {
        if ((context.Evaluator.CanBeEvaluated(c.IfFalse) && (c.IfFalse is not ConstantExpression))
          || (context.Evaluator.CanBeEvaluated(c.IfTrue) && (c.IfTrue is not ConstantExpression)))
          throw new NotSupportedException(string.Format(Strings.ExXExpressionsWithConstantValuesOfYTypeNotSupported, "Conditional", memberType.ToString()));
      }
      return base.VisitConditional(c);
    }

    private Expression ConvertEnum(Expression left)
    {
      var underlyingType = left.Type.IsNullable()
        ? Enum.GetUnderlyingType(left.Type.GetGenericArguments()[0]).ToNullable()
        : Enum.GetUnderlyingType(left.Type);

      left = left.NodeType is ExpressionType.Convert
        ? Expression.Convert(((UnaryExpression) left).Operand, underlyingType)
        : Expression.Convert(left, underlyingType);
      return left;
    }

    /// <exception cref="InvalidOperationException"><c>InvalidOperationException</c>.</exception>
    protected override Expression VisitParameter(ParameterExpression p)
    {
      bool isInnerParameter = state.Parameters.Contains(p);
      bool isOuterParameter = state.OuterParameters.Contains(p);

      if (!isInnerParameter && !isOuterParameter)
        throw new InvalidOperationException(Strings.ExLambdaParameterIsOutOfScope);
      ItemProjectorExpression itemProjector = context.Bindings[p].ItemProjector;
      if (isOuterParameter)
        return context.GetBoundItemProjector(p, itemProjector).Item;
      return itemProjector.Item;
    }

    protected override Expression VisitMemberAccess(MemberExpression ma)
    {
      var memberInfo = ma.Member;
      var sourceExpression = ma.Expression;

      if (sourceExpression != null) {
        if (sourceExpression.Type != memberInfo.ReflectedType
          && memberInfo is PropertyInfo
          && !memberInfo.ReflectedType.IsInterface) {
          ma = Expression.MakeMemberAccess(
            sourceExpression, sourceExpression.Type.GetProperty(memberInfo.Name, memberInfo.GetBindingFlags()));

          memberInfo = ma.Member;
          sourceExpression = ma.Expression;
        }
      }

      var customCompiler = context.CustomCompilerProvider.GetCompiler(memberInfo);

      // Reflected type doesn't have custom compiler defined, so falling back to base class compiler
      var declaringType = memberInfo.DeclaringType;
      var reflectedType = memberInfo.ReflectedType;
      if (customCompiler == null && declaringType != reflectedType && declaringType.IsAssignableFrom(reflectedType)) {
        var root = declaringType;
        var current = reflectedType;
        while (current != root && customCompiler == null) {
          current = current.BaseType;
          var member = current.GetProperty(memberInfo.Name, BindingFlags.Instance|BindingFlags.Public|BindingFlags.NonPublic);
          customCompiler = context.CustomCompilerProvider.GetCompiler(member);
        }
      }

      if (customCompiler != null) {
        var expression = customCompiler.Invoke(sourceExpression, ArrayUtils<Expression>.EmptyArray);
        if (expression == null) {
          if (reflectedType.IsInterface)
            return Visit(BuildInterfaceExpression(ma));
          if (reflectedType.IsClass)
            return Visit(BuildHierarchyExpression(ma));
        }
        else
          return Visit(expression);
      }

      if (context.Evaluator.CanBeEvaluated(ma) && context.ParameterExtractor.IsParameter(ma)) {
        if (WellKnownInterfaces.Queryable.IsAssignableFrom(ma.Type)) {
          var lambda = FastExpression.Lambda<Func<IQueryable>>(ma).CachingCompile();
          var rootPoint = lambda();
          if (rootPoint!=null)
            return base.Visit(rootPoint.Expression);
        }
        return ma;
      }
      if (ma.Expression == null) {
        if (WellKnownInterfaces.Queryable.IsAssignableFrom(ma.Type)) {
          var lambda = FastExpression.Lambda<Func<IQueryable>>(ma).CachingCompile();
          var rootPoint = lambda();
          if (rootPoint != null)
            return VisitSequence(rootPoint.Expression);
        }
      }
      else if (sourceExpression.NodeType == ExpressionType.Constant) {
        if (memberInfo is FieldInfo rfi && (rfi.FieldType.IsGenericType && WellKnownInterfaces.Queryable.IsAssignableFrom(rfi.FieldType))) {
          var lambda = FastExpression.Lambda<Func<IQueryable>>(ma).CachingCompile();
          var rootPoint = lambda();
          if (rootPoint != null)
            return VisitSequence(rootPoint.Expression);
        }
      }
      else if (sourceExpression.GetMemberType() == MemberType.Entity && memberInfo.Name != WellKnown.KeyFieldName) {
        var type = sourceExpression.Type;
        if (sourceExpression is ParameterExpression parameter) {
          var projection = context.Bindings[parameter];
          type = projection.ItemProjector.Item.Type;
        }
        if (!context.Model.Types[type].Fields.Contains(context.Domain.Handlers.NameBuilder.BuildFieldName((PropertyInfo) memberInfo))) {
          throw new NotSupportedException(string.Format(Strings.ExFieldMustBePersistent, ma.ToString(true)));
        }
      }
      Expression source;
      using (state.CreateScope()) {
//        state.BuildingProjection = false;
        source = Visit(sourceExpression);
      }

      var result = context.CheckIfQueryReusePossible(memberInfo)
        ? GetMemberWithRemap(source, memberInfo, ma)
        : GetMember(source, memberInfo, ma);

      return result ?? base.VisitMemberAccess(ma);
    }

    protected override Expression VisitMethodCall(MethodCallExpression mc)
    {
      using (state.CreateScope()) {
        state.IsTailMethod = mc==context.Query && mc.IsQuery();
        var method = mc.Method;
        var customCompiler = context.CustomCompilerProvider.GetCompiler(method);
        if (customCompiler != null) {
          return Visit(customCompiler.Invoke(mc.Object, mc.Arguments.ToArray()));
        }

        // Visit Query. Deprecated.
#pragma warning disable 612,618
        if (method.DeclaringType == WellKnownOrmTypes.Query) {
          // Query.All<T>
          if (method.IsGenericMethodSpecificationOf(WellKnownMembers.Query.All)) {
            return ConstructQueryable(mc);
          }

          // Query.FreeText<T>
          if (method.IsGenericMethodSpecificationOf(WellKnownMembers.Query.FreeTextString)
            || method.IsGenericMethodSpecificationOf(WellKnownMembers.Query.FreeTextExpression)
            || method.IsGenericMethodSpecificationOf(WellKnownMembers.Query.FreeTextExpressionTopNByRank)
            || method.IsGenericMethodSpecificationOf(WellKnownMembers.Query.FreeTextStringTopNByRank)) {
            return ConstructFreeTextQueryRoot(method.GetGenericArguments()[0], mc.Arguments);
          }

          // Query.ContainsTable<T>
          if (method.IsGenericMethodSpecificationOf(WellKnownMembers.Query.ContainsTableExpr)
            || method.IsGenericMethodSpecificationOf(WellKnownMembers.Query.ContainsTableExprWithColumns)
            || method.IsGenericMethodSpecificationOf(WellKnownMembers.Query.ContainsTableExprTopNByRank)
            || method.IsGenericMethodSpecificationOf(WellKnownMembers.Query.ContainsTableExprWithColumnsTopNByRank)) {
            return ConstructContainsTableQueryRoot(method.GetGenericArguments()[0], mc.Arguments);
          }

          // Query.Single<T> & Query.SingleOrDefault<T>
          if (method.IsGenericMethodSpecificationOf(WellKnownMembers.Query.SingleKey)
            || method.IsGenericMethodSpecificationOf(WellKnownMembers.Query.SingleOrDefaultKey)) {
            return VisitQuerySingle(mc);
          }

          throw new InvalidOperationException(String.Format(Strings.ExMethodCallExpressionXIsNotSupported, mc.ToString(true)));
        }
        // Visit QueryEndpoint.
        if (method.DeclaringType == WellKnownOrmTypes.QueryEndpoint) {
          // Query.All<T>
          if (method.IsGenericMethodSpecificationOf(WellKnownMembers.QueryEndpoint.All)) {
            return ConstructQueryable(mc);
          }

          // Query.FreeText<T>
          if (method.IsGenericMethodSpecificationOf(WellKnownMembers.QueryEndpoint.FreeTextString)
            || method.IsGenericMethodSpecificationOf(WellKnownMembers.QueryEndpoint.FreeTextExpression)
            || method.IsGenericMethodSpecificationOf(WellKnownMembers.QueryEndpoint.FreeTextExpressionTopNByRank)
            || method.IsGenericMethodSpecificationOf(WellKnownMembers.QueryEndpoint.FreeTextStringTopNByRank)) {
            return ConstructFreeTextQueryRoot(method.GetGenericArguments()[0], mc.Arguments);
          }

          // Query.ContainsTable<T>
          if (method.IsGenericMethodSpecificationOf(WellKnownMembers.QueryEndpoint.ContainsTableExpr)
            || method.IsGenericMethodSpecificationOf(WellKnownMembers.QueryEndpoint.ContainsTableExprWithColumns)
            || method.IsGenericMethodSpecificationOf(WellKnownMembers.QueryEndpoint.ContainsTableExprTopNByRank)
            || method.IsGenericMethodSpecificationOf(WellKnownMembers.QueryEndpoint.ContainsTableExprWithColumnsTopNByRank)) {
            return ConstructContainsTableQueryRoot(method.GetGenericArguments()[0], mc.Arguments);
          }

          // Query.Single<T> & Query.SingleOrDefault<T>
          if (method.IsGenericMethodSpecificationOf(WellKnownMembers.QueryEndpoint.SingleKey)
            || method.IsGenericMethodSpecificationOf(WellKnownMembers.QueryEndpoint.SingleOrDefaultKey)) {
            return VisitQuerySingle(mc);
          }

          if (method.IsGenericMethodSpecificationOf(WellKnownMembers.QueryEndpoint.Items)) {
            return VisitSequence(mc.Arguments[0].StripQuotes().Body, mc);
          }

          throw new InvalidOperationException(String.Format(Strings.ExMethodCallExpressionXIsNotSupported, mc.ToString(true)));
        }
#pragma warning restore 612,618

        // Visit Queryable extensions.
        if (method.DeclaringType==typeof (QueryableExtensions))
          if (method.Name==WellKnownMembers.Queryable.ExtensionLeftJoin.Name)
            return VisitLeftJoin(mc);
          else if (method.Name=="In")
            return VisitIn(mc);
          else if (method.Name==WellKnownMembers.Queryable.ExtensionLock.Name)
            return VisitLock(mc);
          else if (method.Name==WellKnownMembers.Queryable.ExtensionTake.Name)
            return VisitTake(mc.Arguments[0], mc.Arguments[1]);
          else if (method.Name==WellKnownMembers.Queryable.ExtensionSkip.Name)
            return VisitSkip(mc.Arguments[0], mc.Arguments[1]);
          else if (method.Name==WellKnownMembers.Queryable.ExtensionElementAt.Name)
            return VisitElementAt(mc.Arguments[0], mc.Arguments[1], context.IsRoot(mc), method.ReturnType, false);
          else if (method.Name==WellKnownMembers.Queryable.ExtensionElementAtOrDefault.Name)
            return VisitElementAt(mc.Arguments[0], mc.Arguments[1], context.IsRoot(mc), method.ReturnType, true);
          else if (method.Name == WellKnownMembers.Queryable.ExtensionCount.Name)
            return VisitAggregate(mc.Arguments[0], method, null, context.IsRoot(mc), mc);
          else
            throw new InvalidOperationException(String.Format(Strings.ExMethodCallExpressionXIsNotSupported, mc.ToString(true)));
        // Visit Collection extensions
        if (method.DeclaringType==typeof(CollectionExtensionsEx))
          if (method.Name==WellKnownMembers.Collection.ExtensionContainsAny.Name)
            return VisitContainsAny(mc.Arguments[0], mc.Arguments[1], context.IsRoot(mc), method.GetGenericArguments()[0]);
          else if (method.Name==WellKnownMembers.Collection.ExtensionContainsAll.Name)
            return VisitContainsAll(mc.Arguments[0], mc.Arguments[1], context.IsRoot(mc), method.GetGenericArguments()[0]);
          else if (method.Name==WellKnownMembers.Collection.ExtensionContainsNone.Name)
            return VisitContainsNone(mc.Arguments[0], mc.Arguments[1], context.IsRoot(mc), method.GetGenericArguments()[0]);

        // Process local collections
        if (mc.Object.IsLocalCollection(context)) {
          // IList.Contains
          // List.Contains
          // Array.Contains
          ParameterInfo[] parameters = method.GetParameters();
          if (method.Name=="Contains" && parameters.Length==1)
            return VisitContains(mc.Object, mc.Arguments[0], false);
        }

        var result = base.VisitMethodCall(mc);
        if (result!=mc && result.NodeType==ExpressionType.Call) {
          var visitedMethodCall = (MethodCallExpression) result;
          if (visitedMethodCall.Arguments.Any(arg => arg.IsProjection()))
            throw new InvalidOperationException(String.Format(Strings.ExMethodCallExpressionXIsNotSupported, mc.ToString(true)));
        }
        return result;
      }
    }

    private Expression ConstructFreeTextQueryRoot(Type elementType, System.Collections.ObjectModel.ReadOnlyCollection<Expression> expressions)
    {
      TypeInfo type;
      if (!context.Model.Types.TryGetValue(elementType, out type))
        throw new InvalidOperationException(String.Format(Strings.ExTypeNotFoundInModel, elementType.FullName));
      var fullTextIndex = type.FullTextIndex;
      if (fullTextIndex==null)
        throw new InvalidOperationException(String.Format(Strings.ExEntityDoesNotHaveFullTextIndex, elementType.FullName));
      var searchCriteria = expressions[0];
      if (compiledQueryScope!=null
          && searchCriteria.NodeType==ExpressionType.Constant
          && searchCriteria.Type==WellKnownTypes.String)
        throw new InvalidOperationException(String.Format(Strings.ExFreeTextNotSupportedInCompiledQueries, ((ConstantExpression) searchCriteria).Value));

      // Prepare parameter
      Func<ParameterContext, string> compiledParameter;
      if (searchCriteria.NodeType==ExpressionType.Quote)
        searchCriteria = searchCriteria.StripQuotes();
      if (searchCriteria.Type==typeof (Func<string>)) {
        if (compiledQueryScope==null) {
          var parameterContextParam = Expression.Parameter(WellKnownOrmTypes.ParameterContext, "context");
          var originalSearchCriteria = (Expression<Func<string>>) searchCriteria;
          var body = originalSearchCriteria.Body;
          var searchCriteriaLambda = FastExpression.Lambda<Func<ParameterContext, string>>(body, parameterContextParam);
          compiledParameter = searchCriteriaLambda.CachingCompile();
        }
        else {
          var replacer = compiledQueryScope.QueryParameterReplacer;
          var newSearchCriteria = (Expression<Func<string>>) replacer.Replace(searchCriteria);
          var searchCriteriaAccessor = ParameterAccessorFactory.CreateAccessorExpression<string>(newSearchCriteria.Body);
          compiledParameter = searchCriteriaAccessor.CachingCompile();
        }
      }
      else {
        var parameter = ParameterAccessorFactory.CreateAccessorExpression<string>(searchCriteria);
        compiledParameter = parameter.CachingCompile();
      }

      ColumnExpression rankExpression;
      FullTextExpression freeTextExpression;
      ItemProjectorExpression itemProjector;
      var fullFeatured = context.ProviderInfo.Supports(ProviderFeatures.FullFeaturedFullText);
      var entityExpression = EntityExpression.Create(type, 0, !fullFeatured);
      var rankColumnAlias = context.GetNextColumnAlias();

      FreeTextProvider dataSource;
      if (expressions.Count > 1) {
        var topNParameter = ParameterAccessorFactory.CreateAccessorExpression<int>(expressions[1]).CachingCompile();
        dataSource = new FreeTextProvider(fullTextIndex, compiledParameter, rankColumnAlias, topNParameter, fullFeatured);
      }
      else 
        dataSource = new FreeTextProvider(fullTextIndex, compiledParameter, rankColumnAlias, fullFeatured);

      rankExpression = ColumnExpression.Create(WellKnownTypes.Double, dataSource.Header.Columns.Count - 1);
      freeTextExpression = new FullTextExpression(fullTextIndex, entityExpression, rankExpression, null);
      itemProjector = new ItemProjectorExpression(freeTextExpression, dataSource, context);
      return new ProjectionExpression(WellKnownInterfaces.QueryableOfT.MakeGenericType(elementType), itemProjector, new Dictionary<Parameter<Tuple>, Tuple>());
    }

    private Expression ConstructContainsTableQueryRoot(Type elementType, System.Collections.ObjectModel.ReadOnlyCollection<Expression> parameters)
    {
      TypeInfo type;
      if (!context.Model.Types.TryGetValue(elementType, out type))
        throw new InvalidOperationException(String.Format(Strings.ExTypeNotFoundInModel, elementType.FullName));
      var fullTextIndex = type.FullTextIndex;
      if (fullTextIndex==null)
        throw new InvalidOperationException(String.Format(Strings.ExEntityDoesNotHaveFullTextIndex, elementType.FullName));
      if (!context.ProviderInfo.Supports(ProviderFeatures.SingleKeyRankTableFullText))
        throw new NotSupportedException(Strings.ExCurrentProviderDoesNotSupportContainsTableFunctionality);

      Expression rawSearchCriteria;
      Expression searchColumns;
      Expression topNByRank;
      ArrangeContainsTableParameters(parameters, out rawSearchCriteria, out searchColumns, out topNByRank);
      IList<ColumnInfo> searchableColumns = (searchColumns!=null)
        ? GetColumnsToSearch((ConstantExpression)searchColumns, elementType, type)
        : new List<ColumnInfo>();

      // Prepare parameters
      Func<ParameterContext, string> compiledParameter;
      if (rawSearchCriteria.NodeType==ExpressionType.Quote)
        rawSearchCriteria = rawSearchCriteria.StripQuotes();
      if (rawSearchCriteria.Type!=typeof (Func<ConditionEndpoint, IOperand>))
        throw new InvalidOperationException(string.Format(Strings.ExUnsupportedExpressionType));

      var func = ((Expression<Func<ConditionEndpoint, IOperand>>) rawSearchCriteria).Compile();
      var conditionCompiler = context.Domain.Handler.GetSearchConditionCompiler();
      func.Invoke(SearchConditionNodeFactory.CreateConditonRoot()).AcceptVisitor(conditionCompiler);

      var parameterContextParam = Expression.Parameter(WellKnownOrmTypes.ParameterContext, "context");
      var preparedSearchCriteria = FastExpression.Lambda<Func<ParameterContext, string>>(
        Expression.Constant(conditionCompiler.CurrentOutput), parameterContextParam);

      if (compiledQueryScope==null) {
        compiledParameter = preparedSearchCriteria.CachingCompile();
      }
      else {
        var replacer = compiledQueryScope.QueryParameterReplacer;
        var newSearchCriteria = replacer.Replace(preparedSearchCriteria);
        compiledParameter = ((Expression<Func<ParameterContext, string>>) newSearchCriteria).CachingCompile();
      }

      ColumnExpression rankExpression;
      FullTextExpression freeTextExpression;
      ItemProjectorExpression itemProjector;

      //var fullFeatured = context.ProviderInfo.Supports(ProviderFeatures.FullFeaturedFullText);
      var fullFeatured = false;// postgre provider has no analogue functionality by now.
      var entityExpression = EntityExpression.Create(type, 0, !fullFeatured);
      var rankColumnAlias = context.GetNextColumnAlias();

      ContainsTableProvider dataSource;
      if (topNByRank!=null) {
        var topNParameter = ParameterAccessorFactory.CreateAccessorExpression<int>(parameters[1]).CachingCompile();
        dataSource = new ContainsTableProvider(fullTextIndex, compiledParameter, rankColumnAlias, searchableColumns, topNParameter, fullFeatured);
      }
      else
        dataSource = new ContainsTableProvider(fullTextIndex, compiledParameter, rankColumnAlias, searchableColumns, fullFeatured);

      rankExpression = ColumnExpression.Create(WellKnownTypes.Double, dataSource.Header.Columns.Count - 1);
      freeTextExpression = new FullTextExpression(fullTextIndex, entityExpression, rankExpression, null);
      itemProjector = new ItemProjectorExpression(freeTextExpression, dataSource, context);
      return new ProjectionExpression(WellKnownInterfaces.QueryableOfT.MakeGenericType(elementType), itemProjector, new Dictionary<Parameter<Tuple>, Tuple>());
    }

    /// <exception cref="InvalidOperationException"><c>InvalidOperationException</c>.</exception>
    protected override Expression VisitNew(NewExpression newExpression)
    {
      // ReSharper disable HeuristicUnreachableCode
      // ReSharper disable ConditionIsAlwaysTrueOrFalse

      if (newExpression.Members==null) {
        if (newExpression.IsGroupingExpression()
          || newExpression.IsSubqueryExpression()
          || newExpression.IsNewExpressionSupportedByStorage())
          return base.VisitNew(newExpression);
      }

      // ReSharper restore ConditionIsAlwaysTrueOrFalse
      // ReSharper restore HeuristicUnreachableCode

      var arguments = VisitNewExpressionArguments(newExpression);
      if (newExpression.IsAnonymousConstructor()) {
        return newExpression.Members==null
          ? Expression.New(newExpression.Constructor, arguments)
          : Expression.New(newExpression.Constructor, arguments, newExpression.Members);
      }

      var constructorParameters = newExpression.GetConstructorParameters();
      if (constructorParameters.Length!=arguments.Count)
        throw Exceptions.InternalError(Strings.ExInvalidNumberOfParametersInNewExpression, OrmLog.Instance);

      var bindings = GetBindingsForConstructor(constructorParameters, arguments, newExpression);
      var nativeBindings = new Dictionary<MemberInfo, Expression>();
      return new ConstructorExpression(newExpression.Type, bindings, nativeBindings, newExpression.Constructor, arguments);
    }

    internal static bool FilterBindings(MemberInfo mi, string name, Type type)
    {
      var result = String.Equals(mi.Name, name, StringComparison.InvariantCultureIgnoreCase);
      if (!result)
        return false;

      result = mi.MemberType == MemberTypes.Field || mi.MemberType == MemberTypes.Property;
      if (!result)
        return false;

      var field = mi as FieldInfo;
      if (field != null)
        return field.FieldType == type && !field.IsInitOnly;
      var property = mi as PropertyInfo;
      if (property == null)
        return false;
      return property.PropertyType.IsAssignableFrom(type) && property.CanWrite;
    }

    #region Private helper methods

    private Dictionary<MemberInfo, Expression> GetBindingsForConstructor(ParameterInfo[] constructorParameters, IList<Expression> constructorArguments, Expression newExpression)
    {
      var bindings = new Dictionary<MemberInfo, Expression>();
      var duplicateMembers = new SetSlim<MemberInfo>();
      var typeMembers = newExpression.Type.GetMembers();
      for (var parameterIndex = 0; parameterIndex < constructorParameters.Length; parameterIndex++) {
        var constructorParameter = constructorParameters[parameterIndex];
        var members = typeMembers
          .Where(mi => FilterBindings(mi, constructorParameter.Name, constructorParameter.ParameterType))
          .ToList();
        if (members.Count!=1 || duplicateMembers.Contains(members[0]))
          continue;
        if (bindings.Remove(members[0])) {
          _ = duplicateMembers.Add(members[0]);
        }
        else
          bindings.Add(members[0], constructorArguments[parameterIndex]);
      }
      return bindings;
    }

    /// <exception cref="NotSupportedException"><c>NotSupportedException</c>.</exception>
    /// <exception cref="InvalidOperationException"><c>InvalidOperationException</c>.</exception>
    private Expression VisitBinaryRecursive(BinaryExpression binaryExpression, BinaryExpression originalBinaryExpression)
    {
      if (context.Evaluator.CanBeEvaluated(binaryExpression))
        return context.ParameterExtractor.IsParameter(binaryExpression)
          ? (Expression) binaryExpression
          : ExpressionEvaluator.Evaluate(binaryExpression);

      Expression left = binaryExpression.Left.StripCasts().StripMarkers();
      Expression right = binaryExpression.Right.StripCasts().StripMarkers();

      var rightIsConstant = context.Evaluator.CanBeEvaluated(right);
      var leftIsConstant = context.Evaluator.CanBeEvaluated(left);
      bool leftOrRightIsIndex = false;

      if (left is IndexExpression) {
        left = VisitIndex((IndexExpression)left);
        leftOrRightIsIndex = true;
      }
      if (right is IndexExpression) {
        right = VisitIndex((IndexExpression)right);
        leftOrRightIsIndex = true;
      }

      IList<Expression> leftExpressions;
      IList<Expression> rightExpressions;

      // Split left and right arguments to subexpressions.
      MemberType memberType = left.Type==WellKnownTypes.Object
        ? right.GetMemberType()
        : left.GetMemberType();
      switch (memberType) {
      case MemberType.EntitySet:
        if ((leftIsConstant && ExpressionEvaluator.Evaluate(left).Value==null)
          || left is ConstantExpression && ((ConstantExpression) left).Value==null)
          return Expression.Constant(binaryExpression.NodeType==ExpressionType.NotEqual, WellKnownTypes.Bool);
        if ((rightIsConstant && ExpressionEvaluator.Evaluate(right).Value==null)
          || right is ConstantExpression && ((ConstantExpression) right).Value==null)
          return Expression.Constant(binaryExpression.NodeType==ExpressionType.NotEqual, WellKnownTypes.Bool);
        var leftEntitySetExpression = left as EntitySetExpression;
        var rightEntitySetExpression = right as EntitySetExpression;
        if (leftEntitySetExpression!=null && rightEntitySetExpression!=null) {
          if (leftEntitySetExpression.Field!=rightEntitySetExpression.Field)
            return Expression.Constant(false, WellKnownTypes.Bool);
          var binary = Expression.MakeBinary(binaryExpression.NodeType,
            (Expression) leftEntitySetExpression.Owner,
            (Expression) rightEntitySetExpression.Owner,
            binaryExpression.IsLiftedToNull,
            binaryExpression.Method);
          return VisitBinaryRecursive(binary, originalBinaryExpression);
        }
        if (rightEntitySetExpression!=null && left is ConstantExpression) {
          var leftEntitySet = (EntitySetBase) ((ConstantExpression) left).Value;
          var binary = Expression.MakeBinary(binaryExpression.NodeType,
            Expression.Constant(leftEntitySet.Owner),
            (Expression) rightEntitySetExpression.Owner,
            binaryExpression.IsLiftedToNull,
            binaryExpression.Method);
          return VisitBinaryRecursive(binary, originalBinaryExpression);
        }
        if (leftEntitySetExpression!=null && right is ConstantExpression) {
          var rightEntitySet = (EntitySetBase) ((ConstantExpression) right).Value;
          var binary = Expression.MakeBinary(binaryExpression.NodeType,
            (Expression) leftEntitySetExpression.Owner,
            Expression.Constant(rightEntitySet.Owner),
            binaryExpression.IsLiftedToNull,
            binaryExpression.Method);
          return VisitBinaryRecursive(binary, originalBinaryExpression);
        }
        return binaryExpression;
      case MemberType.Key:
        var leftKeyExpression = left as KeyExpression;
        var rightKeyExpression = right as KeyExpression;
        if (leftKeyExpression==null && rightKeyExpression==null)
          throw new InvalidOperationException(String.Format(Strings.ExBothLeftAndRightPartOfBinaryExpressionXAreNULLOrNotKeyExpression, originalBinaryExpression.ToString(true)));
        // Check key compatibility
        leftKeyExpression.EnsureKeyExpressionCompatible(rightKeyExpression, originalBinaryExpression);
        // Key split to it's fields.
        IReadOnlyList<FieldExpression> keyFields = (leftKeyExpression ?? rightKeyExpression)
          .KeyFields;
        leftExpressions = GetKeyFields(left, keyFields);
        rightExpressions = GetKeyFields(right, keyFields);
        break;
      case MemberType.Entity:
        // Entity split to key fields.
        var leftEntityExpression = (Expression) (left as EntityExpression) ?? left as EntityFieldExpression;
        var rightEntityExpression = (Expression) (right as EntityExpression) ?? right as EntityFieldExpression;
        if (leftEntityExpression == null && rightEntityExpression == null)
          if (!IsConditionalOrWellknown(left) && !IsConditionalOrWellknown(right))
            throw new NotSupportedException(
              String.Format(
                Strings.ExBothLeftAndRightPartOfBinaryExpressionXAreNULLOrNotEntityExpressionEntityFieldExpression,
                binaryExpression));
         var type = left.Type == WellKnownTypes.Object
            ? right.Type
            : left.Type;

        var keyFieldTypes = context
          .Model
          .Types[type]
          .Key
          .TupleDescriptor;

        leftExpressions = GetEntityFields(left, keyFieldTypes);
        rightExpressions = GetEntityFields(right, keyFieldTypes);
        break;
      case MemberType.Anonymous:
        // Anonymous type split to constructor arguments.
        var anonymousType = (left.Type==WellKnownTypes.Object)
          ? right.Type
          : left.Type;
        leftExpressions = GetAnonymousArguments(left, anonymousType);
        rightExpressions = GetAnonymousArguments(right, anonymousType);
        break;
      case MemberType.Structure:
        if ((leftIsConstant && ExpressionEvaluator.Evaluate(left).Value==null)
          || left is ConstantExpression && ((ConstantExpression) left).Value==null)
          return Expression.Constant(binaryExpression.NodeType==ExpressionType.NotEqual, WellKnownTypes.Bool);
        if ((rightIsConstant && ExpressionEvaluator.Evaluate(right).Value==null)
          || right is ConstantExpression && ((ConstantExpression) right).Value==null)
          return Expression.Constant(binaryExpression.NodeType==ExpressionType.NotEqual, WellKnownTypes.Bool);
        // Structure split to it's fields.
        var leftStructureExpression = left as StructureFieldExpression;
        var rightStructureExpression = right as StructureFieldExpression;
        if (leftStructureExpression==null && rightStructureExpression==null)
          throw new NotSupportedException(String.Format(Strings.ExBothLeftAndRightPartOfBinaryExpressionXAreNULLOrNotStructureExpression, binaryExpression));

        StructureFieldExpression structureFieldExpression = (leftStructureExpression ?? rightStructureExpression);
        leftExpressions = GetStructureFields(left, structureFieldExpression.Fields, structureFieldExpression.Type);
        rightExpressions = GetStructureFields(right, structureFieldExpression.Fields, structureFieldExpression.Type);
        break;
      case MemberType.Array:
        // Special case. ArrayIndex expression. 
        if (binaryExpression.NodeType==ExpressionType.ArrayIndex) {
          var arrayExpression = Visit(left);
          var arrayIndex = Visit(right);
          return Expression.ArrayIndex(arrayExpression, arrayIndex);
        }

        // If array compares to null use standard routine.
        if ((rightIsConstant && ExpressionEvaluator.Evaluate(right).Value==null)
          || (rightIsConstant && ExpressionEvaluator.Evaluate(right).Value==null)
            || (right.Type==WellKnownTypes.ByteArray && (left is FieldExpression || left is ColumnExpression || right is FieldExpression || right is ColumnExpression)))
          return Expression.MakeBinary(binaryExpression.NodeType,
            left,
            right,
            binaryExpression.IsLiftedToNull,
            binaryExpression.Method);


        // Array split to it's members.
        leftExpressions = ((NewArrayExpression) left).Expressions;
        rightExpressions = ((NewArrayExpression) right).Expressions;
        break;
      default:
        // Primitive types don't has subexpressions. Use standart routine.
        if (leftOrRightIsIndex) {
          var binary = Expression.MakeBinary(binaryExpression.NodeType, left, right, binaryExpression.IsLiftedToNull, binaryExpression.Method);
          return VisitBinaryRecursive(binary, binaryExpression);
        }
        return binaryExpression;
      }

      if (leftExpressions.Count!=rightExpressions.Count || leftExpressions.Count==0)
        throw Exceptions.InternalError(Strings.ExMistmatchCountOfLeftAndRightExpressions, OrmLog.Instance);

      // Combine new binary expression from subexpression pairs.
      Expression resultExpression = null;
      for (var i = 0; i < leftExpressions.Count; i++) {
        BinaryExpression pairExpression;
        var leftItem = leftExpressions[i];
        var rightItem = rightExpressions[i];
        var leftIsNullable = leftItem.Type.IsNullable();
        var rightIsNullable = rightItem.Type.IsNullable();
        leftItem = leftIsNullable
          ? leftItem
          : leftItem.LiftToNullable();
        rightItem = rightIsNullable
          ? rightItem
          : rightItem.LiftToNullable();

        switch (binaryExpression.NodeType) {
        case ExpressionType.Equal:
          pairExpression = Expression.Equal(leftItem, rightItem);
          break;
        case ExpressionType.NotEqual:
          pairExpression = Expression.NotEqual(leftItem, rightItem);
          break;
        default:
          throw new NotSupportedException(String.Format(Strings.ExBinaryExpressionsWithNodeTypeXAreNotSupported,
            binaryExpression.NodeType));
        }

        // visit new expression recursively
        var visitedResultExpression = VisitBinaryRecursive(pairExpression, originalBinaryExpression);

        // Combine expression chain with AndAlso
        resultExpression = resultExpression==null
          ? visitedResultExpression
          : Expression.AndAlso(resultExpression, visitedResultExpression);
      }

      // Return result.
      return resultExpression;
    }

    private Expression VisitIndex(IndexExpression ie)
    {
      var objectExpression = Visit(ie.Object).StripCasts();
      var argument = Visit(ie.Arguments[0]);
      var evaluatedArgument = (string) ExpressionEvaluator.Evaluate(argument).Value;
      var entityExpression = objectExpression as EntityExpression;
      if(entityExpression!=null)
        return entityExpression.Fields.First(field => field.Name==evaluatedArgument);

      var structureExpression = objectExpression as StructureExpression;
      if (structureExpression!=null)
        return structureExpression.Fields.First(field => field.Name==evaluatedArgument);

      var entityFieldExpression = objectExpression as EntityFieldExpression;
      if (entityFieldExpression!=null)
        return entityFieldExpression.Fields.First(field => field.Name==evaluatedArgument);

      var structureFieldExpression = objectExpression as StructureFieldExpression;
      if (structureFieldExpression!=null)
        return structureFieldExpression.Fields.First(field => field.Name==evaluatedArgument);

      var typeInfo = context.Model.Types[objectExpression.Type];
      var parameterExpression = objectExpression as ParameterExpression;
      if (objectExpression is ParameterExpression || objectExpression is ConstantExpression) {
        if (typeInfo.IsEntity) {
          entityExpression = EntityExpression.Create(typeInfo, 0, false);
          return entityExpression.Fields.First(field => field.Name==evaluatedArgument);
        }
        if (typeInfo.IsStructure) {
          structureExpression = StructureExpression.CreateLocalCollectionStructure(typeInfo, new Segment<int>(0, typeInfo.TupleDescriptor.Count));
          return structureExpression.Fields.First(field => field.Name==evaluatedArgument);
        }
      }
      var fieldInfo = typeInfo.Fields[evaluatedArgument];
      return Expression.Convert(
        Expression.Call(
          objectExpression,
          objectExpression.Type.GetProperty(Reflection.WellKnown.IndexerPropertyName).GetGetMethod(),
          new[] {Expression.Constant(evaluatedArgument)}),
        fieldInfo.ValueType);
    }

    private static bool IsConditionalOrWellknown(Expression expression)
    {
      return IsConditionalOrWellknownRecursive(expression, true);

      static bool IsConditionalOrWellknownRecursive(Expression expression, bool isRootCall)
      {
        var conditionalExpression = expression as ConditionalExpression;
        if (conditionalExpression != null)
          return IsConditionalOrWellknownRecursive(conditionalExpression.IfTrue, false)
            && IsConditionalOrWellknownRecursive(conditionalExpression.IfFalse, false);

        if (isRootCall)
          return false;

        if (expression.NodeType == ExpressionType.Constant)
          return true;

        if (expression.NodeType == ExpressionType.Convert) {
          var unary = (UnaryExpression) expression;
          return IsConditionalOrWellknownRecursive(unary.Operand, false);
        }

        if (!(expression is ExtendedExpression))
          return false;

        var memberType = expression.GetMemberType();
        switch (memberType) {
          case MemberType.Primitive:
          case MemberType.Key:
          case MemberType.Structure:
          case MemberType.Entity:
          case MemberType.EntitySet:
            return true;
          default:
            return false;
        }
      }
    }

    private IList<Expression> GetStructureFields(
      Expression expression,
      IEnumerable<PersistentFieldExpression> structureFields,
      Type structureType)
    {
      expression = expression.StripCasts();
      if (expression is IPersistentExpression)
        return ((IPersistentExpression) expression)
          .Fields
          .Where(field => field.GetMemberType()==MemberType.Primitive)
          .Select(e => (Expression) e)
          .ToList();

      ConstantExpression nullExpression = Expression.Constant(null, structureType);
      BinaryExpression isNullExpression = Expression.Equal(expression, nullExpression);

      var result = new List<Expression>();
      foreach (PersistentFieldExpression fieldExpression in structureFields) {
        if (!structureType.GetProperties(BindingFlags.Instance | BindingFlags.Public).Contains(fieldExpression.UnderlyingProperty)) {
          if (!context.Model.Types[structureType].Fields[fieldExpression.Name].IsDynamicallyDefined) {
            continue;
          }
        }
        Type nullableType = fieldExpression.Type.ToNullable();
        Expression propertyAccessorExpression;
        if (fieldExpression.UnderlyingProperty != null) {
          propertyAccessorExpression = Expression.MakeMemberAccess(Expression.Convert(expression, structureType), fieldExpression.UnderlyingProperty);
        }
        else {
          var methodInfo = structureType.GetProperty(Reflection.WellKnown.IndexerPropertyName).GetGetMethod();
          propertyAccessorExpression = Expression.Call(Expression.Convert(expression, structureType), methodInfo, Expression.Constant(fieldExpression.Name));
        }
        var memberExpression = (Expression) Expression.Condition(
          isNullExpression,
          Expression.Constant(null, nullableType),
          Expression.Convert(
            propertyAccessorExpression,
            nullableType));

        switch (fieldExpression.GetMemberType()) {
          case MemberType.Entity:
            var keyFieldTypes = context
              .Model
              .Types[fieldExpression.Type]
              .Key
              .TupleDescriptor;
            result.AddRange(GetEntityFields(memberExpression, keyFieldTypes));
            break;
          case MemberType.Structure:
            var structureFieldExpression = (StructureFieldExpression) fieldExpression;
            result.AddRange(GetStructureFields(memberExpression, structureFieldExpression.Fields, structureFieldExpression.Type));
            break;
          case MemberType.Primitive:
            result.Add(memberExpression);
            break;
          default:
            throw new NotSupportedException();
        }
      }
      return result;
    }

    private IList<Expression> GetEntityFields(Expression expression, IReadOnlyList<Type> keyFieldTypes)
    {
      expression = expression.StripCasts();
      if (expression is IEntityExpression iEntityExpression) {
        var keyFields = iEntityExpression.Key.KeyFields;
        return keyFields
          .Cast<Expression>()
          .ToArray(keyFields.Count);
      }
      if (expression.IsNull()) {
        return keyFieldTypes
          .Select(type => (Expression) Expression.Constant(null, type.ToNullable()))
          .ToArray(keyFieldTypes.Count);
      }
      if (IsConditionalOrWellknown(expression)) {
        return keyFieldTypes
          .Select((type, index) => GetConditionalKeyField(expression, type, index))
          .ToArray(keyFieldTypes.Count);
      }

      var nullEntityExpression = Expression.Constant(null, expression.Type);
      var isNullExpression = Expression.Equal(expression, nullEntityExpression);
      if (!WellKnownOrmInterfaces.Entity.IsAssignableFrom(expression.Type))
        expression = Expression.Convert(expression, WellKnownOrmInterfaces.Entity);

      var resultList = new Expression[keyFieldTypes.Count];
      for(int i = 0, count = keyFieldTypes.Count; i < count; i++) {
        var keyFieldType = keyFieldTypes[i];
        var baseType = keyFieldType.StripNullable();
        var fieldType = (baseType.IsEnum ? Enum.GetUnderlyingType(baseType) : baseType).ToNullable();
        var keyTupleExpression = Expression.MakeMemberAccess(
          Expression.MakeMemberAccess(expression, WellKnownMembers.IEntityKey), WellKnownMembers.Key.Value);
        var tupleAccess = (Expression) keyTupleExpression.MakeTupleAccess(fieldType, i);

        var entityNullCheck = Expression.Condition(
          isNullExpression,
          Expression.Constant(null, keyFieldType.ToNullable()),
          tupleAccess);
        resultList[i] = entityNullCheck;
        _ = state.NonVisitableExpressions.Add(entityNullCheck);
      }
      return resultList;
    }

    private static Expression GetConditionalKeyField(Expression expression, Type keyFieldType, int index)
    {
      if (expression is ConditionalExpression ce)
        return Expression.Condition(
          ce.Test,
          GetConditionalKeyField(ce.IfTrue, keyFieldType, index),
          GetConditionalKeyField(ce.IfFalse, keyFieldType, index));
      if (expression.IsNull())
        return Expression.Constant(null, keyFieldType.ToNullable());
      var ee = (IEntityExpression)expression.StripCasts();
      return ee.Key.KeyFields[index].LiftToNullable();
    }

    private IList<Expression> GetKeyFields(Expression expression, IReadOnlyList<FieldExpression> keyFields)
    {
      expression = expression.StripCasts();

      if (expression is KeyExpression keyExpression) {
        return keyExpression
          .KeyFields
          .Cast<Expression>()
          .ToArray(keyExpression.KeyFields.Count);
      }

      if (expression.IsNull())
        return keyFields
          .Select(f => f.Type)
          .Select(type => (Expression) Expression.Constant(null, type.ToNullable()))
          .ToArray(keyFields.Count);

      var nullExpression = Expression.Constant(null, expression.Type);
      var isNullExpression = Expression.Equal(expression, nullExpression);
      var keyTupleExpression = Expression.MakeMemberAccess(expression, WellKnownMembers.Key.Value);

      return keyFields
        .Select(f => f.Type)
        .Select((type, index) => {
          var resultType = type.ToNullable();
          var baseType = type.StripNullable();
          var fieldType = (baseType.IsEnum ? Enum.GetUnderlyingType(baseType) : baseType).ToNullable();
          var tupleAccess = (Expression) keyTupleExpression.MakeTupleAccess(fieldType, index);
          if (fieldType!=resultType)
            tupleAccess = Expression.Convert(tupleAccess, resultType);
          var checkForNulls = (Expression) Expression.Condition(isNullExpression, Expression.Constant(null, resultType), tupleAccess);
          _ = state.NonVisitableExpressions.Add(checkForNulls);
          return checkForNulls;
        })
        .ToArray(keyFields.Count);
    }

    private Expression ProcessProjectionElement(Expression body)
    {
      var originalBodyType = body.Type;
      var reduceCastBody = body.StripCasts();

      var canCalculate =
        state.CalculateExpressions
          && reduceCastBody.GetMemberType()==MemberType.Unknown
          && (reduceCastBody.NodeType!=ExpressionType.New || reduceCastBody.IsNewExpressionSupportedByStorage())
          && reduceCastBody.NodeType!=ExpressionType.ArrayIndex
          && (ExtendedExpressionType) reduceCastBody.NodeType!=ExtendedExpressionType.Constructor
          && !ContainsEntityExpression(reduceCastBody);

      if (!canCalculate)
        return body;

      var lambdaParameter = state.Parameters[0];
      var calculator = ExpressionMaterializer.MakeLambda(body, context);
      var columnDescriptor = CreateCalculatedColumnDescriptor(calculator);
      return AddCalculatedColumn(lambdaParameter, columnDescriptor, originalBodyType);
    }

    private CalculatedColumnDescriptor CreateCalculatedColumnDescriptor(LambdaExpression expression)
    {
      var columnType = expression.Body.Type;
      var body = EnumRewriter.Rewrite(expression.Body);
      if (columnType!=WellKnownTypes.Object)
        body = Expression.Convert(body, WellKnownTypes.Object);
      var calculator = (Expression<Func<Tuple, object>>) FastExpression.Lambda(body, expression.Parameters);
      return new CalculatedColumnDescriptor(context.GetNextColumnAlias(), columnType, calculator);
    }

    private ColumnExpression AddCalculatedColumn(ParameterExpression sourceParameter, CalculatedColumnDescriptor descriptor, Type originalColumnType)
    {
      var oldResult = context.Bindings[sourceParameter];
      var isInlined = !state.BuildingProjection && !state.GroupingKey;
      var dataSource = oldResult.ItemProjector.DataSource;

      SortProvider sortProvider = null;
      if (dataSource is SortProvider sortProvider1) {
        sortProvider = sortProvider1;
        dataSource = sortProvider1.Source;
      }

      CalculatedColumnDescriptor[] columns;
      if (state.AllowCalculableColumnCombine && dataSource is CalculateProvider calculateProvider && isInlined==calculateProvider.IsInlined) {
        columns = calculateProvider
          .CalculatedColumns
          .Select(cc => new CalculatedColumnDescriptor(cc.Name, cc.Type, cc.Expression))
          .ToArray(calculateProvider.CalculatedColumns.Length + 1);
        columns[^1] = descriptor;
        dataSource = calculateProvider.Source;
      }
      else {
        columns = new[] { descriptor };
      }
      
      dataSource = dataSource.Calculate(isInlined, columns);

      if (sortProvider!=null)
        dataSource = dataSource.OrderBy(sortProvider.Order);

      var newItemProjector = oldResult.ItemProjector.Remap(dataSource, 0);
      var newResult = new ProjectionExpression(oldResult.Type, newItemProjector, oldResult.TupleParameterBindings);
      context.Bindings.ReplaceBound(sourceParameter, newResult);

      var result = ColumnExpression.Create(originalColumnType, dataSource.Header.Length - 1);
      state.AllowCalculableColumnCombine = true;

      return result;
    }

    private static bool ContainsEntityExpression(Expression expression)
    {
      var found = false;
      var entityFinder = new ExtendedExpressionReplacer(e => {
        if ((int) e.NodeType==(int) ExtendedExpressionType.Entity) {
          found = true;
          return e;
        }
        return null;
      });
      entityFinder.Replace(expression);
      return found;
    }

    private Expression ConstructQueryable(MethodCallExpression mc)
    {
      var elementType = mc.Method.GetGenericArguments()[0];
      if (!context.Model.Types.TryGetValue(elementType, out var type))
        throw new InvalidOperationException(string.Format(Strings.ExTypeNotFoundInModel, elementType.FullName));
      var index = type.Indexes.PrimaryIndex;
      var entityExpression = EntityExpression.Create(type, 0, false);
      var itemProjector = new ItemProjectorExpression(entityExpression, index.GetQuery(), context);
      return new ProjectionExpression(mc.Type, itemProjector, new Dictionary<Parameter<Tuple>, Tuple>());
    }

    private Expression ConstructQueryable(Type elementType)
    {
      if (!context.Model.Types.TryGetValue(elementType, out var type))
        throw new InvalidOperationException(string.Format(Strings.ExTypeNotFoundInModel, elementType.FullName));
      var index = type.Indexes.PrimaryIndex;
      var entityExpression = EntityExpression.Create(type, 0, false);
      var itemProjector = new ItemProjectorExpression(entityExpression, index.GetQuery(), context);
      return new ProjectionExpression(WellKnownInterfaces.QueryableOfT.MakeGenericType(elementType),
        itemProjector, new Dictionary<Parameter<Tuple>, Tuple>());
    }

    private Expression BuildSubqueryResult(ProjectionExpression subQuery, Type resultType)
    {
      if (state.Parameters.Length==0)
        throw Exceptions.InternalError(String.Format(Strings.ExUnableToBuildSubqueryResultForExpressionXStateContainsNoParameters, subQuery), OrmLog.Instance);

      if (!resultType.IsOfGenericInterface(WellKnownInterfaces.EnumerableOfT))
        throw Exceptions.InternalError(String.Format(Strings.ExUnableToBuildSubqueryResultForExpressionXResultTypeIsNotIEnumerable, subQuery), OrmLog.Instance);

      ApplyParameter applyParameter = context.GetApplyParameter(context.Bindings[state.Parameters[0]]);
      if (subQuery.Type!=resultType)
        subQuery = new ProjectionExpression(
          resultType,
          subQuery.ItemProjector,
          subQuery.TupleParameterBindings,
          subQuery.ResultAccessMethod);
      return new SubQueryExpression(resultType, state.Parameters[0], false, subQuery, applyParameter);
    }

    private static IList<Expression> GetAnonymousArguments(Expression expression, Type anonymousTypeForNullValues = null)
    {
      if (expression.NodeType==ExpressionType.New) {
        var newExpression = ((NewExpression) expression);
        IEnumerable<Expression> arguments = newExpression
          .Members
          .Select((methodInfo, index) => new {methodInfo.Name, Argument = newExpression.Arguments[index]})
          .OrderBy(a => a.Name)
          .Select(a => a.Argument);
        return arguments.ToArray(newExpression.Members.Count);
      }

      if (expression.NodeType==ExpressionType.Constant) {
        var constantExpression = expression as ConstantExpression;
        if (constantExpression.Value==null && constantExpression.Type==WellKnownTypes.Object) {
          var newConstantExpressionType = anonymousTypeForNullValues ?? constantExpression.Type;
          constantExpression = Expression.Constant(null, newConstantExpressionType);
          var orderedProps1 = constantExpression
            .Type
            .GetProperties();
          Array.Sort(orderedProps1, CompareProps);

          return orderedProps1
            .Select(p => (Expression) Expression.MakeMemberAccess(constantExpression, p))
            .ToArray(orderedProps1.Length);
        }
      }

      var orderedProps = expression
        .Type
        .GetProperties();
      Array.Sort(orderedProps, CompareProps);

      return orderedProps
        .Select(p => (Expression) Expression.MakeMemberAccess(expression, p))
        .ToArray(orderedProps.Length);

      static int CompareProps(PropertyInfo p1, PropertyInfo p2)
      {
        return StringComparer.Ordinal.Compare(p1.Name, p2.Name);
      }
    }

    protected override Expression VisitMemberInit(MemberInitExpression mi)
    {
      var newExpression = mi.NewExpression;
      VisitNewExpressionArgumentsSkipResults(newExpression);
      var bindings = VisitBindingList(mi.Bindings).Cast<MemberAssignment>();
      var constructorExpression = (ConstructorExpression) VisitNew(mi.NewExpression);
      foreach (var binding in bindings) {
        var member = binding.Member.MemberType == MemberTypes.Property
          ? TryGetActualPropertyInfo((PropertyInfo)binding.Member, mi.NewExpression.Type)
          : binding.Member;
        constructorExpression.Bindings[member] = binding.Expression;
        constructorExpression.NativeBindings[member] = binding.Expression;
      }
      return constructorExpression;
    }

    /// <exception cref="InvalidOperationException"><c>InvalidOperationException</c>.</exception>
    private Expression GetMember(Expression expression, MemberInfo member, Expression sourceExpression)
    {
      if (expression == null) {
        return null;
      }

      expression = expression.StripCasts();
      var isMarker = expression.TryGetMarker(out var markerType);
      expression = expression.StripMarkers();
      expression = expression.StripCasts();

      if (expression.IsAnonymousConstructor()) {
        var newExpression = (NewExpression) expression;
        var memberIndex = newExpression.Members.IndexOf(member);
        if (memberIndex < 0)
          throw new InvalidOperationException(string.Format(Strings.ExCouldNotGetMemberXFromExpression, member));
        var argument = newExpression.Arguments[memberIndex];
<<<<<<< HEAD
        var currentLambda = state.CurrentLambda;
        if (!(currentLambda is null) && context.Bindings.TryGetValue(currentLambda.Parameters[0], out var projection)) {
          // Here, we try to detect whether the expression has already visited, in such cases
          // re-visiting it may cause issues. For instance, .OrderBy(x=>x.SomeField) translation
          // gets projection of already visited source and substitutes parameter 'x' access with 
          // that projection. For now TranslatorState.ShouldOmitConvertToObject == true, is a marker
          // of OrderBy visiting, because it is the only place that sets 'true' to the property,
          // but we can't rely on it for future-proof solution.

          // Knowing that parameter-to-projection binding happens when expression has visited,
          // we assume this check is enough for certain cases, probably not for all of them.
          // We can't deny visiting of the argument for all the cases because of chance to break
          // some cases we could not imagine at the time of changes
          switch (argument.NodeType) {
            case ExpressionType.TypeAs:
            case ExpressionType.Convert:
            case ExpressionType.ConvertChecked:
              if (argument.Type == WellKnownTypes.Object && state.ShouldOmitConvertToObject)
                argument = argument.StripCasts();
              break;
=======

        if (state.GroupingKey || state.OrderingKey) {
          var requireVisit = !argument.IsExtendedExpression() && argument.NodeType switch {
            ExpressionType.New => true,
            ExpressionType.Call => true,
            ExpressionType.Coalesce => true,
            ExpressionType.Conditional => true,
            _ => false
          };

          var currentLambda = state.CurrentLambda;
          if (!(currentLambda is null) && context.Bindings.TryGetValue(currentLambda.Parameters[0], out var projection) 
            && !requireVisit) {
            // Here, we try to detect whether the expression has already visited, in such cases
            // re-visiting it may cause issues. For instance, .OrderBy(x=>x.SomeField) translation
            // gets projection of already visited source and substitutes parameter 'x' access with 
            // that projection. For now TranslatorState.ShouldOmitConvertToObject == true, is a marker
            // of OrderBy visiting, because it is the only place that sets 'true' to the property,
            // but we can't rely on it for future-proof solution.

            // Knowing that parameter-to-projection binding happens when expression has visited,
            // we assume this check is enough for certain cases, probably not for all of them.
            // We can't deny visiting of the argument for all the cases because of chance to break
            // some cases we could not imagine at the time of changes
            switch (argument.NodeType) {
              case ExpressionType.TypeAs:
              case ExpressionType.Convert:
              case ExpressionType.ConvertChecked:
                if (argument.Type == typeof(object) && state.ShouldOmitConvertToObject)
                  argument = argument.StripCasts();
                break;
            }
          }
          else {
            argument = Visit(argument);
>>>>>>> 144e36d1
          }
        }
        else {
          argument = Visit(argument);
        }
        return isMarker ? new MarkerExpression(argument, markerType) : argument;
      }

      var extendedExpression = expression as ExtendedExpression;
      if (extendedExpression == null) {
        return IsConditionalOrWellknown(expression)
          ? GetConditionalMember(expression, member, sourceExpression)
          : null;
      }

      Expression result = null;
      bool propertyFilter(PersistentFieldExpression f)
      {
        return f.Name == context.Domain.Handlers.NameBuilder.BuildFieldName((PropertyInfo) member);
      }

      switch (extendedExpression.ExtendedType) {
        case ExtendedExpressionType.FullText:
          switch (member.Name) {
            case "Rank":
              return ((FullTextExpression) expression).RankExpression;
            case "Entity":
              return ((FullTextExpression) expression).EntityExpression;
          }
          break;
        case ExtendedExpressionType.Grouping:
          if (member.Name == WellKnown.KeyFieldName) {
            return ((GroupingExpression) expression).KeyExpression;
          }
          break;
        case ExtendedExpressionType.Constructor:
          var nativeExpression = ((ConstructorExpression) extendedExpression);
          var bindings = nativeExpression.Bindings;
          // only make sure that type has needed member
          if (!bindings.TryGetValue(member, out result)) {
            // Key in bindings might be a property/field reflected from a base type
            // but our member might be reflected from child type.
            var baseType = member.DeclaringType;
            if (baseType.IsInterface) {
              var implementor = member.GetImplementation(nativeExpression.Type);
              if (implementor == null) {
                throw new InvalidOperationException(string.Format(Strings.ExThereIsNoImplemetationOfXYMemberInZType,
                  member.DeclaringType.Name, member.Name, nativeExpression.Type.ToString()));
              }
              _ = bindings.TryGetValue(implementor, out result);
            }
            else {
              var baseMember = baseType.GetMember(member.Name).FirstOrDefault();
              if (baseMember == null) {
                throw new InvalidOperationException(string.Format(
                  Strings.ExMemberXOfTypeYIsNotInitializedCheckIfConstructorArgumentIsCorrectOrFieldInitializedThroughInitializer,
                  member.Name, member.ReflectedType.Name));
              }
            }
          }
          result = Visit(result);
          break;
        case ExtendedExpressionType.Structure:
        case ExtendedExpressionType.StructureField:
          var persistentExpression = (IPersistentExpression) expression;
          result = persistentExpression.Fields.First(propertyFilter);
          break;
        case ExtendedExpressionType.LocalCollection:
          var localCollectionExpression = (LocalCollectionExpression) expression;
          result = (Expression) localCollectionExpression.Fields[member];
          break;
        case ExtendedExpressionType.Entity:
          var entityExpression = (EntityExpression) expression;
          result = entityExpression.Fields.FirstOrDefault(propertyFilter);
          if (result == null) {
            EnsureEntityFieldsAreJoined(entityExpression);
            result = entityExpression.Fields.First(propertyFilter);
          }
          break;
        case ExtendedExpressionType.Field:
          if (isMarker && ((markerType & MarkerType.Single) == MarkerType.Single)) {
            throw new InvalidOperationException(string.Format(Strings.ExUseMethodXOnFirstInsteadOfSingle, sourceExpression.ToString(true), member.Name));
          }
          if (member.DeclaringType.IsNullable()) {
            expression = Expression.Convert(expression, member.DeclaringType);
          }
          return Expression.MakeMemberAccess(expression, member);
        case ExtendedExpressionType.EntityField:
          var entityFieldExpression = (EntityFieldExpression) expression;
          result = entityFieldExpression.Fields.FirstOrDefault(propertyFilter);
          if (result == null) {
            EnsureEntityReferenceIsJoined(entityFieldExpression);
            result = entityFieldExpression.Entity.Fields.First(propertyFilter);
          }
          break;
      }

      return isMarker
        ? new MarkerExpression(result, markerType)
        : result;
    }

    private Expression GetMemberWithRemap(Expression expression, MemberInfo memberInfo, Expression sourceExpression)
    {
      var original = GetMember(expression, memberInfo, sourceExpression);
      if (original.IsSubqueryExpression()) {
        var subquery = (SubQueryExpression) original;
        var projectionExpression = subquery.ProjectionExpression;
        var itemProjector = projectionExpression.ItemProjector;
        var columnIndexes = itemProjector.GetColumns(ColumnExtractionModes.KeepSegment).ToArray();

        var expReplacer = new ExtendedExpressionReplacer((e) => {
          if (e is GroupingExpression ge && ge.SelectManyInfo.GroupByProjection != null) {
            var geProjectionExpression = ge.ProjectionExpression;
            var geItemProjector = geProjectionExpression.ItemProjector;
            var columnIndexes = geItemProjector.GetColumns(ColumnExtractionModes.KeepSegment).ToArray();

            var newProjectionExpression = new ProjectionExpression(geProjectionExpression.Type,
              geItemProjector.Remap(geItemProjector.DataSource, columnIndexes),
              geProjectionExpression.TupleParameterBindings);

            var groupByProjection = ge.SelectManyInfo.GroupByProjection;
            var groupByProjector = groupByProjection.ItemProjector;
            var groupByColumnIndexes = groupByProjector.GetColumns(ColumnExtractionModes.KeepSegment).ToArray();

            var newGroupByProjection = new ProjectionExpression(groupByProjection.Type,
              groupByProjector.Remap(groupByProjector.DataSource, groupByColumnIndexes),
              groupByProjection.TupleParameterBindings);

            var result = new GroupingExpression(ge.Type,
              ge.OuterParameter, ge.DefaultIfEmpty, newProjectionExpression, ge.ApplyParameter, ge.KeyExpression,
              new GroupingExpression.SelectManyGroupingInfo(newGroupByProjection));
            return result;
          }
          else
            return null;
        });

        var newItem = expReplacer.Replace(itemProjector.Item);
        var staysTheSame = newItem == itemProjector.Item;
        var newItemProjector = staysTheSame
          ? itemProjector.Remap(itemProjector.DataSource, columnIndexes)
          : new ItemProjectorExpression(newItem, itemProjector.DataSource, itemProjector.Context);

        var result = new SubQueryExpression(subquery.Type,
          subquery.OuterParameter,
          subquery.DefaultIfEmpty,
          new ProjectionExpression(projectionExpression.Type, newItemProjector, projectionExpression.TupleParameterBindings),
          subquery.ApplyParameter,
          subquery.ExtendedType);
        return result;
      }
      return original;
    }

    private Expression GetConditionalMember(Expression expression, MemberInfo member, Expression sourceExpression)
    {
      if (expression is ConditionalExpression ce) {
        var ifTrue = GetConditionalMember(ce.IfTrue, member, sourceExpression);
        var ifFalse = GetConditionalMember(ce.IfFalse, member, sourceExpression);
        if (ifTrue == null || ifFalse == null)
          return null;
        return Expression.Condition(ce.Test, ifTrue, ifFalse);
      }
      if (expression.IsNull()) {
        var mt = member.MemberType;
        Type valueType;
        switch (mt)
        {
          case MemberTypes.Field:
            var fi = (FieldInfo)member;
            valueType = fi.FieldType;
            break;
          case MemberTypes.Property:
            var pi = (PropertyInfo) member;
            valueType = pi.PropertyType;
            break;
          default:
            throw new ArgumentOutOfRangeException();
        }
        return Expression.Constant(null, valueType.ToNullable());
      }
      return GetMember(expression, member, sourceExpression);
    }

    /// <exception cref="NotSupportedException"><c>NotSupportedException</c>.</exception>
    /// <exception cref="InvalidOperationException"><c>InvalidOperationException</c>.</exception>
    private Expression VisitTypeAs(Expression source, Type targetType)
    {
      if (source.GetMemberType() != MemberType.Entity) {
        throw new NotSupportedException(Strings.ExAsOperatorSupportsEntityOnly);
      }

      // Expression is already of requested type.
      if (source.Type == targetType) {
        return Visit(source);
      }

      // Call convert to parent type.
      if (targetType.IsAssignableFrom(source.Type)) {
        return Visit(Expression.Convert(source, targetType));
      }

      // Cast to subclass or interface.
      using (state.CreateScope()) {
        var bareVisitedSource = Visit(source).StripCasts().StripMarkers();
        if (!(bareVisitedSource is IEntityExpression entityExpression))
          throw new InvalidOperationException(Strings.ExAsOperatorSupportsEntityOnly);

        // Using of state.Parameter[0] is a very weak approach.
        // `as` operator could be applied on expression that has no relation with current parameter
        // thus the later code will fail.
        // We can't easily find real parameter that need replacement.
        // We work around this situation by supporting some known cases.
        // The simplest (and the only at moment) case is a source being chain of MemberExpressions.
        // Some known cases also can be solved by using outer parameter of visited source which is in form of IEntityExpression

        var strippedSource = source.StripMemberAccessChain();
        var currentParameter = state.Parameters[0];

        ParameterExpression parameter;
        if (strippedSource is ParameterExpression pExpression) {
          parameter = pExpression;
        }
        else if (bareVisitedSource is ParameterizedExpression pzExpression && pzExpression.OuterParameter != null) {
          parameter = pzExpression.OuterParameter;
        }
        else {
          parameter = currentParameter;
        }

        // Replace original recordset. New recordset is left join with old recordset
        var originalResultExpression = context.Bindings[parameter];
        var originalQuery = originalResultExpression.ItemProjector.DataSource;
        var offset = originalQuery.Header.Columns.Count;

        // Join primary index of target type
        var targetTypeInfo = context.Model.Types[targetType];
        var indexToJoin = targetTypeInfo.Indexes.PrimaryIndex;
        var queryToJoin = indexToJoin.GetQuery().Alias(context.GetNextAlias());
        var keySegment = entityExpression.Key.Mapping.GetItems();
        var keyPairs = keySegment
          .Select((leftIndex, rightIndex) => new Pair<int>(leftIndex, rightIndex))
          .ToArray();

        // Replace recordset.
        var joinedRecordQuery = originalQuery.LeftJoin(queryToJoin, keyPairs);
        var itemProjectorExpression = new ItemProjectorExpression(
          originalResultExpression.ItemProjector.Item, joinedRecordQuery, context);
        var projectionExpression = new ProjectionExpression(
          originalResultExpression.Type, itemProjectorExpression, originalResultExpression.TupleParameterBindings);
        context.Bindings.ReplaceBound(parameter, projectionExpression);

        // return new EntityExpression
        var result = EntityExpression.Create(targetTypeInfo, offset, false);
        result.IsNullable = true;
        if (parameter != currentParameter) {
          result = (EntityExpression) result.BindParameter(parameter, new Dictionary<Expression, Expression>());
        }

        return result;
      }
    }

    private void EnsureEntityFieldsAreJoined(EntityExpression entityExpression)
    {
      ItemProjectorExpression itemProjector = entityExpression.OuterParameter==null
        ? context.Bindings[state.Parameters[0]].ItemProjector
        : context.Bindings[entityExpression.OuterParameter].ItemProjector;
      EnsureEntityFieldsAreJoined(entityExpression, itemProjector);
    }

    public void EnsureEntityFieldsAreJoined(EntityExpression entityExpression, ItemProjectorExpression itemProjector)
    {
      TypeInfo typeInfo = entityExpression.PersistentType;
      if (typeInfo.Fields.All(fieldInfo => entityExpression.Fields.Any(entityField => entityField.Name==fieldInfo.Name)))
        return; // All fields are already joined
      IndexInfo joinedIndex = typeInfo.Indexes.PrimaryIndex;
      var joinedRs = joinedIndex.GetQuery().Alias(itemProjector.Context.GetNextAlias());
      Segment<int> keySegment = entityExpression.Key.Mapping;
      Pair<int>[] keyPairs = keySegment.GetItems()
        .Select((leftIndex, rightIndex) => new Pair<int>(leftIndex, rightIndex))
        .ToArray();
      int offset = itemProjector.DataSource.Header.Length;
      var oldDataSource = itemProjector.DataSource;

      var newDataSource = entityExpression.IsNullable || oldDataSource.CheckIfLeftJoinPrefered()
        ? itemProjector.DataSource.LeftJoin(joinedRs, keyPairs)
        : itemProjector.DataSource.Join(joinedRs, keyPairs);
      itemProjector.DataSource = newDataSource;
      EntityExpression.Fill(entityExpression, offset);
      context.RebindApplyParameter(oldDataSource, newDataSource);
    }

    private void EnsureEntityReferenceIsJoined(EntityFieldExpression entityFieldExpression)
    {
      if (entityFieldExpression.Entity!=null)
        return;
      var typeInfo = entityFieldExpression.PersistentType;
      var joinedIndex = typeInfo.Indexes.PrimaryIndex;
      var joinedRs = joinedIndex.GetQuery().Alias(context.GetNextAlias());
      var keySegment = entityFieldExpression.Mapping;
      var keyPairs = keySegment.GetItems()
        .Select((leftIndex, rightIndex) => new Pair<int>(leftIndex, rightIndex))
        .ToArray();
      var originalItemProjector = entityFieldExpression.OuterParameter==null
        ? context.Bindings[state.Parameters[0]].ItemProjector
        : context.Bindings[entityFieldExpression.OuterParameter].ItemProjector;

      var oldDataSource = originalItemProjector.DataSource;
      var offset = oldDataSource.Header.Length;
      var newDataSource = entityFieldExpression.IsNullable || oldDataSource.CheckIfLeftJoinPrefered()
        ? oldDataSource.LeftJoin(joinedRs, keyPairs)
        : oldDataSource.Join(joinedRs, keyPairs);
      originalItemProjector.DataSource = newDataSource;
      entityFieldExpression.RegisterEntityExpression(offset);
      context.RebindApplyParameter(oldDataSource, newDataSource);
    }

    private static Expression MakeBooleanExpression(Expression previous, Expression left, Expression right,
      ExpressionType operationType, ExpressionType concatenationExpression)
    {
      BinaryExpression binaryExpression;
      switch (operationType) {
        case ExpressionType.Equal:
          binaryExpression = Expression.Equal(left, right);
          break;
        case ExpressionType.NotEqual:
          binaryExpression = Expression.NotEqual(left, right);
          break;
        case ExpressionType.OrElse:
          binaryExpression = Expression.OrElse(left, right);
          break;
        case ExpressionType.AndAlso:
          binaryExpression = Expression.AndAlso(left, right);
          break;
        default:
          throw new ArgumentOutOfRangeException("operationType");
      }


      if (previous==null)
        return binaryExpression;

      switch (concatenationExpression) {
      case ExpressionType.AndAlso:
        return Expression.AndAlso(previous, binaryExpression);
      case ExpressionType.OrElse:
        return Expression.OrElse(previous, binaryExpression);
      default:
        throw new ArgumentOutOfRangeException("concatenationExpression");
      }
    }

    private static ProjectionExpression CreateLocalCollectionProjectionExpression(Type itemType, object value, Translator translator, Expression sourceExpression)
    {
      var storedEntityType = translator.state.TypeOfEntityStoredInKey;
      var itemToTupleConverter = ItemToTupleConverter.BuildConverter(itemType, storedEntityType, value, translator.context.Model, sourceExpression);
      var rsHeader = new RecordSetHeader(itemToTupleConverter.TupleDescriptor, itemToTupleConverter.TupleDescriptor.Select(x => new SystemColumn(translator.context.GetNextColumnAlias(), 0, x)).Cast<Column>());
      var rawProvider = new RawProvider(rsHeader, itemToTupleConverter.GetEnumerable());
      var recordset = new StoreProvider(rawProvider);
      var itemProjector = new ItemProjectorExpression(itemToTupleConverter.Expression, recordset, translator.context);
      if (translator.state.JoinLocalCollectionEntity)
        itemProjector = EntityExpressionJoiner.JoinEntities(translator, itemProjector);
      return new ProjectionExpression(itemType, itemProjector, new Dictionary<Parameter<Tuple>, Tuple>());
    }

    private Expression BuildInterfaceExpression(MemberExpression ma)
    {
      var @interface = ma.Expression.Type;
      var property = (PropertyInfo)ma.Member;
      var implementors = context.Model.Types[@interface].GetImplementors(true);
      var fields = implementors
        .Select(im => im.UnderlyingType.GetProperty(property.Name, BindingFlags.Instance|BindingFlags.Public))
        .Concat(implementors
          .Select(im => im.UnderlyingType.GetProperty($"{@interface.Name}.{property.Name}", BindingFlags.Instance|BindingFlags.NonPublic)))
        .Where(f => f != null);

      return BuildExpression(ma, fields);
    }

    private Expression BuildHierarchyExpression(MemberExpression ma)
    {
      var ancestor = ma.Expression.Type;
      var property = (PropertyInfo)ma.Member;
      var descendants = context.Model.Types[ancestor].GetDescendants(true);
      var fields = descendants
        .Select(im => im.UnderlyingType.GetProperty(property.Name, BindingFlags.Instance|BindingFlags.Public|BindingFlags.NonPublic))
        .Where(f => f != null);

      return BuildExpression(ma, fields);
    }

    private Expression BuildExpression(MemberExpression ma, IEnumerable<PropertyInfo> fields)
    {
      object defaultValue = null;
      var propertyType = ((PropertyInfo)ma.Member).PropertyType;
      if (propertyType.IsValueType && !propertyType.IsNullable())
        defaultValue = System.Activator.CreateInstance(propertyType);

      Expression current = Expression.Constant(defaultValue, propertyType);
      foreach (var field in fields) {
        var compiler = context.CustomCompilerProvider.GetCompiler(field);
        if (compiler == null)
          continue;
        var expression = compiler.Invoke(Expression.TypeAs(ma.Expression, field.ReflectedType), null);
        current = Expression.Condition(Expression.TypeIs(ma.Expression, field.ReflectedType), expression, current);
      }
      return current;
    }

    private MemberInfo TryGetActualPropertyInfo(PropertyInfo propertyInfo, Type initializingType)
    {
      //if property is an indexer
      if (propertyInfo.GetIndexParameters().Length!=0)
        return propertyInfo;

      // the name of property is unique within type hierarchy
      // so we can use it.
      var actualPropertyInfo = initializingType.GetProperty(propertyInfo.Name);
      return actualPropertyInfo ?? propertyInfo;
    }

    private IList<ColumnInfo> GetColumnsToSearch(ConstantExpression arrayOfColumns, Type elementType, TypeInfo domainType)
    {
      var columnAccessLambdas = (LambdaExpression[])arrayOfColumns.Value;
      var fulltextFields = new List<ColumnInfo>(columnAccessLambdas.Length);
      foreach (var lambda in columnAccessLambdas) {
        var field = FieldExtractor.Extract(lambda, elementType, domainType);
        if (field.Column==null)
          throw new InvalidOperationException(string.Format(Strings.FieldXIsComplexAndCannotBeUsedForSearch, lambda.Body));
        fulltextFields.Add(field.Column);
      }
      return fulltextFields;
    }

    private void ArrangeContainsTableParameters(System.Collections.ObjectModel.ReadOnlyCollection<Expression> parameters, out Expression searchCriteria, out Expression columns, out Expression topNByRank)
    {
      searchCriteria = parameters[0];
      columns = null;
      topNByRank = null;
      if (parameters.Count == 2) {
        if (parameters[1].Type.IsArray)
          columns = parameters[1];
        else
          topNByRank = parameters[1];
      }
      if (parameters.Count == 3) {
        columns = parameters[1];
        topNByRank = parameters[2];
      }
    }

    #endregion
  }
}<|MERGE_RESOLUTION|>--- conflicted
+++ resolved
@@ -1388,28 +1388,6 @@
         if (memberIndex < 0)
           throw new InvalidOperationException(string.Format(Strings.ExCouldNotGetMemberXFromExpression, member));
         var argument = newExpression.Arguments[memberIndex];
-<<<<<<< HEAD
-        var currentLambda = state.CurrentLambda;
-        if (!(currentLambda is null) && context.Bindings.TryGetValue(currentLambda.Parameters[0], out var projection)) {
-          // Here, we try to detect whether the expression has already visited, in such cases
-          // re-visiting it may cause issues. For instance, .OrderBy(x=>x.SomeField) translation
-          // gets projection of already visited source and substitutes parameter 'x' access with 
-          // that projection. For now TranslatorState.ShouldOmitConvertToObject == true, is a marker
-          // of OrderBy visiting, because it is the only place that sets 'true' to the property,
-          // but we can't rely on it for future-proof solution.
-
-          // Knowing that parameter-to-projection binding happens when expression has visited,
-          // we assume this check is enough for certain cases, probably not for all of them.
-          // We can't deny visiting of the argument for all the cases because of chance to break
-          // some cases we could not imagine at the time of changes
-          switch (argument.NodeType) {
-            case ExpressionType.TypeAs:
-            case ExpressionType.Convert:
-            case ExpressionType.ConvertChecked:
-              if (argument.Type == WellKnownTypes.Object && state.ShouldOmitConvertToObject)
-                argument = argument.StripCasts();
-              break;
-=======
 
         if (state.GroupingKey || state.OrderingKey) {
           var requireVisit = !argument.IsExtendedExpression() && argument.NodeType switch {
@@ -1445,7 +1423,6 @@
           }
           else {
             argument = Visit(argument);
->>>>>>> 144e36d1
           }
         }
         else {
