// Copyright (C) 2009-2021 Xtensive LLC.
// This code is distributed under MIT license terms.
// See the License.txt file in the project root for more information.
// Created by: Alexis Kochetov
// Created:    2009.02.27

using System;
using System.Collections.Generic;
using System.Linq;
using System.Linq.Expressions;
using System.Reflection;
using Xtensive.Collections;
using Xtensive.Core;
using Xtensive.Linq;
using Xtensive.Orm.FullTextSearchCondition.Interfaces;
using Xtensive.Orm.FullTextSearchCondition.Internals;
using Xtensive.Orm.FullTextSearchCondition.Nodes;
using Xtensive.Orm.Internals;
using Xtensive.Orm.Linq.Expressions;
using Xtensive.Orm.Linq.Expressions.Visitors;
using Xtensive.Orm.Linq.Materialization;
using Xtensive.Orm.Linq.Rewriters;
using Xtensive.Orm.Model;
using Xtensive.Orm.Providers;
using Xtensive.Orm.Rse;
using Xtensive.Orm.Rse.Providers;
using Xtensive.Reflection;
using FieldInfo = System.Reflection.FieldInfo;
using Tuple = Xtensive.Tuples.Tuple;
using TypeInfo = Xtensive.Orm.Model.TypeInfo;

namespace Xtensive.Orm.Linq
{
  internal sealed partial class Translator
  {
    private static readonly ParameterExpression parameterContextParam = Expression.Parameter(WellKnownOrmTypes.ParameterContext, "context");
    private static readonly ConstantExpression
      nullKeyExpression = Expression.Constant(null, WellKnownOrmTypes.Key),
      falseBoolExpression = Expression.Constant(false, WellKnownTypes.Bool),
      trueBoolExpression = Expression.Constant(true, WellKnownTypes.Bool),
      falseExpression = Expression.Constant(false),
      trueExpression = Expression.Constant(true);

    protected override Expression VisitTypeIs(TypeBinaryExpression tb)
    {
      var expression = tb.Expression;
      Type expressionType = expression.Type;
      Type operandType = tb.TypeOperand;
      if (operandType.IsAssignableFrom(expressionType)) {
        return trueExpression;
      }

      // Structure
      var memberType = expression.GetMemberType();
      if (memberType==MemberType.Structure
        && WellKnownOrmTypes.Structure.IsAssignableFrom(operandType)) {
        return falseExpression;
      }

      // Entity
      if (memberType==MemberType.Entity
        && WellKnownOrmInterfaces.Entity.IsAssignableFrom(operandType)) {
        TypeInfo type = context.Model.Types[operandType];
        IEnumerable<int> typeIds = type.GetDescendants(true)
          .Union(type.GetImplementors(true))
          .Union(Enumerable.Repeat(type, 1))
          .Select(t => context.TypeIdRegistry.GetTypeId(t));
        MemberExpression memberExpression = Expression.MakeMemberAccess(expression, WellKnownMembers.TypeId);
        Expression boolExpression = null;
        foreach (int typeId in typeIds)
          boolExpression = MakeBooleanExpression(
            boolExpression,
            memberExpression,
            Expression.Constant(typeId),
            ExpressionType.Equal,
            ExpressionType.OrElse);

        return Visit(boolExpression);
      }

      throw new NotSupportedException(Strings.ExTypeIsMethodSupportsOnlyEntitiesAndStructures);
    }

    protected override Expression Visit(Expression e)
    {
      if (e==null)
        return null;
      if (e.StripMarkers().IsProjection())
        return e;
      if (context.Evaluator.CanBeEvaluated(e)) {
        if (WellKnownInterfaces.Queryable.IsAssignableFrom(e.Type))
          return base.Visit(ExpressionEvaluator.Evaluate(e));
        return context.ParameterExtractor.IsParameter(e)
          ? e
          : ExpressionEvaluator.Evaluate(e);
      }
      return e.NodeType==ExpressionType.Index ? VisitIndex((IndexExpression) e) : base.Visit(e);
    }

    protected override Expression VisitUnknown(Expression e)
    {
      if (e is ExtendedExpression)
        return e;
      return base.VisitUnknown(e);
    }

    /// <exception cref="NotSupportedException"><c>NotSupportedException</c>.</exception>
    protected override Expression VisitUnary(UnaryExpression u)
    {
      switch (u.NodeType) {
      case ExpressionType.TypeAs:
        if (u.GetMemberType()==MemberType.Entity)
          return VisitTypeAs(u.Operand, u.Type);
        break;
      case ExpressionType.Convert:
      case ExpressionType.ConvertChecked:
        if (u.GetMemberType()==MemberType.Entity) {
          if (u.Type==u.Operand.Type
            || u.Type.IsAssignableFrom(u.Operand.Type)
            || !WellKnownOrmInterfaces.Entity.IsAssignableFrom(u.Operand.Type))
            return base.VisitUnary(u);
          throw new InvalidOperationException(String.Format(Strings.ExDowncastFromXToXNotSupportedUseOfTypeOrAsOperatorInstead, u, u.Operand.Type, u.Type));
        }
        else if (u.Type==WellKnownTypes.Object && State.ShouldOmitConvertToObject) {
          var expression = u.StripCasts();
          return Visit(expression);
        }
        break;
      }
      return u.Type==WellKnownInterfaces.Queryable
        ? Visit(u.Operand)
        : base.VisitUnary(u);
    }

    protected override Expression VisitLambda(LambdaExpression le)
    {
      using (CreateLambdaScope(le, allowCalculableColumnCombine: false)) {
        Expression body = le.Body;
        if (!State.IsTailMethod)
          body = NullComparsionRewriter.Rewrite(body);
        body = Visit(body);
        ParameterExpression parameter = le.Parameters[0];
        var shouldTranslate =
          (body.NodeType!=ExpressionType.New || body.IsNewExpressionSupportedByStorage())
          && body.NodeType!=ExpressionType.MemberInit
          && !(body.NodeType==ExpressionType.Constant && State.BuildingProjection);
        if (shouldTranslate)
          body = body.StripMarkers().IsProjection()
            ? BuildSubqueryResult((ProjectionExpression) body, le.Body.Type)
            : ProcessProjectionElement(body);
        ProjectionExpression projection = context.Bindings[parameter];
        return new ItemProjectorExpression(body, projection.ItemProjector.DataSource, context);
      }
    }

    protected override MemberAssignment VisitMemberAssignment(MemberAssignment ma)
    {
      Expression expression;
<<<<<<< HEAD
      using (CreateScope(new TranslatorState(state) { CalculateExpressions = false })) {
=======
      using (CreateScope(new TranslatorState(State) { CalculateExpressions = false })) {
>>>>>>> 159dbf92
        expression = Visit(ma.Expression);
      }

      expression = expression.StripMarkers().IsProjection()
        ? BuildSubqueryResult((ProjectionExpression) expression, ma.Expression.Type) 
        : ProcessProjectionElement(expression);

      if (expression!=ma.Expression)
        return Expression.Bind(ma.Member, expression);
      return ma;
    }

    /// <exception cref="NotSupportedException"><c>NotSupportedException</c>.</exception>
    /// <exception cref="InvalidOperationException"><c>InvalidOperationException</c>.</exception>
    protected override Expression VisitBinary(BinaryExpression binaryExpression)
    {
      Expression left;
      Expression right;
      MemberType memberType = binaryExpression.Left.Type==WellKnownTypes.Object
        ? binaryExpression.Right.GetMemberType()
        : binaryExpression.Left.GetMemberType();
      if (memberType==MemberType.EntitySet) {
        if (context.Evaluator.CanBeEvaluated(binaryExpression.Left)) {
          left = ExpressionEvaluator.Evaluate(binaryExpression.Left);
        }
        else {
          var leftMemberAccess = binaryExpression.Left as MemberExpression;
          left = leftMemberAccess!=null && leftMemberAccess.Member.ReflectedType.IsClosure()
            ? ExpressionEvaluator.Evaluate(leftMemberAccess)
            : Visit(binaryExpression.Left);
        }
        if (context.Evaluator.CanBeEvaluated(binaryExpression.Right)) {
          right = ExpressionEvaluator.Evaluate(binaryExpression.Right);
        }
        else {
          var rightMemberAccess = binaryExpression.Right as MemberExpression;
          right = rightMemberAccess!=null && rightMemberAccess.Member.ReflectedType.IsClosure()
            ? ExpressionEvaluator.Evaluate(rightMemberAccess)
            : Visit(binaryExpression.Right);
        }
      }
      else if (memberType == MemberType.Entity || memberType == MemberType.Structure) {
        if (binaryExpression.NodeType == ExpressionType.Coalesce) {
          if ((context.Evaluator.CanBeEvaluated(binaryExpression.Right) && !(binaryExpression.Right is ConstantExpression))
            || (context.Evaluator.CanBeEvaluated(binaryExpression.Left) && !(binaryExpression.Left is ConstantExpression)))
            throw new NotSupportedException(
              string.Format(Strings.ExXExpressionsWithConstantValuesOfYTypeNotSupported,"Coalesce", memberType.ToString()));

          return Visit(Expression.Condition(
            Expression.NotEqual(binaryExpression.Left, Expression.Constant(null)),
            binaryExpression.Left,
            binaryExpression.Right));
        }
        else {
          left = Visit(binaryExpression.Left);
          right = Visit(binaryExpression.Right);
        }
      }
      else {
        left = Visit(binaryExpression.Left);
        right = Visit(binaryExpression.Right);
      }
      var resultBinaryExpression = Expression.MakeBinary(binaryExpression.NodeType,
        left,
        right,
        binaryExpression.IsLiftedToNull,
        binaryExpression.Method);

      if (binaryExpression.NodeType==ExpressionType.Equal
        || binaryExpression.NodeType==ExpressionType.NotEqual)
        return VisitBinaryRecursive(resultBinaryExpression, binaryExpression);

      if (binaryExpression.NodeType==ExpressionType.ArrayIndex) {
        var newArrayExpression = left.StripCasts() as NewArrayExpression;
        var indexExpression = right.StripCasts() as ConstantExpression;
        if (newArrayExpression!=null && indexExpression!=null && indexExpression.Type==WellKnownTypes.Int32)
          return newArrayExpression.Expressions[(int) indexExpression.Value];

        throw new NotSupportedException(String.Format(Strings.ExBinaryExpressionXOfTypeXIsNotSupported, binaryExpression.ToString(true), binaryExpression.NodeType));
      }

      return resultBinaryExpression;
    }

    protected override Expression VisitConditional(ConditionalExpression c)
    {
      var memberType = c.IfTrue.Type == typeof(object)
        ? c.IfFalse.GetMemberType()
        : c.IfTrue.GetMemberType();
      if (memberType == MemberType.Entity || memberType == MemberType.Structure) {
        if ((context.Evaluator.CanBeEvaluated(c.IfFalse) && !(c.IfFalse is ConstantExpression))
          || (context.Evaluator.CanBeEvaluated(c.IfTrue) && !(c.IfTrue is ConstantExpression)))
          throw new NotSupportedException(string.Format(Strings.ExXExpressionsWithConstantValuesOfYTypeNotSupported, "Conditional", memberType.ToString()));
      }
      return base.VisitConditional(c);
    }

    private Expression ConvertEnum(Expression left)
    {
      var underlyingType = Enum.GetUnderlyingType(left.Type.StripNullable());
      if (left.Type.IsNullable())
        underlyingType = underlyingType.ToNullable();
      left = left.NodeType==ExpressionType.Convert
        ? Expression.Convert(((UnaryExpression) left).Operand, underlyingType)
        : Expression.Convert(left, underlyingType);
      return left;
    }

    /// <exception cref="InvalidOperationException"><c>InvalidOperationException</c>.</exception>
    protected override Expression VisitParameter(ParameterExpression p)
    {
      bool isInnerParameter = State.Parameters.Contains(p);
      bool isOuterParameter = State.OuterParameters.Contains(p);

      if (!isInnerParameter && !isOuterParameter)
        throw new InvalidOperationException(Strings.ExLambdaParameterIsOutOfScope);
      ItemProjectorExpression itemProjector = context.Bindings[p].ItemProjector;
      if (isOuterParameter)
        return context.GetBoundItemProjector(p, itemProjector).Item;
      return itemProjector.Item;
    }

    protected override Expression VisitMemberAccess(MemberExpression ma)
    {
      if (ma.Expression != null)
        if (ma.Expression.Type!=ma.Member.ReflectedType
          && ma.Member is PropertyInfo
          && !ma.Member.ReflectedType.IsInterface)
          ma = Expression.MakeMemberAccess(
            ma.Expression, ma.Expression.Type.GetProperty(ma.Member.Name, ma.Member.GetBindingFlags()));
      var customCompiler = context.CustomCompilerProvider.GetCompiler(ma.Member);

      // Reflected type doesn't have custom compiler defined, so falling back to base class compiler
      var declaringType = ma.Member.DeclaringType;
      Type reflectedType = ma.Member.ReflectedType;
      if (customCompiler == null && declaringType != reflectedType && declaringType.IsAssignableFrom(reflectedType)) {
        var root = declaringType;
        var current = reflectedType;
        while (current != root && customCompiler == null) {
          current = current.BaseType;
          var member = current.GetProperty(ma.Member.Name, BindingFlags.Instance|BindingFlags.Public|BindingFlags.NonPublic);
          customCompiler = context.CustomCompilerProvider.GetCompiler(member);
        }
      }

      if (customCompiler!=null) {
        var member = ma.Member;
        var expression = customCompiler.Invoke(ma.Expression, Array.Empty<Expression>());
        if (expression == null) {
          if (member.ReflectedType.IsInterface)
            return Visit(BuildInterfaceExpression(ma));
          if (member.ReflectedType.IsClass)
            return Visit(BuildHierarchyExpression(ma));
        }
        else
          return Visit(expression);
      }

      if (context.Evaluator.CanBeEvaluated(ma) && context.ParameterExtractor.IsParameter(ma)) {
        if (WellKnownInterfaces.Queryable.IsAssignableFrom(ma.Type)) {
          Func<IQueryable> lambda = FastExpression.Lambda<Func<IQueryable>>(ma).CachingCompile();
          IQueryable rootPoint = lambda();
          if (rootPoint!=null)
            return base.Visit(rootPoint.Expression);
        }
        return ma;
      }
      if (ma.Expression==null) {
        if (WellKnownInterfaces.Queryable.IsAssignableFrom(ma.Type)) {
          var lambda = FastExpression.Lambda<Func<IQueryable>>(ma).CachingCompile();
          var rootPoint = lambda();
          if (rootPoint!=null)
            return VisitSequence(rootPoint.Expression);
        }
      }
      else if (ma.Expression.NodeType==ExpressionType.Constant) {
        var rfi = ma.Member as FieldInfo;
        if (rfi!=null && rfi.FieldType.IsGenericType && WellKnownInterfaces.Queryable.IsAssignableFrom(rfi.FieldType)) {
          var lambda = FastExpression.Lambda<Func<IQueryable>>(ma).CachingCompile();
          var rootPoint = lambda();
          if (rootPoint!=null)
            return VisitSequence(rootPoint.Expression);
        }
      }
      else if (ma.Expression.GetMemberType() == MemberType.Entity && ma.Member.Name != "Key") {
        var type = ma.Expression.Type;
        var parameter = ma.Expression as ParameterExpression;
        if (parameter != null) {
          var projection = context.Bindings[parameter];
          type = projection.ItemProjector.Item.Type;
        }
        if (!context.Model.Types[type].Fields.Contains(context.Domain.Handlers.NameBuilder.BuildFieldName((PropertyInfo) ma.Member)))
          throw new NotSupportedException(String.Format(Strings.ExFieldMustBePersistent, ma.ToString(true)));
      }
      Expression source;
<<<<<<< HEAD
      using (CreateScope(new TranslatorState(state) { /* BuildingProjection = false */ })) {
=======
      using (CreateScope(new TranslatorState(State) { /* BuildingProjection = false */ })) {
>>>>>>> 159dbf92
        source = Visit(ma.Expression);
      }

      var result = GetMember(source, ma.Member, ma);
      return result ?? base.VisitMemberAccess(ma);
    }

    protected override Expression VisitMethodCall(MethodCallExpression mc)
    {
<<<<<<< HEAD
      using (CreateScope(new TranslatorState(state) { IsTailMethod = mc == context.Query && mc.IsQuery() })) {
=======
      using (CreateScope(new TranslatorState(State) { IsTailMethod = mc == context.Query && mc.IsQuery() })) {
>>>>>>> 159dbf92
        var method = mc.Method;
        var customCompiler = context.CustomCompilerProvider.GetCompiler(method);
        if (customCompiler != null) {
          return Visit(customCompiler.Invoke(mc.Object, mc.Arguments.ToArray()));
        }

        // Visit Query. Deprecated.
#pragma warning disable 612,618
        if (method.DeclaringType == WellKnownOrmTypes.Query) {
          // Query.All<T>
          if (method.IsGenericMethodSpecificationOf(WellKnownMembers.Query.All)) {
            return ConstructQueryable(mc);
          }

          // Query.FreeText<T>
          if (method.IsGenericMethodSpecificationOf(WellKnownMembers.Query.FreeTextString)
            || method.IsGenericMethodSpecificationOf(WellKnownMembers.Query.FreeTextExpression)
            || method.IsGenericMethodSpecificationOf(WellKnownMembers.Query.FreeTextExpressionTopNByRank)
            || method.IsGenericMethodSpecificationOf(WellKnownMembers.Query.FreeTextStringTopNByRank)) {
            return ConstructFreeTextQueryRoot(method.GetGenericArguments()[0], mc.Arguments);
          }

          // Query.ContainsTable<T>
          if (method.IsGenericMethodSpecificationOf(WellKnownMembers.Query.ContainsTableExpr)
            || method.IsGenericMethodSpecificationOf(WellKnownMembers.Query.ContainsTableExprWithColumns)
            || method.IsGenericMethodSpecificationOf(WellKnownMembers.Query.ContainsTableExprTopNByRank)
            || method.IsGenericMethodSpecificationOf(WellKnownMembers.Query.ContainsTableExprWithColumnsTopNByRank)) {
            return ConstructContainsTableQueryRoot(method.GetGenericArguments()[0], mc.Arguments);
          }

          // Query.Single<T> & Query.SingleOrDefault<T>
          if (method.IsGenericMethodSpecificationOf(WellKnownMembers.Query.SingleKey)
            || method.IsGenericMethodSpecificationOf(WellKnownMembers.Query.SingleOrDefaultKey)) {
            return VisitQuerySingle(mc);
          }

          throw new InvalidOperationException(String.Format(Strings.ExMethodCallExpressionXIsNotSupported, mc.ToString(true)));
        }
        // Visit QueryEndpoint.
        if (method.DeclaringType == typeof(QueryEndpoint)) {
          // Query.All<T>
          if (method.IsGenericMethodSpecificationOf(WellKnownMembers.QueryEndpoint.All)) {
            return ConstructQueryable(mc);
          }

          // Query.FreeText<T>
          if (method.IsGenericMethodSpecificationOf(WellKnownMembers.QueryEndpoint.FreeTextString)
            || method.IsGenericMethodSpecificationOf(WellKnownMembers.QueryEndpoint.FreeTextExpression)
            || method.IsGenericMethodSpecificationOf(WellKnownMembers.QueryEndpoint.FreeTextExpressionTopNByRank)
            || method.IsGenericMethodSpecificationOf(WellKnownMembers.QueryEndpoint.FreeTextStringTopNByRank)) {
            return ConstructFreeTextQueryRoot(method.GetGenericArguments()[0], mc.Arguments);
          }

          // Query.ContainsTable<T>
          if (method.IsGenericMethodSpecificationOf(WellKnownMembers.QueryEndpoint.ContainsTableExpr)
            || method.IsGenericMethodSpecificationOf(WellKnownMembers.QueryEndpoint.ContainsTableExprWithColumns)
            || method.IsGenericMethodSpecificationOf(WellKnownMembers.QueryEndpoint.ContainsTableExprTopNByRank)
            || method.IsGenericMethodSpecificationOf(WellKnownMembers.QueryEndpoint.ContainsTableExprWithColumnsTopNByRank)) {
            return ConstructContainsTableQueryRoot(method.GetGenericArguments()[0], mc.Arguments);
          }

          // Query.Single<T> & Query.SingleOrDefault<T>
          if (method.IsGenericMethodSpecificationOf(WellKnownMembers.QueryEndpoint.SingleKey)
            || method.IsGenericMethodSpecificationOf(WellKnownMembers.QueryEndpoint.SingleOrDefaultKey)) {
            return VisitQuerySingle(mc);
          }

          if (method.IsGenericMethodSpecificationOf(WellKnownMembers.QueryEndpoint.Items)) {
            return VisitSequence(mc.Arguments[0].StripQuotes().Body, mc);
          }

          throw new InvalidOperationException(String.Format(Strings.ExMethodCallExpressionXIsNotSupported, mc.ToString(true)));
        }
#pragma warning restore 612,618

        // Visit Queryable extensions.
        if (method.DeclaringType==typeof (QueryableExtensions))
          if (method.Name==WellKnownMembers.Queryable.ExtensionLeftJoin.Name)
            return VisitLeftJoin(mc);
          else if (method.Name=="In")
            return VisitIn(mc);
          else if (method.Name==WellKnownMembers.Queryable.ExtensionLock.Name)
            return VisitLock(mc);
          else if (method.Name==WellKnownMembers.Queryable.ExtensionTake.Name)
            return VisitTake(mc.Arguments[0], mc.Arguments[1]);
          else if (method.Name==WellKnownMembers.Queryable.ExtensionSkip.Name)
            return VisitSkip(mc.Arguments[0], mc.Arguments[1]);
          else if (method.Name==WellKnownMembers.Queryable.ExtensionElementAt.Name)
            return VisitElementAt(mc.Arguments[0], mc.Arguments[1], context.IsRoot(mc), method.ReturnType, false);
          else if (method.Name==WellKnownMembers.Queryable.ExtensionElementAtOrDefault.Name)
            return VisitElementAt(mc.Arguments[0], mc.Arguments[1], context.IsRoot(mc), method.ReturnType, true);
          else if (method.Name == WellKnownMembers.Queryable.ExtensionCount.Name)
            return VisitAggregate(mc.Arguments[0], method, null, context.IsRoot(mc), mc);
          else
            throw new InvalidOperationException(String.Format(Strings.ExMethodCallExpressionXIsNotSupported, mc.ToString(true)));
        // Visit Collection extensions
        if (method.DeclaringType==typeof(CollectionExtensionsEx))
          if (method.Name==WellKnownMembers.Collection.ExtensionContainsAny.Name)
            return VisitContainsAny(mc.Arguments[0], mc.Arguments[1], context.IsRoot(mc), method.GetGenericArguments()[0]);
          else if (method.Name==WellKnownMembers.Collection.ExtensionContainsAll.Name)
            return VisitContainsAll(mc.Arguments[0], mc.Arguments[1], context.IsRoot(mc), method.GetGenericArguments()[0]);
          else if (method.Name==WellKnownMembers.Collection.ExtensionContainsNone.Name)
            return VisitContainsNone(mc.Arguments[0], mc.Arguments[1], context.IsRoot(mc), method.GetGenericArguments()[0]);

        // Process local collections
        if (mc.Object.IsLocalCollection(context)) {
          // IList.Contains
          // List.Contains
          // Array.Contains
          ParameterInfo[] parameters = method.GetParameters();
          if (method.Name=="Contains" && parameters.Length==1)
            return VisitContains(mc.Object, mc.Arguments[0], false);
        }

        var result = base.VisitMethodCall(mc);
        if (result!=mc && result.NodeType==ExpressionType.Call) {
          var visitedMethodCall = (MethodCallExpression) result;
          if (visitedMethodCall.Arguments.Any(arg => arg.StripMarkers().IsProjection()))
            throw new InvalidOperationException(String.Format(Strings.ExMethodCallExpressionXIsNotSupported, mc.ToString(true)));
        }
        return result;
      }
    }

    private Expression ConstructFreeTextQueryRoot(Type elementType, System.Collections.ObjectModel.ReadOnlyCollection<Expression> expressions)
    {
      TypeInfo type;
      if (!context.Model.Types.TryGetValue(elementType, out type))
        throw new InvalidOperationException(String.Format(Strings.ExTypeNotFoundInModel, elementType.FullName));
      var fullTextIndex = type.FullTextIndex;
      if (fullTextIndex==null)
        throw new InvalidOperationException(String.Format(Strings.ExEntityDoesNotHaveFullTextIndex, elementType.FullName));
      var searchCriteria = expressions[0];
      if (compiledQueryScope!=null
          && searchCriteria.NodeType==ExpressionType.Constant
          && searchCriteria.Type==WellKnownTypes.String)
        throw new InvalidOperationException(String.Format(Strings.ExFreeTextNotSupportedInCompiledQueries, ((ConstantExpression) searchCriteria).Value));

      // Prepare parameter
      Func<ParameterContext, string> compiledParameter;
      if (searchCriteria.NodeType==ExpressionType.Quote)
        searchCriteria = searchCriteria.StripQuotes();
      if (searchCriteria.Type==typeof (Func<string>)) {
        if (compiledQueryScope==null) {
          var originalSearchCriteria = (Expression<Func<string>>) searchCriteria;
          var body = originalSearchCriteria.Body;
          var searchCriteriaLambda = FastExpression.Lambda<Func<ParameterContext, string>>(body, parameterContextParam);
          compiledParameter = searchCriteriaLambda.CachingCompile();
        }
        else {
          var replacer = compiledQueryScope.QueryParameterReplacer;
          var newSearchCriteria = (Expression<Func<string>>) replacer.Replace(searchCriteria);
          var searchCriteriaAccessor = ParameterAccessorFactory.CreateAccessorExpression<string>(newSearchCriteria.Body);
          compiledParameter = searchCriteriaAccessor.CachingCompile();
        }
      }
      else {
        var parameter = ParameterAccessorFactory.CreateAccessorExpression<string>(searchCriteria);
        compiledParameter = parameter.CachingCompile();
      }

      ColumnExpression rankExpression;
      FullTextExpression freeTextExpression;
      ItemProjectorExpression itemProjector;
      var fullFeatured = context.ProviderInfo.Supports(ProviderFeatures.FullFeaturedFullText);
      var entityExpression = EntityExpression.Create(type, 0, !fullFeatured);
      var rankColumnAlias = context.GetNextColumnAlias();

      FreeTextProvider dataSource;
      if (expressions.Count > 1) {
        var topNParameter = ParameterAccessorFactory.CreateAccessorExpression<int>(expressions[1]).CachingCompile();
        dataSource = new FreeTextProvider(fullTextIndex, compiledParameter, rankColumnAlias, topNParameter, fullFeatured);
      }
      else 
        dataSource = new FreeTextProvider(fullTextIndex, compiledParameter, rankColumnAlias, fullFeatured);

      rankExpression = ColumnExpression.Create(WellKnownTypes.Double, dataSource.Header.Columns.Count - 1);
      freeTextExpression = new FullTextExpression(fullTextIndex, entityExpression, rankExpression, null);
      itemProjector = new ItemProjectorExpression(freeTextExpression, dataSource, context);
      return new ProjectionExpression(WellKnownInterfaces.QueryableOfT.CachedMakeGenericType(elementType), itemProjector, TranslatedQuery.EmptyTupleParameterBindings);
    }

    private Expression ConstructContainsTableQueryRoot(Type elementType, System.Collections.ObjectModel.ReadOnlyCollection<Expression> parameters)
    {
      TypeInfo type;
      if (!context.Model.Types.TryGetValue(elementType, out type))
        throw new InvalidOperationException(String.Format(Strings.ExTypeNotFoundInModel, elementType.FullName));
      var fullTextIndex = type.FullTextIndex;
      if (fullTextIndex==null)
        throw new InvalidOperationException(String.Format(Strings.ExEntityDoesNotHaveFullTextIndex, elementType.FullName));
      if (!context.ProviderInfo.Supports(ProviderFeatures.SingleKeyRankTableFullText))
        throw new NotSupportedException(Strings.ExCurrentProviderDoesNotSupportContainsTableFunctionality);

      Expression rawSearchCriteria;
      Expression searchColumns;
      Expression topNByRank;
      ArrangeContainsTableParameters(parameters, out rawSearchCriteria, out searchColumns, out topNByRank);
      IList<ColumnInfo> searchableColumns = (searchColumns!=null)
        ? GetColumnsToSearch((ConstantExpression)searchColumns, elementType, type)
        : new List<ColumnInfo>();

      // Prepare parameters
      Func<ParameterContext, string> compiledParameter;
      if (rawSearchCriteria.NodeType==ExpressionType.Quote)
        rawSearchCriteria = rawSearchCriteria.StripQuotes();
      if (rawSearchCriteria.Type!=typeof (Func<ConditionEndpoint, IOperand>))
        throw new InvalidOperationException(string.Format(Strings.ExUnsupportedExpressionType));

      var func = ((Expression<Func<ConditionEndpoint, IOperand>>) rawSearchCriteria).Compile();
      var conditionCompiler = context.Domain.Handler.GetSearchConditionCompiler();
      func.Invoke(SearchConditionNodeFactory.CreateConditonRoot()).AcceptVisitor(conditionCompiler);

      var preparedSearchCriteria = FastExpression.Lambda<Func<ParameterContext, string>>(
        Expression.Constant(conditionCompiler.CurrentOutput), parameterContextParam);

      if (compiledQueryScope==null) {
        compiledParameter = preparedSearchCriteria.CachingCompile();
      }
      else {
        var replacer = compiledQueryScope.QueryParameterReplacer;
        var newSearchCriteria = replacer.Replace(preparedSearchCriteria);
        compiledParameter = ((Expression<Func<ParameterContext, string>>) newSearchCriteria).CachingCompile();
      }

      ColumnExpression rankExpression;
      FullTextExpression freeTextExpression;
      ItemProjectorExpression itemProjector;

      //var fullFeatured = context.ProviderInfo.Supports(ProviderFeatures.FullFeaturedFullText);
      var fullFeatured = false;// postgre provider has no analogue functionality by now.
      var entityExpression = EntityExpression.Create(type, 0, !fullFeatured);
      var rankColumnAlias = context.GetNextColumnAlias();

      ContainsTableProvider dataSource;
      if (topNByRank!=null) {
        var topNParameter = ParameterAccessorFactory.CreateAccessorExpression<int>(parameters[1]).CachingCompile();
        dataSource = new ContainsTableProvider(fullTextIndex, compiledParameter, rankColumnAlias, searchableColumns, topNParameter, fullFeatured);
      }
      else
        dataSource = new ContainsTableProvider(fullTextIndex, compiledParameter, rankColumnAlias, searchableColumns, fullFeatured);

      rankExpression = ColumnExpression.Create(WellKnownTypes.Double, dataSource.Header.Columns.Count - 1);
      freeTextExpression = new FullTextExpression(fullTextIndex, entityExpression, rankExpression, null);
      itemProjector = new ItemProjectorExpression(freeTextExpression, dataSource, context);
      return new ProjectionExpression(WellKnownInterfaces.QueryableOfT.CachedMakeGenericType(elementType), itemProjector, TranslatedQuery.EmptyTupleParameterBindings);
    }

    /// <exception cref="InvalidOperationException"><c>InvalidOperationException</c>.</exception>
    protected override Expression VisitNew(NewExpression newExpression)
    {
      // ReSharper disable HeuristicUnreachableCode
      // ReSharper disable ConditionIsAlwaysTrueOrFalse

      var strippedMarkersExpression = newExpression.StripMarkers();
      if (newExpression.Members == null) {
        if (strippedMarkersExpression.IsGroupingExpression()
          || strippedMarkersExpression.IsSubqueryExpression()
          || newExpression.IsNewExpressionSupportedByStorage())
          return base.VisitNew(newExpression);
      }

      // ReSharper restore ConditionIsAlwaysTrueOrFalse
      // ReSharper restore HeuristicUnreachableCode

      var arguments = VisitNewExpressionArguments(newExpression);
      if (strippedMarkersExpression.IsAnonymousConstructor()) {
        return newExpression.Members==null
          ? Expression.New(newExpression.Constructor, arguments)
          : Expression.New(newExpression.Constructor, arguments, newExpression.Members);
      }

      var constructorParameters = newExpression.GetConstructorParameters();
      if (constructorParameters.Length!=arguments.Count)
        throw Exceptions.InternalError(Strings.ExInvalidNumberOfParametersInNewExpression, OrmLog.Instance);

      var bindings = GetBindingsForConstructor(constructorParameters, arguments, newExpression);
      var nativeBindings = new Dictionary<MemberInfo, Expression>();
      return new ConstructorExpression(newExpression.Type, bindings, nativeBindings, newExpression.Constructor, arguments);
    }

    internal static bool FilterBindings(MemberInfo mi, string name, Type type)
    {
      var result = String.Equals(mi.Name, name, StringComparison.InvariantCultureIgnoreCase);
      if (!result)
        return false;

      result = mi.MemberType == MemberTypes.Field || mi.MemberType == MemberTypes.Property;
      if (!result)
        return false;

      var field = mi as FieldInfo;
      if (field != null)
        return field.FieldType == type && !field.IsInitOnly;
      var property = mi as PropertyInfo;
      if (property == null)
        return false;
      return property.PropertyType.IsAssignableFrom(type) && property.CanWrite;
    }

    #region Private helper methods

    private Dictionary<MemberInfo, Expression> GetBindingsForConstructor(ParameterInfo[] constructorParameters, IList<Expression> constructorArguments, Expression newExpression)
    {
      var bindings = new Dictionary<MemberInfo, Expression>();
      var duplicateMembers = new HashSet<MemberInfo>();
      var typeMembers = newExpression.Type.GetMembers();
      for (var parameterIndex = 0; parameterIndex < constructorParameters.Length; parameterIndex++) {
        var constructorParameter = constructorParameters[parameterIndex];
        var members = typeMembers
          .Where(mi => FilterBindings(mi, constructorParameter.Name, constructorParameter.ParameterType))
          .ToList();
        if (members.Count!=1 || duplicateMembers.Contains(members[0]))
          continue;
        if (bindings.Remove(members[0])) {
          duplicateMembers.Add(members[0]);
        }
        else
          bindings.Add(members[0], constructorArguments[parameterIndex]);
      }
      return bindings;
    }

    private static ConstantExpression SelectBoolConstantExpression(bool b) =>
      b ? trueBoolExpression : falseBoolExpression;

    /// <exception cref="NotSupportedException"><c>NotSupportedException</c>.</exception>
    /// <exception cref="InvalidOperationException"><c>InvalidOperationException</c>.</exception>
    private Expression VisitBinaryRecursive(BinaryExpression binaryExpression, BinaryExpression originalBinaryExpression)
    {
      if (context.Evaluator.CanBeEvaluated(binaryExpression))
        return context.ParameterExtractor.IsParameter(binaryExpression)
          ? (Expression) binaryExpression
          : ExpressionEvaluator.Evaluate(binaryExpression);

      Expression left = binaryExpression.Left.StripCasts().StripMarkers();
      Expression right = binaryExpression.Right.StripCasts().StripMarkers();

      var rightIsConstant = context.Evaluator.CanBeEvaluated(right);
      var leftIsConstant = context.Evaluator.CanBeEvaluated(left);
      bool leftOrRightIsIndex = false;

      if (left is IndexExpression) {
        left = VisitIndex((IndexExpression) left);
        leftOrRightIsIndex = true;
      }
      if (right is IndexExpression) {
        right = VisitIndex((IndexExpression) right);
        leftOrRightIsIndex = true;
      }

      IList<Expression> leftExpressions;
      IList<Expression> rightExpressions;

      // Split left and right arguments to subexpressions.
      MemberType memberType = left.Type == WellKnownTypes.Object
        ? right.GetMemberType()
        : left.GetMemberType();
      switch (memberType) {
        case MemberType.EntitySet:
          if ((leftIsConstant && ExpressionEvaluator.Evaluate(left).Value == null)
            || left is ConstantExpression && ((ConstantExpression) left).Value == null)
            return SelectBoolConstantExpression(binaryExpression.NodeType == ExpressionType.NotEqual);
          if ((rightIsConstant && ExpressionEvaluator.Evaluate(right).Value == null)
            || right is ConstantExpression && ((ConstantExpression) right).Value == null)
            return SelectBoolConstantExpression(binaryExpression.NodeType == ExpressionType.NotEqual);
          var leftEntitySetExpression = left as EntitySetExpression;
          var rightEntitySetExpression = right as EntitySetExpression;
          if (leftEntitySetExpression != null && rightEntitySetExpression != null) {
            if (leftEntitySetExpression.Field != rightEntitySetExpression.Field) {
              return falseBoolExpression;
            }
            var binary = Expression.MakeBinary(binaryExpression.NodeType,
              (Expression) leftEntitySetExpression.Owner,
              (Expression) rightEntitySetExpression.Owner,
              binaryExpression.IsLiftedToNull,
              binaryExpression.Method);
            return VisitBinaryRecursive(binary, originalBinaryExpression);
          }
          if (rightEntitySetExpression != null && left is ConstantExpression) {
            var leftEntitySet = (EntitySetBase) ((ConstantExpression) left).Value;
            var binary = Expression.MakeBinary(binaryExpression.NodeType,
              Expression.Constant(leftEntitySet.Owner),
              (Expression) rightEntitySetExpression.Owner,
              binaryExpression.IsLiftedToNull,
              binaryExpression.Method);
            return VisitBinaryRecursive(binary, originalBinaryExpression);
          }
          if (leftEntitySetExpression != null && right is ConstantExpression) {
            var rightEntitySet = (EntitySetBase) ((ConstantExpression) right).Value;
            var binary = Expression.MakeBinary(binaryExpression.NodeType,
              (Expression) leftEntitySetExpression.Owner,
              Expression.Constant(rightEntitySet.Owner),
              binaryExpression.IsLiftedToNull,
              binaryExpression.Method);
            return VisitBinaryRecursive(binary, originalBinaryExpression);
          }
          return binaryExpression;
        case MemberType.Key:
          var leftKeyExpression = left as KeyExpression;
          var rightKeyExpression = right as KeyExpression;
          if (leftKeyExpression == null && rightKeyExpression == null)
            throw new InvalidOperationException(String.Format(Strings.ExBothLeftAndRightPartOfBinaryExpressionXAreNULLOrNotKeyExpression, originalBinaryExpression.ToString(true)));
          // Check key compatibility
          leftKeyExpression.EnsureKeyExpressionCompatible(rightKeyExpression, originalBinaryExpression);
          // Key split to it's fields.
          IEnumerable<Type> keyFields = (leftKeyExpression ?? rightKeyExpression)
            .KeyFields
            .Select(fieldExpression => fieldExpression.Type);
          leftExpressions = GetKeyFields(left, keyFields);
          rightExpressions = GetKeyFields(right, keyFields);
          break;
        case MemberType.Entity:
          // Entity split to key fields.
          var leftEntityExpression = (Expression) (left as EntityExpression) ?? left as EntityFieldExpression;
          var rightEntityExpression = (Expression) (right as EntityExpression) ?? right as EntityFieldExpression;
          if (leftEntityExpression == null && rightEntityExpression == null)
            if (!IsConditionalOrWellknown(left) && !IsConditionalOrWellknown(right))
              throw new NotSupportedException(
                String.Format(
                  Strings.ExBothLeftAndRightPartOfBinaryExpressionXAreNULLOrNotEntityExpressionEntityFieldExpression,
                  binaryExpression));
          var type = left.Type == WellKnownTypes.Object
             ? right.Type
             : left.Type;

          var keyFieldTypes = context
            .Model
            .Types[type]
            .Key
            .TupleDescriptor;

          leftExpressions = GetEntityFields(left, keyFieldTypes);
          rightExpressions = GetEntityFields(right, keyFieldTypes);
          break;
        case MemberType.Anonymous:
          // Anonymous type split to constructor arguments.
          var anonymousType = (left.Type == WellKnownTypes.Object)
            ? right.Type
            : left.Type;
          leftExpressions = GetAnonymousArguments(left, anonymousType);
          rightExpressions = GetAnonymousArguments(right, anonymousType);
          break;
        case MemberType.Structure:
          if ((leftIsConstant && ExpressionEvaluator.Evaluate(left).Value == null)
            || left is ConstantExpression && ((ConstantExpression) left).Value == null)
            return SelectBoolConstantExpression(binaryExpression.NodeType == ExpressionType.NotEqual);
          if ((rightIsConstant && ExpressionEvaluator.Evaluate(right).Value == null)
            || right is ConstantExpression && ((ConstantExpression) right).Value == null)
            return SelectBoolConstantExpression(binaryExpression.NodeType == ExpressionType.NotEqual);
          // Structure split to it's fields.
          var leftStructureExpression = left as StructureFieldExpression;
          var rightStructureExpression = right as StructureFieldExpression;
          if (leftStructureExpression == null && rightStructureExpression == null)
            throw new NotSupportedException(String.Format(Strings.ExBothLeftAndRightPartOfBinaryExpressionXAreNULLOrNotStructureExpression, binaryExpression));

          StructureFieldExpression structureFieldExpression = (leftStructureExpression ?? rightStructureExpression);
          leftExpressions = GetStructureFields(left, structureFieldExpression.Fields, structureFieldExpression.Type);
          rightExpressions = GetStructureFields(right, structureFieldExpression.Fields, structureFieldExpression.Type);
          break;
        case MemberType.Array:
          // Special case. ArrayIndex expression.
          if (binaryExpression.NodeType == ExpressionType.ArrayIndex) {
            var arrayExpression = Visit(left);
            var arrayIndex = Visit(right);
            return Expression.ArrayIndex(arrayExpression, arrayIndex);
          }

          // If array compares to null use standard routine.
          if ((rightIsConstant && ExpressionEvaluator.Evaluate(right).Value == null)
            || (rightIsConstant && ExpressionEvaluator.Evaluate(right).Value == null)
              || (right.Type == WellKnownTypes.ByteArray && (left is FieldExpression || left is ColumnExpression || right is FieldExpression || right is ColumnExpression)))
            return Expression.MakeBinary(binaryExpression.NodeType,
              left,
              right,
              binaryExpression.IsLiftedToNull,
              binaryExpression.Method);


          // Array split to it's members.
          leftExpressions = ((NewArrayExpression) left).Expressions;
          rightExpressions = ((NewArrayExpression) right).Expressions;
          break;
        default:
          // Primitive types don't has subexpressions. Use standart routine.
          if (leftOrRightIsIndex) {
            var binary = Expression.MakeBinary(binaryExpression.NodeType, left, right, binaryExpression.IsLiftedToNull, binaryExpression.Method);
            return VisitBinaryRecursive(binary, binaryExpression);
          }
          return binaryExpression;
      }

      if (leftExpressions.Count != rightExpressions.Count || leftExpressions.Count == 0)
        throw Exceptions.InternalError(Strings.ExMistmatchCountOfLeftAndRightExpressions, OrmLog.Instance);

      // Combine new binary expression from subexpression pairs.
      Expression resultExpression = null;
      for (var i = 0; i < leftExpressions.Count; i++) {
        BinaryExpression pairExpression;
        var leftItem = leftExpressions[i];
        var rightItem = rightExpressions[i];
        var leftIsNullable = leftItem.Type.IsNullable();
        var rightIsNullable = rightItem.Type.IsNullable();
        leftItem = leftIsNullable
          ? leftItem
          : leftItem.LiftToNullable();
        rightItem = rightIsNullable
          ? rightItem
          : rightItem.LiftToNullable();

        switch (binaryExpression.NodeType) {
          case ExpressionType.Equal:
            pairExpression = Expression.Equal(leftItem, rightItem);
            break;
          case ExpressionType.NotEqual:
            pairExpression = Expression.NotEqual(leftItem, rightItem);
            break;
          default:
            throw new NotSupportedException(String.Format(Strings.ExBinaryExpressionsWithNodeTypeXAreNotSupported,
              binaryExpression.NodeType));
        }

        // visit new expression recursively
        var visitedResultExpression = VisitBinaryRecursive(pairExpression, originalBinaryExpression);

        // Combine expression chain with AndAlso
        resultExpression = resultExpression == null
          ? visitedResultExpression
          : Expression.AndAlso(resultExpression, visitedResultExpression);
      }

      // Return result.
      return resultExpression;
    }

    private Expression VisitIndex(IndexExpression ie)
    {
      var objectExpression = Visit(ie.Object).StripCasts();
      var argument = Visit(ie.Arguments[0]);
      var evaluatedArgument = (string) ExpressionEvaluator.Evaluate(argument).Value;
      var entityExpression = objectExpression as EntityExpression;
      if(entityExpression!=null)
        return entityExpression.Fields.First(field => field.Name==evaluatedArgument);

      var structureExpression = objectExpression as StructureExpression;
      if (structureExpression!=null)
        return structureExpression.Fields.First(field => field.Name==evaluatedArgument);

      var entityFieldExpression = objectExpression as EntityFieldExpression;
      if (entityFieldExpression!=null)
        return entityFieldExpression.Fields.First(field => field.Name==evaluatedArgument);

      var structureFieldExpression = objectExpression as StructureFieldExpression;
      if (structureFieldExpression!=null)
        return structureFieldExpression.Fields.First(field => field.Name==evaluatedArgument);

      var typeInfo = context.Model.Types[objectExpression.Type];
      var parameterExpression = objectExpression as ParameterExpression;
      if (objectExpression is ParameterExpression || objectExpression is ConstantExpression) {
        if (typeInfo.IsEntity) {
          entityExpression = EntityExpression.Create(typeInfo, 0, false);
          return entityExpression.Fields.First(field => field.Name==evaluatedArgument);
        }
        if (typeInfo.IsStructure) {
          structureExpression = StructureExpression.CreateLocalCollectionStructure(typeInfo, new Segment<int>(0, typeInfo.TupleDescriptor.Count));
          return structureExpression.Fields.First(field => field.Name==evaluatedArgument);
        }
      }
      var fieldInfo = typeInfo.Fields[evaluatedArgument];
      return Expression.Convert(Expression.Call(objectExpression, objectExpression.Type.GetProperty("Item").GetGetMethod(), new[] {Expression.Constant(evaluatedArgument)}), fieldInfo.ValueType);
    }

    private static bool IsConditionalOrWellknown(Expression expression, bool isRoot = true)
    {
      var conditionalExpression = expression as ConditionalExpression;
      if (conditionalExpression!=null)
        return IsConditionalOrWellknown(conditionalExpression.IfTrue, false)
          && IsConditionalOrWellknown(conditionalExpression.IfFalse, false);

      if (isRoot)
        return false;

      if (expression.NodeType==ExpressionType.Constant)
        return true;

      if (expression.NodeType==ExpressionType.Convert) {
        var unary = (UnaryExpression) expression;
        return IsConditionalOrWellknown(unary.Operand, false);
      }

      if (!(expression is ExtendedExpression))
        return false;

      var memberType = expression.GetMemberType();
      switch (memberType) {
        case MemberType.Primitive:
        case MemberType.Key:
        case MemberType.Structure:
        case MemberType.Entity:
        case MemberType.EntitySet:
          return true;
        default:
          return false;
      }
    }

    private IList<Expression> GetStructureFields(
      Expression expression,
      IEnumerable<PersistentFieldExpression> structureFields,
      Type structureType)
    {
      expression = expression.StripCasts();
      if (expression is IPersistentExpression)
        return ((IPersistentExpression) expression)
          .Fields
          .Where(field => field.GetMemberType()==MemberType.Primitive)
          .Select(e => (Expression) e)
          .ToList();

      ConstantExpression nullExpression = Expression.Constant(null, structureType);
      BinaryExpression isNullExpression = Expression.Equal(expression, nullExpression);

      var result = new List<Expression>();
      foreach (PersistentFieldExpression fieldExpression in structureFields) {
        if (!structureType.GetProperties(BindingFlags.Instance | BindingFlags.Public).Contains(fieldExpression.UnderlyingProperty)) {
          if (!context.Model.Types[structureType].Fields[fieldExpression.Name].IsDynamicallyDefined) {
            continue;
          }
        }
        Type nullableType = fieldExpression.Type.ToNullable();
        Expression propertyAccessorExpression;
        if (fieldExpression.UnderlyingProperty != null) {
          propertyAccessorExpression = Expression.MakeMemberAccess(Expression.Convert(expression, structureType), fieldExpression.UnderlyingProperty);
        }
        else {
          var attributes = structureType.GetCustomAttributes(WellKnownTypes.DefaultMemberAttribute, true);
          var indexerPropertyName = ((DefaultMemberAttribute)attributes.Single()).MemberName;
          var methodInfo = structureType.GetProperty(indexerPropertyName).GetGetMethod();
          propertyAccessorExpression = Expression.Call(Expression.Convert(expression, structureType), methodInfo, Expression.Constant(fieldExpression.Name));
        }
        var memberExpression = (Expression) Expression.Condition(
          isNullExpression,
          Expression.Constant(null, nullableType),
          Expression.Convert(
            propertyAccessorExpression,
            nullableType));

        switch (fieldExpression.GetMemberType()) {
          case MemberType.Entity:
            IEnumerable<Type> keyFieldTypes = context
              .Model
              .Types[fieldExpression.Type]
              .Key
              .TupleDescriptor;
            result.AddRange(GetEntityFields(memberExpression, keyFieldTypes));
            break;
          case MemberType.Structure:
            var structureFieldExpression = (StructureFieldExpression) fieldExpression;
            result.AddRange(GetStructureFields(memberExpression, structureFieldExpression.Fields, structureFieldExpression.Type));
            break;
          case MemberType.Primitive:
            result.Add(memberExpression);
            break;
          default:
            throw new NotSupportedException();
        }
      }
      return result;
    }

    private static IList<Expression> GetEntityFields(Expression expression, IEnumerable<Type> keyFieldTypes)
    {
      expression = expression.StripCasts();
      if (expression is IEntityExpression)
        return GetKeyFields(((IEntityExpression) expression).Key, null);


      Expression keyExpression;

      if (expression.IsNull()) {
        keyExpression = nullKeyExpression;
      }
      else if (IsConditionalOrWellknown(expression)) {
        return keyFieldTypes
          .Select((type, index) => GetConditionalKeyField(expression, type, index))
          .ToList();
      }
      else
      {
        ConstantExpression nullEntityExpression = Expression.Constant(null, expression.Type);
        BinaryExpression isNullExpression = Expression.Equal(expression, nullEntityExpression);
        if (!WellKnownOrmInterfaces.Entity.IsAssignableFrom(expression.Type))
          expression = Expression.Convert(expression, WellKnownOrmInterfaces.Entity);
        keyExpression = Expression.Condition(
          isNullExpression,
          nullKeyExpression,
          Expression.MakeMemberAccess(expression, WellKnownMembers.IEntityKey));
      }
      return GetKeyFields(keyExpression, keyFieldTypes);
    }

    private static Expression GetConditionalKeyField(Expression expression, Type keyFieldType, int index)
    {
      var ce = expression as ConditionalExpression;
      if (ce != null)
        return Expression.Condition(
          ce.Test,
          GetConditionalKeyField(ce.IfTrue, keyFieldType, index),
          GetConditionalKeyField(ce.IfFalse, keyFieldType, index));
      if (expression.IsNull())
        return Expression.Constant(null, keyFieldType.ToNullable());
      var ee = (IEntityExpression)expression.StripCasts();
      return ee.Key.KeyFields[index].LiftToNullable();
    }

    private static IList<Expression> GetKeyFields(Expression expression, IEnumerable<Type> keyFieldTypes)
    {
      expression = expression.StripCasts();

      var keyExpression = expression as KeyExpression;
      if (keyExpression!=null)
        return keyExpression
          .KeyFields
          .Select(fieldExpression => (Expression) fieldExpression)
          .ToList();

      if (expression.IsNull())
        return keyFieldTypes
          .Select(type => (Expression) Expression.Constant(null, type.ToNullable()))
          .ToList();

      var nullExpression = Expression.Constant(null, expression.Type);
      var isNullExpression = Expression.Equal(expression, nullExpression);
      var keyTupleExpression = Expression.MakeMemberAccess(expression, WellKnownMembers.Key.Value);

      return keyFieldTypes
        .Select((type, index) => {
          var resultType = type.ToNullable();
          var baseType = type.StripNullable();
          var fieldType = (baseType.IsEnum ? Enum.GetUnderlyingType(baseType) : baseType).ToNullable();
          var tupleAccess = (Expression) keyTupleExpression.MakeTupleAccess(fieldType, index);
          if (fieldType!=resultType)
            tupleAccess = Expression.Convert(tupleAccess, resultType);
          return (Expression) Expression.Condition(isNullExpression, Expression.Constant(null, resultType), tupleAccess);
        })
        .ToList();
    }

    private Expression ProcessProjectionElement(Expression body)
    {
      var originalBodyType = body.Type;
      var reduceCastBody = body.StripCasts();

      var canCalculate =
        State.CalculateExpressions
          && reduceCastBody.GetMemberType()==MemberType.Unknown
          && (reduceCastBody.NodeType!=ExpressionType.New || reduceCastBody.IsNewExpressionSupportedByStorage())
          && reduceCastBody.NodeType!=ExpressionType.ArrayIndex
          && (ExtendedExpressionType) reduceCastBody.NodeType!=ExtendedExpressionType.Constructor
          && !ContainsEntityExpression(reduceCastBody);

      if (!canCalculate)
        return body;

      var lambdaParameter = State.Parameters[0];
      var calculator = ExpressionMaterializer.MakeLambda(body, context);
      var columnDescriptor = CreateCalculatedColumnDescriptor(calculator);
      return AddCalculatedColumn(lambdaParameter, columnDescriptor, originalBodyType);
    }

    private CalculatedColumnDescriptor CreateCalculatedColumnDescriptor(LambdaExpression expression)
    {
      var columnType = expression.Body.Type;
      var body = EnumRewriter.Rewrite(expression.Body);
      if (columnType!=WellKnownTypes.Object)
        body = Expression.Convert(body, WellKnownTypes.Object);
      var calculator = (Expression<Func<Tuple, object>>) FastExpression.Lambda(body, expression.Parameters);
      return new CalculatedColumnDescriptor(context.GetNextColumnAlias(), columnType, calculator);
    }

    private ColumnExpression AddCalculatedColumn(ParameterExpression sourceParameter, CalculatedColumnDescriptor descriptor, Type originalColumnType)
    {
      var oldResult = context.Bindings[sourceParameter];
      var isInlined = !State.BuildingProjection && !State.GroupingKey;
      var dataSource = oldResult.ItemProjector.DataSource;

      SortProvider sortProvider = null;
      if (dataSource is SortProvider) {
        sortProvider = (SortProvider) dataSource;
        dataSource = sortProvider.Source;
      }

      var columns = new List<CalculatedColumnDescriptor>();
      if (State.AllowCalculableColumnCombine && dataSource is CalculateProvider && isInlined==((CalculateProvider) dataSource).IsInlined) {
        var calculateProvider = ((CalculateProvider) dataSource);
        var presentColumns = calculateProvider
          .CalculatedColumns
          .Select(cc => new CalculatedColumnDescriptor(cc.Name, cc.Type, cc.Expression));
        columns.AddRange(presentColumns);
        dataSource = calculateProvider.Source;
      }
      columns.Add(descriptor);
      dataSource = dataSource.Calculate(isInlined, columns.ToArray());

      if (sortProvider!=null)
        dataSource = dataSource.OrderBy(sortProvider.Order);

      var newItemProjector = oldResult.ItemProjector.Remap(dataSource, 0);
      var newResult = new ProjectionExpression(oldResult.Type, newItemProjector, oldResult.TupleParameterBindings);
      context.Bindings.ReplaceBound(sourceParameter, newResult);

      var result = ColumnExpression.Create(originalColumnType, dataSource.Header.Length - 1);
      ModifyStateAllowCalculableColumnCombine(true);

      return result;
    }

    private static bool ContainsEntityExpression(Expression expression)
    {
      var found = false;
      var entityFinder = new ExtendedExpressionReplacer(e => {
        if ((int) e.NodeType==(int) ExtendedExpressionType.Entity) {
          found = true;
          return e;
        }
        return null;
      });
      entityFinder.Replace(expression);
      return found;
    }

    private Expression ConstructQueryable(MethodCallExpression mc)
    {
      var elementType = mc.Method.GetGenericArguments()[0];
      TypeInfo type;
      if (!context.Model.Types.TryGetValue(elementType, out type))
        throw new InvalidOperationException(String.Format(Strings.ExTypeNotFoundInModel, elementType.FullName));
      var index = type.Indexes.PrimaryIndex;
      var entityExpression = EntityExpression.Create(type, 0, false);
      var itemProjector = new ItemProjectorExpression(entityExpression, index.GetQuery(), context);
      return new ProjectionExpression(WellKnownInterfaces.QueryableOfT.CachedMakeGenericType(elementType), itemProjector, TranslatedQuery.EmptyTupleParameterBindings);
    }

    private Expression BuildSubqueryResult(ProjectionExpression subQuery, Type resultType)
    {
      if (State.Parameters.Length==0)
        throw Exceptions.InternalError(String.Format(Strings.ExUnableToBuildSubqueryResultForExpressionXStateContainsNoParameters, subQuery), OrmLog.Instance);

      if (!resultType.IsOfGenericInterface(WellKnownInterfaces.EnumerableOfT))
        throw Exceptions.InternalError(String.Format(Strings.ExUnableToBuildSubqueryResultForExpressionXResultTypeIsNotIEnumerable, subQuery), OrmLog.Instance);

      ApplyParameter applyParameter = context.GetApplyParameter(context.Bindings[State.Parameters[0]]);
      if (subQuery.Type!=resultType)
        subQuery = new ProjectionExpression(
          resultType,
          subQuery.ItemProjector,
          subQuery.TupleParameterBindings,
          subQuery.ResultAccessMethod);
      return new SubQueryExpression(resultType, State.Parameters[0], false, subQuery, applyParameter);
    }

    private static IList<Expression> GetAnonymousArguments(Expression expression, Type anonymousTypeForNullValues = null)
    {
      if (expression.NodeType==ExpressionType.New) {
        var newExpression = ((NewExpression) expression);
        IEnumerable<Expression> arguments = newExpression
          .Members
          .Select((methodInfo, index) => (methodInfo.Name, Argument: newExpression.Arguments[index]))
          .OrderBy(a => a.Name)
          .Select(a => a.Argument);
        return arguments.ToList();
      }

      if (expression.NodeType==ExpressionType.Constant) {
        var constantExpression = expression as ConstantExpression;
        if (constantExpression.Value==null && constantExpression.Type==WellKnownTypes.Object) {
          var newConstantExpressionType = anonymousTypeForNullValues ?? constantExpression.Type;
          constantExpression = Expression.Constant(null, newConstantExpressionType);
          return constantExpression
            .Type
            .GetProperties()
            .OrderBy(property => property.Name)
            .Select(p => Expression.MakeMemberAccess(constantExpression, p))
            .Cast<Expression>()
            .ToList();
        }
      }

      return expression
        .Type
        .GetProperties()
        .OrderBy(property => property.Name)
        .Select(p => Expression.MakeMemberAccess(expression, p))
        .Select(e => (Expression) e)
        .ToList();
    }

    protected override Expression VisitMemberInit(MemberInitExpression mi)
    {
      var newExpression = mi.NewExpression;
      var arguments = VisitNewExpressionArguments(newExpression);
      var bindings = VisitBindingList(mi.Bindings).Cast<MemberAssignment>();
      var constructorExpression = (ConstructorExpression) VisitNew(mi.NewExpression);
      foreach (var binding in bindings) {
        var member = binding.Member.MemberType == MemberTypes.Property
          ? TryGetActualPropertyInfo((PropertyInfo)binding.Member, mi.NewExpression.Type)
          : binding.Member;
        constructorExpression.Bindings[member] = binding.Expression;
        constructorExpression.NativeBindings[member] = binding.Expression;
      }
      return constructorExpression;
    }

    /// <exception cref="InvalidOperationException"><c>InvalidOperationException</c>.</exception>
    private Expression GetMember(Expression expression, MemberInfo member, Expression sourceExpression)
    {
      if (expression == null) {
        return null;
      }

      expression = expression.StripCasts();
      var isMarker = expression.TryGetMarker(out var markerType);
      expression = expression.StripMarkers();
      expression = expression.StripCasts();

      if (expression.IsAnonymousConstructor()) {
        var newExpression = (NewExpression) expression;
        var memberIndex = newExpression.Members.IndexOf(member);
        if (memberIndex < 0)
          throw new InvalidOperationException(string.Format(Strings.ExCouldNotGetMemberXFromExpression, member));
        var argument = Visit(newExpression.Arguments[memberIndex]);
        return isMarker ? new MarkerExpression(argument, markerType) : argument;
      }

      var extendedExpression = expression as ExtendedExpression;
      if (extendedExpression == null) {
        return IsConditionalOrWellknown(expression)
          ? GetConditionalMember(expression, member, sourceExpression)
          : null;
      }

      Expression result = null;
      bool propertyFilter(PersistentFieldExpression f)
      {
        return f.Name == context.Domain.Handlers.NameBuilder.BuildFieldName((PropertyInfo) member);
      }

      switch (extendedExpression.ExtendedType) {
        case ExtendedExpressionType.FullText:
          switch (member.Name) {
            case "Rank":
              return ((FullTextExpression) expression).RankExpression;
            case "Entity":
              return ((FullTextExpression) expression).EntityExpression;
          }
          break;
        case ExtendedExpressionType.Grouping:
          if (member.Name == "Key") {
            return ((GroupingExpression) expression).KeyExpression;
          }
          break;
        case ExtendedExpressionType.Constructor:
          var nativeExpression = ((ConstructorExpression) extendedExpression);
          var bindings = nativeExpression.Bindings;
          // only make sure that type has needed member
          if (!bindings.TryGetValue(member, out result)) {
            // Key in bindings might be a property/field reflected from a base type
            // but our member might be reflected from child type.
            var baseType = member.DeclaringType;
            if (baseType.IsInterface) {
              var implementor = member.GetImplementation(nativeExpression.Type);
              if (implementor == null) {
                throw new InvalidOperationException(string.Format(Strings.ExThereIsNoImplemetationOfXYMemberInZType,
                  member.DeclaringType.Name, member.Name, nativeExpression.Type.ToString()));
              }
              _ = bindings.TryGetValue(implementor, out result);
            }
            else {
              var baseMember = baseType.GetMember(member.Name).FirstOrDefault();
              if (baseMember == null) {
                throw new InvalidOperationException(string.Format(
                  Strings.ExMemberXOfTypeYIsNotInitializedCheckIfConstructorArgumentIsCorrectOrFieldInitializedThroughInitializer,
                  member.Name, member.ReflectedType.Name));
              }
            }
          }
          result = Visit(result);
          break;
        case ExtendedExpressionType.Structure:
        case ExtendedExpressionType.StructureField:
          var persistentExpression = (IPersistentExpression) expression;
          result = persistentExpression.Fields.First(propertyFilter);
          break;
        case ExtendedExpressionType.LocalCollection:
          var localCollectionExpression = (LocalCollectionExpression) expression;
          result = (Expression) localCollectionExpression.Fields[member];
          break;
        case ExtendedExpressionType.Entity:
          var entityExpression = (EntityExpression) expression;
          result = entityExpression.Fields.FirstOrDefault(propertyFilter);
          if (result == null) {
            EnsureEntityFieldsAreJoined(entityExpression);
            result = entityExpression.Fields.First(propertyFilter);
          }
          break;
        case ExtendedExpressionType.Field:
          if (isMarker && ((markerType & MarkerType.Single) == MarkerType.Single)) {
            throw new InvalidOperationException(string.Format(Strings.ExUseMethodXOnFirstInsteadOfSingle, sourceExpression.ToString(true), member.Name));
          }
          if (member.DeclaringType.IsNullable()) {
            expression = Expression.Convert(expression, member.DeclaringType);
          }
          return Expression.MakeMemberAccess(expression, member);
        case ExtendedExpressionType.EntityField:
          var entityFieldExpression = (EntityFieldExpression) expression;
          result = entityFieldExpression.Fields.FirstOrDefault(propertyFilter);
          if (result == null) {
            EnsureEntityReferenceIsJoined(entityFieldExpression);
            result = entityFieldExpression.Entity.Fields.First(propertyFilter);
          }
          break;
      }

      return isMarker
        ? new MarkerExpression(result, markerType)
        : result;
    }

    private Expression GetConditionalMember(Expression expression, MemberInfo member, Expression sourceExpression)
    {
      var ce = expression as ConditionalExpression;
      if (ce != null) {
        var ifTrue = GetConditionalMember(ce.IfTrue, member, sourceExpression);
        var ifFalse = GetConditionalMember(ce.IfFalse, member, sourceExpression);
        if (ifTrue == null || ifFalse == null)
          return null;
        return Expression.Condition(ce.Test,ifTrue,ifFalse);
      }
      if (expression.IsNull()) {
        var mt = member.MemberType;
        Type valueType;
        switch (mt)
        {
          case MemberTypes.Field:
            var fi = (FieldInfo)member;
            valueType = fi.FieldType;
            break;
          case MemberTypes.Property:
            var pi = (PropertyInfo) member;
            valueType = pi.PropertyType;
            break;
          default:
            throw new ArgumentOutOfRangeException();
        }
        return Expression.Constant(null, valueType.ToNullable());
      }
      return GetMember(expression, member, sourceExpression);
    }

    /// <exception cref="NotSupportedException"><c>NotSupportedException</c>.</exception>
    /// <exception cref="InvalidOperationException"><c>InvalidOperationException</c>.</exception>
    private Expression VisitTypeAs(Expression source, Type targetType)
    {
      if (source.GetMemberType()!=MemberType.Entity)
        throw new NotSupportedException(Strings.ExAsOperatorSupportsEntityOnly);

      // Expression is already of requested type.
      var visitedSource = Visit(source);
      if (source.Type==targetType)
        return visitedSource;

      // Call convert to parent type.
      if (targetType.IsAssignableFrom(source.Type))
        return Visit(Expression.Convert(source, targetType));

      // Cast to subclass or interface.
<<<<<<< HEAD
      using (CreateScope(new TranslatorState(state))) {       //!!! why to create State Scope without modifying the state?
        var targetTypeInfo = context.Model.Types[targetType];
        // Using of state.Parameter[0] is a very weak approach.
        // `as` operator could be applied on expression that has no relation with current parameter
        // thus the later code will fail.
        // We can't easily find real parameter that need replacement.
        // We work around this situation by supporting some known cases.
        // The simplest (and the only at moment) case is a source being chain of MemberExpressions.
        var currentParameter = state.Parameters[0];
        var parameter = (source.StripMemberAccessChain() as ParameterExpression) ?? currentParameter;
        var entityExpression = visitedSource.StripCasts().StripMarkers() as IEntityExpression;

        if (entityExpression==null)
          throw new InvalidOperationException(Strings.ExAsOperatorSupportsEntityOnly);

        // Replace original recordset. New recordset is left join with old recordset
        ProjectionExpression originalResultExpression = context.Bindings[parameter];
        var originalQuery = originalResultExpression.ItemProjector.DataSource;
        int offset = originalQuery.Header.Columns.Count;

        // Join primary index of target type
        IndexInfo indexToJoin = targetTypeInfo.Indexes.PrimaryIndex;
        var queryToJoin = indexToJoin.GetQuery().Alias(context.GetNextAlias());
        var keySegment = entityExpression.Key.Mapping.GetItems();
        var keyPairs = keySegment
          .Select((leftIndex, rightIndex) => new Pair<int>(leftIndex, rightIndex))
          .ToArray();

        // Replace recordset.
        var joinedRecordQuery = originalQuery.LeftJoin(queryToJoin, keyPairs);
        var itemProjectorExpression = new ItemProjectorExpression(
          originalResultExpression.ItemProjector.Item, joinedRecordQuery, context);
        var projectionExpression = new ProjectionExpression(
          originalResultExpression.Type, itemProjectorExpression, originalResultExpression.TupleParameterBindings);
        context.Bindings.ReplaceBound(parameter, projectionExpression);

        // return new EntityExpression
        var result = EntityExpression.Create(context.Model.Types[targetType], offset, false);
        result.IsNullable = true;
        if (parameter!=currentParameter)
          result = (EntityExpression) result.BindParameter(parameter, new Dictionary<Expression, Expression>());
        return result;
      }
=======
      var targetTypeInfo = context.Model.Types[targetType];
      // Using of state.Parameter[0] is a very weak approach.
      // `as` operator could be applied on expression that has no relation with current parameter
      // thus the later code will fail.
      // We can't easily find real parameter that need replacement.
      // We work around this situation by supporting some known cases.
      // The simplest (and the only at moment) case is a source being chain of MemberExpressions.
      var currentParameter = State.Parameters[0];
      var parameter = (source.StripMemberAccessChain() as ParameterExpression) ?? currentParameter;
      var entityExpression = visitedSource.StripCasts().StripMarkers() as IEntityExpression;

      if (entityExpression==null)
        throw new InvalidOperationException(Strings.ExAsOperatorSupportsEntityOnly);

      // Replace original recordset. New recordset is left join with old recordset
      ProjectionExpression originalResultExpression = context.Bindings[parameter];
      var originalQuery = originalResultExpression.ItemProjector.DataSource;
      int offset = originalQuery.Header.Columns.Count;

      // Join primary index of target type
      IndexInfo indexToJoin = targetTypeInfo.Indexes.PrimaryIndex;
      var queryToJoin = indexToJoin.GetQuery().Alias(context.GetNextAlias());
      var keySegment = entityExpression.Key.Mapping.GetItems();
      var keyPairs = keySegment
        .Select((leftIndex, rightIndex) => new Pair<int>(leftIndex, rightIndex))
        .ToArray();

      // Replace recordset.
      var joinedRecordQuery = originalQuery.LeftJoin(queryToJoin, keyPairs);
      var itemProjectorExpression = new ItemProjectorExpression(
        originalResultExpression.ItemProjector.Item, joinedRecordQuery, context);
      var projectionExpression = new ProjectionExpression(
        originalResultExpression.Type, itemProjectorExpression, originalResultExpression.TupleParameterBindings);
      context.Bindings.ReplaceBound(parameter, projectionExpression);

      // return new EntityExpression
      var result = EntityExpression.Create(context.Model.Types[targetType], offset, false);
      result.IsNullable = true;
      if (parameter!=currentParameter)
        result = (EntityExpression) result.BindParameter(parameter, new Dictionary<Expression, Expression>());
      return result;
>>>>>>> 159dbf92
    }

    private void EnsureEntityFieldsAreJoined(EntityExpression entityExpression)
    {
      ItemProjectorExpression itemProjector = entityExpression.OuterParameter==null
        ? context.Bindings[State.Parameters[0]].ItemProjector
        : context.Bindings[entityExpression.OuterParameter].ItemProjector;
      EnsureEntityFieldsAreJoined(entityExpression, itemProjector);
    }

    public void EnsureEntityFieldsAreJoined(EntityExpression entityExpression, ItemProjectorExpression itemProjector)
    {
      TypeInfo typeInfo = entityExpression.PersistentType;
      if (
        typeInfo.Fields.All(fieldInfo => entityExpression.Fields.Any(entityField => entityField.Name==fieldInfo.Name)))
        return; // All fields are already joined
      IndexInfo joinedIndex = typeInfo.Indexes.PrimaryIndex;
      var joinedRs = joinedIndex.GetQuery().Alias(itemProjector.Context.GetNextAlias());
      Segment<int> keySegment = entityExpression.Key.Mapping;
      Pair<int>[] keyPairs = keySegment.GetItems()
        .Select((leftIndex, rightIndex) => new Pair<int>(leftIndex, rightIndex))
        .ToArray();
      int offset = itemProjector.DataSource.Header.Length;
      var oldDataSource = itemProjector.DataSource;
      var newDataSource = entityExpression.IsNullable
        ? itemProjector.DataSource.LeftJoin(joinedRs, keyPairs)
        : itemProjector.DataSource.Join(joinedRs, keyPairs);
      itemProjector.DataSource = newDataSource;
      EntityExpression.Fill(entityExpression, offset);
      context.RebindApplyParameter(oldDataSource, newDataSource);
    }

    private void EnsureEntityReferenceIsJoined(EntityFieldExpression entityFieldExpression)
    {
      if (entityFieldExpression.Entity!=null)
        return;
      TypeInfo typeInfo = entityFieldExpression.PersistentType;
      IndexInfo joinedIndex = typeInfo.Indexes.PrimaryIndex;
      var joinedRs = joinedIndex.GetQuery().Alias(context.GetNextAlias());
      Segment<int> keySegment = entityFieldExpression.Mapping;
      Pair<int>[] keyPairs = keySegment.GetItems()
        .Select((leftIndex, rightIndex) => new Pair<int>(leftIndex, rightIndex))
        .ToArray();
      ItemProjectorExpression originalItemProjector = entityFieldExpression.OuterParameter==null
        ? context.Bindings[State.Parameters[0]].ItemProjector
        : context.Bindings[entityFieldExpression.OuterParameter].ItemProjector;
      int offset = originalItemProjector.DataSource.Header.Length;
      var oldDataSource = originalItemProjector.DataSource;
      bool shouldUseLeftJoin = false;
      var filterProvider = oldDataSource as FilterProvider;
      if (filterProvider!=null) {
        var applyProvider = filterProvider.Source as ApplyProvider;
        if (applyProvider!=null)
          shouldUseLeftJoin = applyProvider.ApplyType==JoinType.LeftOuter;
        else {
          var joinProvider = filterProvider.Source as JoinProvider; 
          if (joinProvider!=null)
            shouldUseLeftJoin = joinProvider.JoinType==JoinType.LeftOuter;
        }
      }
      else {
        var joinProvider = oldDataSource as JoinProvider;
        if (joinProvider!=null)
          shouldUseLeftJoin = joinProvider.JoinType==JoinType.LeftOuter;
      }
      var newDataSource = entityFieldExpression.IsNullable || shouldUseLeftJoin
        ? originalItemProjector.DataSource.LeftJoin(joinedRs, keyPairs)
        : originalItemProjector.DataSource.Join(joinedRs, keyPairs);
      originalItemProjector.DataSource = newDataSource;
      entityFieldExpression.RegisterEntityExpression(offset);
      context.RebindApplyParameter(oldDataSource, newDataSource);
    }

    private static Expression MakeBooleanExpression(Expression previous, Expression left, Expression right,
      ExpressionType operationType, ExpressionType concatenationExpression)
    {
      BinaryExpression binaryExpression;
      switch (operationType) {
        case ExpressionType.Equal:
          binaryExpression = Expression.Equal(left, right);
          break;
        case ExpressionType.NotEqual:
          binaryExpression = Expression.NotEqual(left, right);
          break;
        case ExpressionType.OrElse:
          binaryExpression = Expression.OrElse(left, right);
          break;
        case ExpressionType.AndAlso:
          binaryExpression = Expression.AndAlso(left, right);
          break;
        default:
          throw new ArgumentOutOfRangeException("operationType");
      }


      if (previous==null)
        return binaryExpression;

      switch (concatenationExpression) {
      case ExpressionType.AndAlso:
        return Expression.AndAlso(previous, binaryExpression);
      case ExpressionType.OrElse:
        return Expression.OrElse(previous, binaryExpression);
      default:
        throw new ArgumentOutOfRangeException("concatenationExpression");
      }
    }

    private static ProjectionExpression CreateLocalCollectionProjectionExpression(Type itemType, object value, Translator translator, Expression sourceExpression)
    {
      var storedEntityType = translator.State.TypeOfEntityStoredInKey;
      var itemToTupleConverter = ItemToTupleConverter.BuildConverter(itemType, storedEntityType, value, translator.context.Model, sourceExpression);
      var rsHeader = new RecordSetHeader(itemToTupleConverter.TupleDescriptor, itemToTupleConverter.TupleDescriptor.Select(x => new SystemColumn(translator.context.GetNextColumnAlias(), 0, x)).Cast<Column>());
      var rawProvider = new RawProvider(rsHeader, itemToTupleConverter.GetEnumerable());
      var recordset = new StoreProvider(rawProvider);
      var itemProjector = new ItemProjectorExpression(itemToTupleConverter.Expression, recordset, translator.context);
      if (translator.State.JoinLocalCollectionEntity)
        itemProjector = EntityExpressionJoiner.JoinEntities(translator, itemProjector);
      return new ProjectionExpression(itemType, itemProjector, TranslatedQuery.EmptyTupleParameterBindings);
    }

    private Expression BuildInterfaceExpression(MemberExpression ma)
    {
      var @interface = ma.Expression.Type;
      var property = (PropertyInfo)ma.Member;
      var implementors = context.Model.Types[@interface].GetImplementors(true);
      var fields = implementors
        .Select(im => im.UnderlyingType.GetProperty(property.Name, BindingFlags.Instance|BindingFlags.Public))
        .Concat(implementors
          .Select(im => im.UnderlyingType.GetProperty($"{@interface.Name}.{property.Name}", BindingFlags.Instance|BindingFlags.NonPublic)))
        .Where(f => f != null);

      return BuildExpression(ma, fields);
    }

    private Expression BuildHierarchyExpression(MemberExpression ma)
    {
      var ancestor = ma.Expression.Type;
      var property = (PropertyInfo)ma.Member;
      var descendants = context.Model.Types[ancestor].GetDescendants(true);
      var fields = descendants
        .Select(im => im.UnderlyingType.GetProperty(property.Name, BindingFlags.Instance|BindingFlags.Public|BindingFlags.NonPublic))
        .Where(f => f != null);

      return BuildExpression(ma, fields);
    }

    private Expression BuildExpression(MemberExpression ma, IEnumerable<PropertyInfo> fields)
    {
      object defaultValue = null;
      var propertyType = ((PropertyInfo)ma.Member).PropertyType;
      if (propertyType.IsValueType && !propertyType.IsNullable())
        defaultValue = System.Activator.CreateInstance(propertyType);

      Expression current = Expression.Constant(defaultValue, propertyType);
      foreach (var field in fields) {
        var compiler = context.CustomCompilerProvider.GetCompiler(field);
        if (compiler == null)
          continue;
        var expression = compiler.Invoke(Expression.TypeAs(ma.Expression, field.ReflectedType), null);
        current = Expression.Condition(Expression.TypeIs(ma.Expression, field.ReflectedType), expression, current);
      }
      return current;
    }

    private MemberInfo TryGetActualPropertyInfo(PropertyInfo propertyInfo, Type initializingType)
    {
      //if property is an indexer
      if (propertyInfo.GetIndexParameters().Length!=0)
        return propertyInfo;

      // the name of property is unique within type hierarchy
      // so we can use it.
      var actualPropertyInfo = initializingType.GetProperty(propertyInfo.Name);
      return actualPropertyInfo ?? propertyInfo;
    }

    private IList<ColumnInfo> GetColumnsToSearch(ConstantExpression arrayOfColumns, Type elementType, TypeInfo domainType)
    {
      var columnAccessLambdas = (LambdaExpression[])arrayOfColumns.Value;
      var fulltextFields = new List<ColumnInfo>();
      foreach (var lambda in columnAccessLambdas) {
        var field = FieldExtractor.Extract(lambda, elementType, domainType);
        if (field.Column==null)
          throw new InvalidOperationException(string.Format(Strings.FieldXIsComplexAndCannotBeUsedForSearch, lambda.Body));
        fulltextFields.Add(field.Column);
      }
      return fulltextFields;
    }

    private void ArrangeContainsTableParameters(System.Collections.ObjectModel.ReadOnlyCollection<Expression> parameters, out Expression searchCriteria, out Expression columns, out Expression topNByRank)
    {
      searchCriteria = parameters[0];
      columns = null;
      topNByRank = null;
      if (parameters.Count == 2) {
        if (parameters[1].Type.IsArray)
          columns = parameters[1];
        else
          topNByRank = parameters[1];
      }
      if (parameters.Count == 3) {
        columns = parameters[1];
        topNByRank = parameters[2];
      }
    }

    #endregion
  }
}<|MERGE_RESOLUTION|>--- conflicted
+++ resolved
@@ -156,16 +156,12 @@
     protected override MemberAssignment VisitMemberAssignment(MemberAssignment ma)
     {
       Expression expression;
-<<<<<<< HEAD
-      using (CreateScope(new TranslatorState(state) { CalculateExpressions = false })) {
-=======
       using (CreateScope(new TranslatorState(State) { CalculateExpressions = false })) {
->>>>>>> 159dbf92
         expression = Visit(ma.Expression);
       }
 
       expression = expression.StripMarkers().IsProjection()
-        ? BuildSubqueryResult((ProjectionExpression) expression, ma.Expression.Type) 
+        ? BuildSubqueryResult((ProjectionExpression) expression, ma.Expression.Type)
         : ProcessProjectionElement(expression);
 
       if (expression!=ma.Expression)
@@ -356,11 +352,7 @@
           throw new NotSupportedException(String.Format(Strings.ExFieldMustBePersistent, ma.ToString(true)));
       }
       Expression source;
-<<<<<<< HEAD
-      using (CreateScope(new TranslatorState(state) { /* BuildingProjection = false */ })) {
-=======
       using (CreateScope(new TranslatorState(State) { /* BuildingProjection = false */ })) {
->>>>>>> 159dbf92
         source = Visit(ma.Expression);
       }
 
@@ -370,11 +362,7 @@
 
     protected override Expression VisitMethodCall(MethodCallExpression mc)
     {
-<<<<<<< HEAD
-      using (CreateScope(new TranslatorState(state) { IsTailMethod = mc == context.Query && mc.IsQuery() })) {
-=======
       using (CreateScope(new TranslatorState(State) { IsTailMethod = mc == context.Query && mc.IsQuery() })) {
->>>>>>> 159dbf92
         var method = mc.Method;
         var customCompiler = context.CustomCompilerProvider.GetCompiler(method);
         if (customCompiler != null) {
@@ -548,7 +536,7 @@
         var topNParameter = ParameterAccessorFactory.CreateAccessorExpression<int>(expressions[1]).CachingCompile();
         dataSource = new FreeTextProvider(fullTextIndex, compiledParameter, rankColumnAlias, topNParameter, fullFeatured);
       }
-      else 
+      else
         dataSource = new FreeTextProvider(fullTextIndex, compiledParameter, rankColumnAlias, fullFeatured);
 
       rankExpression = ColumnExpression.Create(WellKnownTypes.Double, dataSource.Header.Columns.Count - 1);
@@ -1450,8 +1438,6 @@
         return Visit(Expression.Convert(source, targetType));
 
       // Cast to subclass or interface.
-<<<<<<< HEAD
-      using (CreateScope(new TranslatorState(state))) {       //!!! why to create State Scope without modifying the state?
         var targetTypeInfo = context.Model.Types[targetType];
         // Using of state.Parameter[0] is a very weak approach.
         // `as` operator could be applied on expression that has no relation with current parameter
@@ -1459,7 +1445,7 @@
         // We can't easily find real parameter that need replacement.
         // We work around this situation by supporting some known cases.
         // The simplest (and the only at moment) case is a source being chain of MemberExpressions.
-        var currentParameter = state.Parameters[0];
+      var currentParameter = State.Parameters[0];
         var parameter = (source.StripMemberAccessChain() as ParameterExpression) ?? currentParameter;
         var entityExpression = visitedSource.StripCasts().StripMarkers() as IEntityExpression;
 
@@ -1494,50 +1480,6 @@
           result = (EntityExpression) result.BindParameter(parameter, new Dictionary<Expression, Expression>());
         return result;
       }
-=======
-      var targetTypeInfo = context.Model.Types[targetType];
-      // Using of state.Parameter[0] is a very weak approach.
-      // `as` operator could be applied on expression that has no relation with current parameter
-      // thus the later code will fail.
-      // We can't easily find real parameter that need replacement.
-      // We work around this situation by supporting some known cases.
-      // The simplest (and the only at moment) case is a source being chain of MemberExpressions.
-      var currentParameter = State.Parameters[0];
-      var parameter = (source.StripMemberAccessChain() as ParameterExpression) ?? currentParameter;
-      var entityExpression = visitedSource.StripCasts().StripMarkers() as IEntityExpression;
-
-      if (entityExpression==null)
-        throw new InvalidOperationException(Strings.ExAsOperatorSupportsEntityOnly);
-
-      // Replace original recordset. New recordset is left join with old recordset
-      ProjectionExpression originalResultExpression = context.Bindings[parameter];
-      var originalQuery = originalResultExpression.ItemProjector.DataSource;
-      int offset = originalQuery.Header.Columns.Count;
-
-      // Join primary index of target type
-      IndexInfo indexToJoin = targetTypeInfo.Indexes.PrimaryIndex;
-      var queryToJoin = indexToJoin.GetQuery().Alias(context.GetNextAlias());
-      var keySegment = entityExpression.Key.Mapping.GetItems();
-      var keyPairs = keySegment
-        .Select((leftIndex, rightIndex) => new Pair<int>(leftIndex, rightIndex))
-        .ToArray();
-
-      // Replace recordset.
-      var joinedRecordQuery = originalQuery.LeftJoin(queryToJoin, keyPairs);
-      var itemProjectorExpression = new ItemProjectorExpression(
-        originalResultExpression.ItemProjector.Item, joinedRecordQuery, context);
-      var projectionExpression = new ProjectionExpression(
-        originalResultExpression.Type, itemProjectorExpression, originalResultExpression.TupleParameterBindings);
-      context.Bindings.ReplaceBound(parameter, projectionExpression);
-
-      // return new EntityExpression
-      var result = EntityExpression.Create(context.Model.Types[targetType], offset, false);
-      result.IsNullable = true;
-      if (parameter!=currentParameter)
-        result = (EntityExpression) result.BindParameter(parameter, new Dictionary<Expression, Expression>());
-      return result;
->>>>>>> 159dbf92
-    }
 
     private void EnsureEntityFieldsAreJoined(EntityExpression entityExpression)
     {
@@ -1592,7 +1534,7 @@
         if (applyProvider!=null)
           shouldUseLeftJoin = applyProvider.ApplyType==JoinType.LeftOuter;
         else {
-          var joinProvider = filterProvider.Source as JoinProvider; 
+          var joinProvider = filterProvider.Source as JoinProvider;
           if (joinProvider!=null)
             shouldUseLeftJoin = joinProvider.JoinType==JoinType.LeftOuter;
         }
