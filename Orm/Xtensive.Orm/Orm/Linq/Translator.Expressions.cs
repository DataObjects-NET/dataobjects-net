// Copyright (C) 2009-2024 Xtensive LLC.
// This code is distributed under MIT license terms.
// See the License.txt file in the project root for more information.
// Created by: Alexis Kochetov
// Created:    2009.02.27

using System;
using System.Collections.Generic;
using System.Linq;
using System.Linq.Expressions;
using System.Reflection;
using Xtensive.Collections;
using Xtensive.Core;
using Xtensive.Linq;
using Xtensive.Orm.FullTextSearchCondition.Interfaces;
using Xtensive.Orm.FullTextSearchCondition.Internals;
using Xtensive.Orm.FullTextSearchCondition.Nodes;
using Xtensive.Orm.Internals;
using Xtensive.Orm.Linq.Expressions;
using Xtensive.Orm.Linq.Expressions.Visitors;
using Xtensive.Orm.Linq.Materialization;
using Xtensive.Orm.Linq.Rewriters;
using Xtensive.Orm.Model;
using Xtensive.Orm.Providers;
using Xtensive.Orm.Rse;
using Xtensive.Orm.Rse.Providers;
using Xtensive.Reflection;
using FieldInfo = System.Reflection.FieldInfo;
using Tuple = Xtensive.Tuples.Tuple;
using TypeInfo = Xtensive.Orm.Model.TypeInfo;

namespace Xtensive.Orm.Linq
{
  internal sealed partial class Translator
  {
    protected override Expression VisitTypeIs(TypeBinaryExpression tb)
    {
      var expression = tb.Expression;
      Type expressionType = expression.Type;
      Type operandType = tb.TypeOperand;
      if (operandType.IsAssignableFrom(expressionType))
        return Expression.Constant(true);

      // Structure
      var memberType = expression.GetMemberType();
<<<<<<< HEAD
      if (memberType==MemberType.Structure
        && WellKnownOrmTypes.Structure.IsAssignableFrom(operandType))
        return Expression.Constant(false);

      // Entity
      if (memberType==MemberType.Entity
        && WellKnownOrmInterfaces.Entity.IsAssignableFrom(operandType)) {
=======
      if (memberType == MemberType.Structure
        && typeof(Structure).IsAssignableFrom(operandType))
        return Expression.Constant(false);

      // Entity
      if (memberType == MemberType.Entity
        && typeof(IEntity).IsAssignableFrom(operandType)) {
>>>>>>> 88837ebc
        TypeInfo type = context.Model.Types[operandType];
        IEnumerable<int> typeIds = type.GetDescendants(true)
          .Union(type.GetImplementors(true))
          .Union(Enumerable.Repeat(type, 1))
          .Select(t => context.TypeIdRegistry.GetTypeId(t));
        MemberExpression memberExpression = Expression.MakeMemberAccess(expression, WellKnownMembers.TypeId);
        Expression boolExpression = null;
        foreach (int typeId in typeIds)
          boolExpression = MakeBooleanExpression(
            boolExpression,
            memberExpression,
            Expression.Constant(typeId),
            ExpressionType.Equal,
            ExpressionType.OrElse);

        return Visit(boolExpression);
      }

      throw new NotSupportedException(Strings.ExTypeIsMethodSupportsOnlyEntitiesAndStructures);
    }

    protected override Expression Visit(Expression e)
    {
      if (e == null)
        return null;
      if (e.IsProjection())
        return e;
      if (state.NonVisitableExpressions.Contains(e))
        return e;
      if (context.Evaluator.CanBeEvaluated(e)) {
        if (WellKnownInterfaces.Queryable.IsAssignableFrom(e.Type))
          return base.Visit(ExpressionEvaluator.Evaluate(e));
        return context.ParameterExtractor.IsParameter(e)
          ? e
          : ExpressionEvaluator.Evaluate(e);
      }
      return e.NodeType==ExpressionType.Index ? VisitIndex((IndexExpression) e) : base.Visit(e);
    }

    protected override Expression VisitUnknown(Expression e)
    {
      if (e is ExtendedExpression)
        return e;
      return base.VisitUnknown(e);
    }

    /// <exception cref="NotSupportedException"><c>NotSupportedException</c>.</exception>
    protected override Expression VisitUnary(UnaryExpression u)
    {
      switch (u.NodeType) {
      case ExpressionType.TypeAs:
        if (u.GetMemberType()==MemberType.Entity)
          return VisitTypeAs(u.Operand, u.Type);
        break;
      case ExpressionType.Convert:
      case ExpressionType.ConvertChecked:
        if (u.GetMemberType()==MemberType.Entity) {
          if (u.Type==u.Operand.Type
            || u.Type.IsAssignableFrom(u.Operand.Type)
            || !WellKnownOrmInterfaces.Entity.IsAssignableFrom(u.Operand.Type))
            return base.VisitUnary(u);
          throw new InvalidOperationException(String.Format(Strings.ExDowncastFromXToXNotSupportedUseOfTypeOrAsOperatorInstead, u, u.Operand.Type, u.Type));
        }
        else if (u.Type==WellKnownTypes.Object && state.ShouldOmitConvertToObject) {
          var expression = u.StripCasts();
          return Visit(expression);
        }
        break;
      }
      return u.Type==WellKnownInterfaces.Queryable
        ? Visit(u.Operand)
        : base.VisitUnary(u);
    }

    protected override Expression VisitLambda(LambdaExpression le)
    {
      using (state.CreateLambdaScope(le)) {
        state.AllowCalculableColumnCombine = false;
        Expression body = le.Body;
        if (!state.IsTailMethod)
          body = NullComparsionRewriter.Rewrite(body);
        body = Visit(body);
        ParameterExpression parameter = le.Parameters[0];
        var shouldTranslate =
          (body.NodeType!=ExpressionType.New || body.IsNewExpressionSupportedByStorage())
          && body.NodeType!=ExpressionType.MemberInit
          && !(body.NodeType==ExpressionType.Constant && state.BuildingProjection);
        if (shouldTranslate)
          body = body.IsProjection()
            ? BuildSubqueryResult((ProjectionExpression) body, le.Body.Type)
            : ProcessProjectionElement(body);
        ProjectionExpression projection = context.Bindings[parameter];
        return new ItemProjectorExpression(body, projection.ItemProjector.DataSource, context);
      }
    }

    protected override MemberAssignment VisitMemberAssignment(MemberAssignment ma)
    {
      Expression expression;
      using (state.CreateScope()) {
        state.CalculateExpressions = false;
        expression = Visit(ma.Expression);
      }

      expression = expression.IsProjection() 
        ? BuildSubqueryResult((ProjectionExpression) expression, ma.Expression.Type) 
        : ProcessProjectionElement(expression);

      if (expression!=ma.Expression)
        return Expression.Bind(ma.Member, expression);
      return ma;
    }

    /// <exception cref="NotSupportedException"><c>NotSupportedException</c>.</exception>
    /// <exception cref="InvalidOperationException"><c>InvalidOperationException</c>.</exception>
    protected override Expression VisitBinary(BinaryExpression binaryExpression)
    {
      Expression left;
      Expression right;
      MemberType memberType = binaryExpression.Left.Type==WellKnownTypes.Object
        ? binaryExpression.Right.GetMemberType()
        : binaryExpression.Left.GetMemberType();
      if (memberType==MemberType.EntitySet) {
        if (context.Evaluator.CanBeEvaluated(binaryExpression.Left)) {
          left = ExpressionEvaluator.Evaluate(binaryExpression.Left);
        }
        else {
          var leftMemberAccess = binaryExpression.Left as MemberExpression;
          left = leftMemberAccess!=null && leftMemberAccess.Member.ReflectedType.IsClosure()
            ? ExpressionEvaluator.Evaluate(leftMemberAccess)
            : Visit(binaryExpression.Left);
        }
        if (context.Evaluator.CanBeEvaluated(binaryExpression.Right)) {
          right = ExpressionEvaluator.Evaluate(binaryExpression.Right);
        }
        else {
          var rightMemberAccess = binaryExpression.Right as MemberExpression;
          right = rightMemberAccess!=null && rightMemberAccess.Member.ReflectedType.IsClosure()
            ? ExpressionEvaluator.Evaluate(rightMemberAccess)
            : Visit(binaryExpression.Right);
        }
      }
      else if (memberType == MemberType.Entity || memberType == MemberType.Structure) {
        if (binaryExpression.NodeType == ExpressionType.Coalesce) {
          if ((context.Evaluator.CanBeEvaluated(binaryExpression.Right) && !(binaryExpression.Right is ConstantExpression))
            || (context.Evaluator.CanBeEvaluated(binaryExpression.Left) && !(binaryExpression.Left is ConstantExpression)))
            throw new NotSupportedException(
              string.Format(Strings.ExXExpressionsWithConstantValuesOfYTypeNotSupported,"Coalesce", memberType.ToString()));

          return Visit(Expression.Condition(
            Expression.NotEqual(binaryExpression.Left, Expression.Constant(null)),
            binaryExpression.Left,
            binaryExpression.Right));
        }
        else {
          left = Visit(binaryExpression.Left);
          right = Visit(binaryExpression.Right);
        }
      }
      else if (EnumRewritableOperations(binaryExpression)) {
        // Following two checks for enums are here to improve result query
        // performance because they let not to cast columns to integer.
        var leftNoCasts = binaryExpression.Left.StripCasts();
        var leftNoCastsType = leftNoCasts.Type;
        var bareLeftType = leftNoCastsType.StripNullable();
        var rightNoCasts = binaryExpression.Right.StripCasts();
        var rightNoCastsType = rightNoCasts.Type;
        var bareRightType = rightNoCastsType.StripNullable();

        if (bareLeftType.IsEnum && rightNoCasts.NodeType == ExpressionType.Constant) {
          var typeToCast = leftNoCastsType.IsNullable()
            ? bareLeftType.GetEnumUnderlyingType().ToNullable()
            : leftNoCastsType.GetEnumUnderlyingType();
          left = Visit(Expression.Convert(leftNoCasts, typeToCast));
          right = Visit(Expression.Convert(binaryExpression.Right, typeToCast));
        }
        else if (bareRightType.IsEnum && leftNoCasts.NodeType == ExpressionType.Constant) {
          var typeToCast = rightNoCastsType.IsNullable()
            ? bareRightType.GetEnumUnderlyingType().ToNullable()
            : rightNoCastsType.GetEnumUnderlyingType();
          left = Visit(Expression.Convert(rightNoCasts, typeToCast));
          right = Visit(Expression.Convert(binaryExpression.Left, typeToCast));
        }
        else if (state.NonVisitableExpressions.Contains(leftNoCasts)
           || state.NonVisitableExpressions.Contains(rightNoCasts)) {
          left = binaryExpression.Left;
          right = binaryExpression.Right;
        }
        else {
          left = Visit(binaryExpression.Left);
          right = Visit(binaryExpression.Right);
        }
      }
      else {
        left = Visit(binaryExpression.Left);
        right = Visit(binaryExpression.Right);
      }
      var resultBinaryExpression = Expression.MakeBinary(binaryExpression.NodeType,
        left,
        right,
        binaryExpression.IsLiftedToNull,
        binaryExpression.Method);

      if (binaryExpression.NodeType==ExpressionType.Equal
        || binaryExpression.NodeType==ExpressionType.NotEqual)
        return VisitBinaryRecursive(resultBinaryExpression, binaryExpression);

      if (binaryExpression.NodeType==ExpressionType.ArrayIndex) {
        var newArrayExpression = left.StripCasts() as NewArrayExpression;
        var indexExpression = right.StripCasts() as ConstantExpression;
        if (newArrayExpression!=null && indexExpression!=null && indexExpression.Type==WellKnownTypes.Int32)
          return newArrayExpression.Expressions[(int) indexExpression.Value];

        throw new NotSupportedException(String.Format(Strings.ExBinaryExpressionXOfTypeXIsNotSupported, binaryExpression.ToString(true), binaryExpression.NodeType));
      }

      return resultBinaryExpression;

      static bool EnumRewritableOperations(BinaryExpression b)
      {
        var nt = b.NodeType;
        return nt == ExpressionType.Equal || nt == ExpressionType.NotEqual
          || nt == ExpressionType.GreaterThan || nt == ExpressionType.GreaterThanOrEqual
          || nt == ExpressionType.LessThan || nt == ExpressionType.LessThanOrEqual;
      }
    }

    protected override Expression VisitConditional(ConditionalExpression c)
    {
      var memberType = c.IfTrue.Type == typeof(object)
        ? c.IfFalse.GetMemberType()
        : c.IfTrue.GetMemberType();
      if (memberType == MemberType.Entity || memberType == MemberType.Structure) {
        if ((context.Evaluator.CanBeEvaluated(c.IfFalse) && !(c.IfFalse is ConstantExpression))
          || (context.Evaluator.CanBeEvaluated(c.IfTrue) && !(c.IfTrue is ConstantExpression)))
          throw new NotSupportedException(string.Format(Strings.ExXExpressionsWithConstantValuesOfYTypeNotSupported, "Conditional", memberType.ToString()));
      }
      return base.VisitConditional(c);
    }

    private Expression ConvertEnum(Expression left)
    {
      var underlyingType = Enum.GetUnderlyingType(left.Type.StripNullable());
      if (left.Type.IsNullable())
        underlyingType = underlyingType.ToNullable();
      left = left.NodeType==ExpressionType.Convert
        ? Expression.Convert(((UnaryExpression) left).Operand, underlyingType)
        : Expression.Convert(left, underlyingType);
      return left;
    }

    /// <exception cref="InvalidOperationException"><c>InvalidOperationException</c>.</exception>
    protected override Expression VisitParameter(ParameterExpression p)
    {
      bool isInnerParameter = state.Parameters.Contains(p);
      bool isOuterParameter = state.OuterParameters.Contains(p);

      if (!isInnerParameter && !isOuterParameter)
        throw new InvalidOperationException(Strings.ExLambdaParameterIsOutOfScope);
      ItemProjectorExpression itemProjector = context.Bindings[p].ItemProjector;
      if (isOuterParameter)
        return context.GetBoundItemProjector(p, itemProjector).Item;
      return itemProjector.Item;
    }

    protected override Expression VisitMemberAccess(MemberExpression ma)
    {
      var memberInfo = ma.Member;
      var sourceExpression = ma.Expression;

      if (sourceExpression != null) {
        if (sourceExpression.Type != memberInfo.ReflectedType
          && memberInfo is PropertyInfo
          && !memberInfo.ReflectedType.IsInterface) {
          ma = Expression.MakeMemberAccess(
            sourceExpression, sourceExpression.Type.GetProperty(memberInfo.Name, memberInfo.GetBindingFlags()));

          memberInfo = ma.Member;
          sourceExpression = ma.Expression;
        }
      }

      var customCompiler = context.CustomCompilerProvider.GetCompiler(memberInfo);

      // Reflected type doesn't have custom compiler defined, so falling back to base class compiler
      var declaringType = memberInfo.DeclaringType;
      var reflectedType = memberInfo.ReflectedType;
      if (customCompiler == null && declaringType != reflectedType && declaringType.IsAssignableFrom(reflectedType)) {
        var root = declaringType;
        var current = reflectedType;
        while (current != root && customCompiler == null) {
          current = current.BaseType;
          var member = current.GetProperty(memberInfo.Name, BindingFlags.Instance|BindingFlags.Public|BindingFlags.NonPublic);
          customCompiler = context.CustomCompilerProvider.GetCompiler(member);
        }
      }

      if (customCompiler != null) {
        var expression = customCompiler.Invoke(sourceExpression, ArrayUtils<Expression>.EmptyArray);
        if (expression == null) {
          if (reflectedType.IsInterface)
            return Visit(BuildInterfaceExpression(ma));
          if (reflectedType.IsClass)
            return Visit(BuildHierarchyExpression(ma));
        }
        else
          return Visit(expression);
      }

      if (context.Evaluator.CanBeEvaluated(ma) && context.ParameterExtractor.IsParameter(ma)) {
        if (WellKnownInterfaces.Queryable.IsAssignableFrom(ma.Type)) {
          var lambda = FastExpression.Lambda<Func<IQueryable>>(ma).CachingCompile();
          var rootPoint = lambda();
          if (rootPoint!=null)
            return base.Visit(rootPoint.Expression);
        }
        return ma;
      }
      if (ma.Expression == null) {
        if (WellKnownInterfaces.Queryable.IsAssignableFrom(ma.Type)) {
          var lambda = FastExpression.Lambda<Func<IQueryable>>(ma).CachingCompile();
          var rootPoint = lambda();
          if (rootPoint != null)
            return VisitSequence(rootPoint.Expression);
        }
      }
      else if (sourceExpression.NodeType == ExpressionType.Constant) {
        if (memberInfo is FieldInfo rfi && (rfi.FieldType.IsGenericType && WellKnownInterfaces.Queryable.IsAssignableFrom(rfi.FieldType))) {
          var lambda = FastExpression.Lambda<Func<IQueryable>>(ma).CachingCompile();
          var rootPoint = lambda();
          if (rootPoint != null)
            return VisitSequence(rootPoint.Expression);
        }
      }
      else if (sourceExpression.GetMemberType() == MemberType.Entity && memberInfo.Name != "Key") {
        var type = sourceExpression.Type;
        if (sourceExpression is ParameterExpression parameter) {
          var projection = context.Bindings[parameter];
          type = projection.ItemProjector.Item.Type;
        }
        if (!context.Model.Types[type].Fields.Contains(context.Domain.Handlers.NameBuilder.BuildFieldName((PropertyInfo) memberInfo))) {
          throw new NotSupportedException(string.Format(Strings.ExFieldMustBePersistent, ma.ToString(true)));
        }
      }
      Expression source;
      using (state.CreateScope()) {
//        state.BuildingProjection = false;
        source = Visit(sourceExpression);
      }

      var result = context.CheckIfQueryReusePossible(memberInfo)
        ? GetMemberWithRemap(source, memberInfo, ma)
        : GetMember(source, memberInfo, ma);

      return result ?? base.VisitMemberAccess(ma);
    }

    protected override Expression VisitMethodCall(MethodCallExpression mc)
    {
      using (state.CreateScope()) {
        state.IsTailMethod = mc==context.Query && mc.IsQuery();
        var method = mc.Method;
        var customCompiler = context.CustomCompilerProvider.GetCompiler(method);
        if (customCompiler != null) {
          return Visit(customCompiler.Invoke(mc.Object, mc.Arguments.ToArray()));
        }

        // Visit Query. Deprecated.
#pragma warning disable 612,618
        if (method.DeclaringType == WellKnownOrmTypes.Query) {
          // Query.All<T>
          if (method.IsGenericMethodSpecificationOf(WellKnownMembers.Query.All)) {
            return ConstructQueryable(mc);
          }

          // Query.FreeText<T>
          if (method.IsGenericMethodSpecificationOf(WellKnownMembers.Query.FreeTextString)
            || method.IsGenericMethodSpecificationOf(WellKnownMembers.Query.FreeTextExpression)
            || method.IsGenericMethodSpecificationOf(WellKnownMembers.Query.FreeTextExpressionTopNByRank)
            || method.IsGenericMethodSpecificationOf(WellKnownMembers.Query.FreeTextStringTopNByRank)) {
            return ConstructFreeTextQueryRoot(method.GetGenericArguments()[0], mc.Arguments);
          }

          // Query.ContainsTable<T>
          if (method.IsGenericMethodSpecificationOf(WellKnownMembers.Query.ContainsTableExpr)
            || method.IsGenericMethodSpecificationOf(WellKnownMembers.Query.ContainsTableExprWithColumns)
            || method.IsGenericMethodSpecificationOf(WellKnownMembers.Query.ContainsTableExprTopNByRank)
            || method.IsGenericMethodSpecificationOf(WellKnownMembers.Query.ContainsTableExprWithColumnsTopNByRank)) {
            return ConstructContainsTableQueryRoot(method.GetGenericArguments()[0], mc.Arguments);
          }

          // Query.Single<T> & Query.SingleOrDefault<T>
          if (method.IsGenericMethodSpecificationOf(WellKnownMembers.Query.SingleKey)
            || method.IsGenericMethodSpecificationOf(WellKnownMembers.Query.SingleOrDefaultKey)) {
            return VisitQuerySingle(mc);
          }

          throw new InvalidOperationException(String.Format(Strings.ExMethodCallExpressionXIsNotSupported, mc.ToString(true)));
        }
        // Visit QueryEndpoint.
        if (method.DeclaringType == typeof(QueryEndpoint)) {
          // Query.All<T>
          if (method.IsGenericMethodSpecificationOf(WellKnownMembers.QueryEndpoint.All)) {
            return ConstructQueryable(mc);
          }

          // Query.FreeText<T>
          if (method.IsGenericMethodSpecificationOf(WellKnownMembers.QueryEndpoint.FreeTextString)
            || method.IsGenericMethodSpecificationOf(WellKnownMembers.QueryEndpoint.FreeTextExpression)
            || method.IsGenericMethodSpecificationOf(WellKnownMembers.QueryEndpoint.FreeTextExpressionTopNByRank)
            || method.IsGenericMethodSpecificationOf(WellKnownMembers.QueryEndpoint.FreeTextStringTopNByRank)) {
            return ConstructFreeTextQueryRoot(method.GetGenericArguments()[0], mc.Arguments);
          }

          // Query.ContainsTable<T>
          if (method.IsGenericMethodSpecificationOf(WellKnownMembers.QueryEndpoint.ContainsTableExpr)
            || method.IsGenericMethodSpecificationOf(WellKnownMembers.QueryEndpoint.ContainsTableExprWithColumns)
            || method.IsGenericMethodSpecificationOf(WellKnownMembers.QueryEndpoint.ContainsTableExprTopNByRank)
            || method.IsGenericMethodSpecificationOf(WellKnownMembers.QueryEndpoint.ContainsTableExprWithColumnsTopNByRank)) {
            return ConstructContainsTableQueryRoot(method.GetGenericArguments()[0], mc.Arguments);
          }

          // Query.Single<T> & Query.SingleOrDefault<T>
          if (method.IsGenericMethodSpecificationOf(WellKnownMembers.QueryEndpoint.SingleKey)
            || method.IsGenericMethodSpecificationOf(WellKnownMembers.QueryEndpoint.SingleOrDefaultKey)) {
            return VisitQuerySingle(mc);
          }

          if (method.IsGenericMethodSpecificationOf(WellKnownMembers.QueryEndpoint.Items)) {
            return VisitSequence(mc.Arguments[0].StripQuotes().Body, mc);
          }

          throw new InvalidOperationException(String.Format(Strings.ExMethodCallExpressionXIsNotSupported, mc.ToString(true)));
        }
#pragma warning restore 612,618

        // Visit Queryable extensions.
        if (method.DeclaringType==typeof (QueryableExtensions))
          if (method.Name==WellKnownMembers.Queryable.ExtensionLeftJoin.Name)
            return VisitLeftJoin(mc);
          else if (method.Name=="In")
            return VisitIn(mc);
          else if (method.Name==WellKnownMembers.Queryable.ExtensionLock.Name)
            return VisitLock(mc);
          else if (method.Name==WellKnownMembers.Queryable.ExtensionTake.Name)
            return VisitTake(mc.Arguments[0], mc.Arguments[1]);
          else if (method.Name==WellKnownMembers.Queryable.ExtensionSkip.Name)
            return VisitSkip(mc.Arguments[0], mc.Arguments[1]);
          else if (method.Name==WellKnownMembers.Queryable.ExtensionElementAt.Name)
            return VisitElementAt(mc.Arguments[0], mc.Arguments[1], context.IsRoot(mc), method.ReturnType, false);
          else if (method.Name==WellKnownMembers.Queryable.ExtensionElementAtOrDefault.Name)
            return VisitElementAt(mc.Arguments[0], mc.Arguments[1], context.IsRoot(mc), method.ReturnType, true);
          else if (method.Name == WellKnownMembers.Queryable.ExtensionCount.Name)
            return VisitAggregate(mc.Arguments[0], method, null, context.IsRoot(mc), mc);
          else
            throw new InvalidOperationException(String.Format(Strings.ExMethodCallExpressionXIsNotSupported, mc.ToString(true)));
        // Visit Collection extensions
        if (method.DeclaringType==typeof(CollectionExtensionsEx))
          if (method.Name==WellKnownMembers.Collection.ExtensionContainsAny.Name)
            return VisitContainsAny(mc.Arguments[0], mc.Arguments[1], context.IsRoot(mc), method.GetGenericArguments()[0]);
          else if (method.Name==WellKnownMembers.Collection.ExtensionContainsAll.Name)
            return VisitContainsAll(mc.Arguments[0], mc.Arguments[1], context.IsRoot(mc), method.GetGenericArguments()[0]);
          else if (method.Name==WellKnownMembers.Collection.ExtensionContainsNone.Name)
            return VisitContainsNone(mc.Arguments[0], mc.Arguments[1], context.IsRoot(mc), method.GetGenericArguments()[0]);

        // Process local collections
        if (mc.Object.IsLocalCollection(context)) {
          // IList.Contains
          // List.Contains
          // Array.Contains
          ParameterInfo[] parameters = method.GetParameters();
          if (method.Name=="Contains" && parameters.Length==1)
            return VisitContains(mc.Object, mc.Arguments[0], false);
        }

        var result = base.VisitMethodCall(mc);
        if (result!=mc && result.NodeType==ExpressionType.Call) {
          var visitedMethodCall = (MethodCallExpression) result;
          if (visitedMethodCall.Arguments.Any(arg => arg.IsProjection()))
            throw new InvalidOperationException(String.Format(Strings.ExMethodCallExpressionXIsNotSupported, mc.ToString(true)));
        }
        return result;
      }
    }

    private Expression ConstructFreeTextQueryRoot(Type elementType, System.Collections.ObjectModel.ReadOnlyCollection<Expression> expressions)
    {
      TypeInfo type;
      if (!context.Model.Types.TryGetValue(elementType, out type))
        throw new InvalidOperationException(String.Format(Strings.ExTypeNotFoundInModel, elementType.FullName));
      var fullTextIndex = type.FullTextIndex;
      if (fullTextIndex==null)
        throw new InvalidOperationException(String.Format(Strings.ExEntityDoesNotHaveFullTextIndex, elementType.FullName));
      var searchCriteria = expressions[0];
      if (compiledQueryScope!=null
          && searchCriteria.NodeType==ExpressionType.Constant
          && searchCriteria.Type==WellKnownTypes.String)
        throw new InvalidOperationException(String.Format(Strings.ExFreeTextNotSupportedInCompiledQueries, ((ConstantExpression) searchCriteria).Value));

      // Prepare parameter
      Func<ParameterContext, string> compiledParameter;
      if (searchCriteria.NodeType==ExpressionType.Quote)
        searchCriteria = searchCriteria.StripQuotes();
      if (searchCriteria.Type==typeof (Func<string>)) {
        if (compiledQueryScope==null) {
          var parameterContextParam = Expression.Parameter(WellKnownOrmTypes.ParameterContext, "context");
          var originalSearchCriteria = (Expression<Func<string>>) searchCriteria;
          var body = originalSearchCriteria.Body;
          var searchCriteriaLambda = FastExpression.Lambda<Func<ParameterContext, string>>(body, parameterContextParam);
          compiledParameter = searchCriteriaLambda.CachingCompile();
        }
        else {
          var replacer = compiledQueryScope.QueryParameterReplacer;
          var newSearchCriteria = (Expression<Func<string>>) replacer.Replace(searchCriteria);
          var searchCriteriaAccessor = ParameterAccessorFactory.CreateAccessorExpression<string>(newSearchCriteria.Body);
          compiledParameter = searchCriteriaAccessor.CachingCompile();
        }
      }
      else {
        var parameter = ParameterAccessorFactory.CreateAccessorExpression<string>(searchCriteria);
        compiledParameter = parameter.CachingCompile();
      }

      ColumnExpression rankExpression;
      FullTextExpression freeTextExpression;
      ItemProjectorExpression itemProjector;
      var fullFeatured = context.ProviderInfo.Supports(ProviderFeatures.FullFeaturedFullText);
      var entityExpression = EntityExpression.Create(type, 0, !fullFeatured);
      var rankColumnAlias = context.GetNextColumnAlias();

      FreeTextProvider dataSource;
      if (expressions.Count > 1) {
        var topNParameter = ParameterAccessorFactory.CreateAccessorExpression<int>(expressions[1]).CachingCompile();
        dataSource = new FreeTextProvider(fullTextIndex, compiledParameter, rankColumnAlias, topNParameter, fullFeatured);
      }
      else 
        dataSource = new FreeTextProvider(fullTextIndex, compiledParameter, rankColumnAlias, fullFeatured);

      rankExpression = ColumnExpression.Create(WellKnownTypes.Double, dataSource.Header.Columns.Count - 1);
      freeTextExpression = new FullTextExpression(fullTextIndex, entityExpression, rankExpression, null);
      itemProjector = new ItemProjectorExpression(freeTextExpression, dataSource, context);
      return new ProjectionExpression(WellKnownInterfaces.QueryableOfT.MakeGenericType(elementType), itemProjector, new Dictionary<Parameter<Tuple>, Tuple>());
    }

    private Expression ConstructContainsTableQueryRoot(Type elementType, System.Collections.ObjectModel.ReadOnlyCollection<Expression> parameters)
    {
      TypeInfo type;
      if (!context.Model.Types.TryGetValue(elementType, out type))
        throw new InvalidOperationException(String.Format(Strings.ExTypeNotFoundInModel, elementType.FullName));
      var fullTextIndex = type.FullTextIndex;
      if (fullTextIndex==null)
        throw new InvalidOperationException(String.Format(Strings.ExEntityDoesNotHaveFullTextIndex, elementType.FullName));
      if (!context.ProviderInfo.Supports(ProviderFeatures.SingleKeyRankTableFullText))
        throw new NotSupportedException(Strings.ExCurrentProviderDoesNotSupportContainsTableFunctionality);

      Expression rawSearchCriteria;
      Expression searchColumns;
      Expression topNByRank;
      ArrangeContainsTableParameters(parameters, out rawSearchCriteria, out searchColumns, out topNByRank);
      IList<ColumnInfo> searchableColumns = (searchColumns!=null)
        ? GetColumnsToSearch((ConstantExpression)searchColumns, elementType, type)
        : new List<ColumnInfo>();

      // Prepare parameters
      Func<ParameterContext, string> compiledParameter;
      if (rawSearchCriteria.NodeType==ExpressionType.Quote)
        rawSearchCriteria = rawSearchCriteria.StripQuotes();
      if (rawSearchCriteria.Type!=typeof (Func<ConditionEndpoint, IOperand>))
        throw new InvalidOperationException(string.Format(Strings.ExUnsupportedExpressionType));

      var func = ((Expression<Func<ConditionEndpoint, IOperand>>) rawSearchCriteria).Compile();
      var conditionCompiler = context.Domain.Handler.GetSearchConditionCompiler();
      func.Invoke(SearchConditionNodeFactory.CreateConditonRoot()).AcceptVisitor(conditionCompiler);

      var parameterContextParam = Expression.Parameter(WellKnownOrmTypes.ParameterContext, "context");
      var preparedSearchCriteria = FastExpression.Lambda<Func<ParameterContext, string>>(
        Expression.Constant(conditionCompiler.CurrentOutput), parameterContextParam);

      if (compiledQueryScope==null) {
        compiledParameter = preparedSearchCriteria.CachingCompile();
      }
      else {
        var replacer = compiledQueryScope.QueryParameterReplacer;
        var newSearchCriteria = replacer.Replace(preparedSearchCriteria);
        compiledParameter = ((Expression<Func<ParameterContext, string>>) newSearchCriteria).CachingCompile();
      }

      ColumnExpression rankExpression;
      FullTextExpression freeTextExpression;
      ItemProjectorExpression itemProjector;

      //var fullFeatured = context.ProviderInfo.Supports(ProviderFeatures.FullFeaturedFullText);
      var fullFeatured = false;// postgre provider has no analogue functionality by now.
      var entityExpression = EntityExpression.Create(type, 0, !fullFeatured);
      var rankColumnAlias = context.GetNextColumnAlias();

      ContainsTableProvider dataSource;
      if (topNByRank!=null) {
        var topNParameter = ParameterAccessorFactory.CreateAccessorExpression<int>(parameters[1]).CachingCompile();
        dataSource = new ContainsTableProvider(fullTextIndex, compiledParameter, rankColumnAlias, searchableColumns, topNParameter, fullFeatured);
      }
      else
        dataSource = new ContainsTableProvider(fullTextIndex, compiledParameter, rankColumnAlias, searchableColumns, fullFeatured);

      rankExpression = ColumnExpression.Create(WellKnownTypes.Double, dataSource.Header.Columns.Count - 1);
      freeTextExpression = new FullTextExpression(fullTextIndex, entityExpression, rankExpression, null);
      itemProjector = new ItemProjectorExpression(freeTextExpression, dataSource, context);
      return new ProjectionExpression(WellKnownInterfaces.QueryableOfT.MakeGenericType(elementType), itemProjector, new Dictionary<Parameter<Tuple>, Tuple>());
    }

    /// <exception cref="InvalidOperationException"><c>InvalidOperationException</c>.</exception>
    protected override Expression VisitNew(NewExpression newExpression)
    {
      // ReSharper disable HeuristicUnreachableCode
      // ReSharper disable ConditionIsAlwaysTrueOrFalse

      if (newExpression.Members==null) {
        if (newExpression.IsGroupingExpression()
          || newExpression.IsSubqueryExpression()
          || newExpression.IsNewExpressionSupportedByStorage())
          return base.VisitNew(newExpression);
      }

      // ReSharper restore ConditionIsAlwaysTrueOrFalse
      // ReSharper restore HeuristicUnreachableCode

      var arguments = VisitNewExpressionArguments(newExpression);
      if (newExpression.IsAnonymousConstructor()) {
        return newExpression.Members==null
          ? Expression.New(newExpression.Constructor, arguments)
          : Expression.New(newExpression.Constructor, arguments, newExpression.Members);
      }

      var constructorParameters = newExpression.GetConstructorParameters();
      if (constructorParameters.Length!=arguments.Count)
        throw Exceptions.InternalError(Strings.ExInvalidNumberOfParametersInNewExpression, OrmLog.Instance);

      var bindings = GetBindingsForConstructor(constructorParameters, arguments, newExpression);
      var nativeBindings = new Dictionary<MemberInfo, Expression>();
      return new ConstructorExpression(newExpression.Type, bindings, nativeBindings, newExpression.Constructor, arguments);
    }

    internal static bool FilterBindings(MemberInfo mi, string name, Type type)
    {
      var result = String.Equals(mi.Name, name, StringComparison.InvariantCultureIgnoreCase);
      if (!result)
        return false;

      result = mi.MemberType == MemberTypes.Field || mi.MemberType == MemberTypes.Property;
      if (!result)
        return false;

      var field = mi as FieldInfo;
      if (field != null)
        return field.FieldType == type && !field.IsInitOnly;
      var property = mi as PropertyInfo;
      if (property == null)
        return false;
      return property.PropertyType.IsAssignableFrom(type) && property.CanWrite;
    }

    #region Private helper methods

    private Dictionary<MemberInfo, Expression> GetBindingsForConstructor(ParameterInfo[] constructorParameters, IList<Expression> constructorArguments, Expression newExpression)
    {
      var bindings = new Dictionary<MemberInfo, Expression>();
      var duplicateMembers = new SetSlim<MemberInfo>();
      var typeMembers = newExpression.Type.GetMembers();
      for (var parameterIndex = 0; parameterIndex < constructorParameters.Length; parameterIndex++) {
        var constructorParameter = constructorParameters[parameterIndex];
        var members = typeMembers
          .Where(mi => FilterBindings(mi, constructorParameter.Name, constructorParameter.ParameterType))
          .ToList();
        if (members.Count!=1 || duplicateMembers.Contains(members[0]))
          continue;
        if (bindings.ContainsKey(members[0])) {
          bindings.Remove(members[0]);
          duplicateMembers.Add(members[0]);
        }
        else
          bindings.Add(members[0], constructorArguments[parameterIndex]);
      }
      return bindings;
    }

    /// <exception cref="NotSupportedException"><c>NotSupportedException</c>.</exception>
    /// <exception cref="InvalidOperationException"><c>InvalidOperationException</c>.</exception>
    private Expression VisitBinaryRecursive(BinaryExpression binaryExpression, BinaryExpression originalBinaryExpression)
    {
      if (context.Evaluator.CanBeEvaluated(binaryExpression))
        return context.ParameterExtractor.IsParameter(binaryExpression)
          ? (Expression) binaryExpression
          : ExpressionEvaluator.Evaluate(binaryExpression);

      Expression left = binaryExpression.Left.StripCasts().StripMarkers();
      Expression right = binaryExpression.Right.StripCasts().StripMarkers();

      var rightIsConstant = context.Evaluator.CanBeEvaluated(right);
      var leftIsConstant = context.Evaluator.CanBeEvaluated(left);
      bool leftOrRightIsIndex = false;

      if (left is IndexExpression) {
        left = VisitIndex((IndexExpression)left);
        leftOrRightIsIndex = true;
      }
      if (right is IndexExpression) {
        right = VisitIndex((IndexExpression)right);
        leftOrRightIsIndex = true;
      }

      IList<Expression> leftExpressions;
      IList<Expression> rightExpressions;

      // Split left and right arguments to subexpressions.
      MemberType memberType = left.Type==WellKnownTypes.Object
        ? right.GetMemberType()
        : left.GetMemberType();
      switch (memberType) {
      case MemberType.EntitySet:
        if ((leftIsConstant && ExpressionEvaluator.Evaluate(left).Value==null)
          || left is ConstantExpression && ((ConstantExpression) left).Value==null)
          return Expression.Constant(binaryExpression.NodeType==ExpressionType.NotEqual, WellKnownTypes.Bool);
        if ((rightIsConstant && ExpressionEvaluator.Evaluate(right).Value==null)
          || right is ConstantExpression && ((ConstantExpression) right).Value==null)
          return Expression.Constant(binaryExpression.NodeType==ExpressionType.NotEqual, WellKnownTypes.Bool);
        var leftEntitySetExpression = left as EntitySetExpression;
        var rightEntitySetExpression = right as EntitySetExpression;
        if (leftEntitySetExpression!=null && rightEntitySetExpression!=null) {
          if (leftEntitySetExpression.Field!=rightEntitySetExpression.Field)
            return Expression.Constant(false, WellKnownTypes.Bool);
          var binary = Expression.MakeBinary(binaryExpression.NodeType,
            (Expression) leftEntitySetExpression.Owner,
            (Expression) rightEntitySetExpression.Owner,
            binaryExpression.IsLiftedToNull,
            binaryExpression.Method);
          return VisitBinaryRecursive(binary, originalBinaryExpression);
        }
        if (rightEntitySetExpression!=null && left is ConstantExpression) {
          var leftEntitySet = (EntitySetBase) ((ConstantExpression) left).Value;
          var binary = Expression.MakeBinary(binaryExpression.NodeType,
            Expression.Constant(leftEntitySet.Owner),
            (Expression) rightEntitySetExpression.Owner,
            binaryExpression.IsLiftedToNull,
            binaryExpression.Method);
          return VisitBinaryRecursive(binary, originalBinaryExpression);
        }
        if (leftEntitySetExpression!=null && right is ConstantExpression) {
          var rightEntitySet = (EntitySetBase) ((ConstantExpression) right).Value;
          var binary = Expression.MakeBinary(binaryExpression.NodeType,
            (Expression) leftEntitySetExpression.Owner,
            Expression.Constant(rightEntitySet.Owner),
            binaryExpression.IsLiftedToNull,
            binaryExpression.Method);
          return VisitBinaryRecursive(binary, originalBinaryExpression);
        }
        return binaryExpression;
      case MemberType.Key:
        var leftKeyExpression = left as KeyExpression;
        var rightKeyExpression = right as KeyExpression;
        if (leftKeyExpression==null && rightKeyExpression==null)
          throw new InvalidOperationException(String.Format(Strings.ExBothLeftAndRightPartOfBinaryExpressionXAreNULLOrNotKeyExpression, originalBinaryExpression.ToString(true)));
        // Check key compatibility
        leftKeyExpression.EnsureKeyExpressionCompatible(rightKeyExpression, originalBinaryExpression);
        // Key split to it's fields.
        IEnumerable<Type> keyFields = (leftKeyExpression ?? rightKeyExpression)
          .KeyFields
          .Select(fieldExpression => fieldExpression.Type);
        leftExpressions = GetKeyFields(left, keyFields);
        rightExpressions = GetKeyFields(right, keyFields);
        break;
      case MemberType.Entity:
        // Entity split to key fields.
        var leftEntityExpression = (Expression) (left as EntityExpression) ?? left as EntityFieldExpression;
        var rightEntityExpression = (Expression) (right as EntityExpression) ?? right as EntityFieldExpression;
        if (leftEntityExpression == null && rightEntityExpression == null)
          if (!IsConditionalOrWellknown(left) && !IsConditionalOrWellknown(right))
            throw new NotSupportedException(
              String.Format(
                Strings.ExBothLeftAndRightPartOfBinaryExpressionXAreNULLOrNotEntityExpressionEntityFieldExpression,
                binaryExpression));
         var type = left.Type == WellKnownTypes.Object
            ? right.Type
            : left.Type;

        var keyFieldTypes = context
          .Model
          .Types[type]
          .Key
          .TupleDescriptor;

        leftExpressions = GetEntityFields(left, keyFieldTypes);
        rightExpressions = GetEntityFields(right, keyFieldTypes);
        break;
      case MemberType.Anonymous:
        // Anonymous type split to constructor arguments.
        var anonymousType = (left.Type==WellKnownTypes.Object)
          ? right.Type
          : left.Type;
        leftExpressions = GetAnonymousArguments(left, anonymousType);
        rightExpressions = GetAnonymousArguments(right, anonymousType);
        break;
      case MemberType.Structure:
        if ((leftIsConstant && ExpressionEvaluator.Evaluate(left).Value==null)
          || left is ConstantExpression && ((ConstantExpression) left).Value==null)
          return Expression.Constant(binaryExpression.NodeType==ExpressionType.NotEqual, WellKnownTypes.Bool);
        if ((rightIsConstant && ExpressionEvaluator.Evaluate(right).Value==null)
          || right is ConstantExpression && ((ConstantExpression) right).Value==null)
          return Expression.Constant(binaryExpression.NodeType==ExpressionType.NotEqual, WellKnownTypes.Bool);
        // Structure split to it's fields.
        var leftStructureExpression = left as StructureFieldExpression;
        var rightStructureExpression = right as StructureFieldExpression;
        if (leftStructureExpression==null && rightStructureExpression==null)
          throw new NotSupportedException(String.Format(Strings.ExBothLeftAndRightPartOfBinaryExpressionXAreNULLOrNotStructureExpression, binaryExpression));

        StructureFieldExpression structureFieldExpression = (leftStructureExpression ?? rightStructureExpression);
        leftExpressions = GetStructureFields(left, structureFieldExpression.Fields, structureFieldExpression.Type);
        rightExpressions = GetStructureFields(right, structureFieldExpression.Fields, structureFieldExpression.Type);
        break;
      case MemberType.Array:
        // Special case. ArrayIndex expression. 
        if (binaryExpression.NodeType==ExpressionType.ArrayIndex) {
          var arrayExpression = Visit(left);
          var arrayIndex = Visit(right);
          return Expression.ArrayIndex(arrayExpression, arrayIndex);
        }

        // If array compares to null use standard routine.
        if ((rightIsConstant && ExpressionEvaluator.Evaluate(right).Value==null)
          || (rightIsConstant && ExpressionEvaluator.Evaluate(right).Value==null)
            || (right.Type==WellKnownTypes.ByteArray && (left is FieldExpression || left is ColumnExpression || right is FieldExpression || right is ColumnExpression)))
          return Expression.MakeBinary(binaryExpression.NodeType,
            left,
            right,
            binaryExpression.IsLiftedToNull,
            binaryExpression.Method);


        // Array split to it's members.
        leftExpressions = ((NewArrayExpression) left).Expressions;
        rightExpressions = ((NewArrayExpression) right).Expressions;
        break;
      default:
        // Primitive types don't has subexpressions. Use standart routine.
        if (leftOrRightIsIndex) {
          var binary = Expression.MakeBinary(binaryExpression.NodeType, left, right, binaryExpression.IsLiftedToNull, binaryExpression.Method);
          return VisitBinaryRecursive(binary, binaryExpression);
        }
        return binaryExpression;
      }

      if (leftExpressions.Count!=rightExpressions.Count || leftExpressions.Count==0)
        throw Exceptions.InternalError(Strings.ExMistmatchCountOfLeftAndRightExpressions, OrmLog.Instance);

      // Combine new binary expression from subexpression pairs.
      Expression resultExpression = null;
      for (var i = 0; i < leftExpressions.Count; i++) {
        BinaryExpression pairExpression;
        var leftItem = leftExpressions[i];
        var rightItem = rightExpressions[i];
        var leftIsNullable = leftItem.Type.IsNullable();
        var rightIsNullable = rightItem.Type.IsNullable();
        leftItem = leftIsNullable
          ? leftItem
          : leftItem.LiftToNullable();
        rightItem = rightIsNullable
          ? rightItem
          : rightItem.LiftToNullable();

        switch (binaryExpression.NodeType) {
        case ExpressionType.Equal:
          pairExpression = Expression.Equal(leftItem, rightItem);
          break;
        case ExpressionType.NotEqual:
          pairExpression = Expression.NotEqual(leftItem, rightItem);
          break;
        default:
          throw new NotSupportedException(String.Format(Strings.ExBinaryExpressionsWithNodeTypeXAreNotSupported,
            binaryExpression.NodeType));
        }

        // visit new expression recursively
        var visitedResultExpression = VisitBinaryRecursive(pairExpression, originalBinaryExpression);

        // Combine expression chain with AndAlso
        resultExpression = resultExpression==null
          ? visitedResultExpression
          : Expression.AndAlso(resultExpression, visitedResultExpression);
      }

      // Return result.
      return resultExpression;
    }

    private Expression VisitIndex(IndexExpression ie)
    {
      var objectExpression = Visit(ie.Object).StripCasts();
      var argument = Visit(ie.Arguments[0]);
      var evaluatedArgument = (string) ExpressionEvaluator.Evaluate(argument).Value;
      var entityExpression = objectExpression as EntityExpression;
      if(entityExpression!=null)
        return entityExpression.Fields.First(field => field.Name==evaluatedArgument);

      var structureExpression = objectExpression as StructureExpression;
      if (structureExpression!=null)
        return structureExpression.Fields.First(field => field.Name==evaluatedArgument);

      var entityFieldExpression = objectExpression as EntityFieldExpression;
      if (entityFieldExpression!=null)
        return entityFieldExpression.Fields.First(field => field.Name==evaluatedArgument);

      var structureFieldExpression = objectExpression as StructureFieldExpression;
      if (structureFieldExpression!=null)
        return structureFieldExpression.Fields.First(field => field.Name==evaluatedArgument);

      var typeInfo = context.Model.Types[objectExpression.Type];
      var parameterExpression = objectExpression as ParameterExpression;
      if (objectExpression is ParameterExpression || objectExpression is ConstantExpression) {
        if (typeInfo.IsEntity) {
          entityExpression = EntityExpression.Create(typeInfo, 0, false);
          return entityExpression.Fields.First(field => field.Name==evaluatedArgument);
        }
        if (typeInfo.IsStructure) {
          structureExpression = StructureExpression.CreateLocalCollectionStructure(typeInfo, new Segment<int>(0, typeInfo.TupleDescriptor.Count));
          return structureExpression.Fields.First(field => field.Name==evaluatedArgument);
        }
      }
      var fieldInfo = typeInfo.Fields[evaluatedArgument];
      return Expression.Convert(Expression.Call(objectExpression, objectExpression.Type.GetProperty("Item").GetGetMethod(), new[] {Expression.Constant(evaluatedArgument)}), fieldInfo.ValueType);
    }

    private static bool IsConditionalOrWellknown(Expression expression)
    {
      return IsConditionalOrWellknownRecursive(expression, true);

      static bool IsConditionalOrWellknownRecursive(Expression expression, bool isRootCall)
      {
        var conditionalExpression = expression as ConditionalExpression;
        if (conditionalExpression != null)
          return IsConditionalOrWellknownRecursive(conditionalExpression.IfTrue, false)
            && IsConditionalOrWellknownRecursive(conditionalExpression.IfFalse, false);

        if (isRootCall)
          return false;

        if (expression.NodeType == ExpressionType.Constant)
          return true;

        if (expression.NodeType == ExpressionType.Convert) {
          var unary = (UnaryExpression) expression;
          return IsConditionalOrWellknownRecursive(unary.Operand, false);
        }

        if (!(expression is ExtendedExpression))
          return false;

        var memberType = expression.GetMemberType();
        switch (memberType) {
          case MemberType.Primitive:
          case MemberType.Key:
          case MemberType.Structure:
          case MemberType.Entity:
          case MemberType.EntitySet:
            return true;
          default:
            return false;
        }
      }
    }

    private IList<Expression> GetStructureFields(
      Expression expression,
      IEnumerable<PersistentFieldExpression> structureFields,
      Type structureType)
    {
      expression = expression.StripCasts();
      if (expression is IPersistentExpression)
        return ((IPersistentExpression) expression)
          .Fields
          .Where(field => field.GetMemberType()==MemberType.Primitive)
          .Select(e => (Expression) e)
          .ToList();

      ConstantExpression nullExpression = Expression.Constant(null, structureType);
      BinaryExpression isNullExpression = Expression.Equal(expression, nullExpression);

      var result = new List<Expression>();
      foreach (PersistentFieldExpression fieldExpression in structureFields) {
        if (!structureType.GetProperties(BindingFlags.Instance | BindingFlags.Public).Contains(fieldExpression.UnderlyingProperty)) {
          if (!context.Model.Types[structureType].Fields[fieldExpression.Name].IsDynamicallyDefined) {
            continue;
          }
        }
        Type nullableType = fieldExpression.Type.ToNullable();
        Expression propertyAccessorExpression;
        if (fieldExpression.UnderlyingProperty != null) {
          propertyAccessorExpression = Expression.MakeMemberAccess(Expression.Convert(expression, structureType), fieldExpression.UnderlyingProperty);
        }
        else {
          var attributes = structureType.GetCustomAttributes(WellKnownTypes.DefaultMemberAttribute, true);
          var indexerPropertyName = ((DefaultMemberAttribute)attributes.Single()).MemberName;
          var methodInfo = structureType.GetProperty(indexerPropertyName).GetGetMethod();
          propertyAccessorExpression = Expression.Call(Expression.Convert(expression, structureType), methodInfo, Expression.Constant(fieldExpression.Name));
        }
        var memberExpression = (Expression) Expression.Condition(
          isNullExpression,
          Expression.Constant(null, nullableType),
          Expression.Convert(
            propertyAccessorExpression,
            nullableType));

        switch (fieldExpression.GetMemberType()) {
          case MemberType.Entity:
            var keyFieldTypes = context
              .Model
              .Types[fieldExpression.Type]
              .Key
              .TupleDescriptor;
            result.AddRange(GetEntityFields(memberExpression, keyFieldTypes));
            break;
          case MemberType.Structure:
            var structureFieldExpression = (StructureFieldExpression) fieldExpression;
            result.AddRange(GetStructureFields(memberExpression, structureFieldExpression.Fields, structureFieldExpression.Type));
            break;
          case MemberType.Primitive:
            result.Add(memberExpression);
            break;
          default:
            throw new NotSupportedException();
        }
      }
      return result;
    }

    private IList<Expression> GetEntityFields(Expression expression, IReadOnlyList<Type> keyFieldTypes)
    {
      expression = expression.StripCasts();
<<<<<<< HEAD
      if (expression is IEntityExpression)
        return GetKeyFields(((IEntityExpression) expression).Key, null);


      Expression keyExpression;

      if (expression.IsNull())
        keyExpression = Expression.Constant(null, WellKnownOrmTypes.Key);
      else if (IsConditionalOrWellknown(expression))
        return keyFieldTypes
          .Select((type, index) => GetConditionalKeyField(expression, type, index))
          .ToList();
      else
      {
        ConstantExpression nullEntityExpression = Expression.Constant(null, expression.Type);
        BinaryExpression isNullExpression = Expression.Equal(expression, nullEntityExpression);
        if (!WellKnownOrmInterfaces.Entity.IsAssignableFrom(expression.Type))
          expression = Expression.Convert(expression, WellKnownOrmInterfaces.Entity);
        keyExpression = Expression.Condition(
          isNullExpression,
          Expression.Constant(null, WellKnownOrmTypes.Key),
          Expression.MakeMemberAccess(expression, WellKnownMembers.IEntityKey));
=======
      if (expression is IEntityExpression iEntityExpression) {
        return GetKeyFields(iEntityExpression.Key, null);
      }
      if (expression.IsNull()) {
        return GetKeyFields(Expression.Constant(null, KeyType), keyFieldTypes);
      }
      if (IsConditionalOrWellknown(expression)) {
        return keyFieldTypes
          .Select((type, index) => GetConditionalKeyField(expression, type, index))
          .ToList(keyFieldTypes.Count);
      }

      var nullEntityExpression = Expression.Constant(null, expression.Type);
      var isNullExpression = Expression.Equal(expression, nullEntityExpression);
      if (!typeof(IEntity).IsAssignableFrom(expression.Type))
        expression = Expression.Convert(expression, typeof(IEntity));

      var resultList = new List<Expression>(keyFieldTypes.Count);
      for(int i = 0, count = keyFieldTypes.Count; i < count; i++) {
        var keyFieldType = keyFieldTypes[i];
        var baseType = keyFieldType.StripNullable();
        var fieldType = (baseType.IsEnum ? Enum.GetUnderlyingType(baseType) : baseType).ToNullable();
        var keyTupleExpression = Expression.MakeMemberAccess(
          Expression.MakeMemberAccess(expression, WellKnownMembers.IEntityKey), WellKnownMembers.Key.Value);
        var tupleAccess = (Expression) keyTupleExpression.MakeTupleAccess(fieldType, i);

        var entityNullCheck = Expression.Condition(
          isNullExpression,
          Expression.Constant(null, keyFieldType.ToNullable()),
          tupleAccess);
        resultList.Add(entityNullCheck);
        _ = state.NonVisitableExpressions.Add(entityNullCheck);
>>>>>>> 88837ebc
      }
      return resultList;
    }

    private static Expression GetConditionalKeyField(Expression expression, Type keyFieldType, int index)
    {
      if (expression is ConditionalExpression ce)
        return Expression.Condition(
          ce.Test,
          GetConditionalKeyField(ce.IfTrue, keyFieldType, index),
          GetConditionalKeyField(ce.IfFalse, keyFieldType, index));
      if (expression.IsNull())
        return Expression.Constant(null, keyFieldType.ToNullable());
      var ee = (IEntityExpression)expression.StripCasts();
      return ee.Key.KeyFields[index].LiftToNullable();
    }

    private IList<Expression> GetKeyFields(Expression expression, IEnumerable<Type> keyFieldTypes)
    {
      expression = expression.StripCasts();

      if (expression is KeyExpression keyExpression) {
        return keyExpression
          .KeyFields
          .Cast<Expression>()
          .ToList(keyExpression.KeyFields.Count);
      }

      if (expression.IsNull())
        return keyFieldTypes
          .Select(type => (Expression) Expression.Constant(null, type.ToNullable()))
          .ToList();

      var nullExpression = Expression.Constant(null, expression.Type);
      var isNullExpression = Expression.Equal(expression, nullExpression);
      var keyTupleExpression = Expression.MakeMemberAccess(expression, WellKnownMembers.Key.Value);

      return keyFieldTypes
        .Select((type, index) => {
          var resultType = type.ToNullable();
          var baseType = type.StripNullable();
          var fieldType = (baseType.IsEnum ? Enum.GetUnderlyingType(baseType) : baseType).ToNullable();
          var tupleAccess = (Expression) keyTupleExpression.MakeTupleAccess(fieldType, index);
          if (fieldType!=resultType)
            tupleAccess = Expression.Convert(tupleAccess, resultType);
          var checkForNulls = (Expression) Expression.Condition(isNullExpression, Expression.Constant(null, resultType), tupleAccess);
          _ = state.NonVisitableExpressions.Add(checkForNulls);
          return checkForNulls;
        })
        .ToList();
    }

    private Expression ProcessProjectionElement(Expression body)
    {
      var originalBodyType = body.Type;
      var reduceCastBody = body.StripCasts();

      var canCalculate =
        state.CalculateExpressions
          && reduceCastBody.GetMemberType()==MemberType.Unknown
          && (reduceCastBody.NodeType!=ExpressionType.New || reduceCastBody.IsNewExpressionSupportedByStorage())
          && reduceCastBody.NodeType!=ExpressionType.ArrayIndex
          && (ExtendedExpressionType) reduceCastBody.NodeType!=ExtendedExpressionType.Constructor
          && !ContainsEntityExpression(reduceCastBody);

      if (!canCalculate)
        return body;

      var lambdaParameter = state.Parameters[0];
      var calculator = ExpressionMaterializer.MakeLambda(body, context);
      var columnDescriptor = CreateCalculatedColumnDescriptor(calculator);
      return AddCalculatedColumn(lambdaParameter, columnDescriptor, originalBodyType);
    }

    private CalculatedColumnDescriptor CreateCalculatedColumnDescriptor(LambdaExpression expression)
    {
      var columnType = expression.Body.Type;
      var body = EnumRewriter.Rewrite(expression.Body);
      if (columnType!=WellKnownTypes.Object)
        body = Expression.Convert(body, WellKnownTypes.Object);
      var calculator = (Expression<Func<Tuple, object>>) FastExpression.Lambda(body, expression.Parameters);
      return new CalculatedColumnDescriptor(context.GetNextColumnAlias(), columnType, calculator);
    }

    private ColumnExpression AddCalculatedColumn(ParameterExpression sourceParameter, CalculatedColumnDescriptor descriptor, Type originalColumnType)
    {
      var oldResult = context.Bindings[sourceParameter];
      var isInlined = !state.BuildingProjection && !state.GroupingKey;
      var dataSource = oldResult.ItemProjector.DataSource;

      SortProvider sortProvider = null;
      if (dataSource is SortProvider) {
        sortProvider = (SortProvider) dataSource;
        dataSource = sortProvider.Source;
      }

      var columns = new List<CalculatedColumnDescriptor>();
      if (state.AllowCalculableColumnCombine && dataSource is CalculateProvider && isInlined==((CalculateProvider) dataSource).IsInlined) {
        var calculateProvider = ((CalculateProvider) dataSource);
        var presentColumns = calculateProvider
          .CalculatedColumns
          .Select(cc => new CalculatedColumnDescriptor(cc.Name, cc.Type, cc.Expression));
        columns.AddRange(presentColumns);
        dataSource = calculateProvider.Source;
      }
      columns.Add(descriptor);
      dataSource = dataSource.Calculate(isInlined, columns.ToArray());

      if (sortProvider!=null)
        dataSource = dataSource.OrderBy(sortProvider.Order);

      var newItemProjector = oldResult.ItemProjector.Remap(dataSource, 0);
      var newResult = new ProjectionExpression(oldResult.Type, newItemProjector, oldResult.TupleParameterBindings);
      context.Bindings.ReplaceBound(sourceParameter, newResult);

      var result = ColumnExpression.Create(originalColumnType, dataSource.Header.Length - 1);
      state.AllowCalculableColumnCombine = true;

      return result;
    }

    private static bool ContainsEntityExpression(Expression expression)
    {
      var found = false;
      var entityFinder = new ExtendedExpressionReplacer(e => {
        if ((int) e.NodeType==(int) ExtendedExpressionType.Entity) {
          found = true;
          return e;
        }
        return null;
      });
      entityFinder.Replace(expression);
      return found;
    }

    private Expression ConstructQueryable(MethodCallExpression mc)
    {
      var elementType = mc.Method.GetGenericArguments()[0];
      TypeInfo type;
      if (!context.Model.Types.TryGetValue(elementType, out type))
        throw new InvalidOperationException(String.Format(Strings.ExTypeNotFoundInModel, elementType.FullName));
      var index = type.Indexes.PrimaryIndex;
      var entityExpression = EntityExpression.Create(type, 0, false);
      var itemProjector = new ItemProjectorExpression(entityExpression, index.GetQuery(), context);
      return new ProjectionExpression(WellKnownInterfaces.QueryableOfT.MakeGenericType(elementType), itemProjector, new Dictionary<Parameter<Tuple>, Tuple>());
    }

    private Expression BuildSubqueryResult(ProjectionExpression subQuery, Type resultType)
    {
      if (state.Parameters.Length==0)
        throw Exceptions.InternalError(String.Format(Strings.ExUnableToBuildSubqueryResultForExpressionXStateContainsNoParameters, subQuery), OrmLog.Instance);

      if (!resultType.IsOfGenericInterface(WellKnownInterfaces.EnumerableOfT))
        throw Exceptions.InternalError(String.Format(Strings.ExUnableToBuildSubqueryResultForExpressionXResultTypeIsNotIEnumerable, subQuery), OrmLog.Instance);

      ApplyParameter applyParameter = context.GetApplyParameter(context.Bindings[state.Parameters[0]]);
      if (subQuery.Type!=resultType)
        subQuery = new ProjectionExpression(
          resultType,
          subQuery.ItemProjector,
          subQuery.TupleParameterBindings,
          subQuery.ResultAccessMethod);
      return new SubQueryExpression(resultType, state.Parameters[0], false, subQuery, applyParameter);
    }

    private static IList<Expression> GetAnonymousArguments(Expression expression, Type anonymousTypeForNullValues = null)
    {
      if (expression.NodeType==ExpressionType.New) {
        var newExpression = ((NewExpression) expression);
        IEnumerable<Expression> arguments = newExpression
          .Members
          .Select((methodInfo, index) => new {methodInfo.Name, Argument = newExpression.Arguments[index]})
          .OrderBy(a => a.Name)
          .Select(a => a.Argument);
        return arguments.ToList();
      }

      if (expression.NodeType==ExpressionType.Constant) {
        var constantExpression = expression as ConstantExpression;
        if (constantExpression.Value==null && constantExpression.Type==WellKnownTypes.Object) {
          var newConstantExpressionType = anonymousTypeForNullValues ?? constantExpression.Type;
          constantExpression = Expression.Constant(null, newConstantExpressionType);
          return constantExpression
            .Type
            .GetProperties()
            .OrderBy(property => property.Name)
            .Select(p => Expression.MakeMemberAccess(constantExpression, p))
            .Cast<Expression>()
            .ToList();
        }
      }

      return expression
        .Type
        .GetProperties()
        .OrderBy(property => property.Name)
        .Select(p => Expression.MakeMemberAccess(expression, p))
        .Select(e => (Expression) e)
        .ToList();
    }

    protected override Expression VisitMemberInit(MemberInitExpression mi)
    {
      var newExpression = mi.NewExpression;
      var arguments = VisitNewExpressionArguments(newExpression);
      var bindings = VisitBindingList(mi.Bindings).Cast<MemberAssignment>();
      var constructorExpression = (ConstructorExpression) VisitNew(mi.NewExpression);
      foreach (var binding in bindings) {
        var member = binding.Member.MemberType == MemberTypes.Property
          ? TryGetActualPropertyInfo((PropertyInfo)binding.Member, mi.NewExpression.Type)
          : binding.Member;
        constructorExpression.Bindings[member] = binding.Expression;
        constructorExpression.NativeBindings[member] = binding.Expression;
      }
      return constructorExpression;
    }

    /// <exception cref="InvalidOperationException"><c>InvalidOperationException</c>.</exception>
    private Expression GetMember(Expression expression, MemberInfo member, Expression sourceExpression)
    {
      if (expression == null) {
        return null;
      }

      expression = expression.StripCasts();
      var isMarker = expression.TryGetMarker(out var markerType);
      expression = expression.StripMarkers();
      expression = expression.StripCasts();

      if (expression.IsAnonymousConstructor()) {
        var newExpression = (NewExpression) expression;
        var memberIndex = newExpression.Members.IndexOf(member);
        if (memberIndex < 0)
          throw new InvalidOperationException(string.Format(Strings.ExCouldNotGetMemberXFromExpression, member));
        var argument = newExpression.Arguments[memberIndex];
        var currentLambda = state.CurrentLambda;
        if (!(currentLambda is null) && context.Bindings.TryGetValue(currentLambda.Parameters[0], out var projection)) {
          // Here, we try to detect whether the expression has already visited, in such cases
          // re-visiting it may cause issues. For instance, .OrderBy(x=>x.SomeField) translation
          // gets projection of already visited source and substitutes parameter 'x' access with 
          // that projection. For now TranslatorState.ShouldOmitConvertToObject == true, is a marker
          // of OrderBy visiting, because it is the only place that sets 'true' to the property,
          // but we can't rely on it for future-proof solution.

          // Knowing that parameter-to-projection binding happens when expression has visited,
          // we assume this check is enough for certain cases, probably not for all of them.
          // We can't deny visiting of the argument for all the cases because of chance to break
          // some cases we could not imagine at the time of changes
          switch (argument.NodeType) {
            case ExpressionType.TypeAs:
            case ExpressionType.Convert:
            case ExpressionType.ConvertChecked:
              if (argument.Type == typeof(object) && state.ShouldOmitConvertToObject)
                argument = argument.StripCasts();
              break;
          }
        }
        else {
          argument = Visit(argument);
        }
        return isMarker ? new MarkerExpression(argument, markerType) : argument;
      }

      var extendedExpression = expression as ExtendedExpression;
      if (extendedExpression == null) {
        return IsConditionalOrWellknown(expression)
          ? GetConditionalMember(expression, member, sourceExpression)
          : null;
      }

      Expression result = null;
      bool propertyFilter(PersistentFieldExpression f)
      {
        return f.Name == context.Domain.Handlers.NameBuilder.BuildFieldName((PropertyInfo) member);
      }

      switch (extendedExpression.ExtendedType) {
        case ExtendedExpressionType.FullText:
          switch (member.Name) {
            case "Rank":
              return ((FullTextExpression) expression).RankExpression;
            case "Entity":
              return ((FullTextExpression) expression).EntityExpression;
          }
          break;
        case ExtendedExpressionType.Grouping:
          if (member.Name == "Key") {
            return ((GroupingExpression) expression).KeyExpression;
          }
          break;
        case ExtendedExpressionType.Constructor:
          var nativeExpression = ((ConstructorExpression) extendedExpression);
          var bindings = nativeExpression.Bindings;
          // only make sure that type has needed member
          if (!bindings.TryGetValue(member, out result)) {
            // Key in bindings might be a property/field reflected from a base type
            // but our member might be reflected from child type.
            var baseType = member.DeclaringType;
            if (baseType.IsInterface) {
              var implementor = member.GetImplementation(nativeExpression.Type);
              if (implementor == null) {
                throw new InvalidOperationException(string.Format(Strings.ExThereIsNoImplemetationOfXYMemberInZType,
                  member.DeclaringType.Name, member.Name, nativeExpression.Type.ToString()));
              }
              _ = bindings.TryGetValue(implementor, out result);
            }
            else {
              var baseMember = baseType.GetMember(member.Name).FirstOrDefault();
              if (baseMember == null) {
                throw new InvalidOperationException(string.Format(
                  Strings.ExMemberXOfTypeYIsNotInitializedCheckIfConstructorArgumentIsCorrectOrFieldInitializedThroughInitializer,
                  member.Name, member.ReflectedType.Name));
              }
            }
          }
          result = Visit(result);
          break;
        case ExtendedExpressionType.Structure:
        case ExtendedExpressionType.StructureField:
          var persistentExpression = (IPersistentExpression) expression;
          result = persistentExpression.Fields.First(propertyFilter);
          break;
        case ExtendedExpressionType.LocalCollection:
          var localCollectionExpression = (LocalCollectionExpression) expression;
          result = (Expression) localCollectionExpression.Fields[member];
          break;
        case ExtendedExpressionType.Entity:
          var entityExpression = (EntityExpression) expression;
          result = entityExpression.Fields.FirstOrDefault(propertyFilter);
          if (result == null) {
            EnsureEntityFieldsAreJoined(entityExpression);
            result = entityExpression.Fields.First(propertyFilter);
          }
          break;
        case ExtendedExpressionType.Field:
          if (isMarker && ((markerType & MarkerType.Single) == MarkerType.Single)) {
            throw new InvalidOperationException(string.Format(Strings.ExUseMethodXOnFirstInsteadOfSingle, sourceExpression.ToString(true), member.Name));
          }
          if (member.DeclaringType.IsNullable()) {
            expression = Expression.Convert(expression, member.DeclaringType);
          }
          return Expression.MakeMemberAccess(expression, member);
        case ExtendedExpressionType.EntityField:
          var entityFieldExpression = (EntityFieldExpression) expression;
          result = entityFieldExpression.Fields.FirstOrDefault(propertyFilter);
          if (result == null) {
            EnsureEntityReferenceIsJoined(entityFieldExpression);
            result = entityFieldExpression.Entity.Fields.First(propertyFilter);
          }
          break;
      }

      return isMarker
        ? new MarkerExpression(result, markerType)
        : result;
    }

    private Expression GetMemberWithRemap(Expression expression, MemberInfo memberInfo, Expression sourceExpression)
    {
      var original = GetMember(expression, memberInfo, sourceExpression);
      if (original.IsSubqueryExpression()) {
        var subquery = (SubQueryExpression) original;
        var projectionExpression = subquery.ProjectionExpression;
        var itemProjector = projectionExpression.ItemProjector;
        var columnIndexes = itemProjector.GetColumns(ColumnExtractionModes.KeepSegment).ToArray();

        var expReplacer = new ExtendedExpressionReplacer((e) => {
          if (e is GroupingExpression ge && ge.SelectManyInfo.GroupByProjection != null) {
            var geProjectionExpression = ge.ProjectionExpression;
            var geItemProjector = geProjectionExpression.ItemProjector;
            var columnIndexes = geItemProjector.GetColumns(ColumnExtractionModes.KeepSegment).ToArray();

            var newProjectionExpression = new ProjectionExpression(geProjectionExpression.Type,
              geItemProjector.Remap(geItemProjector.DataSource, columnIndexes),
              geProjectionExpression.TupleParameterBindings);

            var groupByProjection = ge.SelectManyInfo.GroupByProjection;
            var groupByProjector = groupByProjection.ItemProjector;
            var groupByColumnIndexes = groupByProjector.GetColumns(ColumnExtractionModes.KeepSegment).ToArray();

            var newGroupByProjection = new ProjectionExpression(groupByProjection.Type,
              groupByProjector.Remap(groupByProjector.DataSource, groupByColumnIndexes),
              groupByProjection.TupleParameterBindings);

            var result = new GroupingExpression(ge.Type,
              ge.OuterParameter, ge.DefaultIfEmpty, newProjectionExpression, ge.ApplyParameter, ge.KeyExpression,
              new GroupingExpression.SelectManyGroupingInfo(newGroupByProjection));
            return result;
          }
          else
            return null;
        });

        var newItem = expReplacer.Replace(itemProjector.Item);
        var staysTheSame = newItem == itemProjector.Item;
        var newItemProjector = staysTheSame
          ? itemProjector.Remap(itemProjector.DataSource, columnIndexes)
          : new ItemProjectorExpression(newItem, itemProjector.DataSource, itemProjector.Context);

        var result = new SubQueryExpression(subquery.Type,
          subquery.OuterParameter,
          subquery.DefaultIfEmpty,
          new ProjectionExpression(projectionExpression.Type, newItemProjector, projectionExpression.TupleParameterBindings),
          subquery.ApplyParameter,
          subquery.ExtendedType);
        return result;
      }
      return original;
    }

    private Expression GetConditionalMember(Expression expression, MemberInfo member, Expression sourceExpression)
    {
      var ce = expression as ConditionalExpression;
      if (ce != null) {
        var ifTrue = GetConditionalMember(ce.IfTrue, member, sourceExpression);
        var ifFalse = GetConditionalMember(ce.IfFalse, member, sourceExpression);
        if (ifTrue == null || ifFalse == null)
          return null;
        return Expression.Condition(ce.Test,ifTrue,ifFalse);
      }
      if (expression.IsNull()) {
        var mt = member.MemberType;
        Type valueType;
        switch (mt)
        {
          case MemberTypes.Field:
            var fi = (FieldInfo)member;
            valueType = fi.FieldType;
            break;
          case MemberTypes.Property:
            var pi = (PropertyInfo) member;
            valueType = pi.PropertyType;
            break;
          default:
            throw new ArgumentOutOfRangeException();
        }
        return Expression.Constant(null, valueType.ToNullable());
      }
      return GetMember(expression, member, sourceExpression);
    }

    /// <exception cref="NotSupportedException"><c>NotSupportedException</c>.</exception>
    /// <exception cref="InvalidOperationException"><c>InvalidOperationException</c>.</exception>
    private Expression VisitTypeAs(Expression source, Type targetType)
    {
      if (source.GetMemberType() != MemberType.Entity) {
        throw new NotSupportedException(Strings.ExAsOperatorSupportsEntityOnly);
      }

      // Expression is already of requested type.
      if (source.Type == targetType) {
        return Visit(source);
      }

      // Call convert to parent type.
      if (targetType.IsAssignableFrom(source.Type)) {
        return Visit(Expression.Convert(source, targetType));
      }

      // Cast to subclass or interface.
      using (state.CreateScope()) {
        var bareVisitedSource = Visit(source).StripCasts().StripMarkers();
        if (!(bareVisitedSource is IEntityExpression entityExpression))
          throw new InvalidOperationException(Strings.ExAsOperatorSupportsEntityOnly);

        // Using of state.Parameter[0] is a very weak approach.
        // `as` operator could be applied on expression that has no relation with current parameter
        // thus the later code will fail.
        // We can't easily find real parameter that need replacement.
        // We work around this situation by supporting some known cases.
        // The simplest (and the only at moment) case is a source being chain of MemberExpressions.
        // Some known cases also can be solved by using outer parameter of visited source which is in form of IEntityExpression

        var strippedSource = source.StripMemberAccessChain();
        var currentParameter = state.Parameters[0];

        ParameterExpression parameter;
        if (strippedSource is ParameterExpression pExpression) {
          parameter = pExpression;
        }
        else if (bareVisitedSource is ParameterizedExpression pzExpression && pzExpression.OuterParameter != null) {
          parameter = pzExpression.OuterParameter;
        }
        else {
          parameter = currentParameter;
        }

        // Replace original recordset. New recordset is left join with old recordset
        var originalResultExpression = context.Bindings[parameter];
        var originalQuery = originalResultExpression.ItemProjector.DataSource;
        var offset = originalQuery.Header.Columns.Count;

        // Join primary index of target type
        var targetTypeInfo = context.Model.Types[targetType];
        var indexToJoin = targetTypeInfo.Indexes.PrimaryIndex;
        var queryToJoin = indexToJoin.GetQuery().Alias(context.GetNextAlias());
        var keySegment = entityExpression.Key.Mapping.GetItems();
        var keyPairs = keySegment
          .Select((leftIndex, rightIndex) => new Pair<int>(leftIndex, rightIndex))
          .ToArray();

        // Replace recordset.
        var joinedRecordQuery = originalQuery.LeftJoin(queryToJoin, keyPairs);
        var itemProjectorExpression = new ItemProjectorExpression(
          originalResultExpression.ItemProjector.Item, joinedRecordQuery, context);
        var projectionExpression = new ProjectionExpression(
          originalResultExpression.Type, itemProjectorExpression, originalResultExpression.TupleParameterBindings);
        context.Bindings.ReplaceBound(parameter, projectionExpression);

        // return new EntityExpression
        var result = EntityExpression.Create(targetTypeInfo, offset, false);
        result.IsNullable = true;
        if (parameter != currentParameter) {
          result = (EntityExpression) result.BindParameter(parameter, new Dictionary<Expression, Expression>());
        }

        return result;
      }
    }

    private void EnsureEntityFieldsAreJoined(EntityExpression entityExpression)
    {
      ItemProjectorExpression itemProjector = entityExpression.OuterParameter==null
        ? context.Bindings[state.Parameters[0]].ItemProjector
        : context.Bindings[entityExpression.OuterParameter].ItemProjector;
      EnsureEntityFieldsAreJoined(entityExpression, itemProjector);
    }

    public void EnsureEntityFieldsAreJoined(EntityExpression entityExpression, ItemProjectorExpression itemProjector)
    {
      TypeInfo typeInfo = entityExpression.PersistentType;
      if (
        typeInfo.Fields.All(fieldInfo => entityExpression.Fields.Any(entityField => entityField.Name==fieldInfo.Name)))
        return; // All fields are already joined
      IndexInfo joinedIndex = typeInfo.Indexes.PrimaryIndex;
      var joinedRs = joinedIndex.GetQuery().Alias(itemProjector.Context.GetNextAlias());
      Segment<int> keySegment = entityExpression.Key.Mapping;
      Pair<int>[] keyPairs = keySegment.GetItems()
        .Select((leftIndex, rightIndex) => new Pair<int>(leftIndex, rightIndex))
        .ToArray();
      int offset = itemProjector.DataSource.Header.Length;
      var oldDataSource = itemProjector.DataSource;
      var newDataSource = entityExpression.IsNullable
        ? itemProjector.DataSource.LeftJoin(joinedRs, keyPairs)
        : itemProjector.DataSource.Join(joinedRs, keyPairs);
      itemProjector.DataSource = newDataSource;
      EntityExpression.Fill(entityExpression, offset);
      context.RebindApplyParameter(oldDataSource, newDataSource);
    }

    private void EnsureEntityReferenceIsJoined(EntityFieldExpression entityFieldExpression)
    {
      if (entityFieldExpression.Entity!=null)
        return;
      var typeInfo = entityFieldExpression.PersistentType;
      var joinedIndex = typeInfo.Indexes.PrimaryIndex;
      var joinedRs = joinedIndex.GetQuery().Alias(context.GetNextAlias());
      var keySegment = entityFieldExpression.Mapping;
      var keyPairs = keySegment.GetItems()
        .Select((leftIndex, rightIndex) => new Pair<int>(leftIndex, rightIndex))
        .ToArray();
      var originalItemProjector = entityFieldExpression.OuterParameter==null
        ? context.Bindings[state.Parameters[0]].ItemProjector
        : context.Bindings[entityFieldExpression.OuterParameter].ItemProjector;

      var oldDataSource = originalItemProjector.DataSource;
      var offset = oldDataSource.Header.Length;
      var shouldUseLeftJoin = false;

      var sourceToCheck = (oldDataSource is FilterProvider filterProvider) ? filterProvider.Source : oldDataSource;
      if ((sourceToCheck is ApplyProvider applyProvider && applyProvider.ApplyType == JoinType.LeftOuter) ||
          (sourceToCheck is JoinProvider joinProvider && joinProvider.JoinType == JoinType.LeftOuter)) {
        shouldUseLeftJoin = true;
      }

      var newDataSource = entityFieldExpression.IsNullable || shouldUseLeftJoin
        ? oldDataSource.LeftJoin(joinedRs, keyPairs)
        : oldDataSource.Join(joinedRs, keyPairs);
      originalItemProjector.DataSource = newDataSource;
      entityFieldExpression.RegisterEntityExpression(offset);
      context.RebindApplyParameter(oldDataSource, newDataSource);
    }

    private static Expression MakeBooleanExpression(Expression previous, Expression left, Expression right,
      ExpressionType operationType, ExpressionType concatenationExpression)
    {
      BinaryExpression binaryExpression;
      switch (operationType) {
        case ExpressionType.Equal:
          binaryExpression = Expression.Equal(left, right);
          break;
        case ExpressionType.NotEqual:
          binaryExpression = Expression.NotEqual(left, right);
          break;
        case ExpressionType.OrElse:
          binaryExpression = Expression.OrElse(left, right);
          break;
        case ExpressionType.AndAlso:
          binaryExpression = Expression.AndAlso(left, right);
          break;
        default:
          throw new ArgumentOutOfRangeException("operationType");
      }


      if (previous==null)
        return binaryExpression;

      switch (concatenationExpression) {
      case ExpressionType.AndAlso:
        return Expression.AndAlso(previous, binaryExpression);
      case ExpressionType.OrElse:
        return Expression.OrElse(previous, binaryExpression);
      default:
        throw new ArgumentOutOfRangeException("concatenationExpression");
      }
    }

    private static ProjectionExpression CreateLocalCollectionProjectionExpression(Type itemType, object value, Translator translator, Expression sourceExpression)
    {
      var storedEntityType = translator.state.TypeOfEntityStoredInKey;
      var itemToTupleConverter = ItemToTupleConverter.BuildConverter(itemType, storedEntityType, value, translator.context.Model, sourceExpression);
      var rsHeader = new RecordSetHeader(itemToTupleConverter.TupleDescriptor, itemToTupleConverter.TupleDescriptor.Select(x => new SystemColumn(translator.context.GetNextColumnAlias(), 0, x)).Cast<Column>());
      var rawProvider = new RawProvider(rsHeader, itemToTupleConverter.GetEnumerable());
      var recordset = new StoreProvider(rawProvider);
      var itemProjector = new ItemProjectorExpression(itemToTupleConverter.Expression, recordset, translator.context);
      if (translator.state.JoinLocalCollectionEntity)
        itemProjector = EntityExpressionJoiner.JoinEntities(translator, itemProjector);
      return new ProjectionExpression(itemType, itemProjector, new Dictionary<Parameter<Tuple>, Tuple>());
    }

    private Expression BuildInterfaceExpression(MemberExpression ma)
    {
      var @interface = ma.Expression.Type;
      var property = (PropertyInfo)ma.Member;
      var implementors = context.Model.Types[@interface].GetImplementors(true);
      var fields = implementors
        .Select(im => im.UnderlyingType.GetProperty(property.Name, BindingFlags.Instance|BindingFlags.Public))
        .Concat(implementors
          .Select(im => im.UnderlyingType.GetProperty($"{@interface.Name}.{property.Name}", BindingFlags.Instance|BindingFlags.NonPublic)))
        .Where(f => f != null);

      return BuildExpression(ma, fields);
    }

    private Expression BuildHierarchyExpression(MemberExpression ma)
    {
      var ancestor = ma.Expression.Type;
      var property = (PropertyInfo)ma.Member;
      var descendants = context.Model.Types[ancestor].GetDescendants(true);
      var fields = descendants
        .Select(im => im.UnderlyingType.GetProperty(property.Name, BindingFlags.Instance|BindingFlags.Public|BindingFlags.NonPublic))
        .Where(f => f != null);

      return BuildExpression(ma, fields);
    }

    private Expression BuildExpression(MemberExpression ma, IEnumerable<PropertyInfo> fields)
    {
      object defaultValue = null;
      var propertyType = ((PropertyInfo)ma.Member).PropertyType;
      if (propertyType.IsValueType && !propertyType.IsNullable())
        defaultValue = System.Activator.CreateInstance(propertyType);

      Expression current = Expression.Constant(defaultValue, propertyType);
      foreach (var field in fields) {
        var compiler = context.CustomCompilerProvider.GetCompiler(field);
        if (compiler == null)
          continue;
        var expression = compiler.Invoke(Expression.TypeAs(ma.Expression, field.ReflectedType), null);
        current = Expression.Condition(Expression.TypeIs(ma.Expression, field.ReflectedType), expression, current);
      }
      return current;
    }

    private MemberInfo TryGetActualPropertyInfo(PropertyInfo propertyInfo, Type initializingType)
    {
      //if property is an indexer
      if (propertyInfo.GetIndexParameters().Length!=0)
        return propertyInfo;

      // the name of property is unique within type hierarchy
      // so we can use it.
      var actualPropertyInfo = initializingType.GetProperty(propertyInfo.Name);
      return actualPropertyInfo ?? propertyInfo;
    }

    private IList<ColumnInfo> GetColumnsToSearch(ConstantExpression arrayOfColumns, Type elementType, TypeInfo domainType)
    {
      var columnAccessLambdas = (LambdaExpression[])arrayOfColumns.Value;
      var fulltextFields = new List<ColumnInfo>();
      foreach (var lambda in columnAccessLambdas) {
        var field = FieldExtractor.Extract(lambda, elementType, domainType);
        if (field.Column==null)
          throw new InvalidOperationException(string.Format(Strings.FieldXIsComplexAndCannotBeUsedForSearch, lambda.Body));
        fulltextFields.Add(field.Column);
      }
      return fulltextFields;
    }

    private void ArrangeContainsTableParameters(System.Collections.ObjectModel.ReadOnlyCollection<Expression> parameters, out Expression searchCriteria, out Expression columns, out Expression topNByRank)
    {
      searchCriteria = parameters[0];
      columns = null;
      topNByRank = null;
      if (parameters.Count == 2) {
        if (parameters[1].Type.IsArray)
          columns = parameters[1];
        else
          topNByRank = parameters[1];
      }
      if (parameters.Count == 3) {
        columns = parameters[1];
        topNByRank = parameters[2];
      }
    }

    #endregion
  }
}<|MERGE_RESOLUTION|>--- conflicted
+++ resolved
@@ -43,23 +43,13 @@
 
       // Structure
       var memberType = expression.GetMemberType();
-<<<<<<< HEAD
-      if (memberType==MemberType.Structure
+      if (memberType == MemberType.Structure
         && WellKnownOrmTypes.Structure.IsAssignableFrom(operandType))
         return Expression.Constant(false);
 
       // Entity
-      if (memberType==MemberType.Entity
+      if (memberType == MemberType.Entity
         && WellKnownOrmInterfaces.Entity.IsAssignableFrom(operandType)) {
-=======
-      if (memberType == MemberType.Structure
-        && typeof(Structure).IsAssignableFrom(operandType))
-        return Expression.Constant(false);
-
-      // Entity
-      if (memberType == MemberType.Entity
-        && typeof(IEntity).IsAssignableFrom(operandType)) {
->>>>>>> 88837ebc
         TypeInfo type = context.Model.Types[operandType];
         IEnumerable<int> typeIds = type.GetDescendants(true)
           .Union(type.GetImplementors(true))
@@ -289,7 +279,7 @@
 
     protected override Expression VisitConditional(ConditionalExpression c)
     {
-      var memberType = c.IfTrue.Type == typeof(object)
+      var memberType = c.IfTrue.Type == WellKnownTypes.Object
         ? c.IfFalse.GetMemberType()
         : c.IfTrue.GetMemberType();
       if (memberType == MemberType.Entity || memberType == MemberType.Structure) {
@@ -1096,35 +1086,11 @@
     private IList<Expression> GetEntityFields(Expression expression, IReadOnlyList<Type> keyFieldTypes)
     {
       expression = expression.StripCasts();
-<<<<<<< HEAD
-      if (expression is IEntityExpression)
-        return GetKeyFields(((IEntityExpression) expression).Key, null);
-
-
-      Expression keyExpression;
-
-      if (expression.IsNull())
-        keyExpression = Expression.Constant(null, WellKnownOrmTypes.Key);
-      else if (IsConditionalOrWellknown(expression))
-        return keyFieldTypes
-          .Select((type, index) => GetConditionalKeyField(expression, type, index))
-          .ToList();
-      else
-      {
-        ConstantExpression nullEntityExpression = Expression.Constant(null, expression.Type);
-        BinaryExpression isNullExpression = Expression.Equal(expression, nullEntityExpression);
-        if (!WellKnownOrmInterfaces.Entity.IsAssignableFrom(expression.Type))
-          expression = Expression.Convert(expression, WellKnownOrmInterfaces.Entity);
-        keyExpression = Expression.Condition(
-          isNullExpression,
-          Expression.Constant(null, WellKnownOrmTypes.Key),
-          Expression.MakeMemberAccess(expression, WellKnownMembers.IEntityKey));
-=======
       if (expression is IEntityExpression iEntityExpression) {
         return GetKeyFields(iEntityExpression.Key, null);
       }
       if (expression.IsNull()) {
-        return GetKeyFields(Expression.Constant(null, KeyType), keyFieldTypes);
+        return GetKeyFields(Expression.Constant(null, WellKnownOrmTypes.Key), keyFieldTypes);
       }
       if (IsConditionalOrWellknown(expression)) {
         return keyFieldTypes
@@ -1134,8 +1100,8 @@
 
       var nullEntityExpression = Expression.Constant(null, expression.Type);
       var isNullExpression = Expression.Equal(expression, nullEntityExpression);
-      if (!typeof(IEntity).IsAssignableFrom(expression.Type))
-        expression = Expression.Convert(expression, typeof(IEntity));
+      if (!WellKnownOrmInterfaces.Entity.IsAssignableFrom(expression.Type))
+        expression = Expression.Convert(expression, WellKnownOrmInterfaces.Entity);
 
       var resultList = new List<Expression>(keyFieldTypes.Count);
       for(int i = 0, count = keyFieldTypes.Count; i < count; i++) {
@@ -1152,7 +1118,6 @@
           tupleAccess);
         resultList.Add(entityNullCheck);
         _ = state.NonVisitableExpressions.Add(entityNullCheck);
->>>>>>> 88837ebc
       }
       return resultList;
     }
@@ -1405,7 +1370,7 @@
             case ExpressionType.TypeAs:
             case ExpressionType.Convert:
             case ExpressionType.ConvertChecked:
-              if (argument.Type == typeof(object) && state.ShouldOmitConvertToObject)
+              if (argument.Type == WellKnownTypes.Object && state.ShouldOmitConvertToObject)
                 argument = argument.StripCasts();
               break;
           }
