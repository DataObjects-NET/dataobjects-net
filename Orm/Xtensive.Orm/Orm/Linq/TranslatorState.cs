// Copyright (C) 2010-2021 Xtensive LLC.
// This code is distributed under MIT license terms.
// See the License.txt file in the project root for more information.
// Created by: Alexey Gamzov
// Created:    2010.01.21

using System;
using System.Linq.Expressions;
using System.Runtime.CompilerServices;

namespace Xtensive.Orm.Linq
{
  internal readonly struct TranslatorState
  {
    [Flags]
    private enum TranslatorStateFlags
    {
      JoinLocalCollectionEntity = 1,
      AllowCalculableColumnCombine = 1 << 1,
      IsBuildingProjection = 1 << 2,
      CalculateExpressions = 1 << 3,
      IsGroupingKey = 1 << 4,
      IsTailMethod = 1 << 5,
      ShouldOmitConvertToObject = 1 << 6,
      RequestCalculateExpressions = 1 << 7,
      RequestCalculateExpressionsOnce = 1 << 8,
      SkipNullableColumnsDetectionInGroupBy = 1 << 9
    }

    internal readonly struct TranslatorScope : IDisposable
    {
      private readonly TranslatorState previousState;
      private readonly Translator translator;

      public void Dispose() => translator.RestoreState(previousState);

      public TranslatorScope(Translator translator)
      {
        this.translator = translator;
<<<<<<< HEAD
        previousState = translator.state;
=======
        previousState = translator.State;
>>>>>>> 159dbf92
      }
    }

    public static readonly TranslatorState InitState = new TranslatorState {
      BuildingProjection = true,
      IsTailMethod = true,
      OuterParameters = Array.Empty<ParameterExpression>(),
      Parameters = Array.Empty<ParameterExpression>(),
      CurrentLambda = null,
      IncludeAlgorithm = IncludeAlgorithm.Auto,
      TypeOfEntityStoredInKey = null,
    };

    private readonly TranslatorStateFlags flags;

    public ParameterExpression[] Parameters { get; init; }

    public ParameterExpression[] OuterParameters { get; init; }

    public LambdaExpression CurrentLambda { get; init; }

    public IncludeAlgorithm IncludeAlgorithm { get; init; }

    public Type TypeOfEntityStoredInKey { get; init; }

    [MethodImpl(MethodImplOptions.AggressiveInlining)]
    private bool GetFlag(TranslatorStateFlags f) => (flags & f) != 0;
<<<<<<< HEAD

    [MethodImpl(MethodImplOptions.AggressiveInlining)]
    private static void ModifyFlag(ref TranslatorStateFlags flags, TranslatorStateFlags f, bool value) =>
      flags = value ? flags | f : flags & ~f;
=======
>>>>>>> 159dbf92

    public bool JoinLocalCollectionEntity
    {
      get => GetFlag(TranslatorStateFlags.JoinLocalCollectionEntity);
      init => ModifyFlag(ref flags, TranslatorStateFlags.JoinLocalCollectionEntity, value);
    }

    public bool AllowCalculableColumnCombine
    {
      get => GetFlag(TranslatorStateFlags.AllowCalculableColumnCombine);
      init => ModifyFlag(ref flags, TranslatorStateFlags.AllowCalculableColumnCombine, value);
    }

    public bool BuildingProjection
    {
      get => GetFlag(TranslatorStateFlags.IsBuildingProjection);
      init => ModifyFlag(ref flags, TranslatorStateFlags.IsBuildingProjection, value);
    }

    public bool CalculateExpressions
    {
      get => GetFlag(TranslatorStateFlags.CalculateExpressions);
      init => ModifyFlag(ref flags, TranslatorStateFlags.CalculateExpressions, value);
    }

    public bool GroupingKey
    {
      get => GetFlag(TranslatorStateFlags.IsGroupingKey);
      init => ModifyFlag(ref flags, TranslatorStateFlags.IsGroupingKey, value);
    }

    public bool IsTailMethod
    {
      get => GetFlag(TranslatorStateFlags.IsTailMethod);
      init => ModifyFlag(ref flags, TranslatorStateFlags.IsTailMethod, value);
    }

    public bool ShouldOmitConvertToObject
    {
      get => GetFlag(TranslatorStateFlags.ShouldOmitConvertToObject);
      init => ModifyFlag(ref flags, TranslatorStateFlags.ShouldOmitConvertToObject, value);
    }

    public bool RequestCalculateExpressions
    {
      get => GetFlag(TranslatorStateFlags.RequestCalculateExpressions);
      init => ModifyFlag(ref flags, TranslatorStateFlags.RequestCalculateExpressions, value);
    }

    public bool RequestCalculateExpressionsOnce
    {
      get => GetFlag(TranslatorStateFlags.RequestCalculateExpressionsOnce);
      init => ModifyFlag(ref flags, TranslatorStateFlags.RequestCalculateExpressionsOnce, value);
    }
<<<<<<< HEAD

    public bool SkipNullableColumnsDetectionInGroupBy
    {
      get => GetFlag(TranslatorStateFlags.SkipNullableColumnsDetectionInGroupBy);
      init => ModifyFlag(ref flags, TranslatorStateFlags.SkipNullableColumnsDetectionInGroupBy, value);
    }

    public TranslatorState(in TranslatorState currentState) =>
      this = currentState;
=======

    public bool SkipNullableColumnsDetectionInGroupBy
    {
      get => GetFlag(TranslatorStateFlags.SkipNullableColumnsDetectionInGroupBy);
      init => ModifyFlag(ref flags, TranslatorStateFlags.SkipNullableColumnsDetectionInGroupBy, value);
    }

    [MethodImpl(MethodImplOptions.AggressiveInlining)]
    private static void ModifyFlag(ref TranslatorStateFlags flags, TranslatorStateFlags f, bool value) =>
      flags = value ? flags | f : flags & ~f;

    public TranslatorState(in TranslatorState currentState)
    {
      this = currentState;
    }      
>>>>>>> 159dbf92
  }
}

#if !NET5_0_OR_GREATER
// Workaround of error CS0518: Predefined type 'System.Runtime.CompilerServices.IsExternalInit' is not defined or imported
namespace System.Runtime.CompilerServices
{
  internal static class IsExternalInit { }
}
#endif<|MERGE_RESOLUTION|>--- conflicted
+++ resolved
@@ -37,11 +37,7 @@
       public TranslatorScope(Translator translator)
       {
         this.translator = translator;
-<<<<<<< HEAD
-        previousState = translator.state;
-=======
         previousState = translator.State;
->>>>>>> 159dbf92
       }
     }
 
@@ -69,13 +65,6 @@
 
     [MethodImpl(MethodImplOptions.AggressiveInlining)]
     private bool GetFlag(TranslatorStateFlags f) => (flags & f) != 0;
-<<<<<<< HEAD
-
-    [MethodImpl(MethodImplOptions.AggressiveInlining)]
-    private static void ModifyFlag(ref TranslatorStateFlags flags, TranslatorStateFlags f, bool value) =>
-      flags = value ? flags | f : flags & ~f;
-=======
->>>>>>> 159dbf92
 
     public bool JoinLocalCollectionEntity
     {
@@ -130,17 +119,6 @@
       get => GetFlag(TranslatorStateFlags.RequestCalculateExpressionsOnce);
       init => ModifyFlag(ref flags, TranslatorStateFlags.RequestCalculateExpressionsOnce, value);
     }
-<<<<<<< HEAD
-
-    public bool SkipNullableColumnsDetectionInGroupBy
-    {
-      get => GetFlag(TranslatorStateFlags.SkipNullableColumnsDetectionInGroupBy);
-      init => ModifyFlag(ref flags, TranslatorStateFlags.SkipNullableColumnsDetectionInGroupBy, value);
-    }
-
-    public TranslatorState(in TranslatorState currentState) =>
-      this = currentState;
-=======
 
     public bool SkipNullableColumnsDetectionInGroupBy
     {
@@ -155,8 +133,7 @@
     public TranslatorState(in TranslatorState currentState)
     {
       this = currentState;
-    }      
->>>>>>> 159dbf92
+    }
   }
 }
 
