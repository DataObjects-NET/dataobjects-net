--- conflicted
+++ resolved
@@ -1,101 +1,93 @@
-// Copyright (C) 2010 Xtensive LLC.
-// All rights reserved.
-// For conditions of distribution and use, see license.
-// Created by: Alexey Gamzov
-// Created:    2010.01.21
-
-using System;
-using System.Linq;
-using System.Linq.Expressions;
-using Xtensive.Collections;
-using Xtensive.Core;
-
-namespace Xtensive.Orm.Linq
-{
-  internal sealed class TranslatorState
-  {
-    private readonly Translator translator;
-
-    public ParameterExpression[] Parameters { get; set; }
-
-    public ParameterExpression[] OuterParameters { get; set; }
-
-    public LambdaExpression CurrentLambda { get; set; }
-
-    public IncludeAlgorithm IncludeAlgorithm { get; set; }
-
-    public bool JoinLocalCollectionEntity { get; set; }
-
-    public bool AllowCalculableColumnCombine { get; set; }
-
-    public bool BuildingProjection { get; set; }
-
-    public bool CalculateExpressions { get; set; }
-
-    public bool GroupingKey { get; set; }
-
-    public bool IsTailMethod { get; set; }
-
-    public bool RequestCalculateExpressions { get; set; }
-
-    public bool RequestCalculateExpressionsOnce { get; set; }
-
-    public bool ScalarSubqueryProjection { get; set; }
-
-    public IDisposable CreateScope()
-    {
-      var currentState = translator.state;
-      var newState = new TranslatorState(currentState);
-      translator.state = newState;
-      return new Disposable(_ => translator.state = currentState);
-    }
-
-    public IDisposable CreateLambdaScope(LambdaExpression le)
-    {
-      var currentState = translator.state;
-      var newState = new TranslatorState(currentState);
-      newState.OuterParameters = newState.OuterParameters.Concat(newState.Parameters).ToArray();
-      newState.Parameters = Enumerable.ToArray(le.Parameters);
-      newState.CurrentLambda = le;
-      newState.IncludeAlgorithm = IncludeAlgorithm;
-      newState.IsTailMethod = IsTailMethod;
-      translator.state = newState;
-      return new Disposable(_ => translator.state = currentState);
-    }
-
-
-    // Constructors
-
-    public TranslatorState(Translator translator)
-    {
-      this.translator = translator;
-      IncludeAlgorithm = IncludeAlgorithm.Auto;
-      BuildingProjection = true;
-      IsTailMethod = true;
-      OuterParameters = Parameters = ArrayUtils<ParameterExpression>.EmptyArray;
-    }
-
-    private TranslatorState(TranslatorState currentState)
-    {
-      translator = currentState.translator;
-      Parameters = currentState.Parameters;
-      OuterParameters = currentState.OuterParameters;
-      CalculateExpressions = currentState.CalculateExpressions;
-      BuildingProjection = currentState.BuildingProjection;
-      CurrentLambda = currentState.CurrentLambda;
-      JoinLocalCollectionEntity = currentState.JoinLocalCollectionEntity;
-      AllowCalculableColumnCombine = currentState.AllowCalculableColumnCombine;
-      IncludeAlgorithm = currentState.IncludeAlgorithm;
-      IsTailMethod = currentState.IsTailMethod;
-      GroupingKey = currentState.GroupingKey;
-<<<<<<< HEAD
-      SelectManyProjection = currentState.SelectManyProjection;
-      SetOperationProjection = currentState.SetOperationProjection;
-      ScalarSubqueryProjection = currentState.ScalarSubqueryProjection;
-=======
-      RequestCalculateExpressionsOnce = currentState.RequestCalculateExpressionsOnce;
-      RequestCalculateExpressions = currentState.RequestCalculateExpressions;
->>>>>>> e9874a52
-    }
-  }
+// Copyright (C) 2010 Xtensive LLC.
+// All rights reserved.
+// For conditions of distribution and use, see license.
+// Created by: Alexey Gamzov
+// Created:    2010.01.21
+
+using System;
+using System.Linq;
+using System.Linq.Expressions;
+using Xtensive.Collections;
+using Xtensive.Core;
+
+namespace Xtensive.Orm.Linq
+{
+  internal sealed class TranslatorState
+  {
+    private readonly Translator translator;
+
+    public ParameterExpression[] Parameters { get; set; }
+
+    public ParameterExpression[] OuterParameters { get; set; }
+
+    public LambdaExpression CurrentLambda { get; set; }
+
+    public IncludeAlgorithm IncludeAlgorithm { get; set; }
+
+    public bool JoinLocalCollectionEntity { get; set; }
+
+    public bool AllowCalculableColumnCombine { get; set; }
+
+    public bool BuildingProjection { get; set; }
+
+    public bool CalculateExpressions { get; set; }
+
+    public bool GroupingKey { get; set; }
+
+    public bool IsTailMethod { get; set; }
+
+    public bool RequestCalculateExpressions { get; set; }
+
+    public bool RequestCalculateExpressionsOnce { get; set; }
+
+    public IDisposable CreateScope()
+    {
+      var currentState = translator.state;
+      var newState = new TranslatorState(currentState);
+      translator.state = newState;
+      return new Disposable(_ => translator.state = currentState);
+    }
+
+    public IDisposable CreateLambdaScope(LambdaExpression le)
+    {
+      var currentState = translator.state;
+      var newState = new TranslatorState(currentState);
+      newState.OuterParameters = newState.OuterParameters.Concat(newState.Parameters).ToArray();
+      newState.Parameters = Enumerable.ToArray(le.Parameters);
+      newState.CurrentLambda = le;
+      newState.IncludeAlgorithm = IncludeAlgorithm;
+      newState.IsTailMethod = IsTailMethod;
+      translator.state = newState;
+      return new Disposable(_ => translator.state = currentState);
+    }
+
+
+    // Constructors
+
+    public TranslatorState(Translator translator)
+    {
+      this.translator = translator;
+      IncludeAlgorithm = IncludeAlgorithm.Auto;
+      BuildingProjection = true;
+      IsTailMethod = true;
+      OuterParameters = Parameters = ArrayUtils<ParameterExpression>.EmptyArray;
+    }
+
+    private TranslatorState(TranslatorState currentState)
+    {
+      translator = currentState.translator;
+      Parameters = currentState.Parameters;
+      OuterParameters = currentState.OuterParameters;
+      CalculateExpressions = currentState.CalculateExpressions;
+      BuildingProjection = currentState.BuildingProjection;
+      CurrentLambda = currentState.CurrentLambda;
+      JoinLocalCollectionEntity = currentState.JoinLocalCollectionEntity;
+      AllowCalculableColumnCombine = currentState.AllowCalculableColumnCombine;
+      IncludeAlgorithm = currentState.IncludeAlgorithm;
+      IsTailMethod = currentState.IsTailMethod;
+      GroupingKey = currentState.GroupingKey;
+      RequestCalculateExpressionsOnce = currentState.RequestCalculateExpressionsOnce;
+      RequestCalculateExpressions = currentState.RequestCalculateExpressions;
+    }
+  }
 }