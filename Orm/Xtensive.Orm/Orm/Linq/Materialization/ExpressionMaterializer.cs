--- conflicted
+++ resolved
@@ -166,19 +166,11 @@
 
       // 1. Rewrite recordset and ItemProjector to parameter<tuple>
       var subqueryTupleParameter = context.GetTupleParameter(subQueryExpression.OuterParameter);
-<<<<<<< HEAD
       var dataSource = projectionExpression.ItemProjector.DataSource;
-
-      var rootTags = context.GetAllTags();
-      if (rootTags.Length > 0) {
-        dataSource = dataSource.Tag($"Root query tags -> {string.Join(' ', rootTags)}");
-=======
-      var dataSource = subQueryExpression.ProjectionExpression.ItemProjector.DataSource;
 
       var rootTags = context.GetAllTags();
       if (rootTags.Count > 0) {
         dataSource = dataSource.Tag($"{RootQueryTagsPrefix} {string.Join(' ', rootTags)}");
->>>>>>> 84f48644
       }
 
       var newDataSource = ApplyParameterToTupleParameterRewriter.Rewrite(
