--- conflicted
+++ resolved
@@ -54,12 +54,7 @@
 
     public static LambdaExpression MakeLambda(Expression expression, TranslatorContext context)
     {
-<<<<<<< HEAD
-      var tupleParameter = Expression.Parameter(WellKnownOrmTypes.Tuple, "tuple");
-      var visitor = new ExpressionMaterializer(tupleParameter, context, null, Enumerable.Empty<Parameter<Tuple>>());
-=======
       var visitor = new ExpressionMaterializer(context, null, Enumerable.Empty<Parameter<Tuple>>());
->>>>>>> 94983435
       var processedExpression = OwnerRemover.RemoveOwner(expression);
       return FastExpression.Lambda(visitor.Visit(processedExpression), TupleParameter);
     }
