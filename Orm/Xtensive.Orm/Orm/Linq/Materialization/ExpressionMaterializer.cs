--- conflicted
+++ resolved
@@ -33,16 +33,9 @@
     private static readonly MethodInfo GetParameterValueMethod;
     private static readonly PropertyInfo ParameterContextProperty;
     private static readonly MethodInfo GetTupleParameterValueMethod;
-<<<<<<< HEAD
-    private static readonly ParameterExpression tupleParameter = Expression.Parameter(WellKnownOrmTypes.Tuple, "tuple");
-
-    private static readonly ParameterExpression materializationContextParameter = Expression.Parameter(WellKnownOrmTypes.ItemMaterializationContext, "mc");
-    private static readonly ConstantExpression typeReferenceAccuracyBaseTypeConstantExpression = Expression.Constant(TypeReferenceAccuracy.BaseType);
-=======
     private static readonly ParameterExpression TupleParameter = Expression.Parameter(WellKnownOrmTypes.Tuple, "tuple");
     private static readonly ParameterExpression MaterializationContextParameter = Expression.Parameter(WellKnownOrmTypes.ItemMaterializationContext, "mc");
     private static readonly ConstantExpression TypeReferenceAccuracyConstantExpression = Expression.Constant(TypeReferenceAccuracy.BaseType);
->>>>>>> 8b153c80
 
     private readonly TranslatorContext context;
     private readonly ParameterExpression itemMaterializationContextParameter;
@@ -69,13 +62,8 @@
     public static MaterializationInfo MakeMaterialization(ItemProjectorExpression projector, TranslatorContext context,
       IEnumerable<Parameter<Tuple>> tupleParameters)
     {
-<<<<<<< HEAD
-      var visitor = new ExpressionMaterializer(context, materializationContextParameter, tupleParameters);
-      var lambda = FastExpression.Lambda(visitor.Visit(projector.Item), tupleParameter, materializationContextParameter);
-=======
       var visitor = new ExpressionMaterializer(context, MaterializationContextParameter, tupleParameters);
       var lambda = FastExpression.Lambda(visitor.Visit(projector.Item), TupleParameter, MaterializationContextParameter);
->>>>>>> 8b153c80
       var count = visitor.entityRegistry.Count;
       return new MaterializationInfo(count, lambda);
     }
@@ -199,26 +187,11 @@
 
       // 2. Add only parameter<tuple>. Tuple value will be assigned
       // at the moment of materialization in SubQuery constructor
-<<<<<<< HEAD
       projection = projectionExpression.Apply(itemProjector);
 
       // 3. Make translation
       elementType = projectionExpression.ItemProjector.Item.Type;
       return context.Translator.Translate(projection, tupleParameters.Append(parameterOfTuple));
-=======
-      projection = new ProjectionExpression(
-        subQueryExpression.ProjectionExpression.Type,
-        itemProjector,
-        subQueryExpression.ProjectionExpression.TupleParameterBindings,
-        subQueryExpression.ProjectionExpression.ResultAccessMethod);
-
-      // 3. Make translation
-      elementType = subQueryExpression.ProjectionExpression.ItemProjector.Item.Type;
-      var translateMethod = Translator.TranslateMethod;
-      return (TranslatedQuery) translateMethod.Invoke(
-        context.Translator,
-        new object[] {projection, tupleParameters.Append(parameterOfTuple)});
->>>>>>> 8b153c80
     }
 
     protected override Expression VisitFieldExpression(FieldExpression expression)
@@ -351,11 +324,7 @@
           Expression.Field(itemMaterializationContextParameter, ItemMaterializationContext.SessionFieldInfo),
           WellKnownMembers.SessionNodeId),
         Expression.Constant(expression.EntityType),
-<<<<<<< HEAD
-        typeReferenceAccuracyBaseTypeConstantExpression,
-=======
         TypeReferenceAccuracyConstantExpression,
->>>>>>> 8b153c80
         tupleExpression);
     }
 
@@ -531,13 +500,8 @@
 
     private Expression GetTupleExpression(ParameterizedExpression expression)
     {
-<<<<<<< HEAD
-      if (expression.OuterParameter==null)
-        return tupleParameter;
-=======
       if (expression.OuterParameter == null)
         return TupleParameter;
->>>>>>> 8b153c80
 
       var parameterOfTuple = context.GetTupleParameter(expression.OuterParameter);
       if (tupleParameters.Contains(parameterOfTuple)) {
