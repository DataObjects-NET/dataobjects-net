--- conflicted
+++ resolved
@@ -189,18 +189,9 @@
       // at the moment of materialization in SubQuery constructor
       projection = projectionExpression.Apply(itemProjector);
 
-<<<<<<< HEAD
       // 3. Make translation 
       elementType = projectionExpression.ItemProjector.Item.Type;
       return context.Translator.Translate(projection, tupleParameters.Append(parameterOfTuple));
-=======
-      // 3. Make translation
-      elementType = subQueryExpression.ProjectionExpression.ItemProjector.Item.Type;
-      var translateMethod = Translator.TranslateMethod;
-      return (TranslatedQuery) translateMethod.Invoke(
-        context.Translator,
-        new object[] {projection, tupleParameters.Append(parameterOfTuple)});
->>>>>>> 94983435
     }
 
     protected override Expression VisitFieldExpression(FieldExpression expression)
