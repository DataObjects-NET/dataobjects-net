// Copyright (C) 2009-2021 Xtensive LLC.
// This code is distributed under MIT license terms.
// See the License.txt file in the project root for more information.
// Created by: Alexey Gamzov
// Created:    2009.05.21

using System;
using System.Collections.Generic;
using System.Linq;
using System.Linq.Expressions;
using System.Reflection;
using Xtensive.Collections;
using Xtensive.Core;
using Xtensive.Linq;
using Xtensive.Orm.Internals;
using Xtensive.Orm.Linq.Expressions;
using Xtensive.Orm.Linq.Expressions.Visitors;
using Xtensive.Orm.Linq.Rewriters;
using Xtensive.Orm.Rse;
using Xtensive.Reflection;
using Xtensive.Tuples;
using Tuple = Xtensive.Tuples.Tuple;

namespace Xtensive.Orm.Linq.Materialization
{
  [Serializable]
  internal class ExpressionMaterializer : PersistentExpressionVisitor
  {
    private const string RootQueryTagsPrefix = "Root query tags ->";

    private static readonly MethodInfo BuildPersistentTupleMethod;
    private static readonly MethodInfo GetTupleSegmentMethod;
    private static readonly MethodInfo GetParameterValueMethod;
    private static readonly PropertyInfo ParameterContextProperty;
    private static readonly MethodInfo GetTupleParameterValueMethod;

    private readonly TranslatorContext context;
    private readonly ParameterExpression tupleParameter;
    private readonly ParameterExpression itemMaterializationContextParameter;
    private readonly Dictionary<IEntityExpression, int> entityRegistry = new Dictionary<IEntityExpression, int>();
    private readonly HashSet<Parameter<Tuple>> tupleParameters;

    private static readonly Type[] SubQueryConstructorArgumentTypes = {
      WellKnownOrmTypes.ProjectionExpression,
      WellKnownOrmTypes.TranslatedQuery,
      WellKnownOrmTypes.ParameterOfTuple,
      WellKnownOrmTypes.Tuple,
      WellKnownOrmTypes.ItemMaterializationContext
    };

    #region Public static methods

    public static LambdaExpression MakeLambda(Expression expression, TranslatorContext context)
    {
      var tupleParameter = Expression.Parameter(WellKnownOrmTypes.Tuple, "tuple");
      var visitor = new ExpressionMaterializer(tupleParameter, context, null, EnumerableUtils<Parameter<Tuple>>.Empty);
      var processedExpression = OwnerRemover.RemoveOwner(expression);
      return FastExpression.Lambda(visitor.Visit(processedExpression), tupleParameter);
    }

    public static MaterializationInfo MakeMaterialization(ItemProjectorExpression projector, TranslatorContext context, 
      IEnumerable<Parameter<Tuple>> tupleParameters)
    {
      var tupleParameter = Expression.Parameter(WellKnownOrmTypes.Tuple, "tuple");
      var materializationContextParameter = Expression.Parameter(WellKnownOrmTypes.ItemMaterializationContext, "mc");
      var visitor = new ExpressionMaterializer(tupleParameter, context, materializationContextParameter, tupleParameters);
      var lambda = FastExpression.Lambda(visitor.Visit(projector.Item), tupleParameter, materializationContextParameter);
      var count = visitor.entityRegistry.Count;
      return new MaterializationInfo(count, lambda);
    }

    #endregion

    #region Visitor methods overrsides

    protected override Expression VisitFullTextExpression(FullTextExpression expression)
    {
      var rankMaterializer = Visit(expression.RankExpression);
      var entityMaterializer = Visit(expression.EntityExpression);
      var constructorInfo = WellKnownOrmTypes.FullTextMatchOfT
        .MakeGenericType(expression.EntityExpression.Type)
        .GetConstructor(BindingFlags.NonPublic | BindingFlags.Instance,
          new object[] {WellKnownTypes.Double, expression.EntityExpression.Type});

      return Expression.New(
        constructorInfo,
        rankMaterializer,
        entityMaterializer);
    }

    protected override Expression VisitMarker(MarkerExpression expression)
    {
      var target = expression.Target;
      var processedTarget = Visit(target);
      if (expression.MarkerType != MarkerType.None && (expression.MarkerType & MarkerType.Default) == MarkerType.None) {
        if (itemMaterializationContextParameter == null)
          return processedTarget;
        var columns = ColumnGatherer.GetColumns(target, ColumnExtractionModes.Distinct | ColumnExtractionModes.Ordered).ToArray();
        var sequenceCheck = Expression.Call(MaterializationHelper.IsNullMethodInfo, tupleParameter, Expression.Constant(columns));
        var throwException = Expression.Convert(Expression.Call(MaterializationHelper.ThrowEmptySequenceExceptionMethodInfo), target.Type);
        return Expression.Condition(sequenceCheck, throwException, processedTarget);
      }
      return processedTarget;
    }

    protected override Expression VisitGroupingExpression(GroupingExpression groupingExpression)
    {
      // 1. Prepare subquery parameters.
      var translatedQuery = PrepareSubqueryParameters(groupingExpression,
        out var parameterOfTuple, out var elementType, out var projection);

      // 2. Create constructor
      var keyType = groupingExpression.KeyExpression.Type;
      var keyMaterializer = Visit(groupingExpression.KeyExpression);
      var groupingCtor = WellKnownOrmTypes.GroupingOfTKeyTElement
        .MakeGenericType(keyType, elementType)
        .GetConstructor(new[] {
          WellKnownOrmTypes.ProjectionExpression,
          WellKnownOrmTypes.TranslatedQuery,
          WellKnownOrmTypes.ParameterOfTuple,
          WellKnownOrmTypes.Tuple,
          keyType,
          WellKnownOrmTypes.ItemMaterializationContext
        });

      // 3. Create result expression.
      var resultExpression = Expression.New(
        groupingCtor,
        Expression.Constant(projection),
        Expression.Constant(translatedQuery),
        Expression.Constant(parameterOfTuple),
        tupleParameter,
        keyMaterializer,
        itemMaterializationContextParameter);

      // 4. Result must be IGrouping<,> instead of Grouping<,>. Convert result expression.
      return Expression.Convert(resultExpression, groupingExpression.Type);
    }

    protected override Expression VisitSubQueryExpression(SubQueryExpression subQueryExpression)
    {
      // 1. Prepare subquery parameters.
      var translatedQuery = PrepareSubqueryParameters(
        subQueryExpression, out var parameterOfTuple, out var elementType, out var projection);

      // 2. Create constructor
      var subQueryCtor = WellKnownOrmTypes.SubQueryOfT
        .MakeGenericType(elementType)
        .GetConstructor(SubQueryConstructorArgumentTypes);

      // 3. Create result expression.
      var resultExpression = Expression.New(
        subQueryCtor,
        Expression.Constant(projection),
        Expression.Constant(translatedQuery),
        Expression.Constant(parameterOfTuple),
        tupleParameter,
        itemMaterializationContextParameter);

      return Expression.Convert(resultExpression, subQueryExpression.Type);
    }

    private TranslatedQuery PrepareSubqueryParameters(SubQueryExpression subQueryExpression, out Parameter<Tuple> parameterOfTuple, out Type elementType, out ProjectionExpression projection)
    {
      var projectionExpression = subQueryExpression.ProjectionExpression;

      // 1. Rewrite recordset and ItemProjector to parameter<tuple>
      var subqueryTupleParameter = context.GetTupleParameter(subQueryExpression.OuterParameter);
      var dataSource = subQueryExpression.ProjectionExpression.ItemProjector.DataSource;

      var rootTags = context.GetAllTags();
      if (rootTags.Count > 0) {
        dataSource = dataSource.Tag($"{RootQueryTagsPrefix} {string.Join(' ', rootTags)}");
      }

      var newDataSource = ApplyParameterToTupleParameterRewriter.Rewrite(
<<<<<<< HEAD
        projectionExpression.ItemProjector.DataSource,
=======
        dataSource,
>>>>>>> 84f48644
        subqueryTupleParameter,
        subQueryExpression.ApplyParameter);

      var newItemProjectorBody = ApplyParameterToTupleParameterRewriter.Rewrite(
        projectionExpression.ItemProjector.Item,
        subqueryTupleParameter,
        subQueryExpression.ApplyParameter);

      var itemProjector = new ItemProjectorExpression(newItemProjectorBody, newDataSource, projectionExpression.ItemProjector.Context);
      parameterOfTuple = context.GetTupleParameter(subQueryExpression.OuterParameter);

      // 2. Add only parameter<tuple>. Tuple value will be assigned 
      // at the moment of materialization in SubQuery constructor
      projection = projectionExpression.Apply(itemProjector);

      // 3. Make translation 
      elementType = projectionExpression.ItemProjector.Item.Type;
      return context.Translator.Translate(projection, tupleParameters.Append(parameterOfTuple));
    }

    protected override Expression VisitFieldExpression(FieldExpression expression)
    {
      var tupleExpression = GetTupleExpression(expression);

      // Materialize non-owned field.
      if (expression.Owner == null || expression.UnderlyingProperty == null) {
        if (expression.Field.IsEnum) {
          var underlyingType = Enum.GetUnderlyingType(expression.Type.StripNullable());
          if (expression.Field.IsNullable)
            underlyingType = underlyingType.ToNullable();
          var result = Expression.Convert(
            tupleExpression.MakeTupleAccess(underlyingType, expression.Mapping.Offset),
            expression.Type);
          return result;
        }
        if (WellKnownOrmTypes.Key.IsAssignableFrom(expression.Field.ValueType)) {
          Expression<Func<Domain, string, Key>> keyParseLambda = (d, s) => Key.Parse(d, s);
          Expression<Func<ItemMaterializationContext, Domain>> domainExtractorLambda = imc => imc.Session.Domain;
          var result = keyParseLambda.BindParameters(
            domainExtractorLambda.BindParameters(itemMaterializationContextParameter),
            tupleExpression.MakeTupleAccess(WellKnownTypes.String, expression.Mapping.Offset));
          return result;
        }

        var tupleAccess = tupleExpression.MakeTupleAccess(expression.Type, expression.Mapping.Offset);
        return tupleAccess;
      }

      return MaterializeThroughOwner(expression, tupleExpression);
    }

    protected override Expression VisitLocalCollectionExpression(LocalCollectionExpression expression) =>
      throw new NotSupportedException(
        string.Format(Strings.ExUnableToMaterializeBackLocalCollectionItem, expression.SourceExpression));

    protected override Expression VisitStructureFieldExpression(StructureFieldExpression expression)
    {
      var tupleExpression = GetTupleExpression(expression);

      // Materialize non-owned structure.
      if (expression.Owner == null) {
        var typeInfo = expression.PersistentType;
        var tuplePrototype = typeInfo.TuplePrototype;
        var mappingInfo = expression.Fields
          .OfType<FieldExpression>()
          .Where(f => f.ExtendedType == ExtendedExpressionType.Field)
          .OrderBy(f => f.Field.MappingInfo.Offset)
          .Select(f => new Pair<int>(f.Field.MappingInfo.Offset, f.Mapping.Offset))
          .Distinct()
          .ToArray();

        var columnMap = MaterializationHelper.CreateSingleSourceMap(tuplePrototype.Count, mappingInfo);

        var persistentTupleExpression = (Expression) Expression.Call(
          BuildPersistentTupleMethod,
          tupleExpression,
          Expression.Constant(tuplePrototype),
          Expression.Constant(columnMap));
        return Expression.Convert(
          Expression.Call(
            WellKnownMembers.CreateStructure,
            Expression.Field(itemMaterializationContextParameter, ItemMaterializationContext.SessionFieldInfo),
            Expression.Constant(expression.Type),
            persistentTupleExpression),
          expression.Type);
      }

      return MaterializeThroughOwner(expression, tupleExpression);
    }

    protected override Expression VisitConstructorExpression(ConstructorExpression expression)
    {
      var newExpression = expression.Constructor == null
        ? Expression.New(expression.Type) // Value type with default ctor (expression.Constructor is null in that case)
        : Expression.New(expression.Constructor, expression.ConstructorArguments.Select(Visit));

      var realBindings = expression.NativeBindings;

      return expression.NativeBindings.Count == 0 
        ? newExpression 
        : (Expression) Expression.MemberInit(newExpression, expression
          .NativeBindings
          .Where(item => Translator.FilterBindings(item.Key, item.Key.Name, item.Value.Type))
          .Select(item => Expression.Bind(item.Key, Visit(item.Value))).Cast<MemberBinding>());
    }

    protected override Expression VisitStructureExpression(StructureExpression expression)
    {
      var tupleExpression = GetTupleExpression(expression);

      var typeInfo = expression.PersistentType;
      var tuplePrototype = typeInfo.TuplePrototype;
      var mappingInfo = expression.Fields
        .OfType<FieldExpression>()
        .Where(f => f.ExtendedType == ExtendedExpressionType.Field)
        .OrderBy(f => f.Field.MappingInfo.Offset)
        .Select(f => new Pair<int>(f.Field.MappingInfo.Offset, f.Mapping.Offset))
        .Distinct()
        .ToArray();

      var columnMap = MaterializationHelper.CreateSingleSourceMap(tuplePrototype.Count, mappingInfo);

      var persistentTupleExpression = (Expression) Expression.Call(
        BuildPersistentTupleMethod,
        tupleExpression,
        Expression.Constant(tuplePrototype),
        Expression.Constant(columnMap));
      return Expression.Convert(
        Expression.Call(
          WellKnownMembers.CreateStructure,
          Expression.Field(itemMaterializationContextParameter, ItemMaterializationContext.SessionFieldInfo),
          Expression.Constant(expression.Type),
          persistentTupleExpression),
        expression.Type);
    }

    protected override Expression VisitKeyExpression(KeyExpression expression)
    {
      // TODO: http://code.google.com/p/dataobjectsdotnet/issues/detail?id=336
      Expression tupleExpression = Expression.Call(
        GetTupleSegmentMethod,
        GetTupleExpression(expression),
        Expression.Constant(expression.Mapping));
      return Expression.Call(
        WellKnownMembers.Key.Create,
        Expression.Constant(context.Domain),
        Expression.Property(
          Expression.Field(itemMaterializationContextParameter, ItemMaterializationContext.SessionFieldInfo),
          WellKnownMembers.SessionNodeId),
        Expression.Constant(expression.EntityType),
        Expression.Constant(TypeReferenceAccuracy.BaseType),
        tupleExpression);
    }

    protected override Expression VisitEntityExpression(EntityExpression expression)
    {
      var tupleExpression = GetTupleExpression(expression);
      return CreateEntity(expression, tupleExpression);
    }

    /// <exception cref="InvalidOperationException">Unable to materialize Entity.</exception>
    private Expression CreateEntity(IEntityExpression expression, Expression tupleExpression)
    {
      if (!entityRegistry.TryGetValue(expression, out var index)) {
        index = entityRegistry.Count;
        entityRegistry.Add(expression, index);
      }

      if (itemMaterializationContextParameter == null)
        throw new InvalidOperationException(
          string.Format(Strings.ExUnableToTranslateLambdaExpressionXBecauseItRequiresToMaterializeEntityOfTypeX,
            context.Translator.State.CurrentLambda,
            expression.PersistentType.UnderlyingType.FullName));

      var typeIdField = expression.Fields.SingleOrDefault(f => f.Name == WellKnown.TypeIdFieldName);
      var typeIdIndex = typeIdField == null ? -1 : typeIdField.Mapping.Offset;

      var mappingInfo = expression.Fields
        .OfType<FieldExpression>()
        .Where(f => f.ExtendedType == ExtendedExpressionType.Field)
        .OrderBy(f => f.Field.MappingInfo.Offset)
        .Select(f => new Pair<int>(f.Field.MappingInfo.Offset, f.Mapping.Offset))
        .Distinct()
        .ToArray();

      var isMaterializedExpression = Expression.Call(
        itemMaterializationContextParameter,
        ItemMaterializationContext.IsMaterializedMethodInfo,
        Expression.Constant(index));
      var getEntityExpression = Expression.Call(
        itemMaterializationContextParameter,
        ItemMaterializationContext.GetEntityMethodInfo,
        Expression.Constant(index));
      var materializeEntityExpression = Expression.Call(
        itemMaterializationContextParameter,
        ItemMaterializationContext.MaterializeMethodInfo,
        Expression.Constant(index),
        Expression.Constant(typeIdIndex),
        Expression.Constant(expression.PersistentType),
        Expression.Constant(mappingInfo),
        tupleExpression);
      return Expression.TypeAs(
        Expression.Condition(
          isMaterializedExpression,
          getEntityExpression,
          materializeEntityExpression),
        expression.Type);
    }

    /// <exception cref="InvalidOperationException"><c>InvalidOperationException</c>.</exception>
    protected override Expression VisitEntityFieldExpression(EntityFieldExpression expression)
    {
      if (expression.Entity != null)
        return Visit(expression.Entity);

      var tupleExpression = GetTupleExpression(expression);
      return itemMaterializationContextParameter == null
        ? tupleExpression.MakeTupleAccess(expression.Type, expression.Mapping.Offset)
        : CreateEntity(expression, tupleExpression);
    }

    protected override Expression VisitEntitySetExpression(EntitySetExpression expression)
    {
      var tupleExpression = GetTupleExpression(expression);
      var materializedEntitySetExpression = MaterializeThroughOwner(expression, tupleExpression);
      var prefetechMethodInfo = MaterializationHelper.PrefetchEntitySetMethodInfo
        .MakeGenericMethod(expression.Type);
      var prefetchEntitySetExpression = Expression.Call(
        prefetechMethodInfo,
        materializedEntitySetExpression,
        itemMaterializationContextParameter);
      return prefetchEntitySetExpression;
    }

    protected override Expression VisitColumnExpression(ColumnExpression expression)
    {
      var tupleExpression = GetTupleExpression(expression);
      return tupleExpression.MakeTupleAccess(expression.Type, expression.Mapping.Offset);
    }

    protected override Expression VisitUnary(UnaryExpression u)
    {
      var originalOperandType = u.Operand.Type;
      var convertedOperandType = u.Type;

      var isConvertToNullable = u.NodeType == ExpressionType.Convert
        && !originalOperandType.IsNullable()
        && convertedOperandType.IsNullable()
        && originalOperandType == convertedOperandType.StripNullable();
      // Optimize tuple access by replacing
      //   (T?) tuple.GetValueOrDefault<T>(index)
      // with
      //   tuple.GetValueOrDefault<T?>(index)
      if (isConvertToNullable) {
        var operand = Visit(u.Operand);
        var tupleAccess = operand.AsTupleAccess();
        if (tupleAccess != null) {
          var index = tupleAccess.GetTupleAccessArgument();
          return tupleAccess.Object.MakeTupleAccess(u.Type, index);
        }
        return operand != u.Operand ? Expression.Convert(operand, u.Type) : u;
      }
      return base.VisitUnary(u);
    }

    protected override Expression VisitMemberAccess(MemberExpression m)
    {
      if (m.Expression != null) {
        if ((ExtendedExpressionType) m.Expression.NodeType == ExtendedExpressionType.LocalCollection) {
          return Visit((Expression) ((LocalCollectionExpression) m.Expression).Fields[m.Member]);
        }
        if (itemMaterializationContextParameter != null
          && string.Equals(nameof(Parameter<object>.Value), m.Member.Name, StringComparison.Ordinal)
          && WellKnownOrmTypes.Parameter.IsAssignableFrom(m.Expression.Type)) {
          var parameterType = m.Expression.Type;
          var parameterValueType = parameterType.IsGenericType
            ? parameterType.GetGenericArguments()[0]
            : WellKnownTypes.Object;
          return Expression.Call(
            Expression.MakeMemberAccess(itemMaterializationContextParameter, ParameterContextProperty),
              GetParameterValueMethod.MakeGenericMethod(parameterValueType), m.Expression);
        }
      }

      var expression = Visit(m.Expression);
      if (expression == m.Expression) {
        return m;
      }

      return Expression.MakeMemberAccess(expression, m.Member);
    }

    #endregion

    #region Private Methods

    private Expression MaterializeThroughOwner(Expression target, Expression tuple) =>
      MaterializeThroughOwner(target, tuple, false);

    private Expression MaterializeThroughOwner(Expression target, Expression tuple, bool defaultIfEmpty)
    {
      if (target is FieldExpression field) {
        defaultIfEmpty |= field.DefaultIfEmpty;
        var owner = field.Owner;
        var materializedOwner = MaterializeThroughOwner((Expression) owner, tuple, defaultIfEmpty);
        Expression fieldExpression;
        if (field.Field.IsDynamicallyDefined) {
          var attributes = materializedOwner.Type.GetCustomAttributes(WellKnownTypes.DefaultMemberAttribute, true);
          var indexerPropertyName = ((DefaultMemberAttribute) attributes.Single()).MemberName;
          var methodInfo = materializedOwner.Type.GetProperty(indexerPropertyName).GetGetMethod();
          fieldExpression = Expression.Convert(Expression.Call(materializedOwner, methodInfo, Expression.Constant(field.Field.Name)), field.Field.ValueType);
        }
        else
          fieldExpression = Expression.MakeMemberAccess(materializedOwner, field.Field.UnderlyingProperty);
        return defaultIfEmpty
          ? Expression.Condition(
              Expression.Equal(materializedOwner, Expression.Constant(null, materializedOwner.Type)),
              Expression.Call(MaterializationHelper.GetDefaultMethodInfo.MakeGenericMethod(field.Type)),
              fieldExpression)
          : fieldExpression;
      }
      return CreateEntity((EntityExpression) target, tuple);
    }

    private Expression GetTupleExpression(ParameterizedExpression expression)
    {
      if (expression.OuterParameter == null)
        return tupleParameter;

      var parameterOfTuple = context.GetTupleParameter(expression.OuterParameter);
      if (tupleParameters.Contains(parameterOfTuple)) {
        // Make access on Parameter<Tuple>
        return Expression.Call(
          Expression.MakeMemberAccess(itemMaterializationContextParameter, ParameterContextProperty),
          GetTupleParameterValueMethod, Expression.Constant(parameterOfTuple));
      }

      // Use ApplyParameter for RecordSet predicates
      if (itemMaterializationContextParameter == null) {
        var projectionExpression = context.Bindings[expression.OuterParameter];
        var applyParameter = context.GetApplyParameter(projectionExpression);
        var applyParameterExpression = Expression.Constant(applyParameter);
        return Expression.Property(applyParameterExpression, WellKnownMembers.ApplyParameterValue);
      }

      return tupleParameter;
    }

    private static Tuple BuildPersistentTuple(Tuple tuple, Tuple tuplePrototype, int[] mapping)
    {
      var result = tuplePrototype.CreateNew();
      tuple.CopyTo(result, mapping);
      return result;
    }

    private static Tuple GetTupleSegment(Tuple tuple, in Segment<int> segment) => tuple.GetSegment(segment).ToRegular();

    #endregion

    // Constructors

    private ExpressionMaterializer(ParameterExpression
      tupleParameter,
      TranslatorContext context,
      ParameterExpression itemMaterializationContextParameter,
      IEnumerable<Parameter<Tuple>> tupleParameters)
    {
      this.itemMaterializationContextParameter = itemMaterializationContextParameter;
      this.tupleParameter = tupleParameter;
      this.context = context;
      this.tupleParameters = new HashSet<Parameter<Tuple>>(tupleParameters);
    }

    static ExpressionMaterializer()
    {
      var thisType = typeof(ExpressionMaterializer);

      ParameterContextProperty =
        WellKnownOrmTypes.ItemMaterializationContext.GetProperty(nameof(ItemMaterializationContext.ParameterContext));
      GetParameterValueMethod = WellKnownOrmTypes.ParameterContext.GetMethod(nameof(ParameterContext.GetValue));
      GetTupleParameterValueMethod = GetParameterValueMethod.MakeGenericMethod(WellKnownOrmTypes.Tuple);
      BuildPersistentTupleMethod = thisType.GetMethod(nameof(BuildPersistentTuple), BindingFlags.NonPublic | BindingFlags.Static);
      GetTupleSegmentMethod = thisType.GetMethod(nameof(GetTupleSegment), BindingFlags.NonPublic | BindingFlags.Static);
    }
  }
}<|MERGE_RESOLUTION|>--- conflicted
+++ resolved
@@ -166,7 +166,7 @@
 
       // 1. Rewrite recordset and ItemProjector to parameter<tuple>
       var subqueryTupleParameter = context.GetTupleParameter(subQueryExpression.OuterParameter);
-      var dataSource = subQueryExpression.ProjectionExpression.ItemProjector.DataSource;
+      var dataSource = projectionExpression.ItemProjector.DataSource;
 
       var rootTags = context.GetAllTags();
       if (rootTags.Count > 0) {
@@ -174,11 +174,7 @@
       }
 
       var newDataSource = ApplyParameterToTupleParameterRewriter.Rewrite(
-<<<<<<< HEAD
-        projectionExpression.ItemProjector.DataSource,
-=======
         dataSource,
->>>>>>> 84f48644
         subqueryTupleParameter,
         subQueryExpression.ApplyParameter);
 
