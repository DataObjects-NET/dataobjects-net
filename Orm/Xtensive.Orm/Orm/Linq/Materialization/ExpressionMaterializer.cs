--- conflicted
+++ resolved
@@ -339,16 +339,11 @@
         entityRegistry.Add(expression, index);
       }
 
-<<<<<<< HEAD
-      if (itemMaterializationContextParameter==null)
-        throw new InvalidOperationException(String.Format(Strings.ExUnableToTranslateLambdaExpressionXBecauseItRequiresToMaterializeEntityOfTypeX, context.Translator.State.CurrentLambda, expression.PersistentType.UnderlyingType.FullName));
-=======
       if (itemMaterializationContextParameter == null)
         throw new InvalidOperationException(
           string.Format(Strings.ExUnableToTranslateLambdaExpressionXBecauseItRequiresToMaterializeEntityOfTypeX,
             context.Translator.state.CurrentLambda,
             expression.PersistentType.UnderlyingType.FullName));
->>>>>>> 59c524a9
 
       var typeIdField = expression.Fields.SingleOrDefault(f => f.Name == WellKnown.TypeIdFieldName);
       var typeIdIndex = typeIdField == null ? -1 : typeIdField.Mapping.Offset;
