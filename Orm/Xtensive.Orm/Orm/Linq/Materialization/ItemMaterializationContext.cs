--- conflicted
+++ resolved
@@ -1,8 +1,4 @@
-<<<<<<< HEAD
-// Copyright (C) 2009-2020 Xtensive LLC.
-=======
 // Copyright (C) 2009-2021 Xtensive LLC.
->>>>>>> 159dbf92
 // This code is distributed under MIT license terms.
 // See the License.txt file in the project root for more information.
 
@@ -38,11 +34,11 @@
     public Entity Materialize(int entityIndex, int typeIdIndex, TypeInfo type, Pair<int>[] entityColumns, Tuple tuple)
     {
       var result = entities[entityIndex];
-      if (result != null)
+      if (result!=null)
         return result;
 
       var typeId = EntityDataReader.ExtractTypeId(type, typeIdRegistry, tuple, typeIdIndex, out var accuracy);
-      if (typeId == TypeInfo.NoTypeId)
+      if (typeId==TypeInfo.NoTypeId)
         return null;
 
       var canCache = accuracy==TypeReferenceAccuracy.ExactType;
@@ -57,7 +53,7 @@
         var keyTuple = materializationInfo.KeyTransform.Apply(TupleTransformType.TransformedTuple, tuple);
         key = KeyFactory.Materialize(Session.Domain, Session.StorageNodeId, materializationInfo.Type, keyTuple, accuracy, canCache, null);
       }
-      if (accuracy == TypeReferenceAccuracy.ExactType) {
+      if (accuracy==TypeReferenceAccuracy.ExactType) {
         var entityTuple = materializationInfo.Transform.Apply(TupleTransformType.Tuple, tuple);
         var entityState = Session.Handler.UpdateState(key, entityTuple);
         result = entityState.Entity;
