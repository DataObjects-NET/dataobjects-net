--- conflicted
+++ resolved
@@ -1,8 +1,4 @@
-<<<<<<< HEAD
-// Copyright (C) 2009-2021 Xtensive LLC.
-=======
 // Copyright (C) 2009-2024 Xtensive LLC.
->>>>>>> 86d18bc3
 // This code is distributed under MIT license terms.
 // See the License.txt file in the project root for more information.
 // Created by: Alexis Kochetov
@@ -79,18 +75,11 @@
       var keyInfo = type.Key;
       var descriptor = type.TupleDescriptor;
 
-<<<<<<< HEAD
       var typeColumnMap = columns;
       if (approximateType.IsInterface) {
         // fixup target index
         var newColumns = new Pair<int>[columns.Count];
         for (int i = columns.Count; i-- > 0;) {
-=======
-      var typeColumnMap = new Pair<int>[columns.Length];
-      if (approximateType.IsInterface) {
-        // fixup target index
-        for (int i = 0; i < columns.Length; i++) {
->>>>>>> 86d18bc3
           var pair = columns[i];
           var approxTargetIndex = pair.First;
           var interfaceField = approximateType.Columns[approxTargetIndex].Field;
@@ -98,13 +87,7 @@
           var targetIndex = field.MappingInfo.Offset;
           newColumns[i] = new Pair<int>(targetIndex, pair.Second);
         }
-<<<<<<< HEAD
         typeColumnMap = newColumns;
-=======
-      }
-      else {
-        Array.Copy(columns, typeColumnMap, columns.Length);
->>>>>>> 86d18bc3
       }
 
       ArraySegment<int> allIndexes = MaterializationHelper.CreateSingleSourceMap(descriptor.Count, typeColumnMap);
