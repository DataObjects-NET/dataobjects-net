--- conflicted
+++ resolved
@@ -102,11 +102,7 @@
         cache.SingleItem = result;
       else
         cache.Items.Add(typeId, result);
-<<<<<<< HEAD
-      
-=======
 
->>>>>>> 1b6ff7ee
       return result;
     }
 
