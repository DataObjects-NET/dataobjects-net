// Copyright (C) 2008-2021 Xtensive LLC.
// This code is distributed under MIT license terms.
// See the License.txt file in the project root for more information.
// Created by: Aleksey Gamzov
// Created:    2008.09.10

using System;
using System.Collections.Generic;
using System.Collections.Specialized;
using System.ComponentModel;
using System.Linq;
using System.Runtime.Serialization;
using Xtensive.Collections;
using Xtensive.Core;
using Xtensive.Orm.Internals;
using Xtensive.Orm.Model;
using Xtensive.Orm.Operations;
using Xtensive.Orm.PairIntegrity;
using Xtensive.Orm.ReferentialIntegrity;
using Xtensive.Orm.Rse;
using Xtensive.Reflection;
using Xtensive.Tuples;
using Xtensive.Tuples.Transform;
using FieldInfo = Xtensive.Orm.Model.FieldInfo;
using OperationType = Xtensive.Orm.PairIntegrity.OperationType;
using Tuple = Xtensive.Tuples.Tuple;

namespace Xtensive.Orm
{
  /// <summary>
  /// Abstract base for <see cref="EntitySet{TItem}"/>.
  /// </summary>
  public abstract class EntitySetBase : SessionBound,
    IFieldValueAdapter,
    INotifyPropertyChanged,
    INotifyCollectionChanged
  {
    private static readonly string presentationFrameworkAssemblyPrefix = "PresentationFramework,";
#if DEBUG
    private static readonly string storageTestsAssemblyPrefix = "Xtensive.Orm.Tests";
#endif
    private static readonly Parameter<Tuple> keyParameter = new Parameter<Tuple>(WellKnown.KeyFieldName);
    internal static readonly Parameter<Entity> ownerParameter = new Parameter<Entity>("Owner");

<<<<<<< HEAD
    private static readonly Func<FieldInfo, EntitySetBase, EntitySetTypeState> BuildEntitySetTypeState = (FieldInfo field, EntitySetBase entitySet) => {
      var association = field.Associations.Last();
      var query = association.UnderlyingIndex.GetQuery().Seek(context => context.GetValue(keyParameter));
      var seek = entitySet.Session.Compile(query);
      var ownerDescriptor = association.OwnerType.Key.TupleDescriptor;
      var targetDescriptor = association.TargetType.Key.TupleDescriptor;

      var itemColumnOffsets = association.AuxiliaryType == null
        ? association.UnderlyingIndex.ValueColumns
            .Where(ci => ci.IsPrimaryKey)
            .Select(ci => ci.Field.MappingInfo.Offset)
            .ToList()
        : Enumerable.Range(0, targetDescriptor.Count).ToList();

      var keyFieldCount = ownerDescriptor.Count + itemColumnOffsets.Count;
      var keyFieldTypes = ownerDescriptor
        .Concat(itemColumnOffsets.Select(i => targetDescriptor[i]))
        .ToArray(keyFieldCount);
      var keyDescriptor = TupleDescriptor.Create(keyFieldTypes);

      var map = Enumerable.Range(0, ownerDescriptor.Count)
        .Select(i => new Pair<int, int>(0, i))
        .Concat(itemColumnOffsets.Select(i => new Pair<int, int>(1, i)))
        .ToArray(keyFieldCount);
      var seekTransform = new MapTransform(true, keyDescriptor, map);

      Func<Tuple, Entity> itemCtor = null;
      if (association.AuxiliaryType != null) {
        itemCtor = DelegateHelper.CreateDelegate<Func<Tuple, Entity>>(null,
          association.AuxiliaryType.UnderlyingType, DelegateHelper.AspectedFactoryMethodName,
          Array.Empty<Type>());
      }

      return new EntitySetTypeState(seek, seekTransform, itemCtor, entitySet.GetItemCountQueryDelegate(field));
    };
=======
    private static readonly Func<FieldInfo, EntitySetBase, EntitySetTypeState> EntitySetTypeStateFactory = BuildEntitySetTypeState;
>>>>>>> 12bc6cfc

    private readonly Entity owner;
    private readonly CombineTransform auxilaryTypeKeyTransform;
    private readonly bool skipOwnerVersionChange;
    private bool isInitialized;

    /// <summary>
    /// Gets the owner of this instance.
    /// </summary>
    public Entity Owner => owner;

    /// <inheritdoc/>
    Persistent IFieldValueAdapter.Owner => Owner;

    /// <inheritdoc/>
    public FieldInfo Field { get; private set; }

    /// <summary>
    /// Gets the number of elements contained in the <see cref="EntitySetBase"/>.
    /// </summary>
    public long Count
    {
      get {
        if (Owner.IsRemoved) {
          return 0; // WPF tries to use EntitySets of removed Entities
        }

        EnsureIsLoaded(WellKnown.EntitySetPreloadCount);
        EnsureCountIsLoaded();
        return (long) State.TotalItemCount;
      }
    }

    internal EntitySetState State { get; private set; }

    /// <summary>
    /// Gets the entities contained in this <see cref="EntitySetBase"/>.
    /// </summary>
    protected internal IEnumerable<IEntity> Entities
      => InnerGetEntities().ToTransactional(Session);

    private IEnumerable<IEntity> InnerGetEntities()
    {
      if (Owner.IsRemoved) {
        yield break; // WPF tries to enumerate EntitySets of removed Entities
      }

      PrefetchInternal();
      foreach (var key in State) {
        var entity = Session.Query.SingleOrDefault(key);
        if (entity == null) {
          if (!key.IsTemporary(Session.Domain)) {
            Session.RemoveOrCreateRemovedEntity(key.TypeReference.Type.UnderlyingType, key, EntityRemoveReason.Other);
            if (Session.LookupStateInCache(key, out var entityState)) {
              entity = entityState.Entity;
            }
          }
        }
        yield return entity;
      }
    }

    /// <summary>
    /// Prefetches the entity set completely - i.e. ensures it is fully loaded.
    /// </summary>
    public void Prefetch() => Prefetch(null);

    /// <summary>
    /// Prefetches the entity set - i.e. ensures it is either completely or partially loaded.
    /// </summary>
    /// <param name="maxItemCount">The maximal count of items to try to load.</param>
    public void Prefetch(int? maxItemCount)
    {
      EnsureOwnerIsNotRemoved();
      EnsureIsLoaded(maxItemCount, State.ShouldUseForcePrefetch(null));
    }

    /// <summary>
    /// Determines whether <see cref="EntitySetBase"/> contains the specified <see cref="Key"/>.
    /// </summary>
    /// <param name="key">The key.</param>
    /// <returns>
    /// <see langword="true"/> if <see cref="EntitySetBase"/> contains the specified <see cref="Key"/>; otherwise, <see langword="false"/>.
    /// </returns>
    /// <exception cref="InvalidOperationException">Entity type is not supported.</exception>
    public bool Contains(Key key)
    {
      EnsureOwnerIsNotRemoved();
      if (key==null || !Field.ItemType.IsAssignableFrom(key.TypeInfo.UnderlyingType)) {
        return false;
      }

      return Session.LookupStateInCache(key, out var entityState)
        ? Contains(key, entityState.TryGetEntity())
        : Contains(key, null);
    }

    /// <summary>
    /// Gets a delegate which returns an <see cref="IQueryable{T}"/>
    /// returning count of items associated with this instance.
    /// </summary>
    /// <param name="field">The field containing <see cref="EntitySet{TItem}"/>.</param>
    /// <returns>
    /// The created delegate which returns an <see cref="IQueryable{T}"/>
    /// returning count of items associated with this instance.
    /// </returns>
    protected abstract Func<QueryEndpoint,long> GetItemCountQueryDelegate(FieldInfo field);

    /// <summary>
    /// Ensures the owner is not removed.
    /// </summary>
    protected void EnsureOwnerIsNotRemoved()
    {
      if (Owner.IsRemoved) {
        throw new InvalidOperationException(Strings.ExEntityIsRemoved);
      }
    }

    #region System-level event-like members

    private void SystemInitialize()
    {
      if (Session.IsSystemLogicOnly) {
        return;
      }

      var subscriptionInfo = GetSubscription(EntityEventBroker.InitializeEntitySetEventKey);
      if (subscriptionInfo.Second != null) {
        ((Action<Key, FieldInfo>) subscriptionInfo.Second)
          .Invoke(subscriptionInfo.First, Field);
      }
      OnInitialize();
    }

    private void SystemBeforeAdd(Entity item)
    {
      Session.SystemEvents.NotifyEntitySetItemAdding(this, item);
      using (Session.Operations.EnableSystemOperationRegistration()) {
        Session.Events.NotifyEntitySetItemAdding(this, item);

        if (Session.IsSystemLogicOnly) {
          return;
        }

        var subscriptionInfo = GetSubscription(EntityEventBroker.AddingEntitySetItemEventKey);
        if (subscriptionInfo.Second != null) {
          ((Action<Key, FieldInfo, Entity>) subscriptionInfo.Second)
            .Invoke(subscriptionInfo.First, Field, item);
        }
        OnAdding(item);
      }
    }

    private void SystemAdd(Entity item, int? index)
    {
      Session.SystemEvents.NotifyEntitySetItemAdd(this, item);
      using (Session.Operations.EnableSystemOperationRegistration()) {
        Session.Events.NotifyEntitySetItemAdd(this, item);

        if (Session.IsSystemLogicOnly) {
          return;
        }

        if (CanBeValidated) {
          Session.ValidationContext.RegisterForValidation(Owner);
        }

        var subscriptionInfo = GetSubscription(EntityEventBroker.AddEntitySetItemEventKey);
        if (subscriptionInfo.Second != null) {
          ((Action<Key, FieldInfo, Entity>) subscriptionInfo.Second)
            .Invoke(subscriptionInfo.First, Field, item);
        }
        OnAdd(item);
        NotifyCollectionChanged(NotifyCollectionChangedAction.Add, item, index);
      }
    }

    private void SystemAddCompleted(Entity item, Exception exception)
    {
      Session.SystemEvents.NotifyEntitySetItemAddCompleted(this, item, exception);
      using (Session.Operations.EnableSystemOperationRegistration()) {
        Session.Events.NotifyEntitySetItemAddCompleted(this, item, exception);
      }
    }

    private void SystemBeforeRemove(Entity item)
    {
      Session.SystemEvents.NotifyEntitySetItemRemoving(this, item);
      using (Session.Operations.EnableSystemOperationRegistration()) {
        Session.Events.NotifyEntitySetItemRemoving(this, item);

        if (Session.IsSystemLogicOnly) {
          return;
        }

        var subscriptionInfo = GetSubscription(EntityEventBroker.RemovingEntitySetItemEventKey);
        if (subscriptionInfo.Second != null) {
          ((Action<Key, FieldInfo, Entity>) subscriptionInfo.Second).Invoke(subscriptionInfo.First, Field, item);
        }
        OnRemoving(item);
      }
    }

    private void SystemRemove(Entity item, int? index)
    {
      Session.SystemEvents.NotifyEntitySetItemRemoved(Owner, this, item);
      using (Session.Operations.EnableSystemOperationRegistration()) {
        Session.Events.NotifyEntitySetItemRemoved(Owner, this, item);

        if (Session.IsSystemLogicOnly) {
          return;
        }

        if (CanBeValidated) {
          Session.ValidationContext.RegisterForValidation(Owner);
        }

        var subscriptionInfo = GetSubscription(EntityEventBroker.RemoveEntitySetItemEventKey);
        if (subscriptionInfo.Second != null) {
          ((Action<Key, FieldInfo, Entity>) subscriptionInfo.Second)
            .Invoke(subscriptionInfo.First, Field, item);
        }

        OnRemove(item);
        NotifyCollectionChanged(NotifyCollectionChangedAction.Remove, item, index);
      }
    }

    private void SystemRemoveCompleted(Entity item, Exception exception)
    {
      Session.SystemEvents.NotifyEntitySetItemRemoveCompleted(this, item, exception);
      using (Session.Operations.EnableSystemOperationRegistration()) {
        Session.Events.NotifyEntitySetItemRemoveCompleted(this, item, exception);
      }
    }

    private void SystemBeforeClear()
    {
      Session.SystemEvents.NotifyEntitySetClearing(this);
      using (Session.Operations.EnableSystemOperationRegistration()) {
        Session.Events.NotifyEntitySetClearing(this);

        if (Session.IsSystemLogicOnly) {
          return;
        }

        using (Session.Operations.EnableSystemOperationRegistration()) {
          var subscriptionInfo = GetSubscription(EntityEventBroker.ClearingEntitySetEventKey);
          if (subscriptionInfo.Second != null) {
            ((Action<Key, FieldInfo>) subscriptionInfo.Second)
              .Invoke(subscriptionInfo.First, Field);
          }

          OnClearing();
        }
      }
    }

    private void SystemClear()
    {
      Session.SystemEvents.NotifyEntitySetClear(this);
      using (Session.Operations.EnableSystemOperationRegistration()) {
        Session.Events.NotifyEntitySetClear(this);

        if (Session.IsSystemLogicOnly) {
          return;
        }

        if (CanBeValidated) {
          Session.ValidationContext.RegisterForValidation(Owner);
        }

        using (Session.Operations.EnableSystemOperationRegistration()) {
          var subscriptionInfo = GetSubscription(EntityEventBroker.ClearEntitySetEventKey);
          if (subscriptionInfo.Second != null) {
            ((Action<Key, FieldInfo>) subscriptionInfo.Second)
              .Invoke(subscriptionInfo.First, Field);
          }
          OnClear();
          NotifyCollectionChanged(NotifyCollectionChangedAction.Reset, null, null);
        }
      }
    }

    private void SystemClearCompleted(Exception exception)
    {
      Session.SystemEvents.NotifyEntitySetClearCompleted(this, exception);
      using (Session.Operations.EnableSystemOperationRegistration()) {
        Session.Events.NotifyEntitySetClearCompleted(this, exception);
      }
    }

    #endregion

    #region INotifyXxxChanged & event support related methods

    /// <inheritdoc/>
    public event PropertyChangedEventHandler PropertyChanged {
      add {
        Session.EntityEvents.AddSubscriber(GetOwnerKey(Owner), Field,
          EntityEventBroker.PropertyChangedEventKey, value);
      }
      remove {
        Session.EntityEvents.RemoveSubscriber(GetOwnerKey(Owner), Field,
          EntityEventBroker.PropertyChangedEventKey, value);
      }
    }

    /// <inheritdoc/>
    public event NotifyCollectionChangedEventHandler CollectionChanged {
      add {
        Session.EntityEvents.AddSubscriber(GetOwnerKey(Owner), Field,
          EntityEventBroker.CollectionChangedEventKey, value);
      }
      remove {
        Session.EntityEvents.RemoveSubscriber(GetOwnerKey(Owner), Field,
          EntityEventBroker.CollectionChangedEventKey, value);
      }
    }

    /// <summary>
    /// Raises <see cref="INotifyPropertyChanged.PropertyChanged"/> event.
    /// </summary>
    /// <param name="propertyName">Name of the changed property.</param>
    protected void NotifyPropertyChanged(string propertyName)
    {
      if (!Session.EntityEvents.HasSubscribers) {
        return;
      }
      var subscriptionInfo = GetSubscription(EntityEventBroker.PropertyChangedEventKey);
      if (subscriptionInfo.Second != null) {
        ((PropertyChangedEventHandler) subscriptionInfo.Second)
          .Invoke(this, new PropertyChangedEventArgs(propertyName));
      }
    }

    /// <summary>
    /// Raises <see cref="INotifyCollectionChanged.CollectionChanged"/> event.
    /// </summary>
    /// <param name="action">The actual action.</param>
    /// <param name="item">The item, that was participating in the specified action.</param>
    /// <param name="index">The index on the item, if available.</param>
    protected void NotifyCollectionChanged(NotifyCollectionChangedAction action, Entity item, int? index)
    {
      if (!Session.EntityEvents.HasSubscribers) {
        return;
      }

      var subscriptionInfo = GetSubscription(EntityEventBroker.CollectionChangedEventKey);
      if (subscriptionInfo.Second != null) {
        var handler = (NotifyCollectionChangedEventHandler) subscriptionInfo.Second;
        if (action == NotifyCollectionChangedAction.Reset) {
          handler.Invoke(this, new NotifyCollectionChangedEventArgs(action));
        }
        else if (!index.HasValue) {
          if (action == NotifyCollectionChangedAction.Remove) {
            // Workaround for WPF / non-WPF subscribers
            var invocationList = handler.GetInvocationList();
            foreach (var @delegate in invocationList) {
              var typedDelegate = (NotifyCollectionChangedEventHandler) @delegate;
              var subscriberAssemblyName = @delegate.Method.DeclaringType.Assembly.FullName;
              if (subscriberAssemblyName.StartsWith(presentationFrameworkAssemblyPrefix, StringComparison.Ordinal)) {
                // WPF can't handle "Remove" event w/o item index
                typedDelegate.Invoke(this, new NotifyCollectionChangedEventArgs(NotifyCollectionChangedAction.Reset));
              }
#if DEBUG
              else if (subscriberAssemblyName.StartsWith(storageTestsAssemblyPrefix, StringComparison.Ordinal)) {
                typedDelegate.Invoke(this, new NotifyCollectionChangedEventArgs(NotifyCollectionChangedAction.Reset));
              }
#endif
              else {
                typedDelegate.Invoke(this, new NotifyCollectionChangedEventArgs(action, item));
              }
            }
          }
          else {
            handler.Invoke(this, new NotifyCollectionChangedEventArgs(action, item));
          }
        }
        else {
          handler.Invoke(this, new NotifyCollectionChangedEventArgs(action, item, index.GetValueOrDefault()));
        }
      }
      NotifyPropertyChanged("Count");
    }

    /// <summary>
    /// Gets the subscription for the specified event key.
    /// </summary>
    /// <param name="eventKey">The event key.</param>
    /// <returns>Event subscription (delegate) for the specified event key.</returns>
    protected Pair<Key, Delegate> GetSubscription(object eventKey)
    {
      var entityKey = GetOwnerKey(Owner);
      if (entityKey != null) {
        return new Pair<Key, Delegate>(entityKey,
          Session.EntityEvents.GetSubscriber(entityKey, Field, eventKey));
      }

      return new Pair<Key, Delegate>(null, null);
    }

    #endregion

    #region Event-like methods

    /// <summary>
    /// Called when entity set is initialized.
    /// </summary>
    protected virtual void OnInitialize()
    {
    }

    /// <summary>
    /// Called when item is adding to entity set.
    /// </summary>
    /// <param name="item">The item.</param>
    protected virtual void OnAdding(Entity item)
    {
    }

    /// <summary>
    /// Called when item is added to entity set.
    /// </summary>
    /// <param name="item">The item.</param>
    protected virtual void OnAdd(Entity item)
    {
    }

    /// <summary>
    /// Called when item is removing from entity set.
    /// </summary>
    /// <param name="item">The item.</param>
    protected virtual void OnRemoving(Entity item)
    {
    }

    /// <summary>
    /// Called when item is removed from entity set.
    /// </summary>
    /// <param name="item">The item.</param>
    protected virtual void OnRemove(Entity item)
    {
    }

    /// <summary>
    /// Called when entity set is clearing.
    /// </summary>
    protected virtual void OnClearing()
    {
    }

    /// <summary>
    /// Called when entity set is cleared.
    /// </summary>
    protected virtual void OnClear()
    {
    }

    /// <summary>
    /// Called when entity set should be validated.
    /// </summary>
    /// <remarks>
    /// Override this method to perform custom entity set validation.
    /// </remarks>
    protected virtual void OnValidate()
    {
    }

    /// <summary>
    /// Gets a value indicating whether validation can be performed for this entity.
    /// </summary>
    protected internal virtual bool CanBeValidated {
      get { return Owner!=null && !Owner.IsRemoved;  }
    }

    #endregion

    #region Add/Remove/Contains/Clear methods

    internal bool Contains(Entity item)
    {
      EnsureOwnerIsNotRemoved();
      return item != null && Field.ItemType.IsAssignableFrom(item.TypeInfo.UnderlyingType)
        && Contains(item.Key, item);
    }

    internal bool Add(Entity item) => Add(item, null, null);

    internal bool Add(Entity item, SyncContext syncContext, RemovalContext removalContext)
    {
      if (Contains(item)) {
        return false;
      }

      try {
        var operations = Session.Operations;
        using (var scope = operations.BeginRegistration(Operations.OperationType.System)) {
          var itemKey = item.Key;
          if (operations.CanRegisterOperation) {
            operations.RegisterOperation(new EntitySetItemAddOperation(Owner.Key, Field, itemKey));
          }

          SystemBeforeAdd(item);

          int? index = null;
          var association = Field.GetAssociation(item.TypeInfo);
          Action finalizer = () => {
            var auxiliaryType = association.AuxiliaryType;
            if (auxiliaryType!=null && association.IsMaster) {
              var combinedTuple = auxilaryTypeKeyTransform.Apply(
                TupleTransformType.Tuple,
                Owner.Key.Value,
                itemKey.Value);

              var combinedKey = Key.Create(
                Session.Domain,
                Session.StorageNodeId,
                auxiliaryType,
                TypeReferenceAccuracy.ExactType,
                combinedTuple);

              _ = Session.CreateOrInitializeExistingEntity(auxiliaryType.UnderlyingType, combinedKey);
              Session.ReferenceFieldsChangesRegistry.Register(Owner.Key, itemKey, combinedKey, Field);
            }

            var state = State;
            state.Add(itemKey);
            Session.EntitySetChangeRegistry.Register(state);
            index = GetItemIndex(state, itemKey);
          };

          operations.NotifyOperationStarting();
          if (association.IsPaired) {
            Session.PairSyncManager.ProcessRecursively(syncContext, removalContext,
              OperationType.Add, association, Owner, item, finalizer);
          }
          else {
            finalizer.Invoke();
          }

          // removalContext is unused here, since Add is never
          // invoked in reference cleanup process directly

          if (!skipOwnerVersionChange) {
            _ = Owner.UpdateVersionInfo(Owner, Field);
          }

          SystemAdd(item, index);
          SystemAddCompleted(item, null);
          scope.Complete();
          return true;
        }
      }
      catch (Exception e) {
        SystemAddCompleted(item, e);
        throw;
      }
    }

    internal bool Remove(Entity item) => Remove(item, null, null);

    internal bool Remove(Entity item, SyncContext syncContext, RemovalContext removalContext)
    {
      if (!Contains(item)) {
        return false;
      }

      try {
        var operations = Session.Operations;
        var scope = operations.BeginRegistration(Operations.OperationType.System);
        try {
          var itemKey = item.Key;
          if (operations.CanRegisterOperation) {
            operations.RegisterOperation(new EntitySetItemRemoveOperation(Owner.Key, Field, itemKey));
          }

          SystemBeforeRemove(item);

          int? index = null;
          var association = Field.GetAssociation(item.TypeInfo);
          Action finalizer = () => {
            var auxiliaryType = association.AuxiliaryType;
            if (auxiliaryType != null && association.IsMaster) {
              var combinedTuple = auxilaryTypeKeyTransform.Apply(
                TupleTransformType.Tuple,
                Owner.Key.Value,
                itemKey.Value);

              var combinedKey = Key.Create(
                Session.Domain,
                Session.StorageNodeId,
                auxiliaryType,
                TypeReferenceAccuracy.ExactType,
                combinedTuple);

              Session.RemoveOrCreateRemovedEntity(auxiliaryType.UnderlyingType, combinedKey, EntityRemoveReason.Association);
            }

            var state = State;
            index = GetItemIndex(state, itemKey);
            state.Remove(itemKey);
            Session.EntitySetChangeRegistry.Register(state);
          };

          operations.NotifyOperationStarting();
          if (association.IsPaired) {
            Session.PairSyncManager.ProcessRecursively(syncContext, removalContext,
              OperationType.Remove, association, Owner, item, finalizer);
          }
          else {
            finalizer.Invoke();
          }

          if (removalContext!=null) {
            // Postponing finalizers (events)
            removalContext.EnqueueFinalizer(() => {
              try {
                try {
                  index = GetItemIndex(State, itemKey); // Necessary, since index can be already changed
                  if (!skipOwnerVersionChange) {
                    _ = Owner.UpdateVersionInfo(Owner, Field);
                  }

                  SystemRemove(item, index);
                  SystemRemoveCompleted(item, null);
                  scope.Complete();
                }
                finally {
                  scope.DisposeSafely();
                }
              }
              catch (Exception e) {
                SystemRemoveCompleted(item, e);
                throw;
              }
            });
            return true;
          }

          if (!skipOwnerVersionChange) {
            _ = Owner.UpdateVersionInfo(Owner, Field);
          }

          SystemRemove(item, index);
          SystemRemoveCompleted(item, null);
          scope.Complete();
          return true;
        }
        finally {
          if (removalContext == null) {
            scope.DisposeSafely();
          }
        }
      }
      catch (Exception e) {
        SystemRemoveCompleted(item, e);
        throw;
      }
    }

    /// <summary>
    /// Clears this collection.
    /// </summary>
    public void Clear()
    {
      EnsureOwnerIsNotRemoved();
      try {
        var operations = Session.Operations;
        using (var scope = operations.BeginRegistration(Operations.OperationType.System)) {
          if (operations.CanRegisterOperation) {
            operations.RegisterOperation(new EntitySetClearOperation(Owner.Key, Field));
          }

          SystemBeforeClear();
          operations.NotifyOperationStarting();

          foreach (var entity in Entities.ToList()) {
            _ = Remove(entity);
          }

          SystemClear();
          SystemClearCompleted(null);
          scope.Complete();
        }
      }
      catch (Exception e) {
        SystemClearCompleted(e);
        throw;
      }
    }

    internal bool Add(IEntity item) => Add((Entity) item);

    internal bool Remove(IEntity item) => Remove((Entity) item);

    internal bool Contains(IEntity item) => Contains((Entity) item);

    #endregion

    #region Set operations

    internal void AddRange<TElement>(IEnumerable<TElement> items)
      where TElement: IEntity
    {
      EnsureOwnerIsNotRemoved();
      foreach (var item in items) {
        _ = Add(item);
      }
    }

    internal void IntersectWith<TElement>(IEnumerable<TElement> other)
      where TElement : IEntity
    {
      EnsureOwnerIsNotRemoved();
      if (this == other) {
        return;
      }

      var otherEntities = new HashSet<IEntity>(other.Cast<IEntity>());
      foreach (var item in Entities.ToList()) {
        if (!otherEntities.Contains(item)) {
          _ = Remove(item);
        }
      }
    }

    internal void UnionWith<TElement>(IEnumerable<TElement> other)
      where TElement : IEntity
    {
      EnsureOwnerIsNotRemoved();
      if (this == other) {
        return;
      }

      foreach (var item in other) {
        _ = Add(item);
      }
    }

    internal void ExceptWith<TElement>(IEnumerable<TElement> other)
      where TElement : IEntity
    {
      EnsureOwnerIsNotRemoved();
      if (this == other) {
        Clear();
        return;
      }
      foreach (var item in other) {
        _ = Remove(item);
      }
    }

    #endregion

    #region Private / internal members

    internal EntitySetState UpdateState(IEnumerable<Key> items, bool isFullyLoaded)
    {
      EnsureOwnerIsNotRemoved();
      var itemList = items.ToList();
      State.Update(itemList, isFullyLoaded ? (long?) itemList.Count : null);
      State.IsLoaded = true;
      Session.NotifyEntitySetCached(this);
      return State;
    }

    internal bool CheckStateIsLoaded()
    {
      if (State.IsLoaded) {
        return true;
      }

      if (Owner.State.PersistenceState == PersistenceState.New) {
        State.TotalItemCount = State.AddedItemsCount;
        State.IsLoaded = true;
        Session.NotifyEntitySetCached(this);
        return true;
      }
      return false;
    }

    private void PrefetchInternal()
    {
      EnsureOwnerIsNotRemoved();
      EnsureIsLoaded(null, false);
    }

    private void EnsureIsLoaded(int? maxItemCount, bool ignoreFullyLoaded = false)
    {
      if (CheckStateIsLoaded()) {
        if (State.IsFullyLoaded && !ignoreFullyLoaded) {
          return;
        }
        State.TotalItemCount = null;
        var requestedItemCount = maxItemCount.HasValue
          ? (int) maxItemCount
          : int.MaxValue;
        if (State.CachedItemCount > requestedItemCount) {
          return;
        }
      }
      using (Session.Activate()) {
        Session.Handler.FetchEntitySet(Owner.Key, Field, maxItemCount);
      }
    }

    private void EnsureCountIsLoaded()
    {
      if (State.TotalItemCount != null) {
        return;
      }

      var parameterContext = new ParameterContext();
      parameterContext.SetValue(ownerParameter, owner);

      var cachedState = GetEntitySetTypeState();
      State.TotalItemCount = Session.Query.Execute(cachedState, cachedState.ItemCountQuery, parameterContext);
    }

    private bool Contains(Key key, Entity item)
    {
      // state check
      var foundInCache = State.Contains(key);
      if (foundInCache) {
        return true;
      }

      var ownerState = Owner.PersistenceState;
      var itemState = item == null
        ? PersistenceState.Synchronized
        : item.PersistenceState;
      if (PersistenceState.New == ownerState || PersistenceState.New == itemState || State.IsFullyLoaded) {
        return false;
      }

      // association check
      if (item != null) {
        var association = Field.GetAssociation(item.TypeInfo);
        if (association.IsPaired && association.Multiplicity is Multiplicity.ManyToOne or Multiplicity.OneToMany) {
          var candidate = (IEntity)item.GetFieldValue(association.Reversed.OwnerField);
          return candidate == Owner;
        }
      }

      // load from storage
      EnsureIsLoaded(WellKnown.EntitySetPreloadCount);

      foundInCache = State.Contains(key);
      if (foundInCache) {
        return true;
      }
      if (State.IsFullyLoaded) {
        return false;
      }

      bool foundInDatabase;
      var entitySetTypeState = GetEntitySetTypeState();

      var parameterContext = new ParameterContext();
      parameterContext.SetValue(keyParameter, entitySetTypeState.SeekTransform
        .Apply(TupleTransformType.TransformedTuple, Owner.Key.Value, key.Value));
      using (var recordSetReader = entitySetTypeState.SeekProvider.GetRecordSetReader(Session, parameterContext)) {
        foundInDatabase = recordSetReader.MoveNext();
      }
      if (foundInDatabase) {
        State.Register(key);
      }
      return foundInDatabase;
    }

    private static Key GetOwnerKey(Persistent owner)
    {
      return owner is IFieldValueAdapter asFieldValueAdapter
        ? GetOwnerKey(asFieldValueAdapter.Owner)
        : ((Entity) owner).Key;
    }

    private EntitySetTypeState GetEntitySetTypeState()
    {
      EnsureOwnerIsNotRemoved();
<<<<<<< HEAD
      return Session.StorageNode.InternalEntitySetCache.GetOrAdd(Field, BuildEntitySetTypeState, this);
=======
      return Session.StorageNode.EntitySetTypeStateCache.GetOrAdd(Field, EntitySetTypeStateFactory, this);
    }

    private static EntitySetTypeState BuildEntitySetTypeState(FieldInfo field, EntitySetBase entitySet)
    {
      var association = field.Associations.Last();
      var query = association.UnderlyingIndex.GetQuery().Seek(context => context.GetValue(keyParameter));
      var seek = entitySet.Session.Compile(query);
      var ownerDescriptor = association.OwnerType.Key.TupleDescriptor;
      var targetDescriptor = association.TargetType.Key.TupleDescriptor;

      var itemColumnOffsets = association.AuxiliaryType == null
        ? association.UnderlyingIndex.ValueColumns
            .Where(ci => ci.IsPrimaryKey)
            .Select(ci => ci.Field.MappingInfo.Offset)
            .ToList()
        : Enumerable.Range(0, targetDescriptor.Count).ToList();

      var keyFieldCount = ownerDescriptor.Count + itemColumnOffsets.Count;
      var keyFieldTypes = ownerDescriptor
        .Concat(itemColumnOffsets.Select(i => targetDescriptor[i]))
        .ToArray(keyFieldCount);
      var keyDescriptor = TupleDescriptor.Create(keyFieldTypes);

      var map = Enumerable.Range(0, ownerDescriptor.Count)
        .Select(i => new Pair<int, int>(0, i))
        .Concat(itemColumnOffsets.Select(i => new Pair<int, int>(1, i)))
        .ToArray(keyFieldCount);
      var seekTransform = new MapTransform(true, keyDescriptor, map);

      Func<Tuple, Entity> itemCtor = null;
      if (association.AuxiliaryType != null) {
        itemCtor = DelegateHelper.CreateDelegate<Func<Tuple, Entity>>(null,
          association.AuxiliaryType.UnderlyingType, DelegateHelper.AspectedFactoryMethodName,
          Array.Empty<Type>());
      }

      return new EntitySetTypeState(seek, seekTransform, itemCtor, entitySet.GetItemCountQueryDelegate(field));
>>>>>>> 12bc6cfc
    }

    private int? GetItemIndex(EntitySetState state, Key key)
    {
      if (!state.IsFullyLoaded) {
        return null;
      }
      if (!Session.EntityEvents.HasSubscribers) {
        return null;
      }
      var subscriptionInfo = GetSubscription(EntityEventBroker.CollectionChangedEventKey);
      if (subscriptionInfo.Second == null) {
        return null;
      }

      // Ok, it seems there is a reason
      // to waste linear time on calculating this...
      var i = 0;
      foreach (var cachedKey in state) {
        if (key == cachedKey) {
          return i;
        }
        i++;
      }
      return null;
    }

    internal static void ExecuteOnValidate(EntitySetBase target) => target.OnValidate();

    #endregion


    // Initialization

    /// <summary>
    /// Performs initialization (see <see cref="Initialize()"/>) of the <see cref="EntitySetBase"/>
    /// if type of <see langword="this" /> is the same as <paramref name="ctorType"/>.
    /// Automatically invoked in the epilogue of any constructor of this type and its ancestors.
    /// </summary>
    /// <param name="ctorType">The type, which constructor has invoked this method.</param>
    protected void Initialize(Type ctorType)
    {
      if (ctorType == GetType() && !isInitialized) {
        isInitialized = true;
        Initialize();
      }
    }

    /// <summary>
    /// Performs initialization of the <see cref="EntitySetBase"/>.
    /// </summary>
    protected virtual void Initialize() => SystemInitialize();


    // Constructors

    /// <summary>
    /// Initializes a new instance of this class.
    /// </summary>
    /// <param name="owner">Persistent this entity set belongs to.</param>
    /// <param name="field">Field corresponds to this entity set.</param>
    protected EntitySetBase(Entity owner, FieldInfo field)
      : base(owner.Session)
    {
      this.owner = owner;
      Field = field;
      State = new EntitySetState(this);
      var association = Field.Associations.Last();
      if (association.AuxiliaryType != null && association.IsMaster) {
        var domain = Session.Domain;
        var itemType = domain.Model.Types[Field.ItemType];
        auxilaryTypeKeyTransform = new CombineTransform(
          false,
          owner.TypeInfo.Key.TupleDescriptor,
          itemType.Key.TupleDescriptor);
      }

      skipOwnerVersionChange = association.Multiplicity != Multiplicity.ManyToOne && association.Multiplicity != Multiplicity.OneToMany
        ? false
        : Session.Domain.Configuration.VersioningConvention.DenyEntitySetOwnerVersionChange;

      Initialize(WellKnownOrmTypes.EntitySetBase);
    }

    /// <summary>
    /// Initializes a new instance of this class.
    /// </summary>
    /// <param name="info">The <see cref="SerializationInfo"/>.</param>
    /// <param name="context">The <see cref="StreamingContext"/>.</param>
    protected EntitySetBase(SerializationInfo info, StreamingContext context)
    {
      throw new NotImplementedException();
    }
  }
}<|MERGE_RESOLUTION|>--- conflicted
+++ resolved
@@ -42,45 +42,7 @@
     private static readonly Parameter<Tuple> keyParameter = new Parameter<Tuple>(WellKnown.KeyFieldName);
     internal static readonly Parameter<Entity> ownerParameter = new Parameter<Entity>("Owner");
 
-<<<<<<< HEAD
-    private static readonly Func<FieldInfo, EntitySetBase, EntitySetTypeState> BuildEntitySetTypeState = (FieldInfo field, EntitySetBase entitySet) => {
-      var association = field.Associations.Last();
-      var query = association.UnderlyingIndex.GetQuery().Seek(context => context.GetValue(keyParameter));
-      var seek = entitySet.Session.Compile(query);
-      var ownerDescriptor = association.OwnerType.Key.TupleDescriptor;
-      var targetDescriptor = association.TargetType.Key.TupleDescriptor;
-
-      var itemColumnOffsets = association.AuxiliaryType == null
-        ? association.UnderlyingIndex.ValueColumns
-            .Where(ci => ci.IsPrimaryKey)
-            .Select(ci => ci.Field.MappingInfo.Offset)
-            .ToList()
-        : Enumerable.Range(0, targetDescriptor.Count).ToList();
-
-      var keyFieldCount = ownerDescriptor.Count + itemColumnOffsets.Count;
-      var keyFieldTypes = ownerDescriptor
-        .Concat(itemColumnOffsets.Select(i => targetDescriptor[i]))
-        .ToArray(keyFieldCount);
-      var keyDescriptor = TupleDescriptor.Create(keyFieldTypes);
-
-      var map = Enumerable.Range(0, ownerDescriptor.Count)
-        .Select(i => new Pair<int, int>(0, i))
-        .Concat(itemColumnOffsets.Select(i => new Pair<int, int>(1, i)))
-        .ToArray(keyFieldCount);
-      var seekTransform = new MapTransform(true, keyDescriptor, map);
-
-      Func<Tuple, Entity> itemCtor = null;
-      if (association.AuxiliaryType != null) {
-        itemCtor = DelegateHelper.CreateDelegate<Func<Tuple, Entity>>(null,
-          association.AuxiliaryType.UnderlyingType, DelegateHelper.AspectedFactoryMethodName,
-          Array.Empty<Type>());
-      }
-
-      return new EntitySetTypeState(seek, seekTransform, itemCtor, entitySet.GetItemCountQueryDelegate(field));
-    };
-=======
     private static readonly Func<FieldInfo, EntitySetBase, EntitySetTypeState> EntitySetTypeStateFactory = BuildEntitySetTypeState;
->>>>>>> 12bc6cfc
 
     private readonly Entity owner;
     private readonly CombineTransform auxilaryTypeKeyTransform;
@@ -962,9 +924,6 @@
     private EntitySetTypeState GetEntitySetTypeState()
     {
       EnsureOwnerIsNotRemoved();
-<<<<<<< HEAD
-      return Session.StorageNode.InternalEntitySetCache.GetOrAdd(Field, BuildEntitySetTypeState, this);
-=======
       return Session.StorageNode.EntitySetTypeStateCache.GetOrAdd(Field, EntitySetTypeStateFactory, this);
     }
 
@@ -1003,7 +962,6 @@
       }
 
       return new EntitySetTypeState(seek, seekTransform, itemCtor, entitySet.GetItemCountQueryDelegate(field));
->>>>>>> 12bc6cfc
     }
 
     private int? GetItemIndex(EntitySetState state, Key key)
