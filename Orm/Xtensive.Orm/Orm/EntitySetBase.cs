// Copyright (C) 2008-2020 Xtensive LLC.
// This code is distributed under MIT license terms.
// See the License.txt file in the project root for more information.
// Created by: Aleksey Gamzov
// Created:    2008.09.10

using System;
using System.Collections.Generic;
using System.Collections.Specialized;
using System.ComponentModel;
using System.Linq;
using System.Runtime.Serialization;
using Xtensive.Collections;
using Xtensive.Core;
using Xtensive.Orm.Internals;
using Xtensive.Orm.Model;
using Xtensive.Orm.Operations;
using Xtensive.Orm.PairIntegrity;
using Xtensive.Orm.ReferentialIntegrity;
using Xtensive.Orm.Rse;
using Xtensive.Reflection;
using Xtensive.Tuples;
using Xtensive.Tuples.Transform;
using FieldInfo = Xtensive.Orm.Model.FieldInfo;
using OperationType = Xtensive.Orm.PairIntegrity.OperationType;
using Tuple = Xtensive.Tuples.Tuple;

namespace Xtensive.Orm
{
  /// <summary>
  /// Abstract base for <see cref="EntitySet{TItem}"/>.
  /// </summary>
  public abstract class EntitySetBase : SessionBound,
    IFieldValueAdapter,
    INotifyPropertyChanged,
    INotifyCollectionChanged
  {
    private static readonly string presentationFrameworkAssemblyPrefix = "PresentationFramework,";
#if DEBUG
    private static readonly string storageTestsAssemblyPrefix = "Xtensive.Orm.Tests";
#endif
    private static readonly object entitySetCachingRegion = new object();
    private static readonly Parameter<Tuple> keyParameter = new Parameter<Tuple>(WellKnown.KeyFieldName);
    internal static readonly Parameter<Entity> ownerParameter = new Parameter<Entity>("Owner");

    private readonly Entity owner;
    private readonly CombineTransform auxilaryTypeKeyTransform;
    private readonly bool skipOwnerVersionChange;
    private bool isInitialized;

    /// <summary>
    /// Gets the owner of this instance.
    /// </summary>
    public Entity Owner => owner;

    /// <inheritdoc/>
    Persistent IFieldValueAdapter.Owner => Owner;

    /// <inheritdoc/>
    public FieldInfo Field { get; private set; }

    /// <summary>
    /// Gets the number of elements contained in the <see cref="EntitySetBase"/>.
    /// </summary>
    public long Count
    {
      get {
        if (Owner.IsRemoved) {
          return 0; // WPF tries to use EntitySets of removed Entities
        }

        EnsureIsLoaded(WellKnown.EntitySetPreloadCount);
        EnsureCountIsLoaded();
        return (long) State.TotalItemCount;
      }
    }

    internal EntitySetState State { get; private set; }

    /// <summary>
    /// Gets the entities contained in this <see cref="EntitySetBase"/>.
    /// </summary>
    protected internal IEnumerable<IEntity> Entities
      => InnerGetEntities().ToTransactional(Session);

    private IEnumerable<IEntity> InnerGetEntities()
    {
      if (Owner.IsRemoved) {
        yield break; // WPF tries to enumerate EntitySets of removed Entities
      }

      PrefetchInternal();
      foreach (var key in State) {
        var entity = Session.Query.SingleOrDefault(key);
        if (entity == null) {
          if (!key.IsTemporary(Session.Domain)) {
            Session.RemoveOrCreateRemovedEntity(key.TypeReference.Type.UnderlyingType, key, EntityRemoveReason.Other);
            if (Session.LookupStateInCache(key, out var entityState)) {
              entity = entityState.Entity;
            }
          }
        }
        yield return entity;
      }
    }

    /// <summary>
    /// Prefetches the entity set completely - i.e. ensures it is fully loaded.
    /// </summary>
    public void Prefetch() => Prefetch(null);

    /// <summary>
    /// Prefetches the entity set - i.e. ensures it is either completely or partially loaded.
    /// </summary>
    /// <param name="maxItemCount">The maximal count of items to try to load.</param>
    public void Prefetch(int? maxItemCount)
    {
      EnsureOwnerIsNotRemoved();
      EnsureIsLoaded(maxItemCount, State.ShouldUseForcePrefetch(null));
    }

    /// <summary>
    /// Determines whether <see cref="EntitySetBase"/> contains the specified <see cref="Key"/>.
    /// </summary>
    /// <param name="key">The key.</param>
    /// <returns>
    /// <see langword="true"/> if <see cref="EntitySetBase"/> contains the specified <see cref="Key"/>; otherwise, <see langword="false"/>.
    /// </returns>
    /// <exception cref="InvalidOperationException">Entity type is not supported.</exception>
    public bool Contains(Key key)
    {
      EnsureOwnerIsNotRemoved();
      if (key==null || !Field.ItemType.IsAssignableFrom(key.TypeInfo.UnderlyingType)) {
        return false;
      }

      return Session.LookupStateInCache(key, out var entityState)
        ? Contains(key, entityState.TryGetEntity())
        : Contains(key, null);
    }

    /// <summary>
    /// Gets a delegate which returns an <see cref="IQueryable{T}"/>
    /// returning count of items associated with this instance.
    /// </summary>
    /// <param name="field">The field containing <see cref="EntitySet{TItem}"/>.</param>
    /// <returns>
    /// The created delegate which returns an <see cref="IQueryable{T}"/>
    /// returning count of items associated with this instance.
    /// </returns>
    protected abstract Func<QueryEndpoint,long> GetItemCountQueryDelegate(FieldInfo field);

    /// <summary>
    /// Ensures the owner is not removed.
    /// </summary>
    protected void EnsureOwnerIsNotRemoved()
    {
      if (Owner.IsRemoved) {
        throw new InvalidOperationException(Strings.ExEntityIsRemoved);
      }
    }

    #region System-level event-like members

    private void SystemInitialize()
    {
      if (Session.IsSystemLogicOnly) {
        return;
      }

      var subscriptionInfo = GetSubscription(EntityEventBroker.InitializeEntitySetEventKey);
      if (subscriptionInfo.Second != null) {
        ((Action<Key, FieldInfo>) subscriptionInfo.Second)
          .Invoke(subscriptionInfo.First, Field);
      }
      OnInitialize();
    }

    private void SystemBeforeAdd(Entity item)
    {
      Session.SystemEvents.NotifyEntitySetItemAdding(this, item);
      using (Session.Operations.EnableSystemOperationRegistration()) {
        Session.Events.NotifyEntitySetItemAdding(this, item);

        if (Session.IsSystemLogicOnly) {
          return;
        }

        var subscriptionInfo = GetSubscription(EntityEventBroker.AddingEntitySetItemEventKey);
        if (subscriptionInfo.Second != null) {
          ((Action<Key, FieldInfo, Entity>) subscriptionInfo.Second)
            .Invoke(subscriptionInfo.First, Field, item);
        }
        OnAdding(item);
      }
    }

    private void SystemAdd(Entity item, int? index)
    {
      Session.SystemEvents.NotifyEntitySetItemAdd(this, item);
      using (Session.Operations.EnableSystemOperationRegistration()) {
        Session.Events.NotifyEntitySetItemAdd(this, item);

        if (Session.IsSystemLogicOnly) {
          return;
        }

        if (CanBeValidated) {
          Session.ValidationContext.RegisterForValidation(Owner);
        }

        var subscriptionInfo = GetSubscription(EntityEventBroker.AddEntitySetItemEventKey);
        if (subscriptionInfo.Second != null) {
          ((Action<Key, FieldInfo, Entity>) subscriptionInfo.Second)
            .Invoke(subscriptionInfo.First, Field, item);
        }
        OnAdd(item);
        NotifyCollectionChanged(NotifyCollectionChangedAction.Add, item, index);
      }
    }

    private void SystemAddCompleted(Entity item, Exception exception)
    {
      Session.SystemEvents.NotifyEntitySetItemAddCompleted(this, item, exception);
      using (Session.Operations.EnableSystemOperationRegistration()) {
        Session.Events.NotifyEntitySetItemAddCompleted(this, item, exception);
      }
    }

    private void SystemBeforeRemove(Entity item)
    {
      Session.SystemEvents.NotifyEntitySetItemRemoving(this, item);
      using (Session.Operations.EnableSystemOperationRegistration()) {
        Session.Events.NotifyEntitySetItemRemoving(this, item);

        if (Session.IsSystemLogicOnly) {
          return;
        }

        var subscriptionInfo = GetSubscription(EntityEventBroker.RemovingEntitySetItemEventKey);
        if (subscriptionInfo.Second != null) {
          ((Action<Key, FieldInfo, Entity>) subscriptionInfo.Second).Invoke(subscriptionInfo.First, Field, item);
        }
        OnRemoving(item);
      }
    }

    private void SystemRemove(Entity item, int? index)
    {
      Session.SystemEvents.NotifyEntitySetItemRemoved(Owner, this, item);
      using (Session.Operations.EnableSystemOperationRegistration()) {
        Session.Events.NotifyEntitySetItemRemoved(Owner, this, item);

        if (Session.IsSystemLogicOnly) {
          return;
        }

        if (CanBeValidated) {
          Session.ValidationContext.RegisterForValidation(Owner);
        }

        var subscriptionInfo = GetSubscription(EntityEventBroker.RemoveEntitySetItemEventKey);
        if (subscriptionInfo.Second != null) {
          ((Action<Key, FieldInfo, Entity>) subscriptionInfo.Second)
            .Invoke(subscriptionInfo.First, Field, item);
        }

        OnRemove(item);
        NotifyCollectionChanged(NotifyCollectionChangedAction.Remove, item, index);
      }
    }

    private void SystemRemoveCompleted(Entity item, Exception exception)
    {
      Session.SystemEvents.NotifyEntitySetItemRemoveCompleted(this, item, exception);
      using (Session.Operations.EnableSystemOperationRegistration()) {
        Session.Events.NotifyEntitySetItemRemoveCompleted(this, item, exception);
      }
    }

    private void SystemBeforeClear()
    {
      Session.SystemEvents.NotifyEntitySetClearing(this);
      using (Session.Operations.EnableSystemOperationRegistration()) {
        Session.Events.NotifyEntitySetClearing(this);

        if (Session.IsSystemLogicOnly) {
          return;
        }

        using (Session.Operations.EnableSystemOperationRegistration()) {
          var subscriptionInfo = GetSubscription(EntityEventBroker.ClearingEntitySetEventKey);
          if (subscriptionInfo.Second != null) {
            ((Action<Key, FieldInfo>) subscriptionInfo.Second)
              .Invoke(subscriptionInfo.First, Field);
          }

          OnClearing();
        }
      }
    }

    private void SystemClear()
    {
      Session.SystemEvents.NotifyEntitySetClear(this);
      using (Session.Operations.EnableSystemOperationRegistration()) {
        Session.Events.NotifyEntitySetClear(this);

        if (Session.IsSystemLogicOnly) {
          return;
        }

        if (CanBeValidated) {
          Session.ValidationContext.RegisterForValidation(Owner);
        }

        using (Session.Operations.EnableSystemOperationRegistration()) {
          var subscriptionInfo = GetSubscription(EntityEventBroker.ClearEntitySetEventKey);
          if (subscriptionInfo.Second != null) {
            ((Action<Key, FieldInfo>) subscriptionInfo.Second)
              .Invoke(subscriptionInfo.First, Field);
          }
          OnClear();
          NotifyCollectionChanged(NotifyCollectionChangedAction.Reset, null, null);
        }
      }
    }

    private void SystemClearCompleted(Exception exception)
    {
      Session.SystemEvents.NotifyEntitySetClearCompleted(this, exception);
      using (Session.Operations.EnableSystemOperationRegistration()) {
        Session.Events.NotifyEntitySetClearCompleted(this, exception);
      }
    }

    #endregion

    #region INotifyXxxChanged & event support related methods

    /// <inheritdoc/>
    public event PropertyChangedEventHandler PropertyChanged {
      add {
        Session.EntityEvents.AddSubscriber(GetOwnerKey(Owner), Field,
          EntityEventBroker.PropertyChangedEventKey, value);
      }
      remove {
        Session.EntityEvents.RemoveSubscriber(GetOwnerKey(Owner), Field,
          EntityEventBroker.PropertyChangedEventKey, value);
      }
    }

    /// <inheritdoc/>
    public event NotifyCollectionChangedEventHandler CollectionChanged {
      add {
        Session.EntityEvents.AddSubscriber(GetOwnerKey(Owner), Field,
          EntityEventBroker.CollectionChangedEventKey, value);
      }
      remove {
        Session.EntityEvents.RemoveSubscriber(GetOwnerKey(Owner), Field,
          EntityEventBroker.CollectionChangedEventKey, value);
      }
    }

    /// <summary>
    /// Raises <see cref="INotifyPropertyChanged.PropertyChanged"/> event.
    /// </summary>
    /// <param name="propertyName">Name of the changed property.</param>
    protected void NotifyPropertyChanged(string propertyName)
    {
      if (!Session.EntityEvents.HasSubscribers) {
        return;
      }
      var subscriptionInfo = GetSubscription(EntityEventBroker.PropertyChangedEventKey);
      if (subscriptionInfo.Second != null) {
        ((PropertyChangedEventHandler) subscriptionInfo.Second)
          .Invoke(this, new PropertyChangedEventArgs(propertyName));
      }
    }

    /// <summary>
    /// Raises <see cref="INotifyCollectionChanged.CollectionChanged"/> event.
    /// </summary>
    /// <param name="action">The actual action.</param>
    /// <param name="item">The item, that was participating in the specified action.</param>
    /// <param name="index">The index on the item, if available.</param>
    protected void NotifyCollectionChanged(NotifyCollectionChangedAction action, Entity item, int? index)
    {
      if (!Session.EntityEvents.HasSubscribers) {
        return;
      }

      var subscriptionInfo = GetSubscription(EntityEventBroker.CollectionChangedEventKey);
      if (subscriptionInfo.Second != null) {
        var handler = (NotifyCollectionChangedEventHandler) subscriptionInfo.Second;
        if (action == NotifyCollectionChangedAction.Reset) {
          handler.Invoke(this, new NotifyCollectionChangedEventArgs(action));
        }
        else if (!index.HasValue) {
          if (action == NotifyCollectionChangedAction.Remove) {
            // Workaround for WPF / non-WPF subscribers
            var invocationList = handler.GetInvocationList();
            foreach (var @delegate in invocationList) {
              var typedDelegate = (NotifyCollectionChangedEventHandler) @delegate;
              var subscriberAssemblyName = @delegate.Method.DeclaringType.Assembly.FullName;
              if (subscriberAssemblyName.StartsWith(presentationFrameworkAssemblyPrefix, StringComparison.Ordinal)) {
                // WPF can't handle "Remove" event w/o item index
                typedDelegate.Invoke(this, new NotifyCollectionChangedEventArgs(NotifyCollectionChangedAction.Reset));
              }
#if DEBUG
              else if (subscriberAssemblyName.StartsWith(storageTestsAssemblyPrefix, StringComparison.Ordinal)) {
                typedDelegate.Invoke(this, new NotifyCollectionChangedEventArgs(NotifyCollectionChangedAction.Reset));
              }
#endif
              else {
                typedDelegate.Invoke(this, new NotifyCollectionChangedEventArgs(action, item));
              }
            }
          }
          else {
            handler.Invoke(this, new NotifyCollectionChangedEventArgs(action, item));
          }
        }
        else {
          handler.Invoke(this, new NotifyCollectionChangedEventArgs(action, item, index.GetValueOrDefault()));
        }
      }
      NotifyPropertyChanged("Count");
    }

    /// <summary>
    /// Gets the subscription for the specified event key.
    /// </summary>
    /// <param name="eventKey">The event key.</param>
    /// <returns>Event subscription (delegate) for the specified event key.</returns>
    protected Pair<Key, Delegate> GetSubscription(object eventKey)
    {
      var entityKey = GetOwnerKey(Owner);
      if (entityKey != null) {
        return new Pair<Key, Delegate>(entityKey,
          Session.EntityEvents.GetSubscriber(entityKey, Field, eventKey));
      }

      return new Pair<Key, Delegate>(null, null);
    }

    #endregion

    #region Event-like methods

    /// <summary>
    /// Called when entity set is initialized.
    /// </summary>
    protected virtual void OnInitialize()
    {
    }

    /// <summary>
    /// Called when item is adding to entity set.
    /// </summary>
    /// <param name="item">The item.</param>
    protected virtual void OnAdding(Entity item)
    {
    }

    /// <summary>
    /// Called when item is added to entity set.
    /// </summary>
    /// <param name="item">The item.</param>
    protected virtual void OnAdd(Entity item)
    {
    }

    /// <summary>
    /// Called when item is removing from entity set.
    /// </summary>
    /// <param name="item">The item.</param>
    protected virtual void OnRemoving(Entity item)
    {
    }

    /// <summary>
    /// Called when item is removed from entity set.
    /// </summary>
    /// <param name="item">The item.</param>
    protected virtual void OnRemove(Entity item)
    {
    }

    /// <summary>
    /// Called when entity set is clearing.
    /// </summary>
    protected virtual void OnClearing()
    {
    }

    /// <summary>
    /// Called when entity set is cleared.
    /// </summary>
    protected virtual void OnClear()
    {
    }

    /// <summary>
    /// Called when entity set should be validated.
    /// </summary>
    /// <remarks>
    /// Override this method to perform custom entity set validation.
    /// </remarks>
    protected virtual void OnValidate()
    {
    }

    /// <summary>
    /// Gets a value indicating whether validation can be performed for this entity.
    /// </summary>
    protected internal virtual bool CanBeValidated {
      get { return Owner!=null && !Owner.IsRemoved;  }
    }

    #endregion

    #region Add/Remove/Contains/Clear methods

    internal bool Contains(Entity item)
    {
      EnsureOwnerIsNotRemoved();
      return item != null && Field.ItemType.IsAssignableFrom(item.TypeInfo.UnderlyingType)
        && Contains(item.Key, item);
    }

    internal bool Add(Entity item) => Add(item, null, null);

    internal bool Add(Entity item, SyncContext syncContext, RemovalContext removalContext)
    {
      if (Contains(item)) {
        return false;
      }

      try {
        var operations = Session.Operations;
        using (var scope = operations.BeginRegistration(Operations.OperationType.System)) {
          var itemKey = item.Key;
          if (operations.CanRegisterOperation) {
            operations.RegisterOperation(new EntitySetItemAddOperation(Owner.Key, Field, itemKey));
          }

          SystemBeforeAdd(item);

          int? index = null;
          var association = Field.GetAssociation(item.TypeInfo);
          Action finalizer = () => {
            var auxiliaryType = association.AuxiliaryType;
            if (auxiliaryType!=null && association.IsMaster) {
              var combinedTuple = auxilaryTypeKeyTransform.Apply(
                TupleTransformType.Tuple,
                Owner.Key.Value,
                itemKey.Value);

              var combinedKey = Key.Create(
                Session.Domain,
                Session.StorageNodeId,
                auxiliaryType,
                TypeReferenceAccuracy.ExactType,
                combinedTuple);

              _ = Session.CreateOrInitializeExistingEntity(auxiliaryType.UnderlyingType, combinedKey);
              Session.ReferenceFieldsChangesRegistry.Register(Owner.Key, itemKey, combinedKey, Field);
            }

            var state = State;
            state.Add(itemKey);
            Session.EntitySetChangeRegistry.Register(state);
            index = GetItemIndex(state, itemKey);
          };

          operations.NotifyOperationStarting();
          if (association.IsPaired) {
            Session.PairSyncManager.ProcessRecursively(syncContext, removalContext,
              OperationType.Add, association, Owner, item, finalizer);
          }
          else {
            finalizer.Invoke();
          }

          // removalContext is unused here, since Add is never
          // invoked in reference cleanup process directly

          if (!skipOwnerVersionChange) {
            _ = Owner.UpdateVersionInfo(Owner, Field);
          }

          SystemAdd(item, index);
          SystemAddCompleted(item, null);
          scope.Complete();
          return true;
        }
      }
      catch (Exception e) {
        SystemAddCompleted(item, e);
        throw;
      }
    }

    internal bool Remove(Entity item) => Remove(item, null, null);

    internal bool Remove(Entity item, SyncContext syncContext, RemovalContext removalContext)
    {
      if (!Contains(item)) {
        return false;
      }

      try {
        var operations = Session.Operations;
        var scope = operations.BeginRegistration(Operations.OperationType.System);
        try {
          var itemKey = item.Key;
          if (operations.CanRegisterOperation) {
            operations.RegisterOperation(new EntitySetItemRemoveOperation(Owner.Key, Field, itemKey));
          }

          SystemBeforeRemove(item);

          int? index = null;
          var association = Field.GetAssociation(item.TypeInfo);
          Action finalizer = () => {
            var auxiliaryType = association.AuxiliaryType;
            if (auxiliaryType != null && association.IsMaster) {
              var combinedTuple = auxilaryTypeKeyTransform.Apply(
                TupleTransformType.Tuple,
                Owner.Key.Value,
                itemKey.Value);

              var combinedKey = Key.Create(
                Session.Domain,
                Session.StorageNodeId,
                auxiliaryType,
                TypeReferenceAccuracy.ExactType,
                combinedTuple);

              Session.RemoveOrCreateRemovedEntity(auxiliaryType.UnderlyingType, combinedKey, EntityRemoveReason.Association);
            }

            var state = State;
            index = GetItemIndex(state, itemKey);
            state.Remove(itemKey);
            Session.EntitySetChangeRegistry.Register(state);
          };

          operations.NotifyOperationStarting();
          if (association.IsPaired) {
            Session.PairSyncManager.ProcessRecursively(syncContext, removalContext,
              OperationType.Remove, association, Owner, item, finalizer);
          }
          else {
            finalizer.Invoke();
          }

          if (removalContext!=null) {
            // Postponing finalizers (events)
            removalContext.EnqueueFinalizer(() => {
              try {
                try {
                  index = GetItemIndex(State, itemKey); // Necessary, since index can be already changed
                  if (!skipOwnerVersionChange) {
                    _ = Owner.UpdateVersionInfo(Owner, Field);
                  }

                  SystemRemove(item, index);
                  SystemRemoveCompleted(item, null);
                  scope.Complete();
                }
                finally {
                  scope.DisposeSafely();
                }
              }
              catch (Exception e) {
                SystemRemoveCompleted(item, e);
                throw;
              }
            });
            return true;
          }

          if (!skipOwnerVersionChange) {
            _ = Owner.UpdateVersionInfo(Owner, Field);
          }

          SystemRemove(item, index);
          SystemRemoveCompleted(item, null);
          scope.Complete();
          return true;
        }
        finally {
          if (removalContext == null) {
            scope.DisposeSafely();
          }
        }
      }
      catch (Exception e) {
        SystemRemoveCompleted(item, e);
        throw;
      }
    }

    /// <summary>
    /// Clears this collection.
    /// </summary>
    public void Clear()
    {
      EnsureOwnerIsNotRemoved();
      try {
        var operations = Session.Operations;
        using (var scope = operations.BeginRegistration(Operations.OperationType.System)) {
          if (operations.CanRegisterOperation) {
            operations.RegisterOperation(new EntitySetClearOperation(Owner.Key, Field));
          }

          SystemBeforeClear();
          operations.NotifyOperationStarting();

          foreach (var entity in Entities.ToList()) {
            _ = Remove(entity);
          }

          SystemClear();
          SystemClearCompleted(null);
          scope.Complete();
        }
      }
      catch (Exception e) {
        SystemClearCompleted(e);
        throw;
      }
    }

    internal bool Add(IEntity item) => Add((Entity) item);

    internal bool Remove(IEntity item) => Remove((Entity) item);

    internal bool Contains(IEntity item) => Contains((Entity) item);

    #endregion

    #region Set operations

    internal void AddRange<TElement>(IEnumerable<TElement> items)
      where TElement: IEntity
    {
      EnsureOwnerIsNotRemoved();
      foreach (var item in items) {
        _ = Add(item);
      }
    }

    internal void IntersectWith<TElement>(IEnumerable<TElement> other)
      where TElement : IEntity
    {
      EnsureOwnerIsNotRemoved();
      if (this == other) {
        return;
      }

      var otherEntities = new HashSet<IEntity>(other.Cast<IEntity>());
      foreach (var item in Entities.ToList()) {
        if (!otherEntities.Contains(item)) {
          _ = Remove(item);
        }
      }
    }

    internal void UnionWith<TElement>(IEnumerable<TElement> other)
      where TElement : IEntity
    {
      EnsureOwnerIsNotRemoved();
      if (this == other) {
        return;
      }

      foreach (var item in other) {
        _ = Add(item);
      }
    }

    internal void ExceptWith<TElement>(IEnumerable<TElement> other)
      where TElement : IEntity
    {
      EnsureOwnerIsNotRemoved();
      if (this == other) {
        Clear();
        return;
      }
      foreach (var item in other) {
        _ = Remove(item);
      }
    }

    #endregion

    #region Private / internal members

    internal EntitySetState UpdateState(IEnumerable<Key> items, bool isFullyLoaded)
    {
      EnsureOwnerIsNotRemoved();
      var itemList = items.ToList();
      State.Update(itemList, isFullyLoaded ? (long?) itemList.Count : null);
      State.IsLoaded = true;
      Session.NotifyEntitySetCached(this);
      return State;
    }

    internal bool CheckStateIsLoaded()
    {
      if (State.IsLoaded) {
        return true;
      }

      if (Owner.State.PersistenceState == PersistenceState.New) {
        State.TotalItemCount = State.AddedItemsCount;
        State.IsLoaded = true;
        Session.NotifyEntitySetCached(this);
        return true;
      }
      return false;
    }

    private void PrefetchInternal()
    {
      EnsureOwnerIsNotRemoved();
      EnsureIsLoaded(null, false);
    }

    private void EnsureIsLoaded(int? maxItemCount, bool ignoreFullyLoaded = false)
    {
      if (CheckStateIsLoaded()) {
        if (State.IsFullyLoaded && !ignoreFullyLoaded) {
          return;
        }
        State.TotalItemCount = null;
        var requestedItemCount = maxItemCount.HasValue
          ? (int) maxItemCount
          : int.MaxValue;
        if (State.CachedItemCount > requestedItemCount) {
          return;
        }
      }
      using (Session.Activate()) {
        Session.Handler.FetchEntitySet(Owner.Key, Field, maxItemCount);
      }
    }

    private void EnsureCountIsLoaded()
    {
<<<<<<< HEAD
      if (State.TotalItemCount!=null) {
        return;
=======
      if (State.TotalItemCount != null) {
        return;
      }

      using (new ParameterContext().Activate()) {
        ownerParameter.Value = owner;
        var cachedState = GetEntitySetTypeState();
        State.TotalItemCount = Session.Query.Execute(cachedState, cachedState.ItemCountQuery);
>>>>>>> 0f34a016
      }

      var parameterContext = new ParameterContext();
      parameterContext.SetValue(ownerParameter, owner);

      var cachedState = GetEntitySetTypeState();
      State.TotalItemCount = Session.Query.Execute(cachedState, cachedState.ItemCountQuery, parameterContext);
    }

    private bool Contains(Key key, Entity item)
    {
      // state check
      var foundInCache = State.Contains(key);
      if (foundInCache) {
        return true;
      }

      var ownerState = Owner.PersistenceState;
      var itemState = item == null
        ? PersistenceState.Synchronized
        : item.PersistenceState;
      if (PersistenceState.New.In(ownerState, itemState) || State.IsFullyLoaded) {
        return false;
      }

      // association check
      if (item != null) {
        var association = Field.GetAssociation(item.TypeInfo);
        if (association.IsPaired && association.Multiplicity.In(Multiplicity.ManyToOne, Multiplicity.OneToMany)) {
          var candidate = (IEntity)item.GetFieldValue(association.Reversed.OwnerField);
          return candidate == Owner;
        }
      }

      // load from storage
      EnsureIsLoaded(WellKnown.EntitySetPreloadCount);

      foundInCache = State.Contains(key);
      if (foundInCache) {
        return true;
      }
      if (State.IsFullyLoaded) {
        return false;
      }

      bool foundInDatabase;
      var entitySetTypeState = GetEntitySetTypeState();

      var parameterContext = new ParameterContext();
      parameterContext.SetValue(keyParameter, entitySetTypeState.SeekTransform
        .Apply(TupleTransformType.TransformedTuple, Owner.Key.Value, key.Value));
      using (var recordSetReader = entitySetTypeState.SeekProvider.GetRecordSetReader(Session, parameterContext)) {
        foundInDatabase = recordSetReader.MoveNext();
      }
<<<<<<< HEAD

      if (foundInDatabase)
=======
      if (foundInDatabase) {
>>>>>>> 0f34a016
        State.Register(key);
      }
      return foundInDatabase;
    }

    private static Key GetOwnerKey(Persistent owner)
    {
      return owner is IFieldValueAdapter asFieldValueAdapter
        ? GetOwnerKey(asFieldValueAdapter.Owner)
        : ((Entity) owner).Key;
    }

    private EntitySetTypeState GetEntitySetTypeState()
    {
      EnsureOwnerIsNotRemoved();
      object key = new Pair<object, FieldInfo>(entitySetCachingRegion, Field);
      Func<object, object> generator = k => BuildEntitySetTypeState(k, this);
      return (EntitySetTypeState) Session.StorageNode.InternalQueryCache.GetOrAdd(key, generator);
    }

    private static EntitySetTypeState BuildEntitySetTypeState(object key, EntitySetBase entitySet)
    {
      var field = ((Pair<object, FieldInfo>) key).Second;
      var association = field.Associations.Last();
      var query = association.UnderlyingIndex.GetQuery().Seek(context => context.GetValue(keyParameter));
      var seek = entitySet.Session.Compile(query);
      var ownerDescriptor = association.OwnerType.Key.TupleDescriptor;
      var targetDescriptor = association.TargetType.Key.TupleDescriptor;

      var itemColumnOffsets = association.AuxiliaryType == null
        ? association.UnderlyingIndex.ValueColumns
            .Where(ci => ci.IsPrimaryKey)
            .Select(ci => ci.Field.MappingInfo.Offset)
            .ToList()
        : Enumerable.Range(0, targetDescriptor.Count).ToList();

      var keyFieldCount = ownerDescriptor.Count + itemColumnOffsets.Count;
      var keyFieldTypes = ownerDescriptor
        .Concat(itemColumnOffsets.Select(i => targetDescriptor[i]))
        .ToArray(keyFieldCount);
      var keyDescriptor = TupleDescriptor.Create(keyFieldTypes);

      var map = Enumerable.Range(0, ownerDescriptor.Count)
        .Select(i => new Pair<int, int>(0, i))
        .Concat(itemColumnOffsets.Select(i => new Pair<int, int>(1, i)))
        .ToArray(keyFieldCount);
      var seekTransform = new MapTransform(true, keyDescriptor, map);

      Func<Tuple, Entity> itemCtor = null;
      if (association.AuxiliaryType != null) {
        itemCtor = DelegateHelper.CreateDelegate<Func<Tuple, Entity>>(null,
          association.AuxiliaryType.UnderlyingType, DelegateHelper.AspectedFactoryMethodName,
          ArrayUtils<Type>.EmptyArray);
      }

      return new EntitySetTypeState(seek, seekTransform, itemCtor, entitySet.GetItemCountQueryDelegate(field));
    }

    private int? GetItemIndex(EntitySetState state, Key key)
    {
      if (!state.IsFullyLoaded) {
        return null;
      }
      if (!Session.EntityEvents.HasSubscribers) {
        return null;
      }
      var subscriptionInfo = GetSubscription(EntityEventBroker.CollectionChangedEventKey);
      if (subscriptionInfo.Second == null) {
        return null;
      }

      // Ok, it seems there is a reason
      // to waste linear time on calculating this...
      var i = 0;
      foreach (var cachedKey in state) {
        if (key == cachedKey) {
          return i;
        }
        i++;
      }
      return null;
    }

    internal static void ExecuteOnValidate(EntitySetBase target) => target.OnValidate();

    #endregion


    // Initialization

    /// <summary>
    /// Performs initialization (see <see cref="Initialize()"/>) of the <see cref="EntitySetBase"/>
    /// if type of <see langword="this" /> is the same as <paramref name="ctorType"/>.
    /// Automatically invoked in the epilogue of any constructor of this type and its ancestors.
    /// </summary>
    /// <param name="ctorType">The type, which constructor has invoked this method.</param>
    protected void Initialize(Type ctorType)
    {
      if (ctorType == GetType() && !isInitialized) {
        isInitialized = true;
        Initialize();
      }
    }

    /// <summary>
    /// Performs initialization of the <see cref="EntitySetBase"/>.
    /// </summary>
    protected virtual void Initialize() => SystemInitialize();


    // Constructors

    /// <summary>
    /// Initializes a new instance of this class.
    /// </summary>
    /// <param name="owner">Persistent this entity set belongs to.</param>
    /// <param name="field">Field corresponds to this entity set.</param>
    protected EntitySetBase(Entity owner, FieldInfo field)
      : base(owner.Session)
    {
      this.owner = owner;
      Field = field;
      State = new EntitySetState(this);
      var association = Field.Associations.Last();
      if (association.AuxiliaryType != null && association.IsMaster) {
        var domain = Session.Domain;
        var itemType = domain.Model.Types[Field.ItemType];
        auxilaryTypeKeyTransform = new CombineTransform(
          false,
          owner.TypeInfo.Key.TupleDescriptor,
          itemType.Key.TupleDescriptor);
      }

      skipOwnerVersionChange = association.Multiplicity != Multiplicity.ManyToOne && association.Multiplicity != Multiplicity.OneToMany
        ? false
        : Session.Domain.Configuration.VersioningConvention.DenyEntitySetOwnerVersionChange;

      Initialize(WellKnownOrmTypes.EntitySetBase);
    }

    /// <summary>
    /// Initializes a new instance of this class.
    /// </summary>
    /// <param name="info">The <see cref="SerializationInfo"/>.</param>
    /// <param name="context">The <see cref="StreamingContext"/>.</param>
    protected EntitySetBase(SerializationInfo info, StreamingContext context)
    {
      throw new NotImplementedException();
    }
  }
}<|MERGE_RESOLUTION|>--- conflicted
+++ resolved
@@ -851,19 +851,8 @@
 
     private void EnsureCountIsLoaded()
     {
-<<<<<<< HEAD
-      if (State.TotalItemCount!=null) {
-        return;
-=======
       if (State.TotalItemCount != null) {
         return;
-      }
-
-      using (new ParameterContext().Activate()) {
-        ownerParameter.Value = owner;
-        var cachedState = GetEntitySetTypeState();
-        State.TotalItemCount = Session.Query.Execute(cachedState, cachedState.ItemCountQuery);
->>>>>>> 0f34a016
       }
 
       var parameterContext = new ParameterContext();
@@ -918,12 +907,7 @@
       using (var recordSetReader = entitySetTypeState.SeekProvider.GetRecordSetReader(Session, parameterContext)) {
         foundInDatabase = recordSetReader.MoveNext();
       }
-<<<<<<< HEAD
-
-      if (foundInDatabase)
-=======
       if (foundInDatabase) {
->>>>>>> 0f34a016
         State.Register(key);
       }
       return foundInDatabase;
