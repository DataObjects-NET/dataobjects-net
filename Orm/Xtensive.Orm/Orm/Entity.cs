// Copyright (C) 2007-2020 Xtensive LLC.
// This code is distributed under MIT license terms.
// See the License.txt file in the project root for more information.
// Created by: Dmitri Maximov
// Created:    2007.08.01

using System;
using System.Collections.Generic;
using System.ComponentModel;
using System.Diagnostics;
using System.Linq;
using System.Runtime.Serialization;
using System.Security;
using Xtensive.Caching;
using Xtensive.Collections;
using Xtensive.Core;
using Xtensive.Orm.Configuration;
using Xtensive.Orm.Internals;
using Xtensive.Orm.Internals.Prefetch;
using Xtensive.Orm.Operations;
using Xtensive.Orm.Rse;
using Xtensive.Orm.Rse.Providers;
using Xtensive.Orm.Serialization;
using Xtensive.Orm.Validation;
using Xtensive.Reflection;
using Xtensive.Tuples;
using Xtensive.Tuples.Transform;
using FieldInfo = Xtensive.Orm.Model.FieldInfo;
using OperationType = Xtensive.Orm.Operations.OperationType;
using Tuple = Xtensive.Tuples.Tuple;
using TypeInfo = Xtensive.Orm.Model.TypeInfo;

namespace Xtensive.Orm
{
  /// <summary>
  /// Abstract base class for any persistent entity.
  /// </summary>
  /// <remarks>
  /// <para>
  /// <see cref="Entity"/> class encapsulates infrastructure to store persistent transactional data.
  /// It has <see cref="Key"/> property that uniquely identifies the instance within its <see cref="Session"/>.
  /// </para>
  /// <para>All entities in a model should be inherited from this class.
  /// </para>
  /// </remarks>
  /// <example>
  /// <code>
  /// [HierarchyRoot]
  /// public class Customer : Entity
  /// {
  ///   [Field, Key]
  ///   public int Id { get; set; }
  ///
  ///   [Field]
  ///   public string Name { get; set; }
  /// }
  /// </code>
  /// </example>
  /// <seealso cref="Structure">Structure class</seealso>
  /// <seealso cref="EntitySet{TItem}"><c>EntitySet</c> class</seealso>
  [Serializable]
  [SystemType]
  [DebuggerDisplay("{Key}")]
  public abstract class Entity : Persistent,
    IEntity,
    ISerializable,
    IDeserializationCallback
  {
    private static readonly Parameter<Tuple> keyParameter = new Parameter<Tuple>(WellKnown.KeyFieldName);
    private readonly bool changeVersionOnSetAttempt;
    private EntityState state;

    #region Internal properties

    /// <exception cref="InvalidOperationException">Entity is already detached from Session.</exception>
    internal EntityState State {
      get {
        if (state==null)
          return null;
        var entityBoundToState = state.TryGetEntity();
        if (entityBoundToState!=this && entityBoundToState!=null)
          throw new InvalidOperationException(Strings.ExEntityIsAlreadyDetachedFromSession);
        return state;
      }
      set {
        ArgumentValidator.EnsureArgumentNotNull(value, "value");
        if (state!=null)
          throw Exceptions.AlreadyInitialized("State");
        state = value;
        state.Entity = this;
      }
    }

    /// <exception cref="Exception">Property is already initialized.</exception>
    public int TypeId
    {
      [DebuggerStepThrough]
      get { return GetFieldValue<int>(WellKnown.TypeIdFieldName); }
    }

    #endregion

    #region Properties: Key, TypeInfo, Tuple, PersistenceState, VersionInfo, etc.

    /// <summary>
    /// Gets the <see cref="Key"/> that identifies this entity.
    /// </summary>
    public Key Key
    {
      [DebuggerStepThrough]
      get { return State.Key; }
    }

    /// <inheritdoc/>
    public VersionInfo VersionInfo {
      get {
        if (IsRemoved)
          return VersionInfo.Void;
        if (TypeInfo.HasVersionRoots) {
          var version = VersionInfo.Void;
          foreach (var root in ((IHasVersionRoots) this).GetVersionRoots()) {
            if (root is IHasVersionRoots)
              throw new InvalidOperationException(Strings.ExVersionRootObjectCantImplementIHasVersionRoots);
            version = version.Combine(root.Key, root.VersionInfo);
          }
          return version;
        }
        if (TypeInfo.VersionExtractor==null)
          return VersionInfo.Void;
        var tuple = State.Tuple;
        var versionColumns = TypeInfo.GetVersionColumns();
        List<PrefetchFieldDescriptor> columnsToPrefetch = null;
        foreach (var columnInfo in versionColumns) {
          if (!tuple.GetFieldState(columnInfo.Field.MappingInfo.Offset).IsAvailable()) {
            if (columnsToPrefetch==null)
              columnsToPrefetch = new List<PrefetchFieldDescriptor>();
            columnsToPrefetch.Add(new PrefetchFieldDescriptor(columnInfo.Field));
          }
        }
        if (columnsToPrefetch!=null) {
          Session.Handler.Prefetch(Key, TypeInfo, columnsToPrefetch);
          Session.Handler.ExecutePrefetchTasks(true);
        }
        var versionTuple = TypeInfo.VersionExtractor.Apply(TupleTransformType.Tuple, State.Tuple);
        return new VersionInfo(versionTuple);
      }
    }

    /// <inheritdoc/>
    public override sealed TypeInfo TypeInfo
    {
      [DebuggerStepThrough]
      get { return State.Type; }
    }

    /// <inheritdoc/>
    protected internal override sealed Tuple Tuple
    {
      [DebuggerStepThrough]
      get { return State.Tuple; }
    }

    /// <summary>
    /// Gets persistence state of the entity.
    /// </summary>
    public PersistenceState PersistenceState
    {
      [DebuggerStepThrough]
      get { return State.PersistenceState; }
    }

    /// <inheritdoc/>
    public bool IsRemoved {
      get {
        if (Session == null || state == null || state.TryGetEntity()!=this)
          return true;
        if (Session.IsPersisting)
          // Removed = "already removed from storage" here
          return State.IsNotAvailable;
        else
          // Removed = "either already removed, or marked as removed" here
          return State.IsNotAvailableOrMarkedAsRemoved;
      }
    }

    /// <summary>
    /// Gets a value indicating whether this instance is materializing.
    /// </summary>
    protected bool IsMaterializing { get; private set; }

    #endregion

    #region IIdentified members

    /// <inheritdoc/>
    Key IIdentified<Key>.Identifier
    {
      [DebuggerStepThrough]
      get { return Key; }
    }

    /// <inheritdoc/>
    object IIdentified.Identifier
    {
      [DebuggerStepThrough]
      get { return Key; }
    }

    #endregion

    #region IHasVersion members

    /// <inheritdoc/>
    VersionInfo IHasVersion<VersionInfo>.Version {
      [DebuggerStepThrough]
      get { return VersionInfo; }
    }

    /// <inheritdoc/>
    object IHasVersion.Version {
      [DebuggerStepThrough]
      get { return VersionInfo; }
    }

    #endregion

    #region Public members

    /// <inheritdoc/>
    public override sealed event PropertyChangedEventHandler PropertyChanged
    {
      add {
        Session.EntityEvents.AddSubscriber(
          Key, EntityEventBroker.PropertyChangedEventKey, value);
      }
      remove {
        Session.EntityEvents.RemoveSubscriber(Key,
          EntityEventBroker.PropertyChangedEventKey, value);
      }
    }

    /// <summary>
    /// Removes this entity.
    /// </summary>
    /// <exception cref="ReferentialIntegrityException">
    /// Entity is associated with another entity with <see cref="OnRemoveAction.Deny"/> on-remove action.</exception>
    /// <seealso cref="IsRemoved"/>
    public void Remove()
    {
      RemoveInternal(EntityRemoveReason.User);
    }

    /// <summary>
    /// Register the entity in removing queue. Removal operation will be postponed
    /// until <see cref="Session.SaveChanges"/> method is called; some query is executed
    /// or current transaction is being committed.
    /// </summary>
    public void RemoveLater()
    {
      RemoveLaterInternal(EntityRemoveReason.User);
    }

    /// <inheritdoc/>
    public void Lock(LockMode lockMode, LockBehavior lockBehavior)
    {
      var parameterContext = new ParameterContext();
      parameterContext.SetValue(keyParameter, Key.Value);
      object key = (TypeInfo, lockMode, lockBehavior);
      Func<object, object> generator = tripletObj => {
        var triplet = ((TypeInfo, LockMode, LockBehavior)) tripletObj;
        var index = triplet.Item1.Indexes.PrimaryIndex;
        var query = index.GetQuery()
          .Seek(context => context.GetValue(keyParameter))
          .Lock(() => triplet.Item2, () => triplet.Item3)
<<<<<<< HEAD
          .Select();
=======
          .Select(Array.Empty<int>());
>>>>>>> 5056f629
        return Session.Compile(query);
      };
      var source = (ExecutableProvider) Session.StorageNode.InternalQueryCache.GetOrAdd(key, generator);
      using var recordSetReader = source.GetRecordSetReader(Session, parameterContext);
      recordSetReader.MoveNext();
    }

    /// <inheritdoc/>
    public void IdentifyAs(EntityIdentifierType identifierType)
    {
      var operations = Session.Operations;
      if (!operations.CanRegisterOperation)
        return;
      switch (identifierType) {
      case EntityIdentifierType.Auto:
        string identifier = operations.GetNextIdentifier().ToString("\\#0000");
        operations.RegisterEntityIdentifier(Key, identifier);
        break;
      case EntityIdentifierType.None:
        operations.RegisterEntityIdentifier(Key, null);
        break;
      default:
        throw new ArgumentOutOfRangeException("identifierType");
      }
    }

    /// <inheritdoc/>
    public void IdentifyAs(string identifier)
    {
      var operations = Session.Operations;
      if (!operations.CanRegisterOperation)
        return;
      operations.RegisterEntityIdentifier(Key, identifier);
    }

    #endregion

    #region Protected event-like methods

    /// <inheritdoc/>
    protected internal override bool CanBeValidated {
      get { return !IsRemoved; }
    }

    /// <summary>
    /// Called when entity is about to be removed.
    /// </summary>
    /// <remarks>
    /// Override it to perform some actions when entity is about to be removed.
    /// </remarks>
    protected virtual void OnRemoving()
    {
    }

    /// <summary>
    /// Called when entity becomes removed.
    /// </summary>
    /// <remarks>
    /// Override this method to perform some actions when entity is removed.
    /// </remarks>
    protected virtual void OnRemove()
    {
    }

    /// <summary>
    /// Invoked to update <see cref="VersionInfo"/>.
    /// </summary>
    /// <param name="changedEntity">The changed entity.</param>
    /// <param name="changedField">The changed field.</param>
    /// <returns>
    /// <see langword="True"/>, if <see cref="VersionInfo"/> was changed;
    /// otherwise, <see langword="false"/>.
    /// </returns>
    /// <exception cref="NotSupportedException">Version root can't implement
    /// <see cref="IHasVersionRoots"/>.</exception>
    protected internal bool UpdateVersionInfo(Entity changedEntity, FieldInfo changedField)
    {
      if (State.IsVersionInfoUpdated || IsRemoved || changedEntity.TypeInfo.IsSystem)
        return true;
      bool changed = false;
      try {
        State.IsVersionInfoUpdated = true; // Prevents recursion
        if (!TypeInfo.HasVersionRoots)
          changed = SystemUpdateVersionInfo(changedEntity, changedField);
        else {
          foreach (var root in ((IHasVersionRoots) this).GetVersionRoots()) {
            if (root.TypeInfo.HasVersionRoots)
              throw new NotSupportedException(Strings.ExVersionRootObjectCantImplementIHasVersionRoots);
            changed |= root.UpdateVersionInfo(changedEntity, changedField);
          }
        }
        return changed;
      }
      finally {
        State.IsVersionInfoUpdated = changed;
      }
    }

    /// <summary>
    /// Called to update the fields describing <see cref="Entity"/>'s version.
    /// </summary>
    /// <param name="changedEntity">The changed entity.</param>
    /// <param name="changedField">The changed field.</param>
    /// <returns>
    /// <see langword="True"/>, if <see cref="VersionInfo"/> was changed;
    /// otherwise, <see langword="false"/>.
    /// </returns>
    protected virtual bool UpdateVersion(Entity changedEntity, FieldInfo changedField)
    {
      foreach (var field in TypeInfo.GetVersionFields().Where(f => f.AutoVersion))
        SetFieldValue(field, VersionGenerator.GenerateNextVersion(GetFieldValue(field)));
      return true;
    }

    /// <summary>
    /// Performs immediate validation of this instance.
    /// </summary>
    public void Validate()
    {
      if (CanBeValidated)
        Session.ValidationContext.Validate(this);
    }

    #endregion

    #region Private / internal methods

    internal void RemoveLaterInternal(EntityRemoveReason reason)
    {
      Session.RemovalProcessor.EnqueueForRemoval(EnumerableUtils.One(this), reason);
    }

    internal void RemoveInternal(EntityRemoveReason reason)
    {
      Session.RemovalProcessor.Remove(EnumerableUtils.One(this), reason);
    }

    /// <exception cref="InvalidOperationException">Entity is removed.</exception>
    internal void EnsureNotRemoved()
    {
      if (IsRemoved)
        throw new InvalidOperationException(Strings.ExEntityIsRemoved);
    }

    internal override sealed ValidationResult GetValidationResult()
    {
      return Session.ValidationContext.ValidateOnceAndGetErrors(this).FirstOrDefault(r => r.Field==null);
    }

    internal override sealed ValidationResult GetValidationResult(string fieldName)
    {
      return Session.ValidationContext.ValidateOnceAndGetErrors(this).FirstOrDefault(f => f.Field!=null && f.Field.Name==fieldName);
    }

    internal override sealed void EnsureIsFetched(FieldInfo field)
    {
      var state = State;

      if (state.PersistenceState==PersistenceState.New)
        return;

      var tuple = state.Tuple;
      // tuple is already cleared
      if (tuple == null && (Session.Configuration.Options & SessionOptions.ReadRemovedObjects)==SessionOptions.ReadRemovedObjects)
        return;

      if (tuple.GetFieldState(field.MappingInfo.Offset).IsAvailable())
        return;

      EnsureNotRemoved();
      Session.Handler.FetchField(Key, field);
    }

    internal IEnumerable<FieldInfo> GetKeyFieldsOfEntityType()
    {
      return TypeInfo.Key.Fields.Where(field => field.IsEntity && !field.IsNested).Select(field => field);
    }

    internal void RegisterKeyFieldsOfEntityTypeForRemap(Key keyOfThisEntity, params object[] values)
    {
      foreach (var fieldInfo in GetKeyFieldsOfEntityType()) {
        var referencedEntity = values[fieldInfo.MappingInfo.Offset] as Entity;
        Session.ReferenceFieldsChangesRegistry.Register(keyOfThisEntity, referencedEntity.Key, fieldInfo);
      }
    }

    private bool ShouldChangeOnSetAttempt()
    {
      return Session.Domain.Configuration.VersioningConvention.EntityVersioningPolicy == EntityVersioningPolicy.Pessimistic;
    }

    #endregion

    #region System-level event-like members & GetSubscription members

    private bool SystemUpdateVersionInfo(Entity changedEntity, FieldInfo changedField)
    {
      Session.SystemEvents.NotifyEntityVersionInfoChanging(changedEntity, changedField, false);
      using (Session.Operations.EnableSystemOperationRegistration()) {
        Session.Events.NotifyEntityVersionInfoChanging(changedEntity, changedField, false);
      }

      var changed = TypeInfo.HasExplicitVersionFields
        ? UpdateVersion(changedEntity, changedField)
        : !changedField.IsEntitySet;

      Session.SystemEvents.NotifyEntityVersionInfoChanged(changedEntity, changedField, changed);
      using (Session.Operations.EnableSystemOperationRegistration()) {
        Session.Events.NotifyEntityVersionInfoChanged(changedEntity, changedField, changed);
      }

      return changed;
    }

    internal void SystemBeforeRemove(EntityRemoveReason reason)
    {
      if (Session.IsDebugEventLoggingEnabled) {
        OrmLog.Debug(Strings.LogSessionXRemovingKeyY, Session, Key);
      }

      Session.SystemEvents.NotifyEntityRemoving(this, reason);
      using (Session.Operations.EnableSystemOperationRegistration()) {
        Session.Events.NotifyEntityRemoving(this, reason);

        if (Session.IsSystemLogicOnly)
          return;

        var subscriptionInfo = GetSubscription(EntityEventBroker.RemovingEntityEventKey);
        if (subscriptionInfo.Second!=null)
          ((Action<Key>) subscriptionInfo.Second)
            .Invoke(subscriptionInfo.First);
        OnRemoving();
      }
    }

    internal void SystemRemove()
    {
      Session.SystemEvents.NotifyEntityRemove(this);
      using (Session.Operations.EnableSystemOperationRegistration()) {
        Session.Events.NotifyEntityRemove(this);

        if (Session.IsSystemLogicOnly)
          return;

        var subscriptionInfo = GetSubscription(EntityEventBroker.RemoveEntityEventKey);
        if (subscriptionInfo.Second!=null)
          ((Action<Key>) subscriptionInfo.Second).Invoke(subscriptionInfo.First);
        OnRemove();
      }
    }

    internal void SystemRemoveCompleted(Exception exception)
    {
      Session.SystemEvents.NotifyEntityRemoveCompleted(this, exception);
      using (Session.Operations.EnableSystemOperationRegistration()) {
        Session.Events.NotifyEntityRemoveCompleted(this, exception);
        NotifyPropertyChanged(WellKnown.PersistenceStatePropertyName);
      }
    }

    internal override sealed void SystemBeforeInitialize(bool materialize)
    {
      State.Entity = this;
      if (Session.IsDebugEventLoggingEnabled) {
        OrmLog.Debug(Strings.LogSessionXMaterializingYKeyZ, Session, GetType().GetShortName(), State.Key);
      }

      if (Session.IsSystemLogicOnly || materialize)
        return;

      // Not necessity to use
      // Session.Operations.EnableSystemOperationRegistration()
      // here, because there is no higher level system operation
      // for this one, or system op. registration is already enabled.

      bool hasKeyGenerator = Session.Domain.KeyGenerators[TypeInfo.Key]!=null;
      if (hasKeyGenerator) {
        Session.SystemEvents.NotifyKeyGenerated(Key);
        Session.Events.NotifyKeyGenerated(Key);
      }
      Session.SystemEvents.NotifyEntityCreated(this);
      Session.Events.NotifyEntityCreated(this);

      var operations = Session.Operations;
      // Operation 1:
      using (var scope = operations.BeginRegistration(OperationType.System)) {
        if (operations.CanRegisterOperation)
          operations.RegisterOperation(new KeyGenerateOperation(Key), true);
        scope.Complete();
      }
      // Operation 2:
      using (var scope = operations.BeginRegistration(OperationType.System)) {
        if (operations.CanRegisterOperation)
          operations.RegisterOperation(new EntityCreateOperation(Key), true);
        IdentifyAs(EntityIdentifierType.Auto);
        scope.Complete();
      }

      var subscriptionInfo = GetSubscription(EntityEventBroker.InitializingPersistentEventKey);
      if (subscriptionInfo.Second!=null)
        ((Action<Key>) subscriptionInfo.Second).Invoke(subscriptionInfo.First);
    }

    internal override sealed void SystemInitialize(bool materialize)
    {
      if (Session.IsSystemLogicOnly)
        return;

      // Not necessity to use
      // Session.Operations.EnableSystemOperationRegistration()
      // here, because there is no higher level system operation
      // for this one, or system op. registration is already enabled.

      var subscriptionInfo = GetSubscription(EntityEventBroker.InitializePersistentEventKey);
      if (subscriptionInfo.Second!=null)
        ((Action<Key>) subscriptionInfo.Second).Invoke(subscriptionInfo.First);

      OnInitialize();

      if (!materialize && CanBeValidated)
        Session.ValidationContext.RegisterForValidation(this);
    }

    internal override sealed void SystemInitializationError(Exception error)
    {
      if (Session.IsSystemLogicOnly)
        return;

      // Not necessity to use
      // Session.Operations.EnableSystemOperationRegistration()
      // here, because there is no higher level system operation
      // for this one, or system op. registration is already enabled.

      var subscriptionInfo = GetSubscription(EntityEventBroker.InitializationErrorPersistentEventKey);
      if (subscriptionInfo.Second!=null)
        ((Action<Key>) subscriptionInfo.Second)
          .Invoke(subscriptionInfo.First);
      OnInitializationError(error);

      if (State == null)
        return;
      State.PersistenceState = PersistenceState.Removed;
      NotifyPropertyChanged(WellKnown.PersistenceStatePropertyName);
      ((IInvalidatable)State).Invalidate();
      Session.EntityStateCache.Remove(State);
    }

    internal override sealed void SystemBeforeGetValue(FieldInfo field)
    {
      if (!Session.Configuration.Supports(SessionOptions.ReadRemovedObjects))
        EnsureNotRemoved();
      if (Session.IsDebugEventLoggingEnabled) {
        OrmLog.Debug(Strings.LogSessionXGettingValueKeyYFieldZ, Session, Key, field);
      }

      EnsureIsFetched(field);

      Session.CheckForSwitching();

      Session.SystemEvents.NotifyFieldValueGetting(this, field);
      using (Session.Operations.EnableSystemOperationRegistration()) {
        Session.Events.NotifyFieldValueGetting(this, field);

        if (Session.IsSystemLogicOnly)
          return;

        var subscriptionInfo = GetSubscription(EntityEventBroker.GettingFieldEventKey);
        if (subscriptionInfo.Second!=null)
          ((Action<Key, FieldInfo>) subscriptionInfo.Second)
            .Invoke(subscriptionInfo.First, field);
        OnGettingFieldValue(field);
      }
    }

    internal override sealed void SystemGetValue(FieldInfo field, object value)
    {
      Session.SystemEvents.NotifyFieldValueGet(this, field, value);
      using (Session.Operations.EnableSystemOperationRegistration()) {
        Session.Events.NotifyFieldValueGet(this, field, value);

        if (Session.IsSystemLogicOnly)
          return;

        var subscriptionInfo = GetSubscription(EntityEventBroker.GetFieldEventKey);
        if (subscriptionInfo.Second!=null)
          ((Action<Key, FieldInfo, object>) subscriptionInfo.Second)
            .Invoke(subscriptionInfo.First, field, value);
        OnGetFieldValue(field, value);
      }
    }

    internal override sealed void SystemGetValueCompleted(FieldInfo field, object value, Exception exception)
    {
      Session.SystemEvents.NotifyFieldValueGetCompleted(this, field, value, exception);
      using (Session.Operations.EnableSystemOperationRegistration()) {
        Session.Events.NotifyFieldValueGetCompleted(this, field, value, exception);
      }
    }

    internal override sealed void SystemSetValueAttempt(FieldInfo field, object value)
    {
      EnsureNotRemoved();

      if (Session.IsDebugEventLoggingEnabled) {
        OrmLog.Debug(Strings.LogSessionXSettingValueKeyYFieldZ, Session, Key, field);
      }

      if (field.IsPrimaryKey)
        throw new NotSupportedException(string.Format(Strings.ExUnableToSetKeyFieldXExplicitly, field.Name));

      if (changeVersionOnSetAttempt)
        UpdateVersionInfo(this, field);

      Session.SystemEvents.NotifyFieldValueSettingAttempt(this, field, value);
      using (Session.Operations.EnableSystemOperationRegistration()) {
        Session.Events.NotifyFieldValueSettingAttempt(this, field, value);

        if (Session.IsSystemLogicOnly)
          return;

        var subscriptionInfo = GetSubscription(EntityEventBroker.SettingFieldAttemptEventKey);
        if (subscriptionInfo.Second != null)
          ((Action<Key, FieldInfo, object>)subscriptionInfo.Second).Invoke(subscriptionInfo.First, field, value);
        OnSettingFieldValueAttempt(field, value);
        Session.ValidationContext.ValidateSetAttempt(this, field, value);
      }
    }

    internal override sealed void SystemBeforeSetValue(FieldInfo field, object value)
    {
      EnsureNotRemoved();

      if (!changeVersionOnSetAttempt)
        UpdateVersionInfo(this, field);


      Session.SystemEvents.NotifyFieldValueSetting(this, field, value);
      using (Session.Operations.EnableSystemOperationRegistration()) {
        Session.Events.NotifyFieldValueSetting(this, field, value);

        if (Session.IsSystemLogicOnly)
          return;

        var subscriptionInfo = GetSubscription(EntityEventBroker.SettingFieldEventKey);
        if (subscriptionInfo.Second!=null)
          ((Action<Key, FieldInfo, object>) subscriptionInfo.Second).Invoke(subscriptionInfo.First, field, value);
        OnSettingFieldValue(field, value);
      }
    }

    internal override sealed void SystemBeforeTupleChange()
    {
      Session.SystemEvents.NotifyEntityChanging(this);
      using (Session.Operations.EnableSystemOperationRegistration()) {
        Session.Events.NotifyEntityChanging(this);
      }

      if (PersistenceState != PersistenceState.New) {
        // Ensures there will be a DifferentialTuple, not the regular one
        var dTuple = State.DifferentialTuple;
      }
    }

    internal override void SystemTupleChange()
    {
      if (PersistenceState!=PersistenceState.New && PersistenceState!=PersistenceState.Modified) {
        Session.EnforceChangeRegistrySizeLimit(); // Must be done before the next line
        // to avoid post-first property set flush.
        State.PersistenceState = PersistenceState.Modified;
      }
    }

    internal override sealed void SystemSetValue(FieldInfo field, object oldValue, object newValue)
    {
      Session.SystemEvents.NotifyFieldValueSet(this, field, oldValue, newValue);
      using (Session.Operations.EnableSystemOperationRegistration()) {
        Session.Events.NotifyFieldValueSet(this, field, oldValue, newValue);

        if (Session.IsSystemLogicOnly)
          return;

        if (CanBeValidated)
          Session.ValidationContext.RegisterForValidation(this, field);

        var subscriptionInfo = GetSubscription(EntityEventBroker.SetFieldEventKey);
        if (subscriptionInfo.Second!=null)
          ((Action<Key, FieldInfo, object, object>) subscriptionInfo.Second)
            .Invoke(subscriptionInfo.First, field, oldValue, newValue);
        NotifyFieldChanged(field);
        OnSetFieldValue(field, oldValue, newValue);
      }
    }

    internal override sealed void SystemSetValueCompleted(FieldInfo field, object oldValue, object newValue, Exception exception)
    {
      Session.SystemEvents.NotifyFieldValueSetCompleted(this, field, oldValue, newValue, exception);
      using (Session.Operations.EnableSystemOperationRegistration()) {
        Session.Events.NotifyFieldValueSetCompleted(this, field, oldValue, newValue, exception);
      }
    }

    /// <inheritdoc/>
    protected override sealed Pair<Key, Delegate> GetSubscription(object eventKey)
    {
      if (state==null || state.TryGetEntity()!=this)
        return new Pair<Key, Delegate>();
      var entityKey = Key;
      return new Pair<Key, Delegate>(entityKey,
        Session.EntityEvents.GetSubscriber(entityKey, eventKey));
    }

    #endregion

    #region Serialization-related methods

    [SecurityCritical]
    void ISerializable.GetObjectData(SerializationInfo info, StreamingContext context)
    {
      using (Session.OpenSystemLogicOnlyRegion()) {
        SerializationContext.Demand().GetEntityData(this, info, context);
      }
    }

    void IDeserializationCallback.OnDeserialization(object sender)
    {
      using (Session.OpenSystemLogicOnlyRegion()) {
        DeserializationContext.Demand().OnDeserialization();
      }
    }

    #endregion

    /// <inheritdoc/>
    public override string ToString()
    {
      return Key.ToString();
    }


    // Constructors

    /// <summary>
    /// Initializes a new instance of this class.
    /// </summary>
    protected Entity()
    {
      try {
        var key = Key.Generate(Session, GetType());
        State = Session.CreateEntityState(key, true);
        changeVersionOnSetAttempt = ShouldChangeOnSetAttempt();
        SystemBeforeInitialize(false);
      }
      catch (Exception error) {
        InitializationError(GetType(), error);
        // GetType() call is correct here: no code will be executed further,
        // if base constructor will fail, but since descendant's constructor is aspected,
        // we must "simulate" its own call of InitializationError method.
        throw;
      }
    }

    /// <summary>
    ///   Initializes a new instance of this class.
    /// </summary>
    /// <param name="session">The session.</param>
    protected Entity(Session session)
      : base(session)
    {
      try
      {
        var key = Key.Generate(Session, GetType());
        State = Session.CreateEntityState(key, true);
        changeVersionOnSetAttempt = ShouldChangeOnSetAttempt();
        SystemBeforeInitialize(false);
      }
      catch (Exception error)
      {
        InitializationError(GetType(), error);
        // GetType() call is correct here: no code will be executed further,
        // if base constructor will fail, but since descendant's constructor is aspected,
        // we must "simulate" its own call of InitializationError method.
        throw;
      }
    }

    // Is used for EntitySetItem<,> instance construction
    internal Entity(Session session, Tuple keyTuple)
      : base(session)
    {
      try {
        ArgumentValidator.EnsureArgumentNotNull(keyTuple, "keyTuple");
        var key = Key.Create(Session.Domain, Session.StorageNodeId, GetTypeInfo(), TypeReferenceAccuracy.ExactType, keyTuple);
        State = Session.CreateEntityState(key, true);
        changeVersionOnSetAttempt = ShouldChangeOnSetAttempt();
        SystemBeforeInitialize(false);
        Initialize(GetType());
      }
      catch (Exception error) {
        InitializationError(GetType(), error);
        throw;
      }
    }

    /// <summary>
    /// Initializes a new instance of this class.
    /// </summary>
    /// <param name="values">The field values that will be used for key building.</param>
    /// <remarks>Use this kind of constructor when you need to explicitly set key for this instance.</remarks>
    /// <example>
    /// <code>
    /// [HierarchyRoot]
    /// public class Book : Entity
    /// {
    ///   [Field, KeyField]
    ///   public string ISBN { get; set; }
    ///
    ///   public Book(string isbn) : base(isbn) { }
    /// }
    /// </code>
    /// </example>
    protected Entity(params object[] values)
    {
      try {
        ArgumentValidator.EnsureArgumentNotNull(values, "values");
        var key = Key.Create(Session.Domain, Session.StorageNodeId, GetTypeInfo(), TypeReferenceAccuracy.ExactType, values);
        State = Session.CreateEntityState(key, true);
        changeVersionOnSetAttempt = ShouldChangeOnSetAttempt();
        RegisterKeyFieldsOfEntityTypeForRemap(key, values);
        var operations = Session.Operations;
        using (operations.BeginRegistration(OperationType.System)) {
          if (operations.CanRegisterOperation)
            operations.RegisterOperation(new EntityInitializeOperation(key), true);
          var references = TypeInfo.Key.Fields.Where(f => f.IsEntity && f.Associations.Any(a => a.IsPaired)).ToList();
          if (references.Count > 0) {
            using (Session.DisableSaveChanges(this)) {
              foreach (var referenceField in references) {
                var referenceValue = (Entity)GetFieldValue(referenceField);
                Session.PairSyncManager.ProcessRecursively(null, null,
                  PairIntegrity.OperationType.Set, referenceField.GetAssociation(referenceValue.TypeInfo), this, referenceValue, null);
              }
            }
          }
        }
        SystemBeforeInitialize(false);
      }
      catch (Exception error) {
        InitializationError(GetType(), error);
        // GetType() call is correct here: no code will be executed further,
        // if base constructor will fail, but since descendant's constructor is aspected,
        // we must "simulate" its own call of InitializationError method.
        throw;
      }
    }

    /// <summary>
    ///   Initializes a new instance of this class.
    /// </summary>
    /// <param name="session">The session.</param>
    /// <param name="values">The field values that will be used for key building.</param>
    /// <remarks>Use this kind of constructor when you need to explicitly set key for this instance.</remarks>
    /// <example>
    ///     <code>
    /// [HierarchyRoot]
    /// public class Book : Entity
    /// {
    /// [Field, KeyField]
    /// public string ISBN { get; set; }
    /// public Book(string isbn) : base(isbn) { }
    /// }
    /// </code>
    /// </example>
    protected Entity(Session session, params object[] values)
      : base(session)
    {
      try {
        ArgumentValidator.EnsureArgumentNotNull(values, "values");
        var key = Key.Create(Session.Domain, Session.StorageNodeId, GetTypeInfo(), TypeReferenceAccuracy.ExactType, values);
        State = Session.CreateEntityState(key, true);
        changeVersionOnSetAttempt = ShouldChangeOnSetAttempt();
        RegisterKeyFieldsOfEntityTypeForRemap(key, values);
        var operations = Session.Operations;
        using (operations.BeginRegistration(OperationType.System)) {
          if (operations.CanRegisterOperation)
            operations.RegisterOperation(new EntityInitializeOperation(key), true);
          var references = TypeInfo.Key.Fields.Where(f => f.IsEntity && f.Associations.Any(a => a.IsPaired)).ToList();
          if (references.Count > 0) {
            using (Session.DisableSaveChanges(this)) {
              foreach (var referenceField in references) {
                var referenceValue = (Entity) GetFieldValue(referenceField);
                Session.PairSyncManager.ProcessRecursively(null, null,
                  PairIntegrity.OperationType.Set, referenceField.GetAssociation(referenceValue.TypeInfo), this, referenceValue, null);
              }
            }
          }
        }
        SystemBeforeInitialize(false);
      }
      catch (Exception error) {
        InitializationError(GetType(), error);
        // GetType() call is correct here: no code will be executed further,
        // if base constructor will fail, but since descendant's constructor is aspected,
        // we must "simulate" its own call of InitializationError method.
        throw;
      }
    }

    /// <summary>
    /// Initializes a new instance of the <see cref="Entity"/> class.
    /// </summary>
    /// <param name="state">The initial state of this instance fetched from storage.</param>
    /// <remarks>
    /// Used internally to initialize the entity on materialization.
    /// </remarks>
    protected Entity(EntityState state)
    {
      try {
        State = state;
        changeVersionOnSetAttempt = ShouldChangeOnSetAttempt();
        IsMaterializing = true;
        SystemBeforeInitialize(true);
        InitializeOnMaterialize();
      }
      catch (Exception error) {
        InitializationErrorOnMaterialize(error);
        throw;
      }
      finally {
        IsMaterializing = false;
      }
    }

    /// <summary>
    /// Initializes a new instance of the <see cref="Entity"/> class.
    /// </summary>
    /// <param name="session">The session.</param>
    /// <param name="state">The initial state of this instance fetched from storage.</param>
    /// <remarks>
    /// Used internally to initialize the entity on materialization.
    /// </remarks>
    protected Entity(Session session, EntityState state)
      : base(session)
    {
      try {
        State = state;
        changeVersionOnSetAttempt = ShouldChangeOnSetAttempt();
        IsMaterializing = true;
        SystemBeforeInitialize(true);
        InitializeOnMaterialize();
      }
      catch (Exception error) {
        InitializationErrorOnMaterialize(error);
        throw;
      }
      finally {
        IsMaterializing = false;
      }
    }

    /// <summary>
    /// Initializes a new instance of this class.
    /// </summary>
    /// <param name="info">The <see cref="SerializationInfo"/>.</param>
    /// <param name="context">The <see cref="StreamingContext"/>.</param>
    protected Entity(SerializationInfo info, StreamingContext context)
    {
      using (Session.OpenSystemLogicOnlyRegion()) {
        changeVersionOnSetAttempt = ShouldChangeOnSetAttempt();
        DeserializationContext.Demand().SetObjectData(this, info, context);
      }
    }
  }
}<|MERGE_RESOLUTION|>--- conflicted
+++ resolved
@@ -272,11 +272,7 @@
         var query = index.GetQuery()
           .Seek(context => context.GetValue(keyParameter))
           .Lock(() => triplet.Item2, () => triplet.Item3)
-<<<<<<< HEAD
-          .Select();
-=======
           .Select(Array.Empty<int>());
->>>>>>> 5056f629
         return Session.Compile(query);
       };
       var source = (ExecutableProvider) Session.StorageNode.InternalQueryCache.GetOrAdd(key, generator);
