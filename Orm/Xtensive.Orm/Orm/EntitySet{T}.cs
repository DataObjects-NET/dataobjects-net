--- conflicted
+++ resolved
@@ -233,13 +233,7 @@
 
     private static IQueryable<TItem> GetItemsQuery(QueryEndpoint qe, FieldInfo field, Domain domain)
     {
-<<<<<<< HEAD
-      var queryExpression = QueryHelper.CreateEntitySetQuery(OwnerPropertyExpression, field);
-=======
-      var owner = Expression.Property(Expression.Constant(ownerParameter), ownerParameter.GetType()
-        .GetProperty("Value", WellKnownOrmTypes.Entity));
-      var queryExpression = QueryHelper.CreateEntitySetQuery(owner, field, domain);
->>>>>>> 86d18bc3
+      var queryExpression = QueryHelper.CreateEntitySetQuery(OwnerPropertyExpression, field, domain);
       return qe.Provider.CreateQuery<TItem>(queryExpression);
     }
 
