--- conflicted
+++ resolved
@@ -169,12 +169,10 @@
 
 
     /// <summary>
-<<<<<<< HEAD
-=======
     /// Finds the ancestor of the specified <paramref name="item"/>.
     /// </summary>
     /// <param name="item">The type to search ancestor for.</param>
-    /// <returns><see cref="TypeInfo"/> instance that is ancestor of specified <paramref name="item"/> or 
+    /// <returns><see cref="TypeInfo"/> instance that is ancestor of specified <paramref name="item"/> or
     /// <see langword="null"/> if the ancestor is not found in this collection.</returns>
     /// <exception cref="ArgumentNullException">When <paramref name="item"/> is <see langword="null"/>.</exception>
     [Obsolete("Use TypeInfo.Ancestor")]
@@ -254,7 +252,6 @@
     public TypeInfo FindRoot(TypeInfo item) => item.Root;
 
     /// <summary>
->>>>>>> 52291641
     /// Finds the ancestor of the specified <paramref name="type"/>.
     /// </summary>
     /// <param name="type">The type to search ancestor for.</param>
@@ -283,21 +280,6 @@
     /// <returns><see cref="IEnumerable{TItem}"/> that contains all found instances.</returns>
     public IEnumerable<TypeInfo> Find(TypeAttributes criteria) => Find(criteria, MatchType.Partial);
 
-<<<<<<< HEAD
-    public IEnumerable<TypeInfo> Find(TypeAttributes criteria, MatchType matchType)
-    {
-      if (criteria == TypeAttributes.None)
-        return Array.Empty<TypeInfo>();
-      switch (matchType) {
-        case MatchType.Partial:
-          return this.Where(f => (f.Attributes & criteria) > 0);
-        case MatchType.Full:
-          return this.Where(f => (f.Attributes & criteria) == criteria);
-        default:
-          return this.Where(f => (f.Attributes & criteria) == 0);
-      }
-    }
-=======
     public IEnumerable<TypeInfo> Find(TypeAttributes criteria, MatchType matchType) =>
       criteria == TypeAttributes.None
         ? Array.Empty<TypeInfo>()
@@ -306,7 +288,6 @@
           MatchType.Full => this.Where(f => (f.Attributes & criteria) == criteria),
           _ => this.Where(f => (f.Attributes & criteria) == 0)
         };
->>>>>>> 52291641
 
     #endregion
 
