--- conflicted
+++ resolved
@@ -43,21 +43,8 @@
       }
     }
 
-<<<<<<< HEAD
-    public IndexInfo FindFirst(IndexAttributes indexAttributes)
-    {
-      var result = Find(indexAttributes);
-      if (result.Any()) {
-        var enumerator = result.GetEnumerator();
-        enumerator.MoveNext();
-        return enumerator.Current;
-      }
-      return null;
-    }
-=======
     public IndexInfo FindFirst(IndexAttributes indexAttributes) =>
       Find(indexAttributes).FirstOrDefault();
->>>>>>> d1e4da8e
 
     [DebuggerStepThrough]
     public IndexInfo GetIndex(string fieldName, params string[] fieldNames)
