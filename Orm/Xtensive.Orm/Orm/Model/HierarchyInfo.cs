--- conflicted
+++ resolved
@@ -45,13 +45,8 @@
     {
       base.UpdateState();
       Key.UpdateState();
-<<<<<<< HEAD
-      var list = new List<TypeInfo> {Root};
-      list.AddRange(Root.RecursiveDescendants);
-=======
       var list = new List<TypeInfo>(Root.AllDescendants.Count + 1) {Root};
       list.AddRange(Root.AllDescendants);
->>>>>>> 20b3f6ed
       Types = list.AsReadOnly();
       if (Types.Count == 1)
         InheritanceSchema = InheritanceSchema.ConcreteTable;
