// Copyright (C) 2003-2010 Xtensive LLC.
// All rights reserved.
// For conditions of distribution and use, see license.
// Created by: Dmitri Maximov
// Created:    2008.01.11

using System;
using System.Collections.Generic;

namespace Xtensive.Orm.Model
{
  /// <summary>
  /// Describes a single persistent type hierarchy.
  /// </summary>
  [Serializable]
  public sealed class HierarchyInfo : Node
  {
    /// <summary>
    /// Gets the root of the hierarchy.
    /// </summary>
    public TypeInfo Root { get; private set; }

    /// <summary>
    /// Gets the <see cref="Model.InheritanceSchema"/> for this hierarchy.
    /// </summary>
    public InheritanceSchema InheritanceSchema { get; private set; }

    /// <summary>
    /// Gets the types of the current <see cref="HierarchyInfo"/>.
    /// </summary>
    public IReadOnlyList<TypeInfo> Types { get; private set; }

    /// <summary>
    /// Gets the <see cref="Key"/> for this instance.
    /// </summary>
    public KeyInfo Key { get; private set; }

    /// <summary>
    /// Gets the type discriminator.
    /// </summary>
    public TypeDiscriminatorMap TypeDiscriminatorMap { get; private set; }

    /// <inheritdoc/>
    public override void UpdateState()
    {
      base.UpdateState();
      Key.UpdateState();
      var list = new List<TypeInfo> {Root};
<<<<<<< HEAD
      list.AddRange(Root.RecursiveDescendants);
=======
      list.AddRange(Root.AllDescendants);
>>>>>>> ed81e6b5
      Types = list.AsReadOnly();
      if (Types.Count == 1)
        InheritanceSchema = InheritanceSchema.ConcreteTable;
      if (TypeDiscriminatorMap != null)
        TypeDiscriminatorMap.UpdateState();
    }

    /// <inheritdoc/>
    public override void Lock(bool recursive)
    {
      base.Lock(recursive);
      Key.Lock(recursive);
      if (TypeDiscriminatorMap != null)
        TypeDiscriminatorMap.Lock();
    }


    // Constructors

    /// <summary>
    /// 	Initializes a new instance of this class.
    /// </summary>
    /// <param name="root">The hierarchy root.</param>
    /// <param name="key">The key info.</param>
    /// <param name="inheritanceSchema">The inheritance schema.</param>
    /// <param name="typeDiscriminatorMap">The type discriminator map.</param>
    public HierarchyInfo(
      TypeInfo root, 
      KeyInfo key, 
      InheritanceSchema inheritanceSchema, 
      TypeDiscriminatorMap typeDiscriminatorMap)
    {
      Root = root;
      Key = key;
      InheritanceSchema = inheritanceSchema;
      TypeDiscriminatorMap = typeDiscriminatorMap;
    }
  }
}<|MERGE_RESOLUTION|>--- conflicted
+++ resolved
@@ -46,11 +46,7 @@
       base.UpdateState();
       Key.UpdateState();
       var list = new List<TypeInfo> {Root};
-<<<<<<< HEAD
-      list.AddRange(Root.RecursiveDescendants);
-=======
       list.AddRange(Root.AllDescendants);
->>>>>>> ed81e6b5
       Types = list.AsReadOnly();
       if (Types.Count == 1)
         InheritanceSchema = InheritanceSchema.ConcreteTable;
