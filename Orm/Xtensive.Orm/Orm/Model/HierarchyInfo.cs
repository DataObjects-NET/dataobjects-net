--- conflicted
+++ resolved
@@ -48,11 +48,7 @@
       Key.UpdateState();
       var list = new List<TypeInfo> {Root};
       list.AddRange(Root.AllDescendants);
-<<<<<<< HEAD
       Types = list.AsSafeWrapper();
-=======
-      Types = list.AsReadOnly();
->>>>>>> 52291641
       if (Types.Count == 1)
         InheritanceSchema = InheritanceSchema.ConcreteTable;
       if (TypeDiscriminatorMap != null)
@@ -72,16 +68,16 @@
     // Constructors
 
     /// <summary>
-    /// 	Initializes a new instance of this class.
+    ///     Initializes a new instance of this class.
     /// </summary>
     /// <param name="root">The hierarchy root.</param>
     /// <param name="key">The key info.</param>
     /// <param name="inheritanceSchema">The inheritance schema.</param>
     /// <param name="typeDiscriminatorMap">The type discriminator map.</param>
     public HierarchyInfo(
-      TypeInfo root, 
-      KeyInfo key, 
-      InheritanceSchema inheritanceSchema, 
+      TypeInfo root,
+      KeyInfo key,
+      InheritanceSchema inheritanceSchema,
       TypeDiscriminatorMap typeDiscriminatorMap)
     {
       Root = root;
