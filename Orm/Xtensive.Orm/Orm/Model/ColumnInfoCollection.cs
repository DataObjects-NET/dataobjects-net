--- conflicted
+++ resolved
@@ -21,29 +21,6 @@
   {
     #region IFilterable<ColumnAttributes,ColumnInfo> Members
 
-<<<<<<< HEAD
-    public IEnumerable<ColumnInfo> Find(ColumnAttributes criteria)
-    {
-      return Find(criteria, MatchType.Partial);
-    }
-
-    public IEnumerable<ColumnInfo> Find(ColumnAttributes criteria, MatchType matchType)
-    {
-      // We don't have any instance that has attributes == FieldAttributes.None
-      if (criteria == ColumnAttributes.None)
-        return Array.Empty<ColumnInfo>();
-
-      switch (matchType) {
-        case MatchType.Partial:
-          return this.Where(f => (f.Attributes & criteria) > 0).ToList();
-        case MatchType.Full:
-          return this.Where(f => (f.Attributes & criteria) == criteria).ToList();
-        case MatchType.None:
-        default:
-          return this.Where(f => (f.Attributes & criteria) == 0).ToList();
-      }
-    }
-=======
     public IEnumerable<ColumnInfo> Find(ColumnAttributes criteria) => Find(criteria, MatchType.Partial);
 
     public IEnumerable<ColumnInfo> Find(ColumnAttributes criteria, MatchType matchType) =>
@@ -54,7 +31,6 @@
           MatchType.Full => this.Where(f => (f.Attributes & criteria) == criteria),
           _ => this.Where(f => (f.Attributes & criteria) == 0)
         };
->>>>>>> ed81e6b5
 
     #endregion
 
