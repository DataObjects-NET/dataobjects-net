--- conflicted
+++ resolved
@@ -1,64 +1,59 @@
-// Copyright (C) 2010 Xtensive LLC.
-// All rights reserved.
-// For conditions of distribution and use, see license.
-// Created by: Alex Yakunin
-// Created:    2010.02.09
-
-using System;
-using System.Diagnostics;
-using Xtensive.Core;
-<<<<<<< HEAD
-using Xtensive.Internals.DocTemplates;
-=======
-
-using System;
->>>>>>> dadb3e5b
-
-namespace Xtensive.Orm.Model
-{
-  /// <summary>
-  /// Provides information about sequence associated with <see cref="KeyInfo"/>.
-  /// </summary>
-  public sealed class SequenceInfo : SchemaMappedNode
-  {
-    private long seed = 1;
-    private long increment = 1;
-
-    /// <summary>
-    /// Gets or sets the seed value.
-    /// </summary>
-    public long Seed {
-      [DebuggerStepThrough]
-      get { return seed; }
-      [DebuggerStepThrough]
-      set {
-        this.EnsureNotLocked();
-        seed = value;
-      }
-    }
-
-    /// <summary>
-    /// Gets or sets the increment value.
-    /// </summary>
-    public long Increment {
-      [DebuggerStepThrough]
-      get { return increment; }
-      [DebuggerStepThrough]
-      set {
-        this.EnsureNotLocked();
-        increment = value;
-      }
-    }
-
-    // Constructors
-
-    /// <summary>
-    /// Initializes a new instance of this class.
-    /// </summary>
-    /// <param name="name">The sequence name.</param>
-    public SequenceInfo(string name)
-      : base(name)
-    {
-    }
-  }
+// Copyright (C) 2010 Xtensive LLC.
+// All rights reserved.
+// For conditions of distribution and use, see license.
+// Created by: Alex Yakunin
+// Created:    2010.02.09
+
+using System;
+using System.Diagnostics;
+using Xtensive.Core;
+
+
+namespace Xtensive.Orm.Model
+{
+  /// <summary>
+  /// Provides information about sequence associated with <see cref="KeyInfo"/>.
+  /// </summary>
+  public sealed class SequenceInfo : SchemaMappedNode
+  {
+    private long seed = 1;
+    private long increment = 1;
+
+    /// <summary>
+    /// Gets or sets the seed value.
+    /// </summary>
+    public long Seed {
+      [DebuggerStepThrough]
+      get { return seed; }
+      [DebuggerStepThrough]
+      set {
+        this.EnsureNotLocked();
+        seed = value;
+      }
+    }
+
+    /// <summary>
+    /// Gets or sets the increment value.
+    /// </summary>
+    public long Increment {
+      [DebuggerStepThrough]
+      get { return increment; }
+      [DebuggerStepThrough]
+      set {
+        this.EnsureNotLocked();
+        increment = value;
+      }
+    }
+
+    // Constructors
+
+    /// <summary>
+    /// Initializes a new instance of this class.
+    /// </summary>
+    /// <param name="name">The sequence name.</param>
+    public SequenceInfo(string name)
+      : base(name)
+    {
+    }
+  }
 }