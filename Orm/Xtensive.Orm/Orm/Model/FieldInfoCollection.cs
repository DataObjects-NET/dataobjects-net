// Copyright (C) 2003-2010 Xtensive LLC.
// All rights reserved.
// For conditions of distribution and use, see license.
// Created by: Dmitri Maximov
// Created:    2007.11.26

using System;
using System.Collections.Generic;
using System.Linq;
using Xtensive.Collections;
using Xtensive.Core;


namespace Xtensive.Orm.Model
{
  /// <summary>
  /// A collection of <see cref="FieldInfo"/> objects.
  /// </summary>
  [Serializable]
  public sealed class FieldInfoCollection
    : NodeCollection<FieldInfo>,
      IFilterable<FieldAttributes, FieldInfo>
  {
    internal new static readonly FieldInfoCollection Empty;

    /// <inheritdoc/>
    public IEnumerable<FieldInfo> Find(FieldAttributes criteria) => Find(criteria, MatchType.Partial);

    /// <inheritdoc/>
<<<<<<< HEAD
    public IEnumerable<FieldInfo> Find(FieldAttributes criteria, MatchType matchType)
    {
      // We don't have any instance that has attributes == FieldAttributes.None
      if (criteria == FieldAttributes.None)
        return Array.Empty<FieldInfo>();

      switch (matchType) {
        case MatchType.Partial:
          return this.Where(f => (f.Attributes & criteria) > 0).ToList();
        case MatchType.Full:
          return this.Where(f => (f.Attributes & criteria) == criteria).ToList();
        case MatchType.None:
        default:
          return this.Where(f => (f.Attributes & criteria) == 0).ToList();
      }
    }
=======
    public IEnumerable<FieldInfo> Find(FieldAttributes criteria, MatchType matchType) =>
      criteria == FieldAttributes.None
        ? Array.Empty<FieldInfo>()    // We don't have any instance that has attributes == FieldAttributes.None
        : matchType switch {
          MatchType.Partial => this.Where(f => (f.Attributes & criteria) > 0),
          MatchType.Full => this.Where(f => (f.Attributes & criteria) == criteria),
          _ => this.Where(f => (f.Attributes & criteria) == 0)
        };
>>>>>>> d1e4da8e

    /// <inheritdoc/>
    public override void UpdateState()
    {
      if (this==Empty)
        return;
      base.UpdateState();
    }

    protected override string GetExceptionMessage(string key)
    {
      return string.Format(Strings.ExItemWithKeyXWasNotFound
        + " You might have forgotten to apply [Field] attribute on property {1}.{0}.", key, Name);
    }

    // Constructors

    /// <inheritdoc/>
    public FieldInfoCollection(Node owner, string name)
      : base(owner, name)
    {
    }

    // Type initializer

    static FieldInfoCollection()
    {
      Empty = new FieldInfoCollection(null, "Empty");
      Empty.Lock();
    }
  }
}<|MERGE_RESOLUTION|>--- conflicted
+++ resolved
@@ -27,24 +27,6 @@
     public IEnumerable<FieldInfo> Find(FieldAttributes criteria) => Find(criteria, MatchType.Partial);
 
     /// <inheritdoc/>
-<<<<<<< HEAD
-    public IEnumerable<FieldInfo> Find(FieldAttributes criteria, MatchType matchType)
-    {
-      // We don't have any instance that has attributes == FieldAttributes.None
-      if (criteria == FieldAttributes.None)
-        return Array.Empty<FieldInfo>();
-
-      switch (matchType) {
-        case MatchType.Partial:
-          return this.Where(f => (f.Attributes & criteria) > 0).ToList();
-        case MatchType.Full:
-          return this.Where(f => (f.Attributes & criteria) == criteria).ToList();
-        case MatchType.None:
-        default:
-          return this.Where(f => (f.Attributes & criteria) == 0).ToList();
-      }
-    }
-=======
     public IEnumerable<FieldInfo> Find(FieldAttributes criteria, MatchType matchType) =>
       criteria == FieldAttributes.None
         ? Array.Empty<FieldInfo>()    // We don't have any instance that has attributes == FieldAttributes.None
@@ -53,7 +35,6 @@
           MatchType.Full => this.Where(f => (f.Attributes & criteria) == criteria),
           _ => this.Where(f => (f.Attributes & criteria) == 0)
         };
->>>>>>> d1e4da8e
 
     /// <inheritdoc/>
     public override void UpdateState()
