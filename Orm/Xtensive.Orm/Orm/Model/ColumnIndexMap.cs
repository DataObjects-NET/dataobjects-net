--- conflicted
+++ resolved
@@ -43,15 +43,9 @@
     /// <param name="regular">The lazy load columns.</param>
     public ColumnIndexMap(IReadOnlyList<int> system, IReadOnlyList<int> regular, IReadOnlyList<int> lazyLoad)
     {
-<<<<<<< HEAD
-      System = system.AsSafeWrapper();
-      LazyLoad = lazyLoad.AsSafeWrapper();
-      Regular = regular.AsSafeWrapper();
-=======
       System = system;
       LazyLoad = lazyLoad;
       Regular = regular;
->>>>>>> 146c357f
     }
   }
 }