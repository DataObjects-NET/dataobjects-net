// Copyright (C) 2011 Xtensive LLC.
// All rights reserved.
// For conditions of distribution and use, see license.
// Created by: Denis Krjuchkov
// Created:    2011.10.10

using System.Collections.Generic;
using System.Linq;
using System.Linq.Expressions;
using Xtensive.Core;


namespace Xtensive.Orm.Model
{
  /// <summary>
  /// Partial index filter definition.
  /// </summary>
  public sealed class PartialIndexFilterInfo : Node
  {
    private LambdaExpression expression;

    /// <summary>
    /// Expression that defines partial index.
    /// </summary>
    public LambdaExpression Expression
    {
      get { return expression; }
      set
      {
        EnsureNotLocked();
        expression = value;
      }
    }

    private IReadOnlyList<FieldInfo> fields;

    /// <summary>
    /// Fields used in <see cref="Expression"/>.
    /// </summary>
    public IReadOnlyList<FieldInfo> Fields
    {
      get { return fields; }
      set
      {
        EnsureNotLocked();
        fields = value;
      }
    }

    /// <inheritdoc/>
    public override void Lock(bool recursive)
    {
      if (IsLocked)
        return;
      if (Expression==null)
        throw Exceptions.NotInitialized("Expression");
      if (Fields==null)
        throw Exceptions.NotInitialized("Fields");
<<<<<<< HEAD
=======
      fields = fields is List<FieldInfo> list
        ? list.AsReadOnly()
        : (IList<FieldInfo>) fields.ToList().AsReadOnly();
>>>>>>> 146c357f
      base.Lock(recursive);
    }
  }
}<|MERGE_RESOLUTION|>--- conflicted
+++ resolved
@@ -56,12 +56,9 @@
         throw Exceptions.NotInitialized("Expression");
       if (Fields==null)
         throw Exceptions.NotInitialized("Fields");
-<<<<<<< HEAD
-=======
       fields = fields is List<FieldInfo> list
-        ? list.AsReadOnly()
-        : (IList<FieldInfo>) fields.ToList().AsReadOnly();
->>>>>>> 146c357f
+        ? list.AsSafeWrapper()
+        : fields.ToList().AsSafeWrapper();
       base.Lock(recursive);
     }
   }
