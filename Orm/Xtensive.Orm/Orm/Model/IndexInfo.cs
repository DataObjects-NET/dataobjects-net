--- conflicted
+++ resolved
@@ -76,15 +76,7 @@
     /// <summary>
     /// Gets a collection of all the columns that are included into the index.
     /// </summary>
-<<<<<<< HEAD
-    public IReadOnlyList<ColumnInfo> Columns
-    {
-      [DebuggerStepThrough]
-      get => columns;
-    }
-=======
     public IReadOnlyList<ColumnInfo> Columns { [DebuggerStepThrough] get; private set; }
->>>>>>> 2eb8ee41
 
     /// <summary>
     /// Gets a collection of columns that are included into the index as index key.
@@ -350,14 +342,7 @@
 
     private void CreateColumns()
     {
-<<<<<<< HEAD
-      var result = new List<ColumnInfo>(KeyColumns.Count + ValueColumns.Count);
-      result.AddRange(KeyColumns.Select(static pair => pair.Key));
-      result.AddRange(ValueColumns);
-      columns = result.AsReadOnly();
-=======
       Columns = Array.AsReadOnly(KeyColumns.Select(static pair => pair.Key).Concat(ValueColumns).ToArray(KeyColumns.Count + ValueColumns.Count));
->>>>>>> 2eb8ee41
     }
 
     // Constructors
