// Copyright (C) 2007-2020 Xtensive LLC.
// This code is distributed under MIT license terms.
// See the License.txt file in the project root for more information.
// Created by: Alex Ustinov
// Created:    2007.07.10

using System;
using System.Collections.Generic;
using System.Diagnostics;
using System.Linq.Expressions;
using Xtensive.Collections;
using System.Linq;
using Xtensive.Core;

using Xtensive.Tuples;
using System.Collections.ObjectModel;

namespace Xtensive.Orm.Model
{
  /// <summary>
  /// Describes a single index in terms of storage.
  /// </summary>
  [DebuggerDisplay("{Name}; Attributes = {Attributes}.")]
  [Serializable]
  public sealed class IndexInfo : MappedNode
  {
    private IndexAttributes attributes;
    private ColumnGroup columnGroup;
    private DirectionCollection<ColumnInfo> keyColumns = new DirectionCollection<ColumnInfo>();
    private ColumnInfoCollection valueColumns;
    private ColumnInfoCollection includedColumns;
    private readonly CollectionBaseSlim<IndexInfo> underlyingIndexes = new CollectionBaseSlim<IndexInfo>();
    private readonly TypeInfo declaringType;
    private readonly TypeInfo reflectedType;
    private readonly IndexInfo declaringIndex;
    private double fillFactor;
    private string shortName;
    private IReadOnlyList<ColumnInfo> columns;
    private TupleDescriptor tupleDescriptor;
    private TupleDescriptor keyTupleDescriptor;
    private IReadOnlyList<TypeInfo> filterByTypes;
    private IReadOnlyList<int> selectColumns;
<<<<<<< HEAD
    private List<Pair<int, List<int>>> valueColumnsMap;
=======
    private IReadOnlyList<Pair<int, List<int>>> valueColumnsMap;
>>>>>>> 146c357f
    private LambdaExpression filterExpression;
    private PartialIndexFilterInfo filter;

    /// <summary>
    /// Gets or sets the column index map.
    /// </summary>
    public ColumnIndexMap ColumnIndexMap { get; private set; }

    public string ShortName {
      [DebuggerStepThrough]
      get { return shortName; }
      [DebuggerStepThrough]
      set {
        EnsureNotLocked();
        shortName = value;
      }
    }

    public double FillFactor {
      [DebuggerStepThrough]
      get { return fillFactor; }
      [DebuggerStepThrough]
      set {
        EnsureNotLocked();
        fillFactor = value;
      }
    }

    public ColumnGroup Group {
      [DebuggerStepThrough]
      get { return columnGroup; }
      [DebuggerStepThrough]
      set {
        EnsureNotLocked();
        columnGroup = value;
      }
    }

    /// <summary>
    /// Gets a collection of all the columns that are included into the index.
    /// </summary>
    public IReadOnlyList<ColumnInfo> Columns {
      [DebuggerStepThrough]
      get {
        return columns;
      }
    }

    /// <summary>
    /// Gets a collection of columns that are included into the index as index key.
    /// </summary>
    public DirectionCollection<ColumnInfo> KeyColumns
    {
      [DebuggerStepThrough]
      get { return keyColumns; }
    }

    /// <summary>
    /// Gets a collection of non key columns that are included into the index as index value.
    /// </summary>
    public ColumnInfoCollection ValueColumns
    {
      [DebuggerStepThrough]
      get { return valueColumns; }
    }

    /// <summary>
    /// Gets a collection of columns that are included into the index.
    /// </summary>
    public ColumnInfoCollection IncludedColumns
    {
      [DebuggerStepThrough]
      get { return includedColumns; }
    }

    /// <summary>
    /// Gets the tuple descriptor containing all the <see cref="Columns"/>.
    /// </summary>
    public TupleDescriptor TupleDescriptor
    {
      [DebuggerStepThrough]
      get { return tupleDescriptor; }
    }

    /// <summary>
    /// Gets the tuple descriptor containing just <see cref="KeyColumns"/>.
    /// </summary>
    public TupleDescriptor KeyTupleDescriptor
    {
      [DebuggerStepThrough]
      get { return keyTupleDescriptor; }
    }

    /// <summary>
    /// Gets the underlying indexes for this instance. 
    /// </summary>
    public CollectionBaseSlim<IndexInfo> UnderlyingIndexes
    {
      [DebuggerStepThrough]
      get { return underlyingIndexes; }
    }

    /// <summary>
    /// Gets the type that declares this member.
    /// </summary>
    public TypeInfo DeclaringType
    {
      [DebuggerStepThrough]
      get { return declaringType; }
    }

    /// <summary>
    /// Gets the type that was used to obtain this instance.
    /// </summary>
    public TypeInfo ReflectedType
    {
      [DebuggerStepThrough]
      get { return reflectedType; }
    }

    /// <summary>
    /// Gets the declaring index for this index.
    /// </summary>
    public IndexInfo DeclaringIndex
    {
      [DebuggerStepThrough]
      get { return declaringIndex; }
    }

    /// <summary>
    /// Gets the types for <see cref="IndexAttributes.Filtered"/> index.
    /// </summary>
    public IReadOnlyList<TypeInfo> FilterByTypes
    {
      get { return filterByTypes; }
      set
      {
        EnsureNotLocked();
        filterByTypes = value;
      }
    }

    /// <summary>
    /// Gets expression that defines range for partial index.
    /// </summary>
    public LambdaExpression FilterExpression {
      [DebuggerStepThrough]
      get { return filterExpression; }
      [DebuggerStepThrough]
      set {
        EnsureNotLocked();
        filterExpression = value;
      }
    }

    /// <summary>
    /// Gets filter that defines range for partial index.
    /// This is built upon <see cref="FilterExpression"/>
    /// on late stage of <see cref="DomainModel"/> build.
    /// </summary>
    public PartialIndexFilterInfo Filter {
      [DebuggerStepThrough]
      get { return filter; }
      [DebuggerStepThrough]
      set {
        EnsureNotLocked();
        filter = value;
      }
    }

    /// <summary>
    /// Gets the column indexes for <see cref="IndexAttributes.View"/> index.
    /// </summary>
    public IReadOnlyList<int> SelectColumns
    {
      get => selectColumns;
      set
      {
        EnsureNotLocked();
        selectColumns = value;
      }
    }

    public IReadOnlyList<Pair<int, List<int>>> ValueColumnsMap
    {
      get { return valueColumnsMap; }
      set
      {
        EnsureNotLocked();
        valueColumnsMap = value;
      }
    }

    /// <summary>
    /// Gets a value indicating whether this instance is primary index.
    /// </summary>
    public bool IsPrimary
    {
      [DebuggerStepThrough]
      get { return (attributes & IndexAttributes.Primary) > 0; }
    }

    /// <summary>
    /// Gets a value indicating whether this instance is typed index.
    /// </summary>
    public bool IsTyped
    {
      [DebuggerStepThrough]
      get { return (attributes & IndexAttributes.Typed) > 0; }
    }

    /// <summary>
    /// Gets a value indicating whether this instance is unique index.
    /// </summary>
    public bool IsUnique
    {
      [DebuggerStepThrough]
      get { return (attributes & IndexAttributes.Unique) > 0; }
    }

    /// <summary>
    /// Gets a value indicating whether this instance is abstract.
    /// </summary>
    public bool IsAbstract
    {
      [DebuggerStepThrough]
      get { return (attributes & IndexAttributes.Abstract) > 0; }
    }

    /// <summary>
    /// Gets or sets the attributes.
    /// </summary>
    public IndexAttributes Attributes
    {
      [DebuggerStepThrough]
      get { return attributes; }
      [DebuggerStepThrough]
      set {
        EnsureNotLocked();
        attributes = value;
      }
    }

    /// <summary>
    /// Gets a value indicating whether this instance is virtual index.
    /// </summary>
    public bool IsVirtual
    {
      [DebuggerStepThrough]
      get { return (Attributes & IndexAttributes.Virtual) > 0; }
    }

    /// <summary>
    /// Gets a value indicating whether this instance is secondary index.
    /// </summary>
    public bool IsSecondary
    {
      [DebuggerStepThrough]
      get { return (attributes & IndexAttributes.Secondary) > 0; }
    }

    /// <summary>
    /// Gets a value indicating whether this instance is a partial index.
    /// </summary>
    public bool IsPartial
    {
      [DebuggerStepThrough]
      get { return (attributes & IndexAttributes.Partial) > 0; }
    }

    /// <summary>
    /// Gets a value indicating whether this instance is clustered index.
    /// </summary>
    public bool IsClustered
    {
      [DebuggerStepThrough]
      get { return (attributes & IndexAttributes.Clustered) > 0; }
    }

    /// <inheritdoc/>
    public override void UpdateState()
    {
      base.UpdateState();
      CreateColumns();
      valueColumns.UpdateState();
      foreach (IndexInfo baseIndex in underlyingIndexes) {
        baseIndex.UpdateState();
      }
      filter?.UpdateState();
      CreateTupleDescriptors();

      if (!IsPrimary)
        return;

      var system = new List<int>();
      var lazy = new List<int>();
      var regular = new List<int>();

      for (int i = 0, count = columns.Count; i < count; i++) {
        var item = columns[i];
        if (item.IsPrimaryKey || item.IsSystem)
          system.Add(i);
        else {
          if (item.IsLazyLoad)
            lazy.Add(i);
          else
            regular.Add(i);
        }
      }

      ColumnIndexMap = new ColumnIndexMap(system, regular, lazy);
    }

    /// <inheritdoc/>
    public override void Lock(bool recursive)
    {
      base.Lock(recursive);
      if (!recursive)
        return;
      keyColumns.Lock();
      valueColumns.Lock();
      if (filter != null)
        filter.Lock();
      foreach (IndexInfo baseIndex in underlyingIndexes)
        baseIndex.Lock();
      underlyingIndexes.Lock();
    }

    public IndexInfo Clone()
    {
      var result = new IndexInfo(reflectedType, attributes, declaringIndex);
      result.shortName = shortName;
      result.Name = Name;
      result.keyColumns = keyColumns;
      result.valueColumns = valueColumns;
      result.includedColumns = includedColumns;
      return result;
    }

    private void CreateTupleDescriptors()
    {
      tupleDescriptor = TupleDescriptor.Create(
        Columns.Select(static c => c.ValueType).ToArray(Columns.Count));
      keyTupleDescriptor = TupleDescriptor.Create(
        KeyColumns.Select(static c => c.Key.ValueType).ToArray(KeyColumns.Count));
    }

    private void CreateColumns()
    {
      var result = new List<ColumnInfo>(keyColumns.Count + valueColumns.Count);
      result.AddRange(keyColumns.Select(static pair => pair.Key));
      result.AddRange(valueColumns);
      columns = result.AsSafeWrapper();
    }


    // Constructors

    private IndexInfo()
    {
      includedColumns = new ColumnInfoCollection(this, "IncludedColumns");
      valueColumns = new ColumnInfoCollection(this, "ValueColumns");
    }

    /// <summary>
    /// Initializes a new instance of this class.
    /// </summary>
    /// <param name="declaringType">The <see cref="TypeInfo"/> that declares this instance.</param>
    /// <param name="indexAttributes"><see cref="IndexAttributes"/> attributes for this instance.</param>
    public IndexInfo(TypeInfo declaringType, IndexAttributes indexAttributes)
      : this()
    {
      this.declaringType = declaringType;
      attributes = indexAttributes;
      reflectedType = declaringType;
      declaringIndex = this;
    }

    /// <summary>
    /// Initializes a new instance of this class.
    /// </summary>
    /// <param name="reflectedType">Reflected type.</param>
    /// <param name="ancestorIndex">The ancestors index.</param>
    /// <param name="indexAttributes"><see cref="IndexAttributes"/> attributes for this instance.</param>
    public IndexInfo(TypeInfo reflectedType, IndexAttributes indexAttributes, IndexInfo ancestorIndex)
      : this()
    {
      declaringType = ancestorIndex.DeclaringType;
      this.reflectedType = reflectedType;
      attributes = indexAttributes;

      fillFactor = ancestorIndex.FillFactor;
      filterExpression = ancestorIndex.FilterExpression;
      declaringIndex = ancestorIndex.DeclaringIndex;
      shortName = ancestorIndex.ShortName;
    }

    /// <summary>
    /// Initializes a new instance of this class.
    /// </summary>
    /// <param name="reflectedType">Reflected type.</param>
    /// <param name="indexAttributes">The index attributes.</param>
    /// <param name="baseIndex">Base index.</param>
    /// <param name="baseIndexes">The base indexes.</param>
    public IndexInfo(TypeInfo reflectedType, IndexAttributes indexAttributes, IndexInfo baseIndex, params IndexInfo[] baseIndexes)
      : this()
    {
      declaringType = baseIndex.DeclaringType;
      this.reflectedType = reflectedType;
      attributes = indexAttributes;

      fillFactor = baseIndex.FillFactor;
      filterExpression = baseIndex.FilterExpression;
      declaringIndex = baseIndex.DeclaringIndex;
      shortName = baseIndex.ShortName;
      
      UnderlyingIndexes.Add(baseIndex);

      foreach (IndexInfo info in baseIndexes)
        UnderlyingIndexes.Add(info);
    }
  }
}<|MERGE_RESOLUTION|>--- conflicted
+++ resolved
@@ -40,11 +40,7 @@
     private TupleDescriptor keyTupleDescriptor;
     private IReadOnlyList<TypeInfo> filterByTypes;
     private IReadOnlyList<int> selectColumns;
-<<<<<<< HEAD
-    private List<Pair<int, List<int>>> valueColumnsMap;
-=======
     private IReadOnlyList<Pair<int, List<int>>> valueColumnsMap;
->>>>>>> 146c357f
     private LambdaExpression filterExpression;
     private PartialIndexFilterInfo filter;
 
@@ -139,7 +135,7 @@
     }
 
     /// <summary>
-    /// Gets the underlying indexes for this instance. 
+    /// Gets the underlying indexes for this instance.
     /// </summary>
     public CollectionBaseSlim<IndexInfo> UnderlyingIndexes
     {
@@ -460,7 +456,7 @@
       filterExpression = baseIndex.FilterExpression;
       declaringIndex = baseIndex.DeclaringIndex;
       shortName = baseIndex.ShortName;
-      
+
       UnderlyingIndexes.Add(baseIndex);
 
       foreach (IndexInfo info in baseIndexes)
