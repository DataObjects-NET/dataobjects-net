--- conflicted
+++ resolved
@@ -42,7 +42,7 @@
     /// </summary>
     public const int MinTypeId = 100;
 
-    private static readonly IReadOnlySet<TypeInfo> EmptyTypes = new HashSet<TypeInfo>();
+    private static readonly ImmutableHashSet<TypeInfo> EmptyTypes = ImmutableHashSet.Create<TypeInfo>();
 
     private readonly ColumnInfoCollection columns;
     private readonly FieldMap fieldMap;
@@ -69,22 +69,17 @@
     private IDictionary<Pair<FieldInfo>, FieldInfo> structureFieldMapping;
     private List<AssociationInfo> overridenAssociations;
     private FieldInfo typeIdField;
- 
+
 
     private TypeInfo ancestor;
-<<<<<<< HEAD
-
-    private IReadOnlyList<TypeInfo> ancestors;
-=======
     private IReadOnlySet<TypeInfo> ancestors;
->>>>>>> 146c357f
-
-    private HashSet<TypeInfo> directDescendants;
+
+    private ISet<TypeInfo> directDescendants;
     private IReadOnlySet<TypeInfo> allDescendants;
-    private HashSet<TypeInfo> directInterfaces;
-    private IReadOnlyList<TypeInfo> allInterfaces;
-    private HashSet<TypeInfo> directImplementors;
-    private IReadOnlyList<TypeInfo> allImplementors;
+    private ISet<TypeInfo> directInterfaces;
+    private IReadOnlySet<TypeInfo> allInterfaces;
+    private ISet<TypeInfo> directImplementors;
+    private IReadOnlySet<TypeInfo> allImplementors;
     private IReadOnlySet<TypeInfo> typeWithAncestorsAndInterfaces;
 
     #region Hierarchical structure properties
@@ -124,10 +119,12 @@
       }
     }
 
+    /// <summary>
     /// Gets the ancestors recursively. Root-to-inheritor order. Reverse of AncestorChain.
     /// </summary>
     /// <returns>The ancestor</returns>
-    public IReadOnlyList<TypeInfo> Ancestors => ancestors ??= AncestorChain.Reverse().ToList();
+    public IReadOnlySet<TypeInfo> Ancestors =>
+      ancestors ??= new Collections.ReadOnlyHashSet<TypeInfo>(AncestorChain.Reverse().ToHashSet());
 
     /// <summary>
     /// Gets direct descendants of this instance.
@@ -156,22 +153,35 @@
       }
     }
 
-    public IReadOnlySet<TypeInfo> DirectInterfaces => directInterfaces ?? EmptyTypes;
-
-    public IReadOnlyList<TypeInfo> AllInterfaces =>
-      allInterfaces ??= (IsInterface ? DirectInterfaces : DirectInterfaces.Concat(AncestorChain.SelectMany(static o => o.DirectInterfaces))).ToList();
+    /// <summary>
+    /// Gets the persistent interfaces this instance implements directly.
+    /// </summary>
+    public IReadOnlySet<TypeInfo> DirectInterfaces =>
+      (IReadOnlySet<TypeInfo>) directInterfaces ?? EmptyTypes;
+
+    /// <summary>
+    /// Gets all the persistent interfaces (both direct and non-direct) this instance implements.
+    /// </summary>
+    public IReadOnlySet<TypeInfo> AllInterfaces =>
+      allInterfaces ??= (IsInterface
+        ? DirectInterfaces
+        : new Collections.ReadOnlyHashSet<TypeInfo>(DirectInterfaces.Concat(AncestorChain.SelectMany(static o => o.DirectInterfaces)).ToHashSet()));
 
     /// <summary>
     /// Gets the direct implementors of this instance.
     /// </summary>
-    public IReadOnlySet<TypeInfo> DirectImplementors => directImplementors ?? EmptyTypes;
-
-    public IReadOnlyList<TypeInfo> AllImplementors
+    public IReadOnlySet<TypeInfo> DirectImplementors =>
+      (IReadOnlySet<TypeInfo>) directImplementors ?? EmptyTypes;
+
+    /// <summary>
+    /// Gets both direct and non-direct implementors of this instance.
+    /// </summary>
+    public IReadOnlySet<TypeInfo> AllImplementors
     {
       get {
         if (allImplementors == null) {
           if (DirectImplementors.Count == 0) {
-            allImplementors = Array.Empty<TypeInfo>();
+            allImplementors = EmptyTypes;
           }
           else {
             var allSet = new HashSet<TypeInfo>(DirectImplementors.Count);
@@ -182,7 +192,7 @@
                   _ = allSet.Add(descendant);
               }
             }
-            allImplementors = allSet.ToList();
+            allImplementors = new Collections.ReadOnlyHashSet<TypeInfo>(allSet);
           }
         }
         return allImplementors;
@@ -520,11 +530,7 @@
     /// Gets <see cref="IObjectValidator"/> instances
     /// associated with this type.
     /// </summary>
-<<<<<<< HEAD
-    public IReadOnlyList<IObjectValidator> Validators { get; init; }
-=======
     public IReadOnlyList<IObjectValidator> Validators { get; internal init; }
->>>>>>> 146c357f
 
     /// <summary>
     /// Gets value indicating if this type has validators (including field validators).
@@ -735,11 +741,7 @@
         }
       }
 
-<<<<<<< HEAD
-      HasValidators = Validators.Count > 0 || fields.Any(static f => f.HasValidators);
-=======
       HasValidators = Validators.Count > 0 || fields.Any(f => f.HasValidators);
->>>>>>> 146c357f
 
       // Selecting master parts from paired associations & single associations
       var associations = model.Associations.Find(this)
@@ -829,8 +831,6 @@
       if (!recursive)
         return;
 
-<<<<<<< HEAD
-=======
       directDescendants = directDescendants != null
         ? new Collections.ReadOnlyHashSet<TypeInfo>((HashSet<TypeInfo>) directDescendants)
         : EmptyTypes;
@@ -841,7 +841,6 @@
         ? new Collections.ReadOnlyHashSet<TypeInfo>((HashSet<TypeInfo>) directImplementors)
         : EmptyTypes;
 
->>>>>>> 146c357f
       affectedIndexes.Lock(true);
       indexes.Lock(true);
       columns.Lock(true);
