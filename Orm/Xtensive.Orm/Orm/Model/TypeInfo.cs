--- conflicted
+++ resolved
@@ -40,32 +40,6 @@
     /// </summary>
     public const int MinTypeId = 100;
 
-<<<<<<< HEAD
-    private static readonly IReadOnlySet<TypeInfo> EmptyTypes = new HashSet<TypeInfo>();
-
-    private readonly ColumnInfoCollection      columns;
-    private readonly FieldMap                  fieldMap;
-    private readonly FieldInfoCollection       fields;
-    private readonly TypeIndexInfoCollection   indexes;
-    private readonly NodeCollection<IndexInfo> affectedIndexes;
-    private readonly DomainModel               model;
-    private TypeAttributes                     attributes;
-    private IReadOnlyList<AssociationInfo>      targetAssociations;
-    private IReadOnlyList<AssociationInfo>      ownerAssociations;
-    private IReadOnlyList<AssociationInfo>      removalSequence;
-    private IReadOnlyList<FieldInfo>            versionFields;
-    private IReadOnlyList<ColumnInfo> versionColumns;
-    private Type                               underlyingType;
-    private HierarchyInfo                      hierarchy;
-    private int                                typeId = NoTypeId;
-    private object                             typeDiscriminatorValue;
-    private MapTransform                       primaryKeyInjector;
-    private bool                               isLeaf;
-    private bool                               isOutboundOnly;
-    private bool                               isInboundOnly;
-    private KeyInfo                            key;
-    private bool                               hasVersionRoots;
-=======
     private static readonly ImmutableHashSet<TypeInfo> EmptyTypes = ImmutableHashSet.Create<TypeInfo>();
 
     private readonly ColumnInfoCollection columns;
@@ -91,7 +65,6 @@
     private bool isInboundOnly;
     private KeyInfo key;
     private bool hasVersionRoots;
->>>>>>> d1e4da8e
     private IDictionary<Pair<FieldInfo>, FieldInfo> structureFieldMapping;
     private List<AssociationInfo> overridenAssociations;
     private FieldInfo typeIdField;
@@ -421,11 +394,7 @@
 
     /// <summary>
     /// Gets a value indicating whether this instance is a leaf type,
-<<<<<<< HEAD
-    /// i.e. its <see cref="Descendants"/> property is empty />.
-=======
     /// i.e. its <see cref="DirectDescendants"/> method returns empty collection.
->>>>>>> d1e4da8e
     /// </summary>
     public bool IsLeaf
     {
@@ -680,9 +649,6 @@
     /// Gets <see cref="IObjectValidator"/> instances
     /// associated with this type.
     /// </summary>
-<<<<<<< HEAD
-    public IReadOnlyList<IObjectValidator> Validators { get; init; }
-=======
     public IList<IObjectValidator> Validators
     {
       get { return validators; }
@@ -691,7 +657,6 @@
         validators = value;
       }
     }
->>>>>>> d1e4da8e
 
     /// <summary>
     /// Gets value indicating if this type has validators (including field validators).
@@ -731,19 +696,6 @@
     }
 
     /// <summary>
-<<<<<<< HEAD
-    /// Gets the root of the hierarchy.
-    /// </summary>
-    /// <returns>The hierarchy root.</returns>
-    public TypeInfo GetRoot() =>
-      IsInterface || IsStructure
-        ? null
-        : (Ancestors.FirstOrDefault() ?? this);
-
-    /// <summary>
-    /// Gets the associations this instance is participating in as target (it is referenced by other entities).
-    /// </summary>
-=======
     /// Gets the direct implementors of this instance.
     /// </summary>
     /// <param name="recursive">if set to <see langword="true"/> then both direct and non-direct implementors will be returned.</param>
@@ -780,7 +732,6 @@
     [CanBeNull]
     public TypeInfo GetRoot() => Root;
 
->>>>>>> d1e4da8e
     public IEnumerable<AssociationInfo> GetTargetAssociations()
     {
       if (targetAssociations == null) {
@@ -821,16 +772,6 @@
     /// Gets the version field sequence.
     /// </summary>
     /// <returns>The version field sequence.</returns>
-<<<<<<< HEAD
-    public IEnumerable<FieldInfo> GetVersionFields()
-    {
-      if (versionFields == null) {
-        var result = InnerGetVersionFields();
-        if (!IsLocked) {
-          return result;
-        }
-        versionFields = result.ToList();
-=======
     public IReadOnlyList<FieldInfo> GetVersionFields()
     {
       if (versionFields == null) {
@@ -839,7 +780,6 @@
           return result;
         }
         versionFields = result.AsReadOnly();
->>>>>>> d1e4da8e
       }
       return versionFields;
     }
@@ -865,24 +805,6 @@
     /// Gets the version columns.
     /// </summary>
     /// <returns>The version columns.</returns>
-<<<<<<< HEAD
-    public IEnumerable<ColumnInfo> GetVersionColumns()
-    {
-      if (versionColumns == null) {
-        var result = InnerGetVersionColumns();
-        if (!IsLocked) {
-          return result;
-        }
-        versionColumns = result.ToList();
-      }
-      return versionColumns;
-    }
-
-    private IEnumerable<ColumnInfo> InnerGetVersionColumns() =>
-      InnerGetVersionFields()
-        .SelectMany(f => f.Columns)
-        .OrderBy(c => c.Field.MappingInfo.Offset);
-=======
     public IReadOnlyList<ColumnInfo> GetVersionColumns()
     {
       if (versionColumns == null) {
@@ -897,7 +819,6 @@
       }
       return versionColumns;
     }
->>>>>>> d1e4da8e
 
     /// <inheritdoc/>
     public override void UpdateState()
@@ -938,11 +859,7 @@
         // Collect mapping information from the first implementor (if any)
         // We'll check that all implementors are mapped to the same database later.
         // MappingSchema is not important: it's copied for consistency.
-<<<<<<< HEAD
-        var firstImplementor = Implementors.FirstOrDefault();
-=======
         var firstImplementor = DirectImplementors.FirstOrDefault();
->>>>>>> d1e4da8e
         if (firstImplementor != null) {
           MappingDatabase = firstImplementor.MappingDatabase;
           MappingSchema = firstImplementor.MappingSchema;
@@ -973,11 +890,7 @@
         .SelectMany(a => a.Ancestors.Concat(a.Reversed == null ? Enumerable.Empty<AssociationInfo>() : a.Reversed.Ancestors))
         .ToList();
       var ancestor = Ancestor;
-<<<<<<< HEAD
-      if (ancestor != null && ancestor.overridenAssociations != null) {
-=======
       if (ancestor != null && ancestor.overridenAssociations != null)
->>>>>>> d1e4da8e
         overridenAssociations.AddRange(ancestor.overridenAssociations);
       }
 
@@ -1043,8 +956,6 @@
       if (!recursive)
         return;
 
-<<<<<<< HEAD
-=======
       validators = Array.AsReadOnly(validators.ToArray());
 
       directDescendants = directDescendants != null
@@ -1057,7 +968,6 @@
         ? new Collections.ReadOnlyHashSet<TypeInfo>((HashSet<TypeInfo>) directImplementors)
         : EmptyTypes;
 
->>>>>>> d1e4da8e
       affectedIndexes.Lock(true);
       indexes.Lock(true);
       columns.Lock(true);
@@ -1067,16 +977,6 @@
 
     #region Private / internal methods
 
-<<<<<<< HEAD
-    private KeyInfo GetKey() =>
-      Hierarchy != null ? Hierarchy.Key
-        : IsInterface ? Implementors.First().Hierarchy.Key
-        : null;
-
-    private bool GetIsLeaf() =>
-      IsEntity && Descendants.Count == 0;
-=======
-
     internal void AddDescendant(TypeInfo descendant) =>
       (directDescendants ??= new HashSet<TypeInfo>()).Add(descendant);
 
@@ -1093,7 +993,6 @@
 
     private bool GetIsLeaf() =>
       IsEntity && DirectDescendants.Count == 0;
->>>>>>> d1e4da8e
 
     private void CreateTupleDescriptor()
     {
@@ -1159,15 +1058,9 @@
     private void BuildVersionExtractor()
     {
       // Building version tuple extractor
-<<<<<<< HEAD
-      var versionColumns = GetVersionColumns().ToList();
-      var versionColumnsCount = versionColumns.Count;
-      if (versionColumnsCount == 0) {
-=======
       var versionColumns = GetVersionColumns();
       var versionColumnsCount = versionColumns?.Count ?? 0;
       if (versionColumns == null || versionColumnsCount == 0) {
->>>>>>> d1e4da8e
         VersionExtractor = null;
         return;
       }
@@ -1197,18 +1090,6 @@
       return Name;
     }
 
-<<<<<<< HEAD
-    internal void AddDescendant(TypeInfo descendant) =>
-      (descendants ??= new()).Add(descendant);
-
-    internal void AddInterface(TypeInfo iface) =>
-      (interfaces ??= new()).Add(iface);
-
-    internal void AddImplementor(TypeInfo implementor) =>
-      (implementors ??= new()).Add(implementor);
-
-=======
->>>>>>> d1e4da8e
     // Constructors
 
     /// <summary>
