// Copyright (C) 2007-2022 Xtensive LLC.
// This code is distributed under MIT license terms.
// See the License.txt file in the project root for more information.
// Created by: Dmitri Maximov
// Created:    2007.08.27

using System;
using System.Collections;
using System.Collections.Immutable;
using System.Collections.Generic;
using System.Collections.Immutable;
using System.Collections.ObjectModel;
using System.Diagnostics;
using System.Linq;
using JetBrains.Annotations;
using Xtensive.Core;
using Xtensive.Orm.Internals;
using Xtensive.Orm.Validation;
using Xtensive.Tuples;
using Xtensive.Tuples.Transform;
using Tuple = Xtensive.Tuples.Tuple;
using JetBrains.Annotations;

namespace Xtensive.Orm.Model
{
  /// <summary>
  /// Represents an object describing any persistent type.
  /// </summary>
  [DebuggerDisplay("{underlyingType}")]
  [Serializable]
  public sealed class TypeInfo : SchemaMappedNode
  {
    /// <summary>
    /// "No <see cref="TypeId"/>" value (<see cref="TypeId"/> is unknown or undefined).
    /// Value is <see langword="0" />.
    /// </summary>
    public const int NoTypeId = 0;

    /// <summary>
    /// Minimal possible <see cref="TypeId"/> value.
    /// Value is <see langword="100" />.
    /// </summary>
    public const int MinTypeId = 100;

    private static readonly ImmutableHashSet<TypeInfo> EmptyTypes = ImmutableHashSet.Create<TypeInfo>();

    private readonly ColumnInfoCollection columns;
    private readonly FieldMap fieldMap;
    private readonly FieldInfoCollection fields;
    private readonly TypeIndexInfoCollection indexes;
    private readonly NodeCollection<IndexInfo> affectedIndexes;
    private readonly DomainModel model;
    private TypeAttributes attributes;
    private IReadOnlyList<AssociationInfo> targetAssociations;
    private IReadOnlyList<AssociationInfo> ownerAssociations;
    private IReadOnlyList<AssociationInfo> removalSequence;
    private IReadOnlyList<FieldInfo> versionFields;
    private IReadOnlyList<ColumnInfo> versionColumns;
<<<<<<< HEAD
=======
    private IList<IObjectValidator> validators;
>>>>>>> b52e6142
    private Type underlyingType;
    private HierarchyInfo hierarchy;
    private int typeId = NoTypeId;
    private object typeDiscriminatorValue;
    private MapTransform primaryKeyInjector;
    private bool isLeaf;
    private bool isOutboundOnly;
    private bool isInboundOnly;
    private KeyInfo key;
    private bool hasVersionRoots;
    private IDictionary<Pair<FieldInfo>, FieldInfo> structureFieldMapping;
    private List<AssociationInfo> overridenAssociations;
    private FieldInfo typeIdField;
 

    private TypeInfo ancestor;
    private IReadOnlySet<TypeInfo> ancestors;

    private ISet<TypeInfo> directDescendants;
    private IReadOnlySet<TypeInfo> allDescendants;
    private ISet<TypeInfo> directInterfaces;
    private IReadOnlySet<TypeInfo> allInterfaces;
    private ISet<TypeInfo> directImplementors;
    private IReadOnlySet<TypeInfo> allImplementors;
    private IReadOnlySet<TypeInfo> typeWithAncestorsAndInterfaces;

    #region Hierarchical structure properties

    /// <summary>
    /// Gets the ancestor.
    /// </summary>
    public TypeInfo Ancestor {
      get { return ancestor; }
      internal set {
        if (ancestor != null)
          throw Exceptions.AlreadyInitialized(nameof(Ancestor));
        ancestor = value;
      }
    }

    /// <summary>
    /// Gets the root of the hierarchy.
    /// </summary>
    [CanBeNull]
    public TypeInfo Root =>
      IsInterface || IsStructure
        ? null
        : IsLocked
          ? Hierarchy.Root
          : Ancestors.FirstOrDefault() ?? this;

    /// <summary>
    /// Gets the ancestors recursively. Inheritor-to-root order.
    /// </summary>
    public IEnumerable<TypeInfo> AncestorChain
    {
      get {
        for (var ancestor = Ancestor; ancestor != null; ancestor = ancestor.Ancestor) {
          yield return ancestor;
        }
      }
    }

    /// <summary>
    /// Gets the ancestors recursively. Root-to-inheritor order. Reverse of <see cref="AncestorChain"/>.
    /// </summary>
    public IReadOnlySet<TypeInfo> Ancestors =>
      ancestors ??= new Collections.ReadOnlyHashSet<TypeInfo>(AncestorChain.Reverse().ToHashSet());

    /// <summary>
    /// Gets direct descendants of this instance.
    /// </summary>
    public IReadOnlySet<TypeInfo> DirectDescendants =>
      (IReadOnlySet<TypeInfo>) directDescendants ?? EmptyTypes;

    /// <summary>
    /// Gets all descendants (both direct and nested) of this instance.
    /// </summary>
    public IReadOnlySet<TypeInfo> AllDescendants
    {
      get {
        if (allDescendants == null) {
          if (DirectDescendants.Count == 0) {
            allDescendants = DirectDescendants;
          }
          else {
            var set = new HashSet<TypeInfo>(DirectDescendants);
            set.UnionWith(DirectDescendants.SelectMany(static o => o.AllDescendants));
            allDescendants = new Collections.ReadOnlyHashSet<TypeInfo>(set);
          }
        }
        return allDescendants;
      }
    }

    /// <summary>
    /// Gets the persistent interfaces this instance implements directly.
    /// </summary>
    public IReadOnlySet<TypeInfo> DirectInterfaces =>
      (IReadOnlySet<TypeInfo>) directInterfaces ?? EmptyTypes;

    /// <summary>
    /// Gets all the persistent interfaces (both direct and non-direct) this instance implements.
    /// </summary>
    public IReadOnlySet<TypeInfo> AllInterfaces =>
      allInterfaces ??= (IsInterface
        ? DirectInterfaces
        : new Collections.ReadOnlyHashSet<TypeInfo>(DirectInterfaces.Concat(AncestorChain.SelectMany(static o => o.DirectInterfaces)).ToHashSet()));

    /// <summary>
    /// Gets the direct implementors of this instance.
    /// </summary>
    public IReadOnlySet<TypeInfo> DirectImplementors =>
      (IReadOnlySet<TypeInfo>) directImplementors ?? EmptyTypes;


    /// <summary>
    /// Gets both direct and non-direct implementors of this instance.
    /// </summary>
    public IReadOnlySet<TypeInfo> AllImplementors
    {
      get {
        if (allImplementors == null) {
          if (DirectImplementors.Count == 0) {
            allImplementors = EmptyTypes;
          }
          else {
            var allSet = new HashSet<TypeInfo>(DirectImplementors.Count);
            foreach (var item in DirectImplementors) {
              _ = allSet.Add(item);
              if (!item.IsInterface) {
                foreach (var descendant in item.AllDescendants)
                  _ = allSet.Add(descendant);
              }
            }
            allImplementors = new Collections.ReadOnlyHashSet<TypeInfo>(allSet);
          }
        }
        return allImplementors;
      }
    }

    /// <summary>
    /// Gets all ancestors, all interfaces with this instacne included.
    /// </summary>
    internal IReadOnlySet<TypeInfo> TypeWithAncestorsAndInterfaces
    {
      get {
        if (typeWithAncestorsAndInterfaces == null) {
          var candidates = new HashSet<TypeInfo>(Ancestors);
          candidates.UnionWith(AllInterfaces);
          _ = candidates.Add(this);
          typeWithAncestorsAndInterfaces = candidates;
        }
        return typeWithAncestorsAndInterfaces;
      }
    }

<<<<<<< HEAD
=======
    private TypeInfo ancestor;

    private IReadOnlySet<TypeInfo> ancestors;

    private ISet<TypeInfo> directDescendants;
    private IReadOnlySet<TypeInfo> allDescendants;
    private ISet<TypeInfo> directInterfaces;
    private IReadOnlySet<TypeInfo> allInterfaces;
    private ISet<TypeInfo> directImplementors;
    private IReadOnlySet<TypeInfo> allImplementors;
    private IReadOnlySet<TypeInfo> typeWithAncestorsAndInterfaces;

    #region Hierarchical structure properties

    /// <summary>
    /// Gets the ancestor.
    /// </summary>
    public TypeInfo Ancestor {
      get { return ancestor; }
      internal set {
        if (ancestor != null)
          throw Exceptions.AlreadyInitialized(nameof(Ancestor));
        ancestor = value;
      }
    }

    /// <summary>
    /// Gets the root of the hierarchy.
    /// </summary>
    [CanBeNull]
    public TypeInfo Root =>
      IsInterface || IsStructure
        ? null
        : IsLocked
          ? Hierarchy.Root
          : Ancestors.FirstOrDefault() ?? this;

    /// <summary>
    /// Gets the ancestors recursively. Inheritor-to-root order.
    /// </summary>
    public IEnumerable<TypeInfo> AncestorChain
    {
      get {
        for (var ancestor = Ancestor; ancestor != null; ancestor = ancestor.Ancestor) {
          yield return ancestor;
        }
      }
    }

    /// <summary>
    /// Gets the ancestors recursively. Root-to-inheritor order. Reverse of <see cref="AncestorChain"/>.
    /// </summary>
    public IReadOnlySet<TypeInfo> Ancestors =>
      ancestors ??= new Collections.ReadOnlyHashSet<TypeInfo>(AncestorChain.Reverse().ToHashSet());

    /// <summary>
    /// Gets direct descendants of this instance.
    /// </summary>
    public IReadOnlySet<TypeInfo> DirectDescendants =>
      (IReadOnlySet<TypeInfo>) directDescendants ?? EmptyTypes;

    /// <summary>
    /// Gets all descendants (both direct and nested) of this instance.
    /// </summary>
    public IReadOnlySet<TypeInfo> AllDescendants
    {
      get {
        if (allDescendants == null) {
          if (DirectDescendants.Count == 0) {
            allDescendants = DirectDescendants;
          }
          else {
            var set = new HashSet<TypeInfo>(DirectDescendants);
            set.UnionWith(DirectDescendants.SelectMany(static o => o.AllDescendants));
            allDescendants = new Collections.ReadOnlyHashSet<TypeInfo>(set);
          }
        }
        return allDescendants;
      }
    }

    /// <summary>
    /// Gets the persistent interfaces this instance implements directly.
    /// </summary>
    public IReadOnlySet<TypeInfo> DirectInterfaces =>
      (IReadOnlySet<TypeInfo>) directInterfaces ?? EmptyTypes;

    /// <summary>
    /// Gets all the persistent interfaces (both direct and non-direct) this instance implements.
    /// </summary>
    public IReadOnlySet<TypeInfo> AllInterfaces =>
      allInterfaces ??= (IsInterface
        ? DirectInterfaces
        : new Collections.ReadOnlyHashSet<TypeInfo>(DirectInterfaces.Concat(AncestorChain.SelectMany(static o => o.DirectInterfaces)).ToHashSet()));

    /// <summary>
    /// Gets the direct implementors of this instance.
    /// </summary>
    public IReadOnlySet<TypeInfo> DirectImplementors =>
      (IReadOnlySet<TypeInfo>) directImplementors ?? EmptyTypes;


    /// <summary>
    /// Gets both direct and non-direct implementors of this instance.
    /// </summary>
    public IReadOnlySet<TypeInfo> AllImplementors
    {
      get {
        if (allImplementors == null) {
          if (DirectImplementors.Count == 0) {
            allImplementors = EmptyTypes;
          }
          else {
            var allSet = new HashSet<TypeInfo>(DirectImplementors.Count);
            foreach (var item in DirectImplementors) {
              _ = allSet.Add(item);
              if (!item.IsInterface) {
                foreach (var descendant in item.AllDescendants)
                  _ = allSet.Add(descendant);
              }
            }
            allImplementors = new Collections.ReadOnlyHashSet<TypeInfo>(allSet);
          }
        }
        return allImplementors;
      }
    }

    /// <summary>
    /// Gets all ancestors, all interfaces with this instacne included.
    /// </summary>
    internal IReadOnlySet<TypeInfo> TypeWithAncestorsAndInterfaces
    {
      get {
        if (typeWithAncestorsAndInterfaces == null) {
          var candidates = new HashSet<TypeInfo>(Ancestors);
          candidates.UnionWith(AllInterfaces);
          _ = candidates.Add(this);
          typeWithAncestorsAndInterfaces = candidates;
        }
        return typeWithAncestorsAndInterfaces;
      }
    }

>>>>>>> b52e6142
    #endregion

    #region IsXxx properties

    /// <summary>
    /// Gets a value indicating whether this instance is entity.
    /// </summary>
    public bool IsEntity
    {
      [DebuggerStepThrough]
      get { return (attributes & TypeAttributes.Entity) > 0; }
    }

    /// <summary>
    /// Gets a value indicating whether this instance is abstract entity.
    /// </summary>
    public bool IsAbstract
    {
      [DebuggerStepThrough]
      get { return (attributes & TypeAttributes.Abstract) > 0; }
    }

    /// <summary>
    /// Gets a value indicating whether this instance is interface.
    /// </summary>
    public bool IsInterface
    {
      [DebuggerStepThrough]
      get { return (attributes & TypeAttributes.Interface) > 0; }
    }

    /// <summary>
    /// Gets a value indicating whether this instance is materialized interface.
    /// </summary>
    public bool IsMaterialized
    {
      [DebuggerStepThrough]
      get { return (attributes & TypeAttributes.Materialized) > 0; }
    }

    /// <summary>
    /// Gets a value indicating whether this instance is structure.
    /// </summary>
    public bool IsStructure
    {
      [DebuggerStepThrough]
      get { return (attributes & TypeAttributes.Structure) > 0; }
    }

    /// <summary>
    /// Gets a value indicating whether this instance is system type.
    /// </summary>
    public bool IsSystem
    {
      [DebuggerStepThrough]
      get { return (attributes & TypeAttributes.System) > 0; }
    }

    /// <summary>
    /// Gets a value indicating whether this instance is a leaf type,
    /// i.e. its <see cref="DirectDescendants"/> method returns empty collection.
    /// </summary>
    public bool IsLeaf
    {
      [DebuggerStepThrough]
      get { return IsLocked ? isLeaf : GetIsLeaf(); }
    }

    ///<summary>
    /// Gets or sets a value indicating whether this instance is outbound only
    /// i.e. it's has only outgoing references
    /// </summary>
    public bool IsOutboundOnly
    {
      get { return isOutboundOnly; }
      set {
        EnsureNotLocked();
        isOutboundOnly = value;
      }
    }

    ///<summary>
    /// Gets or sets a value indicating whether this instance is inbound only
    /// i.e. it's has only incoming references
    /// </summary>
    public bool IsInboundOnly
    {
      get { return isInboundOnly; }
      set {
        EnsureNotLocked();
        isInboundOnly = value;
      }
    }

    /// <summary>
    /// Gets or sets a value indicating whether this instance is auxiliary type.
    /// </summary>
    public bool IsAuxiliary
    {
      [DebuggerStepThrough]
      get { return (attributes & TypeAttributes.Auxiliary) == TypeAttributes.Auxiliary; }
      set {
        EnsureNotLocked();
        attributes = value
          ? attributes | TypeAttributes.Auxiliary
          : attributes & ~TypeAttributes.Auxiliary;
      }
    }

    /// <summary>
    /// Gets a value indicating whether this instance is generic type definition.
    /// </summary>
    public bool IsGenericTypeDefinition
    {
      get { return (attributes & TypeAttributes.GenericTypeDefinition) > 0; }
    }

    /// <summary>
    /// Gets a value indicating whether this instance is automatically registered generic type instance.
    /// </summary>
    public bool IsAutoGenericInstance
    {
      get { return (attributes & TypeAttributes.AutoGenericInstance) > 0; }
    }

    #endregion

    /// <summary>
    /// Gets or sets the type identifier uniquely identifying the type in the domain model.
    /// </summary>
    /// <exception cref="NotSupportedException">Property is already initialized.</exception>
    public int TypeId
    {
      [DebuggerStepThrough]
      get { return typeId; }
      set {
        if (typeId != NoTypeId)
          throw Exceptions.AlreadyInitialized("TypeId");
        typeId = value;
      }
    }

    /// <summary>
    /// Gets or sets the underlying system type.
    /// </summary>
    public Type UnderlyingType
    {
      [DebuggerStepThrough]
      get { return underlyingType; }
      set {
        EnsureNotLocked();
        underlyingType = value;
      }
    }

    /// <summary>
    /// Gets the attributes.
    /// </summary>
    public TypeAttributes Attributes
    {
      [DebuggerStepThrough]
      get { return attributes; }
    }

    /// <summary>
    /// Gets the columns contained in this instance.
    /// </summary>
    public ColumnInfoCollection Columns
    {
      [DebuggerStepThrough]
      get { return columns; }
    }

    /// <summary>
    /// Gets the indexes for this instance.
    /// </summary>
    public TypeIndexInfoCollection Indexes
    {
      [DebuggerStepThrough]
      get { return indexes; }
    }

    public NodeCollection<IndexInfo> AffectedIndexes
    {
      [DebuggerStepThrough]
      get { return affectedIndexes; }
    }

    /// <summary>
    /// Gets full-text index if any, otherwise gets <see langword="null"/>.
    /// </summary>
    public FullTextIndexInfo FullTextIndex
    {
      [DebuggerStepThrough]
      get {
        FullTextIndexInfo fullTextIndexInfo;
        model.FullTextIndexes.TryGetValue(this, out fullTextIndexInfo);
        return fullTextIndexInfo;
      }
    }

    /// <summary>
    /// Gets the fields contained in this instance.
    /// </summary>
    public FieldInfoCollection Fields
    {
      [DebuggerStepThrough]
      get { return fields; }
    }

    /// <summary>
    /// Gets the field map for implemented interfaces.
    /// </summary>
    public FieldMap FieldMap
    {
      [DebuggerStepThrough]
      get { return fieldMap; }
    }

    /// <summary>
    /// Gets the <see cref="DomainModel"/> this instance belongs to.
    /// </summary>
    public DomainModel Model
    {
      [DebuggerStepThrough]
      get { return model; }
    }

    /// <summary>
    /// Gets or sets the hierarchy.
    /// </summary>
    public HierarchyInfo Hierarchy
    {
      [DebuggerStepThrough]
      get { return hierarchy; }
      set {
        EnsureNotLocked();
        hierarchy = value;
      }
    }

    /// <summary>
    /// Gets <see cref="KeyInfo"/> for this type.
    /// </summary>
    public KeyInfo Key
    {
      get { return IsLocked ? key : GetKey(); }
    }

    /// <summary>
    /// Gets or sets the type discriminator value.
    /// </summary>
    public object TypeDiscriminatorValue
    {
      get { return typeDiscriminatorValue; }
      set {
        EnsureNotLocked();
        typeDiscriminatorValue = value;
      }
    }

    /// <summary>
    /// Gets the tuple descriptor.
    /// </summary>
    public TupleDescriptor TupleDescriptor { get; private set; }

    /// <summary>
    /// Gets the persistent type prototype.
    /// </summary>
    public Tuple TuplePrototype { get; private set; }

    /// <summary>
    /// Gets the version tuple extractor.
    /// </summary>
    public MapTransform VersionExtractor { get; private set; }

    /// <summary>
    /// Gets a value indicating whether this instance has version fields.
    /// </summary>
    public bool HasVersionFields { get; private set; }

    /// <summary>
    /// Gets a value indicating whether this instance has explicit version fields.
    /// </summary>
    public bool HasExplicitVersionFields { get; private set; }

    /// <summary>
    /// Gets or sets a value indicating whether this instance has version roots.
    /// </summary>
    public bool HasVersionRoots
    {
      [DebuggerStepThrough]
      get { return hasVersionRoots; }
      [DebuggerStepThrough]
      set {
        EnsureNotLocked();
        hasVersionRoots = value;
      }
    }

    /// <summary>
    /// Gets the structure field mapping.
    /// </summary>
    /// <value>The structure field mapping.</value>
    public IDictionary<Pair<FieldInfo>, FieldInfo> StructureFieldMapping
    {
      get {
        return structureFieldMapping ?? BuildStructureFieldMapping();
      }
    }

    /// <summary>
    /// Gets <see cref="IObjectValidator"/> instances
    /// associated with this type.
    /// </summary>
<<<<<<< HEAD
    public IReadOnlyList<IObjectValidator> Validators { get; internal init; }
=======
    public IList<IObjectValidator> Validators
    {
      get { return validators; }
      internal set {
        EnsureNotLocked();
        validators = value;
      }
    }
>>>>>>> b52e6142

    /// <summary>
    /// Gets value indicating if this type has validators (including field validators).
    /// </summary>
    public bool HasValidators { get; private set; }

    internal FieldAccessorProvider Accessors { get; private set; }

    /// <summary>
    /// Creates the tuple prototype with specified <paramref name="primaryKey"/>.
    /// </summary>
    /// <param name="primaryKey">The primary key to use.</param>
    /// <param name="typeIdValue">Identifier of <see cref="Entity"/> type.</param>
    /// <returns>
    /// The <see cref="TuplePrototype"/> with "injected" <paramref name="primaryKey"/>.
    /// </returns>
    public Tuple CreateEntityTuple(Tuple primaryKey, int typeIdValue)
    {
      var result = primaryKeyInjector.Apply(TupleTransformType.Tuple, primaryKey, TuplePrototype);
      if (typeIdField != null)
        result.SetValue(typeIdField.MappingInfo.Offset, typeIdValue);
      return result;
    }

    /// <summary>
    /// Injects the primary key into specified <paramref name="entityTuple"/>
    /// </summary>
    /// <param name="entityTuple">A <see cref="Tuple"/> instance where to inject
    /// the specified <paramref name="primaryKey"/></param>
    /// <param name="primaryKey">The primary key to inject.</param>
    /// <returns>
    /// The <paramref name="entityTuple"/> with "injected" <paramref name="primaryKey"/>.
    /// </returns>
    public Tuple InjectPrimaryKey(Tuple entityTuple, Tuple primaryKey)
    {
      return primaryKeyInjector.Apply(TupleTransformType.Tuple, primaryKey, entityTuple);
    }

    /// <summary>
    /// Gets the direct implementors of this instance.
    /// </summary>
    /// <param name="recursive">if set to <see langword="true"/> then both direct and non-direct implementors will be returned.</param>
    [Obsolete("Use DirectImplementors/AllImplementors properties instead")]
    public IEnumerable<TypeInfo> GetImplementors(bool recursive = false) => recursive ? AllImplementors : DirectImplementors;
<<<<<<< HEAD

    /// <summary>
    /// Gets the persistent interfaces this instance implements.
    /// </summary>
    /// <param name="recursive">if set to <see langword="true"/> then both direct and non-direct implemented interfaces will be returned.</param>
    [Obsolete("Use DirectInterfaces/AllInterfaces properties instead")]
    public IEnumerable<TypeInfo> GetInterfaces(bool recursive = false) => recursive ? AllInterfaces : DirectInterfaces;

    /// <summary>
    /// Gets descendants of this instance.
    /// </summary>
    /// <param name="recursive">if set to <see langword="true"/> then both direct and nested descendants will be returned.</param>
    /// <returns></returns>
    [Obsolete("Use DirectDescendants/AllDescendants properties instead")]
    public IEnumerable<TypeInfo> GetDescendants(bool recursive) => recursive ? AllDescendants : DirectDescendants;

    /// <summary>
    /// Gets the ancestors recursively. Root-to-inheritor order.
    /// </summary>
    /// <returns>The ancestor</returns>
    [Obsolete("Use Ancestors property instead")]
    public IReadOnlyList<TypeInfo> GetAncestors() => Ancestors.ToList();

    /// <summary>
    /// Gets the root of the hierarchy.
    /// </summary>
=======

    /// <summary>
    /// Gets the persistent interfaces this instance implements.
    /// </summary>
    /// <param name="recursive">if set to <see langword="true"/> then both direct and non-direct implemented interfaces will be returned.</param>
    [Obsolete("Use DirectInterfaces/AllInterfaces properties instead")]
    public IEnumerable<TypeInfo> GetInterfaces(bool recursive = false) => recursive ? AllInterfaces : DirectInterfaces;

    /// <summary>
    /// Gets descendants of this instance.
    /// </summary>
    /// <param name="recursive">if set to <see langword="true"/> then both direct and nested descendants will be returned.</param>
    /// <returns></returns>
    [Obsolete("Use DirectDescendants/AllDescendants properties instead")]
    public IEnumerable<TypeInfo> GetDescendants(bool recursive) => recursive ? AllDescendants : DirectDescendants;

    /// <summary>
    /// Gets the ancestors recursively. Root-to-inheritor order.
    /// </summary>
    /// <returns>The ancestor</returns>
    [Obsolete("Use Ancestors property instead")]
    public IReadOnlyList<TypeInfo> GetAncestors() => Ancestors.ToList();

    /// <summary>
    /// Gets the root of the hierarchy.
    /// </summary>
>>>>>>> b52e6142
    /// <returns>The hierarchy root.</returns>
    [Obsolete("Use Root property instead")]
    [CanBeNull]
    public TypeInfo GetRoot() => Root;

    public IEnumerable<AssociationInfo> GetTargetAssociations()
    {
      if (targetAssociations == null) {
        var result = model.Associations.Find(this, true);
        if (!IsLocked) {
          return result;
        }
        targetAssociations = result.ToList().AsReadOnly();
      }
      return targetAssociations;
    }

    /// <summary>
    /// Gets the associations this instance is participating in as owner (it has references to other entities).
    /// </summary>
    public IEnumerable<AssociationInfo> GetOwnerAssociations()
    {
      if (ownerAssociations == null) {
        var result = model.Associations.Find(this, false);
        if (!IsLocked) {
          return result;
        }
        ownerAssociations = result.ToList().AsReadOnly();
      }
      return ownerAssociations;
    }

    /// <summary>
    /// Gets the association sequence for entity removal.
    /// </summary>
    /// <returns></returns>
    public IReadOnlyList<AssociationInfo> GetRemovalAssociationSequence()
    {
      return removalSequence;
    }

    /// <summary>
    /// Gets the version field sequence.
    /// </summary>
    /// <returns>The version field sequence.</returns>
    public IReadOnlyList<FieldInfo> GetVersionFields()
    {
      if (versionFields == null) {
        var result = InnerGetVersionFields().ToList();
        if (!IsLocked) {
          return result;
        }
        versionFields = result.AsReadOnly();
      }
      return versionFields;
    }

    private IEnumerable<FieldInfo> InnerGetVersionFields()
    {
      var fields = Fields
        .Where(field => field.IsPrimitive && (field.AutoVersion || field.ManualVersion))
        .ToList();
      return fields.Count > 0
        ? fields
        : Fields.Where(f => f.IsPrimitive
          && !f.IsSystem
          && !f.IsPrimaryKey
          && !f.IsLazyLoad
          && !f.IsTypeId
          && !f.IsTypeDiscriminator
          && !f.ValueType.IsArray
          && !f.SkipVersion);
    }

    /// <summary>
    /// Gets the version columns.
    /// </summary>
    /// <returns>The version columns.</returns>
    public IReadOnlyList<ColumnInfo> GetVersionColumns()
    {
      if (versionColumns == null) {
        var result = InnerGetVersionFields()
          .SelectMany(f => f.Columns)
          .OrderBy(c => c.Field.MappingInfo.Offset)
          .ToList();
        if (!IsLocked) {
          return result;
        }
        versionColumns = result.AsReadOnly();
      }
      return versionColumns;
    }

    /// <inheritdoc/>
    public override void UpdateState()
    {
      base.UpdateState();

      var adapterIndex = 0;
      foreach (var field in Fields) {
        if (field.IsStructure || field.IsEntitySet) {
          field.AdapterIndex = adapterIndex++;
        }
      }

      affectedIndexes.UpdateState();
      indexes.UpdateState();
      columns.UpdateState();

      CreateTupleDescriptor();

      columns.UpdateState();
      fields.UpdateState();

      structureFieldMapping = BuildStructureFieldMapping();

      if (IsEntity) {
        if (HasVersionRoots) {
          versionFields = Array.Empty<FieldInfo>();
          versionColumns = Array.Empty<ColumnInfo>();
        }
        else {
          versionFields = InnerGetVersionFields().ToList();
        }
        HasVersionFields = versionFields.Count > 0;
        HasExplicitVersionFields = versionFields.Any(f => f.ManualVersion || f.AutoVersion);
      }

      if (IsInterface) {
        // Collect mapping information from the first implementor (if any)
        // We'll check that all implementors are mapped to the same database later.
        // MappingSchema is not important: it's copied for consistency.
        var firstImplementor = DirectImplementors.FirstOrDefault();
        if (firstImplementor != null) {
          MappingDatabase = firstImplementor.MappingDatabase;
          MappingSchema = firstImplementor.MappingSchema;
        }
      }

      HasValidators = Validators.Count > 0 || fields.Any(f => f.HasValidators);

      // Selecting master parts from paired associations & single associations
      var associations = model.Associations.Find(this)
        .Where(a => a.IsMaster)
        .ToList();

      typeIdField = Fields.FirstOrDefault(f => f.IsTypeId && f.IsSystem);

      BuildTuplePrototype();
      BuildVersionExtractor();

      if (associations.Count == 0) {
        removalSequence = Array.Empty<AssociationInfo>();
        return;
      }

      overridenAssociations = associations
        .Where(a =>
          (a.Ancestors.Count > 0 && ((a.OwnerType == this && a.Ancestors.All(an => an.OwnerType != this) || (a.TargetType == this && a.Ancestors.All(an => an.TargetType != this))))) ||
          (a.Reversed != null && (a.Reversed.Ancestors.Count > 0 && ((a.Reversed.OwnerType == this && a.Reversed.Ancestors.All(an => an.OwnerType != this) || (a.Reversed.TargetType == this && a.Reversed.Ancestors.All(an => an.TargetType != this)))))))
        .SelectMany(a => a.Ancestors.Concat(a.Reversed == null ? Enumerable.Empty<AssociationInfo>() : a.Reversed.Ancestors))
        .ToList();
      var ancestor = Ancestor;
      if (ancestor != null && ancestor.overridenAssociations != null)
        overridenAssociations.AddRange(ancestor.overridenAssociations);
      }

      foreach (var ancestorAssociation in overridenAssociations) {
        associations.Remove(ancestorAssociation);
      }

      //
      //Commented action sequence bellow may add dublicates to "sequence".
      //Besides, it takes 6 times enumeration of "associations"
      //

      //var sequence = new List<AssociationInfo>(associations.Count);
      //sequence.AddRange(associations.Where(a => a.OnOwnerRemove == OnRemoveAction.Deny && a.OwnerType.UnderlyingType.IsAssignableFrom(UnderlyingType)));
      //sequence.AddRange(associations.Where(a => a.OnTargetRemove == OnRemoveAction.Deny && a.TargetType.UnderlyingType.IsAssignableFrom(UnderlyingType)));
      //sequence.AddRange(associations.Where(a => a.OnOwnerRemove == OnRemoveAction.Clear && a.OwnerType.UnderlyingType.IsAssignableFrom(UnderlyingType)));
      //sequence.AddRange(associations.Where(a => a.OnTargetRemove == OnRemoveAction.Clear && a.TargetType.UnderlyingType.IsAssignableFrom(UnderlyingType)));
      //sequence.AddRange(associations.Where(a => a.OnOwnerRemove == OnRemoveAction.Cascade && a.OwnerType.UnderlyingType.IsAssignableFrom(UnderlyingType)));
      //sequence.AddRange(associations.Where(a => a.OnTargetRemove == OnRemoveAction.Cascade && a.TargetType.UnderlyingType.IsAssignableFrom(UnderlyingType)));

      //
      // Code bellow adds the same associations, but without dublicates.
      // Also it takes only one enumeration of associations sequence.
      //
      var sequence = new List<AssociationInfo>(associations.Count);
      var b = associations.Where(
        a => (a.OnOwnerRemove == OnRemoveAction.Deny && a.OwnerType.UnderlyingType.IsAssignableFrom(UnderlyingType)) ||
          (a.OnTargetRemove == OnRemoveAction.Deny && a.TargetType.UnderlyingType.IsAssignableFrom(UnderlyingType)) ||
          (a.OnOwnerRemove == OnRemoveAction.Clear && a.OwnerType.UnderlyingType.IsAssignableFrom(UnderlyingType)) ||
          (a.OnTargetRemove == OnRemoveAction.Clear && a.TargetType.UnderlyingType.IsAssignableFrom(UnderlyingType)) ||
          (a.OnOwnerRemove == OnRemoveAction.Cascade && a.OwnerType.UnderlyingType.IsAssignableFrom(UnderlyingType)) ||
          (a.OnTargetRemove == OnRemoveAction.Cascade && a.TargetType.UnderlyingType.IsAssignableFrom(UnderlyingType)));
      sequence.AddRange(b);

      var sortedRemovalSequence = sequence.Where(a => a.Ancestors.Count > 0).ToList();
      if (sortedRemovalSequence.Count == 0) {
        removalSequence = sequence.AsReadOnly();
      }
      else {
        var sequenceSize = sequence.Count;
        if (sortedRemovalSequence.Capacity < sequenceSize) {
          sortedRemovalSequence.Capacity = sequenceSize;
        }
        sortedRemovalSequence.AddRange(sequence.Where(a => a.Ancestors.Count == 0));
        removalSequence = sortedRemovalSequence.AsReadOnly();
      }
    }

    /// <inheritdoc/>
    public override void Lock(bool recursive)
    {
      base.Lock(recursive);

      int currentFieldId = FieldInfo.MinFieldId;
      foreach (var field in fields)
        field.FieldId = currentFieldId++;
      isLeaf = GetIsLeaf();
      key = GetKey();

      if (IsEntity || IsStructure)
        Accessors = new FieldAccessorProvider(this);

      if (!recursive)
        return;

<<<<<<< HEAD
=======
      validators = Array.AsReadOnly(validators.ToArray());

>>>>>>> b52e6142
      directDescendants = directDescendants != null
        ? new Collections.ReadOnlyHashSet<TypeInfo>((HashSet<TypeInfo>) directDescendants)
        : EmptyTypes;
      directInterfaces = directInterfaces != null
        ? new Collections.ReadOnlyHashSet<TypeInfo>((HashSet<TypeInfo>) directInterfaces)
        : EmptyTypes;
      directImplementors = directImplementors!=null
        ? new Collections.ReadOnlyHashSet<TypeInfo>((HashSet<TypeInfo>) directImplementors)
        : EmptyTypes;

      affectedIndexes.Lock(true);
      indexes.Lock(true);
      columns.Lock(true);
      fieldMap.Lock(true);
      fields.Lock(true);
    }

    #region Private / internal methods

<<<<<<< HEAD

=======
>>>>>>> b52e6142
    internal void AddDescendant(TypeInfo descendant) =>
      (directDescendants ??= new HashSet<TypeInfo>()).Add(descendant);

    internal void AddInterface(TypeInfo iface) =>
      (directInterfaces ??= new HashSet<TypeInfo>()).Add(iface);

    internal void AddImplementor(TypeInfo implementor) =>
      (directImplementors ??= new HashSet<TypeInfo>()).Add(implementor);

    private KeyInfo GetKey() =>
      Hierarchy != null ? Hierarchy.Key
        : IsInterface ? DirectImplementors.First().Hierarchy.Key
        : null;

    private bool GetIsLeaf() =>
      IsEntity && DirectDescendants.Count == 0;

    private void CreateTupleDescriptor()
    {
      var orderedColumns = columns.OrderBy(c => c.Field.MappingInfo.Offset).ToList(columns.Count);
      columns.Clear();                    // To prevent event handler leak
      columns.AddRange(orderedColumns);
      TupleDescriptor = TupleDescriptor.Create(
        Columns.Select(c => c.ValueType).ToArray(Columns.Count));
    }

    private void BuildTuplePrototype()
    {
      // Building nullable map
      var nullabilityMap = new BitArray(TupleDescriptor.Count);
      int i = 0;
      foreach (var column in Columns)
        nullabilityMap[i++] = column.IsNullable;

      // fixing reference fields that are marked as not nullable
      foreach (var field in Fields.Where(f => f.IsEntity && !f.IsPrimaryKey && f.IsNullable == false)) {
        var segment = field.MappingInfo;
        for (int j = segment.Offset; j < segment.EndOffset; j++) {
          nullabilityMap[j] = true;
        }
      }

      // Building TuplePrototype
      var tuple = Tuple.Create(TupleDescriptor);
      tuple.Initialize(nullabilityMap);

      // Initializing defaults
      i = 0;
      foreach (var column in Columns) {
        if (column.DefaultValue != null) {
          try {
            tuple.SetValue(i, column.DefaultValue);
          }
          catch (Exception e) {
            OrmLog.Error(e, nameof(Strings.LogExErrorSettingDefaultValueXForColumnYInTypeZ),
              column.DefaultValue, column.Name, Name);
          }
        }
        i++;
      }

      // Aditional initialization for entities
      if (IsEntity) {
        // Setting type discriminator column
        if (Hierarchy.TypeDiscriminatorMap != null)
          tuple.SetValue(Hierarchy.TypeDiscriminatorMap.Field.MappingInfo.Offset, typeDiscriminatorValue);

        // Building primary key injector
        var fieldCount = TupleDescriptor.Count;
        var keyFieldCount = Key.TupleDescriptor.Count;
        var keyFieldMap = new Pair<int, int>[fieldCount];
        for (i = 0; i < fieldCount; i++)
          keyFieldMap[i] = new Pair<int, int>((i < keyFieldCount) ? 0 : 1, i);
        primaryKeyInjector = new MapTransform(false, TupleDescriptor, keyFieldMap);
      }
      TuplePrototype = IsEntity ? tuple.ToFastReadOnly() : tuple;
    }

    private void BuildVersionExtractor()
    {
      // Building version tuple extractor
      var versionColumns = GetVersionColumns();
      var versionColumnsCount = versionColumns?.Count ?? 0;
      if (versionColumns == null || versionColumnsCount == 0) {
        VersionExtractor = null;
        return;
      }
      var types = versionColumns.Select(c => c.ValueType).ToArray(versionColumnsCount);
      var map = versionColumns.Select(c => c.Field.MappingInfo.Offset).ToArray(versionColumnsCount);
      var versionTupleDescriptor = TupleDescriptor.Create(types);
      VersionExtractor = new MapTransform(true, versionTupleDescriptor, map);
    }

    private IDictionary<Pair<FieldInfo>, FieldInfo> BuildStructureFieldMapping()
    {
      var result = new Dictionary<Pair<FieldInfo>, FieldInfo>();
      var structureFields = Fields.Where(f => f.IsStructure && f.Parent == null);
      foreach (var structureField in structureFields) {
        var structureTypeInfo = Model.Types[structureField.ValueType];
        foreach (var pair in structureTypeInfo.Fields.Zip(structureField.Fields, (first, second) => (first, second)))
          result.Add(new Pair<FieldInfo>(structureField, pair.first), pair.second);
      }
      return new ReadOnlyDictionary<Pair<FieldInfo>, FieldInfo>(result);
    }

    #endregion

    /// <inheritdoc/>
    public override string ToString()
    {
      return Name;
    }

    // Constructors

    /// <summary>
    /// Initializes a new instance of this class.
    /// </summary>
    /// <param name="model">The model.</param>
    /// <param name="typeAttributes">The type attributes.</param>
    public TypeInfo(DomainModel model, TypeAttributes typeAttributes)
    {
      this.model = model;
      attributes = typeAttributes;
      columns = new ColumnInfoCollection(this, "Columns");
      fields = new FieldInfoCollection(this, "Fields");
      fieldMap = IsEntity ? new FieldMap() : FieldMap.Empty;
      indexes = new TypeIndexInfoCollection(this, "Indexes");
      affectedIndexes = new NodeCollection<IndexInfo>(this, "AffectedIndexes");
    }
  }
}<|MERGE_RESOLUTION|>--- conflicted
+++ resolved
@@ -56,10 +56,6 @@
     private IReadOnlyList<AssociationInfo> removalSequence;
     private IReadOnlyList<FieldInfo> versionFields;
     private IReadOnlyList<ColumnInfo> versionColumns;
-<<<<<<< HEAD
-=======
-    private IList<IObjectValidator> validators;
->>>>>>> b52e6142
     private Type underlyingType;
     private HierarchyInfo hierarchy;
     private int typeId = NoTypeId;
@@ -218,153 +214,6 @@
       }
     }
 
-<<<<<<< HEAD
-=======
-    private TypeInfo ancestor;
-
-    private IReadOnlySet<TypeInfo> ancestors;
-
-    private ISet<TypeInfo> directDescendants;
-    private IReadOnlySet<TypeInfo> allDescendants;
-    private ISet<TypeInfo> directInterfaces;
-    private IReadOnlySet<TypeInfo> allInterfaces;
-    private ISet<TypeInfo> directImplementors;
-    private IReadOnlySet<TypeInfo> allImplementors;
-    private IReadOnlySet<TypeInfo> typeWithAncestorsAndInterfaces;
-
-    #region Hierarchical structure properties
-
-    /// <summary>
-    /// Gets the ancestor.
-    /// </summary>
-    public TypeInfo Ancestor {
-      get { return ancestor; }
-      internal set {
-        if (ancestor != null)
-          throw Exceptions.AlreadyInitialized(nameof(Ancestor));
-        ancestor = value;
-      }
-    }
-
-    /// <summary>
-    /// Gets the root of the hierarchy.
-    /// </summary>
-    [CanBeNull]
-    public TypeInfo Root =>
-      IsInterface || IsStructure
-        ? null
-        : IsLocked
-          ? Hierarchy.Root
-          : Ancestors.FirstOrDefault() ?? this;
-
-    /// <summary>
-    /// Gets the ancestors recursively. Inheritor-to-root order.
-    /// </summary>
-    public IEnumerable<TypeInfo> AncestorChain
-    {
-      get {
-        for (var ancestor = Ancestor; ancestor != null; ancestor = ancestor.Ancestor) {
-          yield return ancestor;
-        }
-      }
-    }
-
-    /// <summary>
-    /// Gets the ancestors recursively. Root-to-inheritor order. Reverse of <see cref="AncestorChain"/>.
-    /// </summary>
-    public IReadOnlySet<TypeInfo> Ancestors =>
-      ancestors ??= new Collections.ReadOnlyHashSet<TypeInfo>(AncestorChain.Reverse().ToHashSet());
-
-    /// <summary>
-    /// Gets direct descendants of this instance.
-    /// </summary>
-    public IReadOnlySet<TypeInfo> DirectDescendants =>
-      (IReadOnlySet<TypeInfo>) directDescendants ?? EmptyTypes;
-
-    /// <summary>
-    /// Gets all descendants (both direct and nested) of this instance.
-    /// </summary>
-    public IReadOnlySet<TypeInfo> AllDescendants
-    {
-      get {
-        if (allDescendants == null) {
-          if (DirectDescendants.Count == 0) {
-            allDescendants = DirectDescendants;
-          }
-          else {
-            var set = new HashSet<TypeInfo>(DirectDescendants);
-            set.UnionWith(DirectDescendants.SelectMany(static o => o.AllDescendants));
-            allDescendants = new Collections.ReadOnlyHashSet<TypeInfo>(set);
-          }
-        }
-        return allDescendants;
-      }
-    }
-
-    /// <summary>
-    /// Gets the persistent interfaces this instance implements directly.
-    /// </summary>
-    public IReadOnlySet<TypeInfo> DirectInterfaces =>
-      (IReadOnlySet<TypeInfo>) directInterfaces ?? EmptyTypes;
-
-    /// <summary>
-    /// Gets all the persistent interfaces (both direct and non-direct) this instance implements.
-    /// </summary>
-    public IReadOnlySet<TypeInfo> AllInterfaces =>
-      allInterfaces ??= (IsInterface
-        ? DirectInterfaces
-        : new Collections.ReadOnlyHashSet<TypeInfo>(DirectInterfaces.Concat(AncestorChain.SelectMany(static o => o.DirectInterfaces)).ToHashSet()));
-
-    /// <summary>
-    /// Gets the direct implementors of this instance.
-    /// </summary>
-    public IReadOnlySet<TypeInfo> DirectImplementors =>
-      (IReadOnlySet<TypeInfo>) directImplementors ?? EmptyTypes;
-
-
-    /// <summary>
-    /// Gets both direct and non-direct implementors of this instance.
-    /// </summary>
-    public IReadOnlySet<TypeInfo> AllImplementors
-    {
-      get {
-        if (allImplementors == null) {
-          if (DirectImplementors.Count == 0) {
-            allImplementors = EmptyTypes;
-          }
-          else {
-            var allSet = new HashSet<TypeInfo>(DirectImplementors.Count);
-            foreach (var item in DirectImplementors) {
-              _ = allSet.Add(item);
-              if (!item.IsInterface) {
-                foreach (var descendant in item.AllDescendants)
-                  _ = allSet.Add(descendant);
-              }
-            }
-            allImplementors = new Collections.ReadOnlyHashSet<TypeInfo>(allSet);
-          }
-        }
-        return allImplementors;
-      }
-    }
-
-    /// <summary>
-    /// Gets all ancestors, all interfaces with this instacne included.
-    /// </summary>
-    internal IReadOnlySet<TypeInfo> TypeWithAncestorsAndInterfaces
-    {
-      get {
-        if (typeWithAncestorsAndInterfaces == null) {
-          var candidates = new HashSet<TypeInfo>(Ancestors);
-          candidates.UnionWith(AllInterfaces);
-          _ = candidates.Add(this);
-          typeWithAncestorsAndInterfaces = candidates;
-        }
-        return typeWithAncestorsAndInterfaces;
-      }
-    }
-
->>>>>>> b52e6142
     #endregion
 
     #region IsXxx properties
@@ -680,18 +529,7 @@
     /// Gets <see cref="IObjectValidator"/> instances
     /// associated with this type.
     /// </summary>
-<<<<<<< HEAD
     public IReadOnlyList<IObjectValidator> Validators { get; internal init; }
-=======
-    public IList<IObjectValidator> Validators
-    {
-      get { return validators; }
-      internal set {
-        EnsureNotLocked();
-        validators = value;
-      }
-    }
->>>>>>> b52e6142
 
     /// <summary>
     /// Gets value indicating if this type has validators (including field validators).
@@ -736,7 +574,6 @@
     /// <param name="recursive">if set to <see langword="true"/> then both direct and non-direct implementors will be returned.</param>
     [Obsolete("Use DirectImplementors/AllImplementors properties instead")]
     public IEnumerable<TypeInfo> GetImplementors(bool recursive = false) => recursive ? AllImplementors : DirectImplementors;
-<<<<<<< HEAD
 
     /// <summary>
     /// Gets the persistent interfaces this instance implements.
@@ -763,34 +600,6 @@
     /// <summary>
     /// Gets the root of the hierarchy.
     /// </summary>
-=======
-
-    /// <summary>
-    /// Gets the persistent interfaces this instance implements.
-    /// </summary>
-    /// <param name="recursive">if set to <see langword="true"/> then both direct and non-direct implemented interfaces will be returned.</param>
-    [Obsolete("Use DirectInterfaces/AllInterfaces properties instead")]
-    public IEnumerable<TypeInfo> GetInterfaces(bool recursive = false) => recursive ? AllInterfaces : DirectInterfaces;
-
-    /// <summary>
-    /// Gets descendants of this instance.
-    /// </summary>
-    /// <param name="recursive">if set to <see langword="true"/> then both direct and nested descendants will be returned.</param>
-    /// <returns></returns>
-    [Obsolete("Use DirectDescendants/AllDescendants properties instead")]
-    public IEnumerable<TypeInfo> GetDescendants(bool recursive) => recursive ? AllDescendants : DirectDescendants;
-
-    /// <summary>
-    /// Gets the ancestors recursively. Root-to-inheritor order.
-    /// </summary>
-    /// <returns>The ancestor</returns>
-    [Obsolete("Use Ancestors property instead")]
-    public IReadOnlyList<TypeInfo> GetAncestors() => Ancestors.ToList();
-
-    /// <summary>
-    /// Gets the root of the hierarchy.
-    /// </summary>
->>>>>>> b52e6142
     /// <returns>The hierarchy root.</returns>
     [Obsolete("Use Root property instead")]
     [CanBeNull]
@@ -954,7 +763,7 @@
         .SelectMany(a => a.Ancestors.Concat(a.Reversed == null ? Enumerable.Empty<AssociationInfo>() : a.Reversed.Ancestors))
         .ToList();
       var ancestor = Ancestor;
-      if (ancestor != null && ancestor.overridenAssociations != null)
+      if (ancestor != null && ancestor.overridenAssociations != null) {
         overridenAssociations.AddRange(ancestor.overridenAssociations);
       }
 
@@ -1020,11 +829,6 @@
       if (!recursive)
         return;
 
-<<<<<<< HEAD
-=======
-      validators = Array.AsReadOnly(validators.ToArray());
-
->>>>>>> b52e6142
       directDescendants = directDescendants != null
         ? new Collections.ReadOnlyHashSet<TypeInfo>((HashSet<TypeInfo>) directDescendants)
         : EmptyTypes;
@@ -1044,10 +848,7 @@
 
     #region Private / internal methods
 
-<<<<<<< HEAD
-
-=======
->>>>>>> b52e6142
+
     internal void AddDescendant(TypeInfo descendant) =>
       (directDescendants ??= new HashSet<TypeInfo>()).Add(descendant);
 
