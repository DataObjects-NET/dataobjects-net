// Copyright (C) 2007-2022 Xtensive LLC.
// This code is distributed under MIT license terms.
// See the License.txt file in the project root for more information.
// Created by: Dmitri Maximov
// Created:    2007.08.27

using System;
using System.Collections;
using System.Collections.Immutable;
using System.Collections.Generic;
using System.Collections.ObjectModel;
using System.Diagnostics;
using System.Linq;
using Xtensive.Core;
using Xtensive.Orm.Internals;
using Xtensive.Orm.Validation;
using Xtensive.Tuples;
using Xtensive.Tuples.Transform;
using Tuple = Xtensive.Tuples.Tuple;
using JetBrains.Annotations;

namespace Xtensive.Orm.Model
{
  /// <summary>
  /// Represents an object describing any persistent type.
  /// </summary>
  [DebuggerDisplay("{underlyingType}")]
  [Serializable]
  public sealed class TypeInfo : SchemaMappedNode
  {
    /// <summary>
    /// "No <see cref="TypeId"/>" value (<see cref="TypeId"/> is unknown or undefined).
    /// Value is <see langword="0" />.
    /// </summary>
    public const int NoTypeId = 0;

    /// <summary>
    /// Minimal possible <see cref="TypeId"/> value.
    /// Value is <see langword="100" />.
    /// </summary>
    public const int MinTypeId = 100;

<<<<<<< HEAD
    private static readonly IReadOnlySet<TypeInfo> EmptyTypes = new HashSet<TypeInfo>();

    private readonly ColumnInfoCollection      columns;
    private readonly FieldMap                  fieldMap;
    private readonly FieldInfoCollection       fields;
    private readonly TypeIndexInfoCollection   indexes;
    private readonly NodeCollection<IndexInfo> affectedIndexes;
    private readonly DomainModel               model;
    private TypeAttributes                     attributes;
    private IReadOnlyList<AssociationInfo>      targetAssociations;
    private IReadOnlyList<AssociationInfo>      ownerAssociations;
    private IReadOnlyList<AssociationInfo>      removalSequence;
    private IReadOnlyList<FieldInfo>            versionFields;
    private IReadOnlyList<ColumnInfo> versionColumns;
    private Type                               underlyingType;
    private HierarchyInfo                      hierarchy;
    private int                                typeId = NoTypeId;
    private object                             typeDiscriminatorValue;
    private MapTransform                       primaryKeyInjector;
    private bool                               isLeaf;
    private bool                               isOutboundOnly;
    private bool                               isInboundOnly;
    private KeyInfo                            key;
    private bool                               hasVersionRoots;
=======
    private static readonly ImmutableHashSet<TypeInfo> EmptyTypes = ImmutableHashSet.Create<TypeInfo>();

    private readonly ColumnInfoCollection columns;
    private readonly FieldMap fieldMap;
    private readonly FieldInfoCollection fields;
    private readonly TypeIndexInfoCollection indexes;
    private readonly NodeCollection<IndexInfo> affectedIndexes;
    private readonly DomainModel model;
    private TypeAttributes attributes;
    private IReadOnlyList<AssociationInfo> targetAssociations;
    private IReadOnlyList<AssociationInfo> ownerAssociations;
    private IReadOnlyList<AssociationInfo> removalSequence;
    private IReadOnlyList<FieldInfo> versionFields;
    private IReadOnlyList<ColumnInfo> versionColumns;
    private IList<IObjectValidator> validators;
    private Type underlyingType;
    private HierarchyInfo hierarchy;
    private int typeId = NoTypeId;
    private object typeDiscriminatorValue;
    private MapTransform primaryKeyInjector;
    private bool isLeaf;
    private bool isOutboundOnly;
    private bool isInboundOnly;
    private KeyInfo key;
    private bool hasVersionRoots;
>>>>>>> ed81e6b5
    private IDictionary<Pair<FieldInfo>, FieldInfo> structureFieldMapping;
    private List<AssociationInfo> overridenAssociations;
    private FieldInfo typeIdField;
    
    public TypeInfo Ancestor { get; internal set;}

    /// <summary>
    /// Gets the ancestors recursively. Inheritor-to-root order.
    /// </summary>
    /// <returns>The ancestor</returns>
    public IEnumerable<TypeInfo> AncestorChain
    {
      get {
        for (var ancestor = Ancestor; ancestor != null; ancestor = ancestor.Ancestor) {
          yield return ancestor;
        }
      }
    }

    private IReadOnlyList<TypeInfo> ancestors;

    /// <summary>
    /// Gets the ancestors recursively. Root-to-inheritor order. Reverse of AncestorChain.
    /// </summary>
    /// <returns>The ancestor</returns>
    public IReadOnlyList<TypeInfo> Ancestors => ancestors ??= AncestorChain.Reverse().ToList();

    private HashSet<TypeInfo> descendants;
    public IReadOnlySet<TypeInfo> Descendants => descendants ?? EmptyTypes;

    private IReadOnlySet<TypeInfo> recursiveDescendants;
    public IReadOnlySet<TypeInfo> RecursiveDescendants
    {
      get {
        if (recursiveDescendants == null) {
          if (Descendants.Count == 0) {
            recursiveDescendants = Descendants;
          }
          else {
            var set = new HashSet<TypeInfo>(Descendants);
            set.UnionWith(Descendants.SelectMany(static o => o.RecursiveDescendants));
            recursiveDescendants = set;
          }
        } 
        return recursiveDescendants;
      }
    }

    private HashSet<TypeInfo> interfaces;
    public IReadOnlySet<TypeInfo> Interfaces => interfaces ?? EmptyTypes;

    private IReadOnlySet<TypeInfo> recursiveInterfaces;
    public IReadOnlySet<TypeInfo> RecursiveInterfaces
    {
      get {
        if (recursiveInterfaces == null) {
          if (IsInterface) {
            recursiveInterfaces = Interfaces;
          }
          else {
            var set = new HashSet<TypeInfo>(Interfaces);
            set.UnionWith(Ancestors.SelectMany(static o => o.Interfaces));
            recursiveInterfaces = set;
          }
        } 
        return recursiveInterfaces;
      }
    }

    private HashSet<TypeInfo> implementors;

    /// <summary>
    /// Gets the direct implementors of this instance.
    /// </summary>
    public IReadOnlySet<TypeInfo> Implementors => implementors ?? EmptyTypes;

    private IReadOnlyList<TypeInfo> recursiveImplementors;
    public IReadOnlyList<TypeInfo> RecursiveImplementors
    {
      get {
        if (recursiveImplementors == null) {
          if (Implementors.Count == 0) {
            recursiveImplementors = Array.Empty<TypeInfo>();
          }
          else {
            var list = new List<TypeInfo>(Implementors.Count);
            foreach (var item in Implementors) {
              list.Add(item);
              if (!item.IsInterface) {
                list.AddRange(item.RecursiveDescendants);
              }
            }
            recursiveImplementors = list;
          }
        }
        return recursiveImplementors;
      }
    }

    [Obsolete("Use Implementors/RecursiveImplementors properties instead")]
    public IEnumerable<TypeInfo> GetImplementors(bool recursive = false) => recursive ? RecursiveImplementors : Implementors;

    [Obsolete("Use Interfaces/RecursiveInterfaces properties instead")]
    public IEnumerable<TypeInfo> GetInterfaces(bool recursive = false) => recursive ? RecursiveInterfaces : Interfaces;

    [Obsolete("Use Descendants/RecursiveDescendants properties instead")]
    public IEnumerable<TypeInfo> GetDescendants(bool recursive) => recursive ? RecursiveDescendants : Descendants;

    [Obsolete("Use Ancestors property instead")]
    public IReadOnlyList<TypeInfo> GetAncestors() => Ancestors;

    private IReadOnlySet<TypeInfo> typeWithAncestorsAndInterfaces;
    public IReadOnlySet<TypeInfo> TypeWithAncestorsAndInterfaces
    {
      get {
        if (typeWithAncestorsAndInterfaces == null) {
          var candidates = new HashSet<TypeInfo>(Ancestors);
          candidates.UnionWith(RecursiveInterfaces);
          candidates.Add(this);
          typeWithAncestorsAndInterfaces = candidates;
        }
        return typeWithAncestorsAndInterfaces;
      }
    }

    private TypeInfo ancestor;

    private IReadOnlySet<TypeInfo> ancestors;

    private ISet<TypeInfo> directDescendants;
    private IReadOnlySet<TypeInfo> allDescendants;
    private ISet<TypeInfo> directInterfaces;
    private IReadOnlySet<TypeInfo> allInterfaces;
    private ISet<TypeInfo> directImplementors;
    private IReadOnlySet<TypeInfo> allImplementors;
    private IReadOnlySet<TypeInfo> typeWithAncestorsAndInterfaces;

    #region Hierarchical structure properties

    /// <summary>
    /// Gets the ancestor.
    /// </summary>
    public TypeInfo Ancestor {
      get { return ancestor; }
      internal set {
        if (ancestor != null)
          throw Exceptions.AlreadyInitialized(nameof(Ancestor));
        ancestor = value;
      }
    }

    /// <summary>
    /// Gets the root of the hierarchy.
    /// </summary>
    [CanBeNull]
    public TypeInfo Root =>
      IsInterface || IsStructure
        ? null
        : IsLocked
          ? Hierarchy.Root
          : Ancestors.FirstOrDefault() ?? this;

    /// <summary>
    /// Gets the ancestors recursively. Inheritor-to-root order.
    /// </summary>
    public IEnumerable<TypeInfo> AncestorChain
    {
      get {
        for (var ancestor = Ancestor; ancestor != null; ancestor = ancestor.Ancestor) {
          yield return ancestor;
        }
      }
    }

    /// <summary>
    /// Gets the ancestors recursively. Root-to-inheritor order. Reverse of <see cref="AncestorChain"/>.
    /// </summary>
    public IReadOnlySet<TypeInfo> Ancestors =>
      ancestors ??= new Collections.ReadOnlyHashSet<TypeInfo>(AncestorChain.Reverse().ToHashSet());

    /// <summary>
    /// Gets direct descendants of this instance.
    /// </summary>
    public IReadOnlySet<TypeInfo> DirectDescendants =>
      (IReadOnlySet<TypeInfo>) directDescendants ?? EmptyTypes;

    /// <summary>
    /// Gets all descendants (both direct and nested) of this instance.
    /// </summary>
    public IReadOnlySet<TypeInfo> AllDescendants
    {
      get {
        if (allDescendants == null) {
          if (DirectDescendants.Count == 0) {
            allDescendants = DirectDescendants;
          }
          else {
            var set = new HashSet<TypeInfo>(DirectDescendants);
            set.UnionWith(DirectDescendants.SelectMany(static o => o.AllDescendants));
            allDescendants = new Collections.ReadOnlyHashSet<TypeInfo>(set);
          }
        }
        return allDescendants;
      }
    }

    /// <summary>
    /// Gets the persistent interfaces this instance implements directly.
    /// </summary>
    public IReadOnlySet<TypeInfo> DirectInterfaces =>
      (IReadOnlySet<TypeInfo>) directInterfaces ?? EmptyTypes;

    /// <summary>
    /// Gets all the persistent interfaces (both direct and non-direct) this instance implements.
    /// </summary>
    public IReadOnlySet<TypeInfo> AllInterfaces =>
      allInterfaces ??= (IsInterface
        ? DirectInterfaces
        : new Collections.ReadOnlyHashSet<TypeInfo>(DirectInterfaces.Concat(AncestorChain.SelectMany(static o => o.DirectInterfaces)).ToHashSet()));

    /// <summary>
    /// Gets the direct implementors of this instance.
    /// </summary>
    public IReadOnlySet<TypeInfo> DirectImplementors =>
      (IReadOnlySet<TypeInfo>) directImplementors ?? EmptyTypes;


    /// <summary>
    /// Gets both direct and non-direct implementors of this instance.
    /// </summary>
    public IReadOnlySet<TypeInfo> AllImplementors
    {
      get {
        if (allImplementors == null) {
          if (DirectImplementors.Count == 0) {
            allImplementors = EmptyTypes;
          }
          else {
            var allSet = new HashSet<TypeInfo>(DirectImplementors.Count);
            foreach (var item in DirectImplementors) {
              _ = allSet.Add(item);
              if (!item.IsInterface) {
                foreach (var descendant in item.AllDescendants)
                  _ = allSet.Add(descendant);
              }
            }
            allImplementors = new Collections.ReadOnlyHashSet<TypeInfo>(allSet);
          }
        }
        return allImplementors;
      }
    }

    /// <summary>
    /// Gets all ancestors, all interfaces with this instacne included.
    /// </summary>
    internal IReadOnlySet<TypeInfo> TypeWithAncestorsAndInterfaces
    {
      get {
        if (typeWithAncestorsAndInterfaces == null) {
          var candidates = new HashSet<TypeInfo>(Ancestors);
          candidates.UnionWith(AllInterfaces);
          _ = candidates.Add(this);
          typeWithAncestorsAndInterfaces = candidates;
        }
        return typeWithAncestorsAndInterfaces;
      }
    }

    #endregion

    #region IsXxx properties

    /// <summary>
    /// Gets a value indicating whether this instance is entity.
    /// </summary>
    public bool IsEntity
    {
      [DebuggerStepThrough]
      get { return (attributes & TypeAttributes.Entity) > 0; }
    }

    /// <summary>
    /// Gets a value indicating whether this instance is abstract entity.
    /// </summary>
    public bool IsAbstract
    {
      [DebuggerStepThrough]
      get { return (attributes & TypeAttributes.Abstract) > 0; }
    }

    /// <summary>
    /// Gets a value indicating whether this instance is interface.
    /// </summary>
    public bool IsInterface
    {
      [DebuggerStepThrough]
      get { return (attributes & TypeAttributes.Interface) > 0; }
    }

    /// <summary>
    /// Gets a value indicating whether this instance is materialized interface.
    /// </summary>
    public bool IsMaterialized
    {
      [DebuggerStepThrough]
      get { return (attributes & TypeAttributes.Materialized) > 0; }
    }

    /// <summary>
    /// Gets a value indicating whether this instance is structure.
    /// </summary>
    public bool IsStructure
    {
      [DebuggerStepThrough]
      get { return (attributes & TypeAttributes.Structure) > 0; }
    }

    /// <summary>
    /// Gets a value indicating whether this instance is system type.
    /// </summary>
    public bool IsSystem
    {
      [DebuggerStepThrough]
      get { return (attributes & TypeAttributes.System) > 0; }
    }

    /// <summary>
    /// Gets a value indicating whether this instance is a leaf type,
<<<<<<< HEAD
    /// i.e. its <see cref="Descendants"/> property is empty />.
=======
    /// i.e. its <see cref="DirectDescendants"/> method returns empty collection.
>>>>>>> ed81e6b5
    /// </summary>
    public bool IsLeaf
    {
      [DebuggerStepThrough]
      get { return IsLocked ? isLeaf : GetIsLeaf(); }
    }

    ///<summary>
    /// Gets or sets a value indicating whether this instance is outbound only
    /// i.e. it's has only outgoing references
    /// </summary>
    public bool IsOutboundOnly
    {
      get { return isOutboundOnly; }
      set {
        EnsureNotLocked();
        isOutboundOnly = value;
      }
    }

    ///<summary>
    /// Gets or sets a value indicating whether this instance is inbound only
    /// i.e. it's has only incoming references
    /// </summary>
    public bool IsInboundOnly
    {
      get { return isInboundOnly; }
      set {
        EnsureNotLocked();
        isInboundOnly = value;
      }
    }

    /// <summary>
    /// Gets or sets a value indicating whether this instance is auxiliary type.
    /// </summary>
    public bool IsAuxiliary
    {
      [DebuggerStepThrough]
      get { return (attributes & TypeAttributes.Auxiliary) == TypeAttributes.Auxiliary; }
      set {
        EnsureNotLocked();
        attributes = value
          ? attributes | TypeAttributes.Auxiliary
          : attributes & ~TypeAttributes.Auxiliary;
      }
    }

    /// <summary>
    /// Gets a value indicating whether this instance is generic type definition.
    /// </summary>
    public bool IsGenericTypeDefinition
    {
      get { return (attributes & TypeAttributes.GenericTypeDefinition) > 0; }
    }

    /// <summary>
    /// Gets a value indicating whether this instance is automatically registered generic type instance.
    /// </summary>
    public bool IsAutoGenericInstance
    {
      get { return (attributes & TypeAttributes.AutoGenericInstance) > 0; }
    }

    #endregion

    /// <summary>
    /// Gets or sets the type identifier uniquely identifying the type in the domain model.
    /// </summary>
    /// <exception cref="NotSupportedException">Property is already initialized.</exception>
    public int TypeId
    {
      [DebuggerStepThrough]
      get { return typeId; }
      set {
        if (typeId != NoTypeId)
          throw Exceptions.AlreadyInitialized("TypeId");
        typeId = value;
      }
    }

    /// <summary>
    /// Gets or sets the underlying system type.
    /// </summary>
    public Type UnderlyingType
    {
      [DebuggerStepThrough]
      get { return underlyingType; }
      set {
        EnsureNotLocked();
        underlyingType = value;
      }
    }

    /// <summary>
    /// Gets the attributes.
    /// </summary>
    public TypeAttributes Attributes
    {
      [DebuggerStepThrough]
      get { return attributes; }
    }

    /// <summary>
    /// Gets the columns contained in this instance.
    /// </summary>
    public ColumnInfoCollection Columns
    {
      [DebuggerStepThrough]
      get { return columns; }
    }

    /// <summary>
    /// Gets the indexes for this instance.
    /// </summary>
    public TypeIndexInfoCollection Indexes
    {
      [DebuggerStepThrough]
      get { return indexes; }
    }

    public NodeCollection<IndexInfo> AffectedIndexes
    {
      [DebuggerStepThrough]
      get { return affectedIndexes; }
    }

    /// <summary>
    /// Gets full-text index if any, otherwise gets <see langword="null"/>.
    /// </summary>
    public FullTextIndexInfo FullTextIndex
    {
      [DebuggerStepThrough]
      get {
        FullTextIndexInfo fullTextIndexInfo;
        model.FullTextIndexes.TryGetValue(this, out fullTextIndexInfo);
        return fullTextIndexInfo;
      }
    }

    /// <summary>
    /// Gets the fields contained in this instance.
    /// </summary>
    public FieldInfoCollection Fields
    {
      [DebuggerStepThrough]
      get { return fields; }
    }

    /// <summary>
    /// Gets the field map for implemented interfaces.
    /// </summary>
    public FieldMap FieldMap
    {
      [DebuggerStepThrough]
      get { return fieldMap; }
    }

    /// <summary>
    /// Gets the <see cref="DomainModel"/> this instance belongs to.
    /// </summary>
    public DomainModel Model
    {
      [DebuggerStepThrough]
      get { return model; }
    }

    /// <summary>
    /// Gets or sets the hierarchy.
    /// </summary>
    public HierarchyInfo Hierarchy
    {
      [DebuggerStepThrough]
      get { return hierarchy; }
      set {
        EnsureNotLocked();
        hierarchy = value;
      }
    }

    /// <summary>
    /// Gets <see cref="KeyInfo"/> for this type.
    /// </summary>
    public KeyInfo Key
    {
      get { return IsLocked ? key : GetKey(); }
    }

    /// <summary>
    /// Gets or sets the type discriminator value.
    /// </summary>
    public object TypeDiscriminatorValue
    {
      get { return typeDiscriminatorValue; }
      set {
        EnsureNotLocked();
        typeDiscriminatorValue = value;
      }
    }

    /// <summary>
    /// Gets the tuple descriptor.
    /// </summary>
    public TupleDescriptor TupleDescriptor { get; private set; }

    /// <summary>
    /// Gets the persistent type prototype.
    /// </summary>
    public Tuple TuplePrototype { get; private set; }

    /// <summary>
    /// Gets the version tuple extractor.
    /// </summary>
    public MapTransform VersionExtractor { get; private set; }

    /// <summary>
    /// Gets a value indicating whether this instance has version fields.
    /// </summary>
    public bool HasVersionFields { get; private set; }

    /// <summary>
    /// Gets a value indicating whether this instance has explicit version fields.
    /// </summary>
    public bool HasExplicitVersionFields { get; private set; }

    /// <summary>
    /// Gets or sets a value indicating whether this instance has version roots.
    /// </summary>
    public bool HasVersionRoots
    {
      [DebuggerStepThrough]
      get { return hasVersionRoots; }
      [DebuggerStepThrough]
      set {
        EnsureNotLocked();
        hasVersionRoots = value;
      }
    }

    /// <summary>
    /// Gets the structure field mapping.
    /// </summary>
    /// <value>The structure field mapping.</value>
    public IDictionary<Pair<FieldInfo>, FieldInfo> StructureFieldMapping
    {
      get {
        return structureFieldMapping ?? BuildStructureFieldMapping();
      }
    }

    /// <summary>
    /// Gets <see cref="IObjectValidator"/> instances
    /// associated with this type.
    /// </summary>
<<<<<<< HEAD
    public IReadOnlyList<IObjectValidator> Validators { get; init; }
=======
    public IList<IObjectValidator> Validators
    {
      get { return validators; }
      internal set {
        EnsureNotLocked();
        validators = value;
      }
    }
>>>>>>> ed81e6b5

    /// <summary>
    /// Gets value indicating if this type has validators (including field validators).
    /// </summary>
    public bool HasValidators { get; private set; }

    internal FieldAccessorProvider Accessors { get; private set; }

    /// <summary>
    /// Creates the tuple prototype with specified <paramref name="primaryKey"/>.
    /// </summary>
    /// <param name="primaryKey">The primary key to use.</param>
    /// <param name="typeIdValue">Identifier of <see cref="Entity"/> type.</param>
    /// <returns>
    /// The <see cref="TuplePrototype"/> with "injected" <paramref name="primaryKey"/>.
    /// </returns>
    public Tuple CreateEntityTuple(Tuple primaryKey, int typeIdValue)
    {
      var result = primaryKeyInjector.Apply(TupleTransformType.Tuple, primaryKey, TuplePrototype);
      if (typeIdField != null)
        result.SetValue(typeIdField.MappingInfo.Offset, typeIdValue);
      return result;
    }

    /// <summary>
    /// Injects the primary key into specified <paramref name="entityTuple"/>
    /// </summary>
    /// <param name="entityTuple">A <see cref="Tuple"/> instance where to inject
    /// the specified <paramref name="primaryKey"/></param>
    /// <param name="primaryKey">The primary key to inject.</param>
    /// <returns>
    /// The <paramref name="entityTuple"/> with "injected" <paramref name="primaryKey"/>.
    /// </returns>
    public Tuple InjectPrimaryKey(Tuple entityTuple, Tuple primaryKey)
    {
      return primaryKeyInjector.Apply(TupleTransformType.Tuple, primaryKey, entityTuple);
    }

    /// <summary>
<<<<<<< HEAD
    /// Gets the root of the hierarchy.
    /// </summary>
    /// <returns>The hierarchy root.</returns>
    public TypeInfo GetRoot() =>
      IsInterface || IsStructure
        ? null
        : (Ancestors.FirstOrDefault() ?? this);

    /// <summary>
    /// Gets the associations this instance is participating in as target (it is referenced by other entities).
    /// </summary>
=======
    /// Gets the direct implementors of this instance.
    /// </summary>
    /// <param name="recursive">if set to <see langword="true"/> then both direct and non-direct implementors will be returned.</param>
    [Obsolete("Use DirectImplementors/AllImplementors properties instead")]
    public IEnumerable<TypeInfo> GetImplementors(bool recursive = false) => recursive ? AllImplementors : DirectImplementors;

    /// <summary>
    /// Gets the persistent interfaces this instance implements.
    /// </summary>
    /// <param name="recursive">if set to <see langword="true"/> then both direct and non-direct implemented interfaces will be returned.</param>
    [Obsolete("Use DirectInterfaces/AllInterfaces properties instead")]
    public IEnumerable<TypeInfo> GetInterfaces(bool recursive = false) => recursive ? AllInterfaces : DirectInterfaces;

    /// <summary>
    /// Gets descendants of this instance.
    /// </summary>
    /// <param name="recursive">if set to <see langword="true"/> then both direct and nested descendants will be returned.</param>
    /// <returns></returns>
    [Obsolete("Use DirectDescendants/AllDescendants properties instead")]
    public IEnumerable<TypeInfo> GetDescendants(bool recursive) => recursive ? AllDescendants : DirectDescendants;

    /// <summary>
    /// Gets the ancestors recursively. Root-to-inheritor order.
    /// </summary>
    /// <returns>The ancestor</returns>
    [Obsolete("Use Ancestors property instead")]
    public IReadOnlyList<TypeInfo> GetAncestors() => Ancestors.ToList();

    /// <summary>
    /// Gets the root of the hierarchy.
    /// </summary>
    /// <returns>The hierarchy root.</returns>
    [Obsolete("Use Root property instead")]
    [CanBeNull]
    public TypeInfo GetRoot() => Root;

>>>>>>> ed81e6b5
    public IEnumerable<AssociationInfo> GetTargetAssociations()
    {
      if (targetAssociations == null) {
        var result = model.Associations.Find(this, true);
        if (!IsLocked) {
          return result;
        }
        targetAssociations = result.ToList().AsReadOnly();
      }
      return targetAssociations;
    }

    /// <summary>
    /// Gets the associations this instance is participating in as owner (it has references to other entities).
    /// </summary>
    public IEnumerable<AssociationInfo> GetOwnerAssociations()
    {
      if (ownerAssociations == null) {
        var result = model.Associations.Find(this, false);
        if (!IsLocked) {
          return result;
        }
        ownerAssociations = result.ToList().AsReadOnly();
      }
      return ownerAssociations;
    }

    /// <summary>
    /// Gets the association sequence for entity removal.
    /// </summary>
    /// <returns></returns>
    public IReadOnlyList<AssociationInfo> GetRemovalAssociationSequence()
    {
      return removalSequence;
    }

    /// <summary>
    /// Gets the version field sequence.
    /// </summary>
    /// <returns>The version field sequence.</returns>
<<<<<<< HEAD
    public IEnumerable<FieldInfo> GetVersionFields()
    {
      if (versionFields == null) {
        var result = InnerGetVersionFields();
        if (!IsLocked) {
          return result;
        }
        versionFields = result.ToList();
=======
    public IReadOnlyList<FieldInfo> GetVersionFields()
    {
      if (versionFields == null) {
        var result = InnerGetVersionFields().ToList();
        if (!IsLocked) {
          return result;
        }
        versionFields = result;
>>>>>>> ed81e6b5
      }
      return versionFields;
    }

    private IEnumerable<FieldInfo> InnerGetVersionFields()
    {
      var fields = Fields
        .Where(field => field.IsPrimitive && (field.AutoVersion || field.ManualVersion))
        .ToList();
      return fields.Count > 0
        ? fields
        : Fields.Where(f => f.IsPrimitive
          && !f.IsSystem
          && !f.IsPrimaryKey
          && !f.IsLazyLoad
          && !f.IsTypeId
          && !f.IsTypeDiscriminator
          && !f.ValueType.IsArray
          && !f.SkipVersion);
    }

    /// <summary>
    /// Gets the version columns.
    /// </summary>
    /// <returns>The version columns.</returns>
<<<<<<< HEAD
    public IEnumerable<ColumnInfo> GetVersionColumns()
    {
      if (versionColumns == null) {
        var result = InnerGetVersionColumns();
        if (!IsLocked) {
          return result;
        }
        versionColumns = result.ToList();
      }
      return versionColumns;
    }

    private IEnumerable<ColumnInfo> InnerGetVersionColumns() =>
      InnerGetVersionFields()
        .SelectMany(f => f.Columns)
        .OrderBy(c => c.Field.MappingInfo.Offset);
=======
    public IReadOnlyList<ColumnInfo> GetVersionColumns()
    {
      if (versionColumns == null) {
        var result = InnerGetVersionFields()
          .SelectMany(f => f.Columns)
          .OrderBy(c => c.Field.MappingInfo.Offset)
          .ToList();
        if (!IsLocked) {
          return result;
        }
        versionColumns = result;
      }
      return versionColumns;
    }
>>>>>>> ed81e6b5

    /// <inheritdoc/>
    public override void UpdateState()
    {
      base.UpdateState();

      var adapterIndex = 0;
      foreach (var field in Fields) {
        if (field.IsStructure || field.IsEntitySet) {
          field.AdapterIndex = adapterIndex++;
        }
      }

      affectedIndexes.UpdateState();
      indexes.UpdateState();
      columns.UpdateState();

      CreateTupleDescriptor();

      columns.UpdateState();
      fields.UpdateState();

      structureFieldMapping = BuildStructureFieldMapping();

      if (IsEntity) {
        if (HasVersionRoots) {
          versionFields = Array.Empty<FieldInfo>();
          versionColumns = Array.Empty<ColumnInfo>();
        }
        else {
          versionFields = InnerGetVersionFields().ToList();
        }
        HasVersionFields = versionFields.Count > 0;
        HasExplicitVersionFields = versionFields.Any(f => f.ManualVersion || f.AutoVersion);
      }

      if (IsInterface) {
        // Collect mapping information from the first implementor (if any)
        // We'll check that all implementors are mapped to the same database later.
        // MappingSchema is not important: it's copied for consistency.
<<<<<<< HEAD
        var firstImplementor = Implementors.FirstOrDefault();
=======
        var firstImplementor = DirectImplementors.FirstOrDefault();
>>>>>>> ed81e6b5
        if (firstImplementor != null) {
          MappingDatabase = firstImplementor.MappingDatabase;
          MappingSchema = firstImplementor.MappingSchema;
        }
      }

      HasValidators = Validators.Count > 0 || fields.Any(f => f.HasValidators);

      // Selecting master parts from paired associations & single associations
      var associations = model.Associations.Find(this)
        .Where(a => a.IsMaster)
        .ToList();

      typeIdField = Fields.FirstOrDefault(f => f.IsTypeId && f.IsSystem);

      BuildTuplePrototype();
      BuildVersionExtractor();

      if (associations.Count == 0) {
        removalSequence = Array.Empty<AssociationInfo>();
        return;
      }

      overridenAssociations = associations
        .Where(a =>
          (a.Ancestors.Count > 0 && ((a.OwnerType == this && a.Ancestors.All(an => an.OwnerType != this) || (a.TargetType == this && a.Ancestors.All(an => an.TargetType != this))))) ||
          (a.Reversed != null && (a.Reversed.Ancestors.Count > 0 && ((a.Reversed.OwnerType == this && a.Reversed.Ancestors.All(an => an.OwnerType != this) || (a.Reversed.TargetType == this && a.Reversed.Ancestors.All(an => an.TargetType != this)))))))
        .SelectMany(a => a.Ancestors.Concat(a.Reversed == null ? Enumerable.Empty<AssociationInfo>() : a.Reversed.Ancestors))
        .ToList();
      var ancestor = Ancestor;
<<<<<<< HEAD
      if (ancestor != null && ancestor.overridenAssociations != null) {
=======
      if (ancestor != null && ancestor.overridenAssociations != null)
>>>>>>> ed81e6b5
        overridenAssociations.AddRange(ancestor.overridenAssociations);
      }

      foreach (var ancestorAssociation in overridenAssociations) {
        associations.Remove(ancestorAssociation);
      }

      //
      //Commented action sequence bellow may add dublicates to "sequence".
      //Besides, it takes 6 times enumeration of "associations"
      //

      //var sequence = new List<AssociationInfo>(associations.Count);
      //sequence.AddRange(associations.Where(a => a.OnOwnerRemove == OnRemoveAction.Deny && a.OwnerType.UnderlyingType.IsAssignableFrom(UnderlyingType)));
      //sequence.AddRange(associations.Where(a => a.OnTargetRemove == OnRemoveAction.Deny && a.TargetType.UnderlyingType.IsAssignableFrom(UnderlyingType)));
      //sequence.AddRange(associations.Where(a => a.OnOwnerRemove == OnRemoveAction.Clear && a.OwnerType.UnderlyingType.IsAssignableFrom(UnderlyingType)));
      //sequence.AddRange(associations.Where(a => a.OnTargetRemove == OnRemoveAction.Clear && a.TargetType.UnderlyingType.IsAssignableFrom(UnderlyingType)));
      //sequence.AddRange(associations.Where(a => a.OnOwnerRemove == OnRemoveAction.Cascade && a.OwnerType.UnderlyingType.IsAssignableFrom(UnderlyingType)));
      //sequence.AddRange(associations.Where(a => a.OnTargetRemove == OnRemoveAction.Cascade && a.TargetType.UnderlyingType.IsAssignableFrom(UnderlyingType)));

      //
      // Code bellow adds the same associations, but without dublicates.
      // Also it takes only one enumeration of associations sequence.
      //
      var sequence = new List<AssociationInfo>(associations.Count);
      var b = associations.Where(
        a => (a.OnOwnerRemove == OnRemoveAction.Deny && a.OwnerType.UnderlyingType.IsAssignableFrom(UnderlyingType)) ||
          (a.OnTargetRemove == OnRemoveAction.Deny && a.TargetType.UnderlyingType.IsAssignableFrom(UnderlyingType)) ||
          (a.OnOwnerRemove == OnRemoveAction.Clear && a.OwnerType.UnderlyingType.IsAssignableFrom(UnderlyingType)) ||
          (a.OnTargetRemove == OnRemoveAction.Clear && a.TargetType.UnderlyingType.IsAssignableFrom(UnderlyingType)) ||
          (a.OnOwnerRemove == OnRemoveAction.Cascade && a.OwnerType.UnderlyingType.IsAssignableFrom(UnderlyingType)) ||
          (a.OnTargetRemove == OnRemoveAction.Cascade && a.TargetType.UnderlyingType.IsAssignableFrom(UnderlyingType)));
      sequence.AddRange(b);

      var sortedRemovalSequence = sequence.Where(a => a.Ancestors.Count > 0).ToList();
      if (sortedRemovalSequence.Count == 0) {
        removalSequence = sequence.AsReadOnly();
      }
      else {
        var sequenceSize = sequence.Count;
        if (sortedRemovalSequence.Capacity < sequenceSize) {
          sortedRemovalSequence.Capacity = sequenceSize;
        }
        sortedRemovalSequence.AddRange(sequence.Where(a => a.Ancestors.Count == 0));
        removalSequence = sortedRemovalSequence.AsReadOnly();
      }
    }

    /// <inheritdoc/>
    public override void Lock(bool recursive)
    {
      base.Lock(recursive);

      int currentFieldId = FieldInfo.MinFieldId;
      foreach (var field in fields)
        field.FieldId = currentFieldId++;
      isLeaf = GetIsLeaf();
      key = GetKey();

      if (IsEntity || IsStructure)
        Accessors = new FieldAccessorProvider(this);

      if (!recursive)
        return;

<<<<<<< HEAD
=======
      validators = Array.AsReadOnly(validators.ToArray());

      directDescendants = directDescendants != null
        ? new Collections.ReadOnlyHashSet<TypeInfo>((HashSet<TypeInfo>) directDescendants)
        : EmptyTypes;
      directInterfaces = directInterfaces != null
        ? new Collections.ReadOnlyHashSet<TypeInfo>((HashSet<TypeInfo>) directInterfaces)
        : EmptyTypes;
      directImplementors = directImplementors!=null
        ? new Collections.ReadOnlyHashSet<TypeInfo>((HashSet<TypeInfo>) directImplementors)
        : EmptyTypes;

>>>>>>> ed81e6b5
      affectedIndexes.Lock(true);
      indexes.Lock(true);
      columns.Lock(true);
      fieldMap.Lock(true);
      fields.Lock(true);
    }

    #region Private / internal methods

<<<<<<< HEAD
    private KeyInfo GetKey() =>
      Hierarchy != null ? Hierarchy.Key
        : IsInterface ? Implementors.First().Hierarchy.Key
        : null;

    private bool GetIsLeaf() =>
      IsEntity && Descendants.Count == 0;
=======

    internal void AddDescendant(TypeInfo descendant) =>
      (directDescendants ??= new HashSet<TypeInfo>()).Add(descendant);

    internal void AddInterface(TypeInfo iface) =>
      (directInterfaces ??= new HashSet<TypeInfo>()).Add(iface);

    internal void AddImplementor(TypeInfo implementor) =>
      (directImplementors ??= new HashSet<TypeInfo>()).Add(implementor);

    private KeyInfo GetKey() =>
      Hierarchy != null ? Hierarchy.Key
        : IsInterface ? DirectImplementors.First().Hierarchy.Key
        : null;

    private bool GetIsLeaf() =>
      IsEntity && DirectDescendants.Count == 0;
>>>>>>> ed81e6b5

    private void CreateTupleDescriptor()
    {
      var orderedColumns = columns.OrderBy(c => c.Field.MappingInfo.Offset).ToList(columns.Count);
      columns.Clear();                    // To prevent event handler leak
      columns.AddRange(orderedColumns);
      TupleDescriptor = TupleDescriptor.Create(
        Columns.Select(c => c.ValueType).ToArray(Columns.Count));
    }

    private void BuildTuplePrototype()
    {
      // Building nullable map
      var nullabilityMap = new BitArray(TupleDescriptor.Count);
      int i = 0;
      foreach (var column in Columns)
        nullabilityMap[i++] = column.IsNullable;

      // fixing reference fields that are marked as not nullable
      foreach (var field in Fields.Where(f => f.IsEntity && !f.IsPrimaryKey && f.IsNullable == false)) {
        var segment = field.MappingInfo;
        for (int j = segment.Offset; j < segment.EndOffset; j++) {
          nullabilityMap[j] = true;
        }
      }

      // Building TuplePrototype
      var tuple = Tuple.Create(TupleDescriptor);
      tuple.Initialize(nullabilityMap);

      // Initializing defaults
      i = 0;
      foreach (var column in Columns) {
        if (column.DefaultValue != null) {
          try {
            tuple.SetValue(i, column.DefaultValue);
          }
          catch (Exception e) {
            OrmLog.Error(e, nameof(Strings.LogExErrorSettingDefaultValueXForColumnYInTypeZ),
              column.DefaultValue, column.Name, Name);
          }
        }
        i++;
      }

      // Aditional initialization for entities
      if (IsEntity) {
        // Setting type discriminator column
        if (Hierarchy.TypeDiscriminatorMap != null)
          tuple.SetValue(Hierarchy.TypeDiscriminatorMap.Field.MappingInfo.Offset, typeDiscriminatorValue);

        // Building primary key injector
        var fieldCount = TupleDescriptor.Count;
        var keyFieldCount = Key.TupleDescriptor.Count;
        var keyFieldMap = new Pair<int, int>[fieldCount];
        for (i = 0; i < fieldCount; i++)
          keyFieldMap[i] = new Pair<int, int>((i < keyFieldCount) ? 0 : 1, i);
        primaryKeyInjector = new MapTransform(false, TupleDescriptor, keyFieldMap);
      }
      TuplePrototype = IsEntity ? tuple.ToFastReadOnly() : tuple;
    }

    private void BuildVersionExtractor()
    {
      // Building version tuple extractor
<<<<<<< HEAD
      var versionColumns = GetVersionColumns().ToList();
      var versionColumnsCount = versionColumns.Count;
      if (versionColumnsCount == 0) {
=======
      var versionColumns = GetVersionColumns();
      var versionColumnsCount = versionColumns?.Count ?? 0;
      if (versionColumns == null || versionColumnsCount == 0) {
>>>>>>> ed81e6b5
        VersionExtractor = null;
        return;
      }
      var types = versionColumns.Select(c => c.ValueType).ToArray(versionColumnsCount);
      var map = versionColumns.Select(c => c.Field.MappingInfo.Offset).ToArray(versionColumnsCount);
      var versionTupleDescriptor = TupleDescriptor.Create(types);
      VersionExtractor = new MapTransform(true, versionTupleDescriptor, map);
    }

    private IDictionary<Pair<FieldInfo>, FieldInfo> BuildStructureFieldMapping()
    {
      var result = new Dictionary<Pair<FieldInfo>, FieldInfo>();
      var structureFields = Fields.Where(f => f.IsStructure && f.Parent == null);
      foreach (var structureField in structureFields) {
        var structureTypeInfo = Model.Types[structureField.ValueType];
        foreach (var pair in structureTypeInfo.Fields.Zip(structureField.Fields, (first, second) => (first, second)))
          result.Add(new Pair<FieldInfo>(structureField, pair.first), pair.second);
      }
      return new ReadOnlyDictionary<Pair<FieldInfo>, FieldInfo>(result);
    }

    #endregion

    /// <inheritdoc/>
    public override string ToString()
    {
      return Name;
    }

<<<<<<< HEAD
    internal void AddDescendant(TypeInfo descendant) =>
      (descendants ??= new()).Add(descendant);

    internal void AddInterface(TypeInfo iface) =>
      (interfaces ??= new()).Add(iface);

    internal void AddImplementor(TypeInfo implementor) =>
      (implementors ??= new()).Add(implementor);

=======
>>>>>>> ed81e6b5
    // Constructors

    /// <summary>
    /// Initializes a new instance of this class.
    /// </summary>
    /// <param name="model">The model.</param>
    /// <param name="typeAttributes">The type attributes.</param>
    public TypeInfo(DomainModel model, TypeAttributes typeAttributes)
    {
      this.model = model;
      attributes = typeAttributes;
      columns = new ColumnInfoCollection(this, "Columns");
      fields = new FieldInfoCollection(this, "Fields");
      fieldMap = IsEntity ? new FieldMap() : FieldMap.Empty;
      indexes = new TypeIndexInfoCollection(this, "Indexes");
      affectedIndexes = new NodeCollection<IndexInfo>(this, "AffectedIndexes");
    }
  }
}<|MERGE_RESOLUTION|>--- conflicted
+++ resolved
@@ -40,32 +40,6 @@
     /// </summary>
     public const int MinTypeId = 100;
 
-<<<<<<< HEAD
-    private static readonly IReadOnlySet<TypeInfo> EmptyTypes = new HashSet<TypeInfo>();
-
-    private readonly ColumnInfoCollection      columns;
-    private readonly FieldMap                  fieldMap;
-    private readonly FieldInfoCollection       fields;
-    private readonly TypeIndexInfoCollection   indexes;
-    private readonly NodeCollection<IndexInfo> affectedIndexes;
-    private readonly DomainModel               model;
-    private TypeAttributes                     attributes;
-    private IReadOnlyList<AssociationInfo>      targetAssociations;
-    private IReadOnlyList<AssociationInfo>      ownerAssociations;
-    private IReadOnlyList<AssociationInfo>      removalSequence;
-    private IReadOnlyList<FieldInfo>            versionFields;
-    private IReadOnlyList<ColumnInfo> versionColumns;
-    private Type                               underlyingType;
-    private HierarchyInfo                      hierarchy;
-    private int                                typeId = NoTypeId;
-    private object                             typeDiscriminatorValue;
-    private MapTransform                       primaryKeyInjector;
-    private bool                               isLeaf;
-    private bool                               isOutboundOnly;
-    private bool                               isInboundOnly;
-    private KeyInfo                            key;
-    private bool                               hasVersionRoots;
-=======
     private static readonly ImmutableHashSet<TypeInfo> EmptyTypes = ImmutableHashSet.Create<TypeInfo>();
 
     private readonly ColumnInfoCollection columns;
@@ -91,134 +65,12 @@
     private bool isInboundOnly;
     private KeyInfo key;
     private bool hasVersionRoots;
->>>>>>> ed81e6b5
     private IDictionary<Pair<FieldInfo>, FieldInfo> structureFieldMapping;
     private List<AssociationInfo> overridenAssociations;
     private FieldInfo typeIdField;
-    
-    public TypeInfo Ancestor { get; internal set;}
-
-    /// <summary>
-    /// Gets the ancestors recursively. Inheritor-to-root order.
-    /// </summary>
-    /// <returns>The ancestor</returns>
-    public IEnumerable<TypeInfo> AncestorChain
-    {
-      get {
-        for (var ancestor = Ancestor; ancestor != null; ancestor = ancestor.Ancestor) {
-          yield return ancestor;
-        }
-      }
-    }
-
-    private IReadOnlyList<TypeInfo> ancestors;
-
-    /// <summary>
-    /// Gets the ancestors recursively. Root-to-inheritor order. Reverse of AncestorChain.
-    /// </summary>
-    /// <returns>The ancestor</returns>
-    public IReadOnlyList<TypeInfo> Ancestors => ancestors ??= AncestorChain.Reverse().ToList();
-
-    private HashSet<TypeInfo> descendants;
-    public IReadOnlySet<TypeInfo> Descendants => descendants ?? EmptyTypes;
-
-    private IReadOnlySet<TypeInfo> recursiveDescendants;
-    public IReadOnlySet<TypeInfo> RecursiveDescendants
-    {
-      get {
-        if (recursiveDescendants == null) {
-          if (Descendants.Count == 0) {
-            recursiveDescendants = Descendants;
-          }
-          else {
-            var set = new HashSet<TypeInfo>(Descendants);
-            set.UnionWith(Descendants.SelectMany(static o => o.RecursiveDescendants));
-            recursiveDescendants = set;
-          }
-        } 
-        return recursiveDescendants;
-      }
-    }
-
-    private HashSet<TypeInfo> interfaces;
-    public IReadOnlySet<TypeInfo> Interfaces => interfaces ?? EmptyTypes;
-
-    private IReadOnlySet<TypeInfo> recursiveInterfaces;
-    public IReadOnlySet<TypeInfo> RecursiveInterfaces
-    {
-      get {
-        if (recursiveInterfaces == null) {
-          if (IsInterface) {
-            recursiveInterfaces = Interfaces;
-          }
-          else {
-            var set = new HashSet<TypeInfo>(Interfaces);
-            set.UnionWith(Ancestors.SelectMany(static o => o.Interfaces));
-            recursiveInterfaces = set;
-          }
-        } 
-        return recursiveInterfaces;
-      }
-    }
-
-    private HashSet<TypeInfo> implementors;
-
-    /// <summary>
-    /// Gets the direct implementors of this instance.
-    /// </summary>
-    public IReadOnlySet<TypeInfo> Implementors => implementors ?? EmptyTypes;
-
-    private IReadOnlyList<TypeInfo> recursiveImplementors;
-    public IReadOnlyList<TypeInfo> RecursiveImplementors
-    {
-      get {
-        if (recursiveImplementors == null) {
-          if (Implementors.Count == 0) {
-            recursiveImplementors = Array.Empty<TypeInfo>();
-          }
-          else {
-            var list = new List<TypeInfo>(Implementors.Count);
-            foreach (var item in Implementors) {
-              list.Add(item);
-              if (!item.IsInterface) {
-                list.AddRange(item.RecursiveDescendants);
-              }
-            }
-            recursiveImplementors = list;
-          }
-        }
-        return recursiveImplementors;
-      }
-    }
-
-    [Obsolete("Use Implementors/RecursiveImplementors properties instead")]
-    public IEnumerable<TypeInfo> GetImplementors(bool recursive = false) => recursive ? RecursiveImplementors : Implementors;
-
-    [Obsolete("Use Interfaces/RecursiveInterfaces properties instead")]
-    public IEnumerable<TypeInfo> GetInterfaces(bool recursive = false) => recursive ? RecursiveInterfaces : Interfaces;
-
-    [Obsolete("Use Descendants/RecursiveDescendants properties instead")]
-    public IEnumerable<TypeInfo> GetDescendants(bool recursive) => recursive ? RecursiveDescendants : Descendants;
-
-    [Obsolete("Use Ancestors property instead")]
-    public IReadOnlyList<TypeInfo> GetAncestors() => Ancestors;
-
-    private IReadOnlySet<TypeInfo> typeWithAncestorsAndInterfaces;
-    public IReadOnlySet<TypeInfo> TypeWithAncestorsAndInterfaces
-    {
-      get {
-        if (typeWithAncestorsAndInterfaces == null) {
-          var candidates = new HashSet<TypeInfo>(Ancestors);
-          candidates.UnionWith(RecursiveInterfaces);
-          candidates.Add(this);
-          typeWithAncestorsAndInterfaces = candidates;
-        }
-        return typeWithAncestorsAndInterfaces;
-      }
-    }
+ 
 
     private TypeInfo ancestor;
-
     private IReadOnlySet<TypeInfo> ancestors;
 
     private ISet<TypeInfo> directDescendants;
@@ -421,11 +273,7 @@
 
     /// <summary>
     /// Gets a value indicating whether this instance is a leaf type,
-<<<<<<< HEAD
-    /// i.e. its <see cref="Descendants"/> property is empty />.
-=======
     /// i.e. its <see cref="DirectDescendants"/> method returns empty collection.
->>>>>>> ed81e6b5
     /// </summary>
     public bool IsLeaf
     {
@@ -680,9 +528,6 @@
     /// Gets <see cref="IObjectValidator"/> instances
     /// associated with this type.
     /// </summary>
-<<<<<<< HEAD
-    public IReadOnlyList<IObjectValidator> Validators { get; init; }
-=======
     public IList<IObjectValidator> Validators
     {
       get { return validators; }
@@ -691,7 +536,6 @@
         validators = value;
       }
     }
->>>>>>> ed81e6b5
 
     /// <summary>
     /// Gets value indicating if this type has validators (including field validators).
@@ -731,19 +575,6 @@
     }
 
     /// <summary>
-<<<<<<< HEAD
-    /// Gets the root of the hierarchy.
-    /// </summary>
-    /// <returns>The hierarchy root.</returns>
-    public TypeInfo GetRoot() =>
-      IsInterface || IsStructure
-        ? null
-        : (Ancestors.FirstOrDefault() ?? this);
-
-    /// <summary>
-    /// Gets the associations this instance is participating in as target (it is referenced by other entities).
-    /// </summary>
-=======
     /// Gets the direct implementors of this instance.
     /// </summary>
     /// <param name="recursive">if set to <see langword="true"/> then both direct and non-direct implementors will be returned.</param>
@@ -780,7 +611,6 @@
     [CanBeNull]
     public TypeInfo GetRoot() => Root;
 
->>>>>>> ed81e6b5
     public IEnumerable<AssociationInfo> GetTargetAssociations()
     {
       if (targetAssociations == null) {
@@ -821,16 +651,6 @@
     /// Gets the version field sequence.
     /// </summary>
     /// <returns>The version field sequence.</returns>
-<<<<<<< HEAD
-    public IEnumerable<FieldInfo> GetVersionFields()
-    {
-      if (versionFields == null) {
-        var result = InnerGetVersionFields();
-        if (!IsLocked) {
-          return result;
-        }
-        versionFields = result.ToList();
-=======
     public IReadOnlyList<FieldInfo> GetVersionFields()
     {
       if (versionFields == null) {
@@ -839,7 +659,6 @@
           return result;
         }
         versionFields = result;
->>>>>>> ed81e6b5
       }
       return versionFields;
     }
@@ -865,24 +684,6 @@
     /// Gets the version columns.
     /// </summary>
     /// <returns>The version columns.</returns>
-<<<<<<< HEAD
-    public IEnumerable<ColumnInfo> GetVersionColumns()
-    {
-      if (versionColumns == null) {
-        var result = InnerGetVersionColumns();
-        if (!IsLocked) {
-          return result;
-        }
-        versionColumns = result.ToList();
-      }
-      return versionColumns;
-    }
-
-    private IEnumerable<ColumnInfo> InnerGetVersionColumns() =>
-      InnerGetVersionFields()
-        .SelectMany(f => f.Columns)
-        .OrderBy(c => c.Field.MappingInfo.Offset);
-=======
     public IReadOnlyList<ColumnInfo> GetVersionColumns()
     {
       if (versionColumns == null) {
@@ -897,7 +698,6 @@
       }
       return versionColumns;
     }
->>>>>>> ed81e6b5
 
     /// <inheritdoc/>
     public override void UpdateState()
@@ -938,11 +738,7 @@
         // Collect mapping information from the first implementor (if any)
         // We'll check that all implementors are mapped to the same database later.
         // MappingSchema is not important: it's copied for consistency.
-<<<<<<< HEAD
-        var firstImplementor = Implementors.FirstOrDefault();
-=======
         var firstImplementor = DirectImplementors.FirstOrDefault();
->>>>>>> ed81e6b5
         if (firstImplementor != null) {
           MappingDatabase = firstImplementor.MappingDatabase;
           MappingSchema = firstImplementor.MappingSchema;
@@ -973,11 +769,7 @@
         .SelectMany(a => a.Ancestors.Concat(a.Reversed == null ? Enumerable.Empty<AssociationInfo>() : a.Reversed.Ancestors))
         .ToList();
       var ancestor = Ancestor;
-<<<<<<< HEAD
       if (ancestor != null && ancestor.overridenAssociations != null) {
-=======
-      if (ancestor != null && ancestor.overridenAssociations != null)
->>>>>>> ed81e6b5
         overridenAssociations.AddRange(ancestor.overridenAssociations);
       }
 
@@ -1043,8 +835,6 @@
       if (!recursive)
         return;
 
-<<<<<<< HEAD
-=======
       validators = Array.AsReadOnly(validators.ToArray());
 
       directDescendants = directDescendants != null
@@ -1057,7 +847,6 @@
         ? new Collections.ReadOnlyHashSet<TypeInfo>((HashSet<TypeInfo>) directImplementors)
         : EmptyTypes;
 
->>>>>>> ed81e6b5
       affectedIndexes.Lock(true);
       indexes.Lock(true);
       columns.Lock(true);
@@ -1067,15 +856,6 @@
 
     #region Private / internal methods
 
-<<<<<<< HEAD
-    private KeyInfo GetKey() =>
-      Hierarchy != null ? Hierarchy.Key
-        : IsInterface ? Implementors.First().Hierarchy.Key
-        : null;
-
-    private bool GetIsLeaf() =>
-      IsEntity && Descendants.Count == 0;
-=======
 
     internal void AddDescendant(TypeInfo descendant) =>
       (directDescendants ??= new HashSet<TypeInfo>()).Add(descendant);
@@ -1093,7 +873,6 @@
 
     private bool GetIsLeaf() =>
       IsEntity && DirectDescendants.Count == 0;
->>>>>>> ed81e6b5
 
     private void CreateTupleDescriptor()
     {
@@ -1159,15 +938,9 @@
     private void BuildVersionExtractor()
     {
       // Building version tuple extractor
-<<<<<<< HEAD
-      var versionColumns = GetVersionColumns().ToList();
-      var versionColumnsCount = versionColumns.Count;
-      if (versionColumnsCount == 0) {
-=======
       var versionColumns = GetVersionColumns();
       var versionColumnsCount = versionColumns?.Count ?? 0;
       if (versionColumns == null || versionColumnsCount == 0) {
->>>>>>> ed81e6b5
         VersionExtractor = null;
         return;
       }
@@ -1197,18 +970,6 @@
       return Name;
     }
 
-<<<<<<< HEAD
-    internal void AddDescendant(TypeInfo descendant) =>
-      (descendants ??= new()).Add(descendant);
-
-    internal void AddInterface(TypeInfo iface) =>
-      (interfaces ??= new()).Add(iface);
-
-    internal void AddImplementor(TypeInfo implementor) =>
-      (implementors ??= new()).Add(implementor);
-
-=======
->>>>>>> ed81e6b5
     // Constructors
 
     /// <summary>
