// Copyright (C) 2007-2022 Xtensive LLC.
// This code is distributed under MIT license terms.
// See the License.txt file in the project root for more information.
// Created by: Dmitri Maximov
// Created:    2007.08.27

using System;
using System.Collections;
using System.Collections.Immutable;
using System.Collections.Generic;
using System.Collections.ObjectModel;
using System.Diagnostics;
using System.Linq;
using JetBrains.Annotations;
using Xtensive.Core;
using Xtensive.Orm.Internals;
using Xtensive.Orm.Validation;
using Xtensive.Tuples;
using Xtensive.Tuples.Transform;
using Tuple = Xtensive.Tuples.Tuple;
using JetBrains.Annotations;

namespace Xtensive.Orm.Model
{
  /// <summary>
  /// Represents an object describing any persistent type.
  /// </summary>
  [DebuggerDisplay("{underlyingType}")]
  [Serializable]
  public sealed class TypeInfo : SchemaMappedNode
  {
    /// <summary>
    /// "No <see cref="TypeId"/>" value (<see cref="TypeId"/> is unknown or undefined).
    /// Value is <see langword="0" />.
    /// </summary>
    public const int NoTypeId = 0;

    /// <summary>
    /// Minimal possible <see cref="TypeId"/> value.
    /// Value is <see langword="100" />.
    /// </summary>
    public const int MinTypeId = 100;

<<<<<<< HEAD
    private static readonly IReadOnlySet<TypeInfo> EmptyTypes = new HashSet<TypeInfo>();
=======
    private static readonly ImmutableHashSet<TypeInfo> EmptyTypes = ImmutableHashSet.Create<TypeInfo>();
>>>>>>> 52291641

    private readonly ColumnInfoCollection columns;
    private readonly FieldMap fieldMap;
    private readonly FieldInfoCollection fields;
    private readonly TypeIndexInfoCollection indexes;
    private readonly NodeCollection<IndexInfo> affectedIndexes;
    private readonly DomainModel model;
    private TypeAttributes attributes;
    private IReadOnlyList<AssociationInfo> targetAssociations;
    private IReadOnlyList<AssociationInfo> ownerAssociations;
    private IReadOnlyList<AssociationInfo> removalSequence;
    private IReadOnlyList<FieldInfo> versionFields;
    private IReadOnlyList<ColumnInfo> versionColumns;
<<<<<<< HEAD
=======
    private IList<IObjectValidator> validators;
>>>>>>> 52291641
    private Type underlyingType;
    private HierarchyInfo hierarchy;
    private int typeId = NoTypeId;
    private object typeDiscriminatorValue;
    private MapTransform primaryKeyInjector;
    private bool isLeaf;
    private bool isOutboundOnly;
    private bool isInboundOnly;
    private KeyInfo key;
    private bool hasVersionRoots;
    private IDictionary<Pair<FieldInfo>, FieldInfo> structureFieldMapping;
    private List<AssociationInfo> overridenAssociations;
    private FieldInfo typeIdField;

    private TypeInfo ancestor;

<<<<<<< HEAD
    private IReadOnlyList<TypeInfo> ancestors;

    private HashSet<TypeInfo> directDescendants;
    private IReadOnlySet<TypeInfo> allDescendants;
    private HashSet<TypeInfo> directInterfaces;
    private IReadOnlyList<TypeInfo> allInterfaces;
    private HashSet<TypeInfo> directImplementors;
    private IReadOnlyList<TypeInfo> allImplementors;
=======
    private IReadOnlySet<TypeInfo> ancestors;

    private ISet<TypeInfo> directDescendants;
    private IReadOnlySet<TypeInfo> allDescendants;
    private ISet<TypeInfo> directInterfaces;
    private IReadOnlySet<TypeInfo> allInterfaces;
    private ISet<TypeInfo> directImplementors;
    private IReadOnlySet<TypeInfo> allImplementors;
    private IReadOnlySet<TypeInfo> typeWithAncestorsAndInterfaces;
>>>>>>> 52291641

    #region Hierarchical structure properties

    /// <summary>
    /// Gets the ancestor.
    /// </summary>
<<<<<<< HEAD
    public TypeInfo Ancestor
    {
=======
    public TypeInfo Ancestor {
>>>>>>> 52291641
      get { return ancestor; }
      internal set {
        if (ancestor != null)
          throw Exceptions.AlreadyInitialized(nameof(Ancestor));
        ancestor = value;
      }
    }

    /// <summary>
    /// Gets the root of the hierarchy.
    /// </summary>
    [CanBeNull]
    public TypeInfo Root =>
      IsInterface || IsStructure
        ? null
        : IsLocked
          ? Hierarchy.Root
          : Ancestors.FirstOrDefault() ?? this;

    /// <summary>
    /// Gets the ancestors recursively. Inheritor-to-root order.
    /// </summary>
<<<<<<< HEAD
    /// <returns>The ancestor</returns>
=======
>>>>>>> 52291641
    public IEnumerable<TypeInfo> AncestorChain
    {
      get {
        for (var ancestor = Ancestor; ancestor != null; ancestor = ancestor.Ancestor) {
          yield return ancestor;
        }
      }
    }

    /// <summary>
<<<<<<< HEAD
    /// Gets the ancestors recursively. Root-to-inheritor order. Reverse of AncestorChain.
    /// </summary>
    /// <returns>The ancestor</returns>
    public IReadOnlyList<TypeInfo> Ancestors => ancestors ??= AncestorChain.Reverse().ToList();

    public IReadOnlySet<TypeInfo> DirectDescendants => directDescendants ?? EmptyTypes;

=======
    /// Gets the ancestors recursively. Root-to-inheritor order. Reverse of <see cref="AncestorChain"/>.
    /// </summary>
    public IReadOnlySet<TypeInfo> Ancestors =>
      ancestors ??= new Collections.ReadOnlyHashSet<TypeInfo>(AncestorChain.Reverse().ToHashSet());

    /// <summary>
    /// Gets direct descendants of this instance.
    /// </summary>
    public IReadOnlySet<TypeInfo> DirectDescendants =>
      (IReadOnlySet<TypeInfo>) directDescendants ?? EmptyTypes;

    /// <summary>
    /// Gets all descendants (both direct and nested) of this instance.
    /// </summary>
>>>>>>> 52291641
    public IReadOnlySet<TypeInfo> AllDescendants
    {
      get {
        if (allDescendants == null) {
          if (DirectDescendants.Count == 0) {
            allDescendants = DirectDescendants;
          }
          else {
            var set = new HashSet<TypeInfo>(DirectDescendants);
            set.UnionWith(DirectDescendants.SelectMany(static o => o.AllDescendants));
<<<<<<< HEAD
            allDescendants = set;
=======
            allDescendants = new Collections.ReadOnlyHashSet<TypeInfo>(set);
>>>>>>> 52291641
          }
        }
        return allDescendants;
      }
    }

<<<<<<< HEAD
    public IReadOnlySet<TypeInfo> DirectInterfaces => directInterfaces ?? EmptyTypes;

    public IReadOnlyList<TypeInfo> AllInterfaces =>
      allInterfaces ??= (IsInterface ? DirectInterfaces : DirectInterfaces.Concat(AncestorChain.SelectMany(static o => o.DirectInterfaces))).ToList();
=======
    /// <summary>
    /// Gets the persistent interfaces this instance implements directly.
    /// </summary>
    public IReadOnlySet<TypeInfo> DirectInterfaces =>
      (IReadOnlySet<TypeInfo>) directInterfaces ?? EmptyTypes;

    /// <summary>
    /// Gets all the persistent interfaces (both direct and non-direct) this instance implements.
    /// </summary>
    public IReadOnlySet<TypeInfo> AllInterfaces =>
      allInterfaces ??= (IsInterface
        ? DirectInterfaces
        : new Collections.ReadOnlyHashSet<TypeInfo>(DirectInterfaces.Concat(AncestorChain.SelectMany(static o => o.DirectInterfaces)).ToHashSet()));
>>>>>>> 52291641

    /// <summary>
    /// Gets the direct implementors of this instance.
    /// </summary>
<<<<<<< HEAD
    public IReadOnlySet<TypeInfo> DirectImplementors => directImplementors ?? EmptyTypes;

    public IReadOnlyList<TypeInfo> AllImplementors
=======
    public IReadOnlySet<TypeInfo> DirectImplementors =>
      (IReadOnlySet<TypeInfo>) directImplementors ?? EmptyTypes;


    /// <summary>
    /// Gets both direct and non-direct implementors of this instance.
    /// </summary>
    public IReadOnlySet<TypeInfo> AllImplementors
>>>>>>> 52291641
    {
      get {
        if (allImplementors == null) {
          if (DirectImplementors.Count == 0) {
<<<<<<< HEAD
            allImplementors = Array.Empty<TypeInfo>();
          }
          else {
            var list = new List<TypeInfo>(DirectImplementors.Count);
            foreach (var item in DirectImplementors) {
              list.Add(item);
              if (!item.IsInterface) {
                list.AddRange(item.AllDescendants);
              }
            }
            allImplementors = list;
=======
            allImplementors = EmptyTypes;
          }
          else {
            var allSet = new HashSet<TypeInfo>(DirectImplementors.Count);
            foreach (var item in DirectImplementors) {
              _ = allSet.Add(item);
              if (!item.IsInterface) {
                foreach (var descendant in item.AllDescendants)
                  _ = allSet.Add(descendant);
              }
            }
            allImplementors = new Collections.ReadOnlyHashSet<TypeInfo>(allSet);
>>>>>>> 52291641
          }
        }
        return allImplementors;
      }
    }

<<<<<<< HEAD
    private IReadOnlySet<TypeInfo> typeWithAncestorsAndInterfaces;
    public IReadOnlySet<TypeInfo> TypeWithAncestorsAndInterfaces
=======
    /// <summary>
    /// Gets all ancestors, all interfaces with this instacne included.
    /// </summary>
    internal IReadOnlySet<TypeInfo> TypeWithAncestorsAndInterfaces
>>>>>>> 52291641
    {
      get {
        if (typeWithAncestorsAndInterfaces == null) {
          var candidates = new HashSet<TypeInfo>(Ancestors);
          candidates.UnionWith(AllInterfaces);
<<<<<<< HEAD
          candidates.Add(this);
=======
          _ = candidates.Add(this);
>>>>>>> 52291641
          typeWithAncestorsAndInterfaces = candidates;
        }
        return typeWithAncestorsAndInterfaces;
      }
    }

    #endregion

    #region IsXxx properties

    /// <summary>
    /// Gets a value indicating whether this instance is entity.
    /// </summary>
    public bool IsEntity
    {
      [DebuggerStepThrough]
      get { return (attributes & TypeAttributes.Entity) > 0; }
    }

    /// <summary>
    /// Gets a value indicating whether this instance is abstract entity.
    /// </summary>
    public bool IsAbstract
    {
      [DebuggerStepThrough]
      get { return (attributes & TypeAttributes.Abstract) > 0; }
    }

    /// <summary>
    /// Gets a value indicating whether this instance is interface.
    /// </summary>
    public bool IsInterface
    {
      [DebuggerStepThrough]
      get { return (attributes & TypeAttributes.Interface) > 0; }
    }

    /// <summary>
    /// Gets a value indicating whether this instance is materialized interface.
    /// </summary>
    public bool IsMaterialized
    {
      [DebuggerStepThrough]
      get { return (attributes & TypeAttributes.Materialized) > 0; }
    }

    /// <summary>
    /// Gets a value indicating whether this instance is structure.
    /// </summary>
    public bool IsStructure
    {
      [DebuggerStepThrough]
      get { return (attributes & TypeAttributes.Structure) > 0; }
    }

    /// <summary>
    /// Gets a value indicating whether this instance is system type.
    /// </summary>
    public bool IsSystem
    {
      [DebuggerStepThrough]
      get { return (attributes & TypeAttributes.System) > 0; }
    }

    /// <summary>
    /// Gets a value indicating whether this instance is a leaf type,
    /// i.e. its <see cref="DirectDescendants"/> method returns empty collection.
    /// </summary>
    public bool IsLeaf
    {
      [DebuggerStepThrough]
      get { return IsLocked ? isLeaf : GetIsLeaf(); }
    }

    ///<summary>
    /// Gets or sets a value indicating whether this instance is outbound only
    /// i.e. it's has only outgoing references
    /// </summary>
    public bool IsOutboundOnly
    {
      get { return isOutboundOnly; }
      set {
        EnsureNotLocked();
        isOutboundOnly = value;
      }
    }

    ///<summary>
    /// Gets or sets a value indicating whether this instance is inbound only
    /// i.e. it's has only incoming references
    /// </summary>
    public bool IsInboundOnly
    {
      get { return isInboundOnly; }
      set {
        EnsureNotLocked();
        isInboundOnly = value;
      }
    }

    /// <summary>
    /// Gets or sets a value indicating whether this instance is auxiliary type.
    /// </summary>
    public bool IsAuxiliary
    {
      [DebuggerStepThrough]
      get { return (attributes & TypeAttributes.Auxiliary) == TypeAttributes.Auxiliary; }
      set {
        EnsureNotLocked();
        attributes = value
          ? attributes | TypeAttributes.Auxiliary
          : attributes & ~TypeAttributes.Auxiliary;
      }
    }

    /// <summary>
    /// Gets a value indicating whether this instance is generic type definition.
    /// </summary>
    public bool IsGenericTypeDefinition
    {
      get { return (attributes & TypeAttributes.GenericTypeDefinition) > 0; }
    }

    /// <summary>
    /// Gets a value indicating whether this instance is automatically registered generic type instance.
    /// </summary>
    public bool IsAutoGenericInstance
    {
      get { return (attributes & TypeAttributes.AutoGenericInstance) > 0; }
    }

    #endregion

    /// <summary>
    /// Gets or sets the type identifier uniquely identifying the type in the domain model.
    /// </summary>
    /// <exception cref="NotSupportedException">Property is already initialized.</exception>
    public int TypeId
    {
      [DebuggerStepThrough]
      get { return typeId; }
      set {
        if (typeId != NoTypeId)
          throw Exceptions.AlreadyInitialized("TypeId");
        typeId = value;
      }
    }

    /// <summary>
    /// Gets or sets the underlying system type.
    /// </summary>
    public Type UnderlyingType
    {
      [DebuggerStepThrough]
      get { return underlyingType; }
      set {
        EnsureNotLocked();
        underlyingType = value;
      }
    }

    /// <summary>
    /// Gets the attributes.
    /// </summary>
    public TypeAttributes Attributes
    {
      [DebuggerStepThrough]
      get { return attributes; }
    }

    /// <summary>
    /// Gets the columns contained in this instance.
    /// </summary>
    public ColumnInfoCollection Columns
    {
      [DebuggerStepThrough]
      get { return columns; }
    }

    /// <summary>
    /// Gets the indexes for this instance.
    /// </summary>
    public TypeIndexInfoCollection Indexes
    {
      [DebuggerStepThrough]
      get { return indexes; }
    }

    public NodeCollection<IndexInfo> AffectedIndexes
    {
      [DebuggerStepThrough]
      get { return affectedIndexes; }
    }

    /// <summary>
    /// Gets full-text index if any, otherwise gets <see langword="null"/>.
    /// </summary>
    public FullTextIndexInfo FullTextIndex
    {
      [DebuggerStepThrough]
      get {
        FullTextIndexInfo fullTextIndexInfo;
        model.FullTextIndexes.TryGetValue(this, out fullTextIndexInfo);
        return fullTextIndexInfo;
      }
    }

    /// <summary>
    /// Gets the fields contained in this instance.
    /// </summary>
    public FieldInfoCollection Fields
    {
      [DebuggerStepThrough]
      get { return fields; }
    }

    /// <summary>
    /// Gets the field map for implemented interfaces.
    /// </summary>
    public FieldMap FieldMap
    {
      [DebuggerStepThrough]
      get { return fieldMap; }
    }

    /// <summary>
    /// Gets the <see cref="DomainModel"/> this instance belongs to.
    /// </summary>
    public DomainModel Model
    {
      [DebuggerStepThrough]
      get { return model; }
    }

    /// <summary>
    /// Gets or sets the hierarchy.
    /// </summary>
    public HierarchyInfo Hierarchy
    {
      [DebuggerStepThrough]
      get { return hierarchy; }
      set {
        EnsureNotLocked();
        hierarchy = value;
      }
    }

    /// <summary>
    /// Gets <see cref="KeyInfo"/> for this type.
    /// </summary>
    public KeyInfo Key
    {
      get { return IsLocked ? key : GetKey(); }
    }

    /// <summary>
    /// Gets or sets the type discriminator value.
    /// </summary>
    public object TypeDiscriminatorValue
    {
      get { return typeDiscriminatorValue; }
      set {
        EnsureNotLocked();
        typeDiscriminatorValue = value;
      }
    }

    /// <summary>
    /// Gets the tuple descriptor.
    /// </summary>
    public TupleDescriptor TupleDescriptor { get; private set; }

    /// <summary>
    /// Gets the persistent type prototype.
    /// </summary>
    public Tuple TuplePrototype { get; private set; }

    /// <summary>
    /// Gets the version tuple extractor.
    /// </summary>
    public MapTransform VersionExtractor { get; private set; }

    /// <summary>
    /// Gets a value indicating whether this instance has version fields.
    /// </summary>
    public bool HasVersionFields { get; private set; }

    /// <summary>
    /// Gets a value indicating whether this instance has explicit version fields.
    /// </summary>
    public bool HasExplicitVersionFields { get; private set; }

    /// <summary>
    /// Gets or sets a value indicating whether this instance has version roots.
    /// </summary>
    public bool HasVersionRoots
    {
      [DebuggerStepThrough]
      get { return hasVersionRoots; }
      [DebuggerStepThrough]
      set {
        EnsureNotLocked();
        hasVersionRoots = value;
      }
    }

    /// <summary>
    /// Gets the structure field mapping.
    /// </summary>
    /// <value>The structure field mapping.</value>
    public IDictionary<Pair<FieldInfo>, FieldInfo> StructureFieldMapping
    {
      get {
        return structureFieldMapping ?? BuildStructureFieldMapping();
      }
    }

    /// <summary>
    /// Gets <see cref="IObjectValidator"/> instances
    /// associated with this type.
    /// </summary>
<<<<<<< HEAD
    public IReadOnlyList<IObjectValidator> Validators { get; init; }
=======
    public IList<IObjectValidator> Validators
    {
      get { return validators; }
      internal set {
        EnsureNotLocked();
        validators = value;
      }
    }
>>>>>>> 52291641

    /// <summary>
    /// Gets value indicating if this type has validators (including field validators).
    /// </summary>
    public bool HasValidators { get; private set; }

    internal FieldAccessorProvider Accessors { get; private set; }

    /// <summary>
    /// Creates the tuple prototype with specified <paramref name="primaryKey"/>.
    /// </summary>
    /// <param name="primaryKey">The primary key to use.</param>
    /// <param name="typeIdValue">Identifier of <see cref="Entity"/> type.</param>
    /// <returns>
    /// The <see cref="TuplePrototype"/> with "injected" <paramref name="primaryKey"/>.
    /// </returns>
    public Tuple CreateEntityTuple(Tuple primaryKey, int typeIdValue)
    {
      var result = primaryKeyInjector.Apply(TupleTransformType.Tuple, primaryKey, TuplePrototype);
      if (typeIdField != null)
        result.SetValue(typeIdField.MappingInfo.Offset, typeIdValue);
      return result;
    }

    /// <summary>
    /// Injects the primary key into specified <paramref name="entityTuple"/>
    /// </summary>
    /// <param name="entityTuple">A <see cref="Tuple"/> instance where to inject
    /// the specified <paramref name="primaryKey"/></param>
    /// <param name="primaryKey">The primary key to inject.</param>
    /// <returns>
    /// The <paramref name="entityTuple"/> with "injected" <paramref name="primaryKey"/>.
    /// </returns>
    public Tuple InjectPrimaryKey(Tuple entityTuple, Tuple primaryKey)
    {
      return primaryKeyInjector.Apply(TupleTransformType.Tuple, primaryKey, entityTuple);
    }

<<<<<<< HEAD

=======
>>>>>>> 52291641
    /// <summary>
    /// Gets the direct implementors of this instance.
    /// </summary>
    /// <param name="recursive">if set to <see langword="true"/> then both direct and non-direct implementors will be returned.</param>
    [Obsolete("Use DirectImplementors/AllImplementors properties instead")]
    public IEnumerable<TypeInfo> GetImplementors(bool recursive = false) => recursive ? AllImplementors : DirectImplementors;

    /// <summary>
    /// Gets the persistent interfaces this instance implements.
    /// </summary>
    /// <param name="recursive">if set to <see langword="true"/> then both direct and non-direct implemented interfaces will be returned.</param>
    [Obsolete("Use DirectInterfaces/AllInterfaces properties instead")]
    public IEnumerable<TypeInfo> GetInterfaces(bool recursive = false) => recursive ? AllInterfaces : DirectInterfaces;

    /// <summary>
    /// Gets descendants of this instance.
    /// </summary>
    /// <param name="recursive">if set to <see langword="true"/> then both direct and nested descendants will be returned.</param>
    /// <returns></returns>
    [Obsolete("Use DirectDescendants/AllDescendants properties instead")]
    public IEnumerable<TypeInfo> GetDescendants(bool recursive) => recursive ? AllDescendants : DirectDescendants;

    /// <summary>
    /// Gets the ancestors recursively. Root-to-inheritor order.
    /// </summary>
    /// <returns>The ancestor</returns>
    [Obsolete("Use Ancestors property instead")]
    public IReadOnlyList<TypeInfo> GetAncestors() => Ancestors.ToList();

    /// <summary>
    /// Gets the root of the hierarchy.
    /// </summary>
    /// <returns>The hierarchy root.</returns>
    [Obsolete("Use Root property instead")]
    [CanBeNull]
    public TypeInfo GetRoot() => Root;

    public IEnumerable<AssociationInfo> GetTargetAssociations()
    {
      if (targetAssociations == null) {
        var result = model.Associations.Find(this, true);
        if (!IsLocked) {
          return result;
        }
<<<<<<< HEAD
        targetAssociations = result.ToList().AsSafeWrapper();
=======
        targetAssociations = result.ToList().AsReadOnly();
>>>>>>> 52291641
      }
      return targetAssociations;
    }

    /// <summary>
    /// Gets the associations this instance is participating in as owner (it has references to other entities).
    /// </summary>
    public IEnumerable<AssociationInfo> GetOwnerAssociations()
    {
      if (ownerAssociations == null) {
        var result = model.Associations.Find(this, false);
        if (!IsLocked) {
          return result;
        }
<<<<<<< HEAD
        ownerAssociations = result.ToList().AsSafeWrapper();
=======
        ownerAssociations = result.ToList().AsReadOnly();
>>>>>>> 52291641
      }
      return ownerAssociations;
    }

    /// <summary>
    /// Gets the association sequence for entity removal.
    /// </summary>
    /// <returns></returns>
    public IReadOnlyList<AssociationInfo> GetRemovalAssociationSequence()
    {
      return removalSequence;
    }

    /// <summary>
    /// Gets the version field sequence.
    /// </summary>
    /// <returns>The version field sequence.</returns>
    public IReadOnlyList<FieldInfo> GetVersionFields()
    {
      if (versionFields == null) {
        var result = InnerGetVersionFields().ToList();
        if (!IsLocked) {
          return result;
        }
        versionFields = result.AsReadOnly();
      }
      return versionFields;
    }

    private IEnumerable<FieldInfo> InnerGetVersionFields()
    {
      var fields = Fields
        .Where(field => field.IsPrimitive && (field.AutoVersion || field.ManualVersion))
        .ToList();
      return fields.Count > 0
        ? fields
        : Fields.Where(f => f.IsPrimitive
          && !f.IsSystem
          && !f.IsPrimaryKey
          && !f.IsLazyLoad
          && !f.IsTypeId
          && !f.IsTypeDiscriminator
          && !f.ValueType.IsArray
          && !f.SkipVersion);
    }

    /// <summary>
    /// Gets the version columns.
    /// </summary>
    /// <returns>The version columns.</returns>
    public IReadOnlyList<ColumnInfo> GetVersionColumns()
    {
      if (versionColumns == null) {
        var result = InnerGetVersionFields()
          .SelectMany(f => f.Columns)
          .OrderBy(c => c.Field.MappingInfo.Offset)
          .ToList();
        if (!IsLocked) {
          return result;
        }
        versionColumns = result.AsReadOnly();
      }
      return versionColumns;
    }

    /// <inheritdoc/>
    public override void UpdateState()
    {
      base.UpdateState();

      var adapterIndex = 0;
      foreach (var field in Fields) {
        if (field.IsStructure || field.IsEntitySet) {
          field.AdapterIndex = adapterIndex++;
        }
      }

      affectedIndexes.UpdateState();
      indexes.UpdateState();
      columns.UpdateState();

      CreateTupleDescriptor();

      columns.UpdateState();
      fields.UpdateState();

      structureFieldMapping = BuildStructureFieldMapping();

      if (IsEntity) {
        if (HasVersionRoots) {
          versionFields = Array.Empty<FieldInfo>();
          versionColumns = Array.Empty<ColumnInfo>();
        }
        else {
          versionFields = InnerGetVersionFields().ToList();
        }
        HasVersionFields = versionFields.Count > 0;
        HasExplicitVersionFields = versionFields.Any(f => f.ManualVersion || f.AutoVersion);
      }

      if (IsInterface) {
        // Collect mapping information from the first implementor (if any)
        // We'll check that all implementors are mapped to the same database later.
        // MappingSchema is not important: it's copied for consistency.
        var firstImplementor = DirectImplementors.FirstOrDefault();
        if (firstImplementor != null) {
          MappingDatabase = firstImplementor.MappingDatabase;
          MappingSchema = firstImplementor.MappingSchema;
        }
      }

      HasValidators = Validators.Count > 0 || fields.Any(static f => f.HasValidators);

      // Selecting master parts from paired associations & single associations
      var associations = model.Associations.Find(this)
        .Where(a => a.IsMaster)
        .ToList();

      typeIdField = Fields.FirstOrDefault(f => f.IsTypeId && f.IsSystem);

      BuildTuplePrototype();
      BuildVersionExtractor();

      if (associations.Count == 0) {
        removalSequence = Array.Empty<AssociationInfo>();
        return;
      }

      overridenAssociations = associations
        .Where(a =>
          (a.Ancestors.Count > 0 && ((a.OwnerType == this && a.Ancestors.All(an => an.OwnerType != this) || (a.TargetType == this && a.Ancestors.All(an => an.TargetType != this))))) ||
          (a.Reversed != null && (a.Reversed.Ancestors.Count > 0 && ((a.Reversed.OwnerType == this && a.Reversed.Ancestors.All(an => an.OwnerType != this) || (a.Reversed.TargetType == this && a.Reversed.Ancestors.All(an => an.TargetType != this)))))))
        .SelectMany(a => a.Ancestors.Concat(a.Reversed == null ? Enumerable.Empty<AssociationInfo>() : a.Reversed.Ancestors))
        .ToList();
      var ancestor = Ancestor;
      if (ancestor != null && ancestor.overridenAssociations != null)
        overridenAssociations.AddRange(ancestor.overridenAssociations);

      foreach (var ancestorAssociation in overridenAssociations)
        associations.Remove(ancestorAssociation);

      //
      //Commented action sequence bellow may add dublicates to "sequence".
      //Besides, it takes 6 times enumeration of "associations"
      //

      //var sequence = new List<AssociationInfo>(associations.Count);
      //sequence.AddRange(associations.Where(a => a.OnOwnerRemove == OnRemoveAction.Deny && a.OwnerType.UnderlyingType.IsAssignableFrom(UnderlyingType)));
      //sequence.AddRange(associations.Where(a => a.OnTargetRemove == OnRemoveAction.Deny && a.TargetType.UnderlyingType.IsAssignableFrom(UnderlyingType)));
      //sequence.AddRange(associations.Where(a => a.OnOwnerRemove == OnRemoveAction.Clear && a.OwnerType.UnderlyingType.IsAssignableFrom(UnderlyingType)));
      //sequence.AddRange(associations.Where(a => a.OnTargetRemove == OnRemoveAction.Clear && a.TargetType.UnderlyingType.IsAssignableFrom(UnderlyingType)));
      //sequence.AddRange(associations.Where(a => a.OnOwnerRemove == OnRemoveAction.Cascade && a.OwnerType.UnderlyingType.IsAssignableFrom(UnderlyingType)));
      //sequence.AddRange(associations.Where(a => a.OnTargetRemove == OnRemoveAction.Cascade && a.TargetType.UnderlyingType.IsAssignableFrom(UnderlyingType)));

      //
      // Code bellow adds the same associations, but without dublicates.
      // Also it takes only one enumeration of associations sequence.
      //
      var sequence = new List<AssociationInfo>(associations.Count);
      var b = associations.Where(
        a => (a.OnOwnerRemove == OnRemoveAction.Deny && a.OwnerType.UnderlyingType.IsAssignableFrom(UnderlyingType)) ||
          (a.OnTargetRemove == OnRemoveAction.Deny && a.TargetType.UnderlyingType.IsAssignableFrom(UnderlyingType)) ||
          (a.OnOwnerRemove == OnRemoveAction.Clear && a.OwnerType.UnderlyingType.IsAssignableFrom(UnderlyingType)) ||
          (a.OnTargetRemove == OnRemoveAction.Clear && a.TargetType.UnderlyingType.IsAssignableFrom(UnderlyingType)) ||
          (a.OnOwnerRemove == OnRemoveAction.Cascade && a.OwnerType.UnderlyingType.IsAssignableFrom(UnderlyingType)) ||
          (a.OnTargetRemove == OnRemoveAction.Cascade && a.TargetType.UnderlyingType.IsAssignableFrom(UnderlyingType)));
      sequence.AddRange(b);

      var sortedRemovalSequence = sequence.Where(a => a.Ancestors.Count > 0).ToList();
      if (sortedRemovalSequence.Count == 0) {
        removalSequence = sequence.AsSafeWrapper();
      }
      else {
        var sequenceSize = sequence.Count;
        if (sortedRemovalSequence.Capacity < sequenceSize) {
          sortedRemovalSequence.Capacity = sequenceSize;
        }
        sortedRemovalSequence.AddRange(sequence.Where(a => a.Ancestors.Count == 0));
        removalSequence = sortedRemovalSequence.AsSafeWrapper();
      }
    }

    /// <inheritdoc/>
    public override void Lock(bool recursive)
    {
      base.Lock(recursive);

      int currentFieldId = FieldInfo.MinFieldId;
      foreach (var field in fields)
        field.FieldId = currentFieldId++;
      isLeaf = GetIsLeaf();
      key = GetKey();

      if (IsEntity || IsStructure)
        Accessors = new FieldAccessorProvider(this);

      if (!recursive)
        return;

<<<<<<< HEAD
=======
      validators = Array.AsReadOnly(validators.ToArray());

      directDescendants = directDescendants != null
        ? new Collections.ReadOnlyHashSet<TypeInfo>((HashSet<TypeInfo>) directDescendants)
        : EmptyTypes;
      directInterfaces = directInterfaces != null
        ? new Collections.ReadOnlyHashSet<TypeInfo>((HashSet<TypeInfo>) directInterfaces)
        : EmptyTypes;
      directImplementors = directImplementors!=null
        ? new Collections.ReadOnlyHashSet<TypeInfo>((HashSet<TypeInfo>) directImplementors)
        : EmptyTypes;

>>>>>>> 52291641
      affectedIndexes.Lock(true);
      indexes.Lock(true);
      columns.Lock(true);
      fieldMap.Lock(true);
      fields.Lock(true);
    }

    #region Private / internal methods

<<<<<<< HEAD
    private KeyInfo GetKey() =>
      Hierarchy != null ? Hierarchy.Key
        : IsInterface ? DirectImplementors.First().Hierarchy.Key
        : null;

=======

    internal void AddDescendant(TypeInfo descendant) =>
      (directDescendants ??= new HashSet<TypeInfo>()).Add(descendant);

    internal void AddInterface(TypeInfo iface) =>
      (directInterfaces ??= new HashSet<TypeInfo>()).Add(iface);

    internal void AddImplementor(TypeInfo implementor) =>
      (directImplementors ??= new HashSet<TypeInfo>()).Add(implementor);

    private KeyInfo GetKey() =>
      Hierarchy != null ? Hierarchy.Key
        : IsInterface ? DirectImplementors.First().Hierarchy.Key
        : null;

>>>>>>> 52291641
    private bool GetIsLeaf() =>
      IsEntity && DirectDescendants.Count == 0;

    private void CreateTupleDescriptor()
    {
      var orderedColumns = columns.OrderBy(c => c.Field.MappingInfo.Offset).ToList(columns.Count);
      columns.Clear();                    // To prevent event handler leak
      columns.AddRange(orderedColumns);
      TupleDescriptor = TupleDescriptor.Create(
        Columns.Select(c => c.ValueType).ToArray(Columns.Count));
    }

    private void BuildTuplePrototype()
    {
      // Building nullable map
      var nullabilityMap = new BitArray(TupleDescriptor.Count);
      int i = 0;
      foreach (var column in Columns)
        nullabilityMap[i++] = column.IsNullable;

      // fixing reference fields that are marked as not nullable
      foreach (var field in Fields.Where(f => f.IsEntity && !f.IsPrimaryKey && f.IsNullable == false)) {
        var segment = field.MappingInfo;
        for (int j = segment.Offset; j < segment.EndOffset; j++) {
          nullabilityMap[j] = true;
        }
      }

      // Building TuplePrototype
      var tuple = Tuple.Create(TupleDescriptor);
      tuple.Initialize(nullabilityMap);

      // Initializing defaults
      i = 0;
      foreach (var column in Columns) {
        if (column.DefaultValue != null) {
          try {
            tuple.SetValue(i, column.DefaultValue);
          }
          catch (Exception e) {
            OrmLog.Error(e, nameof(Strings.LogExErrorSettingDefaultValueXForColumnYInTypeZ),
              column.DefaultValue, column.Name, Name);
          }
        }
        i++;
      }

      // Aditional initialization for entities
      if (IsEntity) {
        // Setting type discriminator column
        if (Hierarchy.TypeDiscriminatorMap != null)
          tuple.SetValue(Hierarchy.TypeDiscriminatorMap.Field.MappingInfo.Offset, typeDiscriminatorValue);

        // Building primary key injector
        var fieldCount = TupleDescriptor.Count;
        var keyFieldCount = Key.TupleDescriptor.Count;
        var keyFieldMap = new Pair<int, int>[fieldCount];
        for (i = 0; i < fieldCount; i++)
          keyFieldMap[i] = new Pair<int, int>((i < keyFieldCount) ? 0 : 1, i);
        primaryKeyInjector = new MapTransform(false, TupleDescriptor, keyFieldMap);
      }
      TuplePrototype = IsEntity ? tuple.ToFastReadOnly() : tuple;
    }

    private void BuildVersionExtractor()
    {
      // Building version tuple extractor
      var versionColumns = GetVersionColumns().ToList();
      var versionColumnsCount = versionColumns?.Count ?? 0;
      if (versionColumns == null || versionColumnsCount == 0) {
        VersionExtractor = null;
        return;
      }
      var types = versionColumns.Select(c => c.ValueType).ToArray(versionColumnsCount);
      var map = versionColumns.Select(c => c.Field.MappingInfo.Offset).ToArray(versionColumnsCount);
      var versionTupleDescriptor = TupleDescriptor.Create(types);
      VersionExtractor = new MapTransform(true, versionTupleDescriptor, map);
    }

    private IDictionary<Pair<FieldInfo>, FieldInfo> BuildStructureFieldMapping()
    {
      var result = new Dictionary<Pair<FieldInfo>, FieldInfo>();
      var structureFields = Fields.Where(f => f.IsStructure && f.Parent == null);
      foreach (var structureField in structureFields) {
        var structureTypeInfo = Model.Types[structureField.ValueType];
        foreach (var pair in structureTypeInfo.Fields.Zip(structureField.Fields, (first, second) => (first, second)))
          result.Add(new Pair<FieldInfo>(structureField, pair.first), pair.second);
      }
      return new ReadOnlyDictionary<Pair<FieldInfo>, FieldInfo>(result);
    }

    #endregion

    /// <inheritdoc/>
    public override string ToString()
    {
      return Name;
    }

<<<<<<< HEAD
    internal void AddDescendant(TypeInfo descendant) =>
      (directDescendants ??= new()).Add(descendant);

    internal void AddInterface(TypeInfo iface) =>
      (directInterfaces ??= new()).Add(iface);

    internal void AddImplementor(TypeInfo implementor) =>
      (directImplementors ??= new()).Add(implementor);

=======
>>>>>>> 52291641
    // Constructors

    /// <summary>
    /// Initializes a new instance of this class.
    /// </summary>
    /// <param name="model">The model.</param>
    /// <param name="typeAttributes">The type attributes.</param>
    public TypeInfo(DomainModel model, TypeAttributes typeAttributes)
    {
      this.model = model;
      attributes = typeAttributes;
      columns = new ColumnInfoCollection(this, "Columns");
      fields = new FieldInfoCollection(this, "Fields");
      fieldMap = IsEntity ? new FieldMap() : FieldMap.Empty;
      indexes = new TypeIndexInfoCollection(this, "Indexes");
      affectedIndexes = new NodeCollection<IndexInfo>(this, "AffectedIndexes");
    }
  }
}<|MERGE_RESOLUTION|>--- conflicted
+++ resolved
@@ -41,11 +41,7 @@
     /// </summary>
     public const int MinTypeId = 100;
 
-<<<<<<< HEAD
     private static readonly IReadOnlySet<TypeInfo> EmptyTypes = new HashSet<TypeInfo>();
-=======
-    private static readonly ImmutableHashSet<TypeInfo> EmptyTypes = ImmutableHashSet.Create<TypeInfo>();
->>>>>>> 52291641
 
     private readonly ColumnInfoCollection columns;
     private readonly FieldMap fieldMap;
@@ -59,10 +55,6 @@
     private IReadOnlyList<AssociationInfo> removalSequence;
     private IReadOnlyList<FieldInfo> versionFields;
     private IReadOnlyList<ColumnInfo> versionColumns;
-<<<<<<< HEAD
-=======
-    private IList<IObjectValidator> validators;
->>>>>>> 52291641
     private Type underlyingType;
     private HierarchyInfo hierarchy;
     private int typeId = NoTypeId;
@@ -79,7 +71,6 @@
 
     private TypeInfo ancestor;
 
-<<<<<<< HEAD
     private IReadOnlyList<TypeInfo> ancestors;
 
     private HashSet<TypeInfo> directDescendants;
@@ -88,29 +79,14 @@
     private IReadOnlyList<TypeInfo> allInterfaces;
     private HashSet<TypeInfo> directImplementors;
     private IReadOnlyList<TypeInfo> allImplementors;
-=======
-    private IReadOnlySet<TypeInfo> ancestors;
-
-    private ISet<TypeInfo> directDescendants;
-    private IReadOnlySet<TypeInfo> allDescendants;
-    private ISet<TypeInfo> directInterfaces;
-    private IReadOnlySet<TypeInfo> allInterfaces;
-    private ISet<TypeInfo> directImplementors;
-    private IReadOnlySet<TypeInfo> allImplementors;
     private IReadOnlySet<TypeInfo> typeWithAncestorsAndInterfaces;
->>>>>>> 52291641
 
     #region Hierarchical structure properties
 
     /// <summary>
     /// Gets the ancestor.
     /// </summary>
-<<<<<<< HEAD
-    public TypeInfo Ancestor
-    {
-=======
     public TypeInfo Ancestor {
->>>>>>> 52291641
       get { return ancestor; }
       internal set {
         if (ancestor != null)
@@ -133,10 +109,6 @@
     /// <summary>
     /// Gets the ancestors recursively. Inheritor-to-root order.
     /// </summary>
-<<<<<<< HEAD
-    /// <returns>The ancestor</returns>
-=======
->>>>>>> 52291641
     public IEnumerable<TypeInfo> AncestorChain
     {
       get {
@@ -146,31 +118,21 @@
       }
     }
 
-    /// <summary>
-<<<<<<< HEAD
     /// Gets the ancestors recursively. Root-to-inheritor order. Reverse of AncestorChain.
     /// </summary>
     /// <returns>The ancestor</returns>
     public IReadOnlyList<TypeInfo> Ancestors => ancestors ??= AncestorChain.Reverse().ToList();
 
-    public IReadOnlySet<TypeInfo> DirectDescendants => directDescendants ?? EmptyTypes;
-
-=======
-    /// Gets the ancestors recursively. Root-to-inheritor order. Reverse of <see cref="AncestorChain"/>.
-    /// </summary>
-    public IReadOnlySet<TypeInfo> Ancestors =>
-      ancestors ??= new Collections.ReadOnlyHashSet<TypeInfo>(AncestorChain.Reverse().ToHashSet());
-
     /// <summary>
     /// Gets direct descendants of this instance.
     /// </summary>
     public IReadOnlySet<TypeInfo> DirectDescendants =>
       (IReadOnlySet<TypeInfo>) directDescendants ?? EmptyTypes;
 
+
     /// <summary>
     /// Gets all descendants (both direct and nested) of this instance.
     /// </summary>
->>>>>>> 52291641
     public IReadOnlySet<TypeInfo> AllDescendants
     {
       get {
@@ -181,73 +143,29 @@
           else {
             var set = new HashSet<TypeInfo>(DirectDescendants);
             set.UnionWith(DirectDescendants.SelectMany(static o => o.AllDescendants));
-<<<<<<< HEAD
             allDescendants = set;
-=======
-            allDescendants = new Collections.ReadOnlyHashSet<TypeInfo>(set);
->>>>>>> 52291641
           }
         }
         return allDescendants;
       }
     }
 
-<<<<<<< HEAD
     public IReadOnlySet<TypeInfo> DirectInterfaces => directInterfaces ?? EmptyTypes;
 
     public IReadOnlyList<TypeInfo> AllInterfaces =>
       allInterfaces ??= (IsInterface ? DirectInterfaces : DirectInterfaces.Concat(AncestorChain.SelectMany(static o => o.DirectInterfaces))).ToList();
-=======
-    /// <summary>
-    /// Gets the persistent interfaces this instance implements directly.
-    /// </summary>
-    public IReadOnlySet<TypeInfo> DirectInterfaces =>
-      (IReadOnlySet<TypeInfo>) directInterfaces ?? EmptyTypes;
-
-    /// <summary>
-    /// Gets all the persistent interfaces (both direct and non-direct) this instance implements.
-    /// </summary>
-    public IReadOnlySet<TypeInfo> AllInterfaces =>
-      allInterfaces ??= (IsInterface
-        ? DirectInterfaces
-        : new Collections.ReadOnlyHashSet<TypeInfo>(DirectInterfaces.Concat(AncestorChain.SelectMany(static o => o.DirectInterfaces)).ToHashSet()));
->>>>>>> 52291641
 
     /// <summary>
     /// Gets the direct implementors of this instance.
     /// </summary>
-<<<<<<< HEAD
     public IReadOnlySet<TypeInfo> DirectImplementors => directImplementors ?? EmptyTypes;
 
     public IReadOnlyList<TypeInfo> AllImplementors
-=======
-    public IReadOnlySet<TypeInfo> DirectImplementors =>
-      (IReadOnlySet<TypeInfo>) directImplementors ?? EmptyTypes;
-
-
-    /// <summary>
-    /// Gets both direct and non-direct implementors of this instance.
-    /// </summary>
-    public IReadOnlySet<TypeInfo> AllImplementors
->>>>>>> 52291641
     {
       get {
         if (allImplementors == null) {
           if (DirectImplementors.Count == 0) {
-<<<<<<< HEAD
             allImplementors = Array.Empty<TypeInfo>();
-          }
-          else {
-            var list = new List<TypeInfo>(DirectImplementors.Count);
-            foreach (var item in DirectImplementors) {
-              list.Add(item);
-              if (!item.IsInterface) {
-                list.AddRange(item.AllDescendants);
-              }
-            }
-            allImplementors = list;
-=======
-            allImplementors = EmptyTypes;
           }
           else {
             var allSet = new HashSet<TypeInfo>(DirectImplementors.Count);
@@ -258,33 +176,23 @@
                   _ = allSet.Add(descendant);
               }
             }
-            allImplementors = new Collections.ReadOnlyHashSet<TypeInfo>(allSet);
->>>>>>> 52291641
+            allImplementors = allSet.ToList();
           }
         }
         return allImplementors;
       }
     }
 
-<<<<<<< HEAD
-    private IReadOnlySet<TypeInfo> typeWithAncestorsAndInterfaces;
-    public IReadOnlySet<TypeInfo> TypeWithAncestorsAndInterfaces
-=======
     /// <summary>
     /// Gets all ancestors, all interfaces with this instacne included.
     /// </summary>
     internal IReadOnlySet<TypeInfo> TypeWithAncestorsAndInterfaces
->>>>>>> 52291641
     {
       get {
         if (typeWithAncestorsAndInterfaces == null) {
           var candidates = new HashSet<TypeInfo>(Ancestors);
           candidates.UnionWith(AllInterfaces);
-<<<<<<< HEAD
-          candidates.Add(this);
-=======
           _ = candidates.Add(this);
->>>>>>> 52291641
           typeWithAncestorsAndInterfaces = candidates;
         }
         return typeWithAncestorsAndInterfaces;
@@ -606,18 +514,7 @@
     /// Gets <see cref="IObjectValidator"/> instances
     /// associated with this type.
     /// </summary>
-<<<<<<< HEAD
     public IReadOnlyList<IObjectValidator> Validators { get; init; }
-=======
-    public IList<IObjectValidator> Validators
-    {
-      get { return validators; }
-      internal set {
-        EnsureNotLocked();
-        validators = value;
-      }
-    }
->>>>>>> 52291641
 
     /// <summary>
     /// Gets value indicating if this type has validators (including field validators).
@@ -656,10 +553,7 @@
       return primaryKeyInjector.Apply(TupleTransformType.Tuple, primaryKey, entityTuple);
     }
 
-<<<<<<< HEAD
-
-=======
->>>>>>> 52291641
+
     /// <summary>
     /// Gets the direct implementors of this instance.
     /// </summary>
@@ -704,11 +598,7 @@
         if (!IsLocked) {
           return result;
         }
-<<<<<<< HEAD
         targetAssociations = result.ToList().AsSafeWrapper();
-=======
-        targetAssociations = result.ToList().AsReadOnly();
->>>>>>> 52291641
       }
       return targetAssociations;
     }
@@ -723,11 +613,7 @@
         if (!IsLocked) {
           return result;
         }
-<<<<<<< HEAD
         ownerAssociations = result.ToList().AsSafeWrapper();
-=======
-        ownerAssociations = result.ToList().AsReadOnly();
->>>>>>> 52291641
       }
       return ownerAssociations;
     }
@@ -927,21 +813,6 @@
       if (!recursive)
         return;
 
-<<<<<<< HEAD
-=======
-      validators = Array.AsReadOnly(validators.ToArray());
-
-      directDescendants = directDescendants != null
-        ? new Collections.ReadOnlyHashSet<TypeInfo>((HashSet<TypeInfo>) directDescendants)
-        : EmptyTypes;
-      directInterfaces = directInterfaces != null
-        ? new Collections.ReadOnlyHashSet<TypeInfo>((HashSet<TypeInfo>) directInterfaces)
-        : EmptyTypes;
-      directImplementors = directImplementors!=null
-        ? new Collections.ReadOnlyHashSet<TypeInfo>((HashSet<TypeInfo>) directImplementors)
-        : EmptyTypes;
-
->>>>>>> 52291641
       affectedIndexes.Lock(true);
       indexes.Lock(true);
       columns.Lock(true);
@@ -951,29 +822,20 @@
 
     #region Private / internal methods
 
-<<<<<<< HEAD
+    internal void AddDescendant(TypeInfo descendant) =>
+      (directDescendants ??= new HashSet<TypeInfo>()).Add(descendant);
+
+    internal void AddInterface(TypeInfo iface) =>
+      (directInterfaces ??= new HashSet<TypeInfo>()).Add(iface);
+
+    internal void AddImplementor(TypeInfo implementor) =>
+      (directImplementors ??= new HashSet<TypeInfo>()).Add(implementor);
+
     private KeyInfo GetKey() =>
       Hierarchy != null ? Hierarchy.Key
         : IsInterface ? DirectImplementors.First().Hierarchy.Key
         : null;
 
-=======
-
-    internal void AddDescendant(TypeInfo descendant) =>
-      (directDescendants ??= new HashSet<TypeInfo>()).Add(descendant);
-
-    internal void AddInterface(TypeInfo iface) =>
-      (directInterfaces ??= new HashSet<TypeInfo>()).Add(iface);
-
-    internal void AddImplementor(TypeInfo implementor) =>
-      (directImplementors ??= new HashSet<TypeInfo>()).Add(implementor);
-
-    private KeyInfo GetKey() =>
-      Hierarchy != null ? Hierarchy.Key
-        : IsInterface ? DirectImplementors.First().Hierarchy.Key
-        : null;
-
->>>>>>> 52291641
     private bool GetIsLeaf() =>
       IsEntity && DirectDescendants.Count == 0;
 
@@ -1073,18 +935,6 @@
       return Name;
     }
 
-<<<<<<< HEAD
-    internal void AddDescendant(TypeInfo descendant) =>
-      (directDescendants ??= new()).Add(descendant);
-
-    internal void AddInterface(TypeInfo iface) =>
-      (directInterfaces ??= new()).Add(iface);
-
-    internal void AddImplementor(TypeInfo implementor) =>
-      (directImplementors ??= new()).Add(implementor);
-
-=======
->>>>>>> 52291641
     // Constructors
 
     /// <summary>
