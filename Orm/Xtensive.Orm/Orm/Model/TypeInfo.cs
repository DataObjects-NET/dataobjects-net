--- conflicted
+++ resolved
@@ -7,9 +7,11 @@
 using System;
 using System.Collections;
 using System.Collections.Generic;
+using System.Collections.Immutable;
 using System.Collections.ObjectModel;
 using System.Diagnostics;
 using System.Linq;
+using JetBrains.Annotations;
 using Xtensive.Core;
 using Xtensive.Orm.Internals;
 using Xtensive.Orm.Validation;
@@ -38,37 +40,33 @@
     /// </summary>
     public const int MinTypeId = 100;
 
-    private static readonly IReadOnlySet<TypeInfo> EmptyTypes = new HashSet<TypeInfo>();
-
-    private readonly ColumnInfoCollection      columns;
-    private readonly FieldMap                  fieldMap;
-    private readonly FieldInfoCollection       fields;
-    private readonly TypeIndexInfoCollection   indexes;
+    private static readonly ImmutableHashSet<TypeInfo> EmptyTypes = ImmutableHashSet.Create<TypeInfo>();
+
+    private readonly ColumnInfoCollection columns;
+    private readonly FieldMap fieldMap;
+    private readonly FieldInfoCollection fields;
+    private readonly TypeIndexInfoCollection indexes;
     private readonly NodeCollection<IndexInfo> affectedIndexes;
-    private readonly DomainModel               model;
-    private TypeAttributes                     attributes;
-    private IReadOnlyList<AssociationInfo>      targetAssociations;
-    private IReadOnlyList<AssociationInfo>      ownerAssociations;
-    private IReadOnlyList<AssociationInfo>      removalSequence;
-    private IReadOnlyList<FieldInfo>            versionFields;
+    private readonly DomainModel model;
+    private TypeAttributes attributes;
+    private IReadOnlyList<AssociationInfo> targetAssociations;
+    private IReadOnlyList<AssociationInfo> ownerAssociations;
+    private IReadOnlyList<AssociationInfo> removalSequence;
+    private IReadOnlyList<FieldInfo> versionFields;
     private IReadOnlyList<ColumnInfo> versionColumns;
-    private Type                               underlyingType;
-    private HierarchyInfo                      hierarchy;
-    private int                                typeId = NoTypeId;
-    private object                             typeDiscriminatorValue;
-    private MapTransform                       primaryKeyInjector;
-    private bool                               isLeaf;
-    private bool                               isOutboundOnly;
-    private bool                               isInboundOnly;
-    private KeyInfo                            key;
-    private bool                               hasVersionRoots;
+    private Type underlyingType;
+    private HierarchyInfo hierarchy;
+    private int typeId = NoTypeId;
+    private object typeDiscriminatorValue;
+    private MapTransform primaryKeyInjector;
+    private bool isLeaf;
+    private bool isOutboundOnly;
+    private bool isInboundOnly;
+    private KeyInfo key;
+    private bool hasVersionRoots;
     private IDictionary<Pair<FieldInfo>, FieldInfo> structureFieldMapping;
     private List<AssociationInfo>              overridenAssociations;
     private FieldInfo typeIdField;
-<<<<<<< HEAD
-    
-    public TypeInfo Ancestor { get; internal set;}
-=======
  
 
     private TypeInfo ancestor;
@@ -106,12 +104,10 @@
         : IsLocked
           ? Hierarchy.Root
           : Ancestors.FirstOrDefault() ?? this;
->>>>>>> 20b3f6ed
 
     /// <summary>
     /// Gets the ancestors recursively. Inheritor-to-root order.
     /// </summary>
-    /// <returns>The ancestor</returns>
     public IEnumerable<TypeInfo> AncestorChain
     {
       get {
@@ -121,112 +117,103 @@
       }
     }
 
-    private IReadOnlyList<TypeInfo> ancestors;
-
-    /// <summary>
-    /// Gets the ancestors recursively. Root-to-inheritor order. Reverse of AncestorChain.
-    /// </summary>
-    /// <returns>The ancestor</returns>
-    public IReadOnlyList<TypeInfo> Ancestors => ancestors ??= AncestorChain.Reverse().ToList();
-
-    private HashSet<TypeInfo> descendants;
-    public IReadOnlySet<TypeInfo> Descendants => descendants ?? EmptyTypes;
-
-    private IReadOnlySet<TypeInfo> recursiveDescendants;
-    public IReadOnlySet<TypeInfo> RecursiveDescendants
+    /// <summary>
+    /// Gets the ancestors recursively. Root-to-inheritor order. Reverse of <see cref="AncestorChain"/>.
+    /// </summary>
+    public IReadOnlySet<TypeInfo> Ancestors =>
+      ancestors ??= new Collections.ReadOnlyHashSet<TypeInfo>(AncestorChain.Reverse().ToHashSet());
+
+    /// <summary>
+    /// Gets direct descendants of this instance.
+    /// </summary>
+    public IReadOnlySet<TypeInfo> DirectDescendants =>
+      (IReadOnlySet<TypeInfo>) directDescendants ?? EmptyTypes;
+
+    /// <summary>
+    /// Gets all descendants (both direct and nested) of this instance.
+    /// </summary>
+    public IReadOnlySet<TypeInfo> AllDescendants
     {
       get {
-        if (recursiveDescendants == null) {
-          if (Descendants.Count == 0) {
-            recursiveDescendants = Descendants;
+        if (allDescendants == null) {
+          if (DirectDescendants.Count == 0) {
+            allDescendants = DirectDescendants;
           }
           else {
-            var set = new HashSet<TypeInfo>(Descendants);
-            set.UnionWith(Descendants.SelectMany(static o => o.RecursiveDescendants));
-            recursiveDescendants = set;
+            var set = new HashSet<TypeInfo>(DirectDescendants);
+            set.UnionWith(DirectDescendants.SelectMany(static o => o.AllDescendants));
+            allDescendants = new Collections.ReadOnlyHashSet<TypeInfo>(set);
           }
-        } 
-        return recursiveDescendants;
-      }
-    }
-
-    private HashSet<TypeInfo> interfaces;
-    public IReadOnlySet<TypeInfo> Interfaces => interfaces ?? EmptyTypes;
-
-    private IReadOnlySet<TypeInfo> recursiveInterfaces;
-    public IReadOnlySet<TypeInfo> RecursiveInterfaces
+        }
+        return allDescendants;
+      }
+    }
+
+    /// <summary>
+    /// Gets the persistent interfaces this instance implements directly.
+    /// </summary>
+    public IReadOnlySet<TypeInfo> DirectInterfaces =>
+      (IReadOnlySet<TypeInfo>) directInterfaces ?? EmptyTypes;
+
+    /// <summary>
+    /// Gets all the persistent interfaces (both direct and non-direct) this instance implements.
+    /// </summary>
+    public IReadOnlySet<TypeInfo> AllInterfaces =>
+      allInterfaces ??= (IsInterface
+        ? DirectInterfaces
+        : new Collections.ReadOnlyHashSet<TypeInfo>(DirectInterfaces.Concat(AncestorChain.SelectMany(static o => o.DirectInterfaces)).ToHashSet()));
+
+    /// <summary>
+    /// Gets the direct implementors of this instance.
+    /// </summary>
+    public IReadOnlySet<TypeInfo> DirectImplementors =>
+      (IReadOnlySet<TypeInfo>) directImplementors ?? EmptyTypes;
+
+
+    /// <summary>
+    /// Gets both direct and non-direct implementors of this instance.
+    /// </summary>
+    public IReadOnlySet<TypeInfo> AllImplementors
     {
       get {
-        if (recursiveInterfaces == null) {
-          if (IsInterface) {
-            recursiveInterfaces = Interfaces;
+        if (allImplementors == null) {
+          if (DirectImplementors.Count == 0) {
+            allImplementors = EmptyTypes;
           }
           else {
-            var set = new HashSet<TypeInfo>(Interfaces);
-            set.UnionWith(Ancestors.SelectMany(static o => o.Interfaces));
-            recursiveInterfaces = set;
-          }
-        } 
-        return recursiveInterfaces;
-      }
-    }
-
-    private HashSet<TypeInfo> implementors;
-
-    /// <summary>
-    /// Gets the direct implementors of this instance.
-    /// </summary>
-    public IReadOnlySet<TypeInfo> Implementors => implementors ?? EmptyTypes;
-
-    private IReadOnlyList<TypeInfo> recursiveImplementors;
-    public IReadOnlyList<TypeInfo> RecursiveImplementors
-    {
-      get {
-        if (recursiveImplementors == null) {
-          if (Implementors.Count == 0) {
-            recursiveImplementors = Array.Empty<TypeInfo>();
-          }
-          else {
-            var list = new List<TypeInfo>(Implementors.Count);
-            foreach (var item in Implementors) {
-              list.Add(item);
+            var allSet = new HashSet<TypeInfo>(DirectImplementors.Count);
+            foreach (var item in DirectImplementors) {
+              _ = allSet.Add(item);
               if (!item.IsInterface) {
-                list.AddRange(item.RecursiveDescendants);
+                foreach (var descendant in item.AllDescendants)
+                  _ = allSet.Add(descendant);
               }
             }
-            recursiveImplementors = list;
+            allImplementors = new Collections.ReadOnlyHashSet<TypeInfo>(allSet);
           }
         }
-        return recursiveImplementors;
-      }
-    }
-
-    [Obsolete("Use Implementors/RecursiveImplementors properties instead")]
-    public IEnumerable<TypeInfo> GetImplementors(bool recursive = false) => recursive ? RecursiveImplementors : Implementors;
-
-    [Obsolete("Use Interfaces/RecursiveInterfaces properties instead")]
-    public IEnumerable<TypeInfo> GetInterfaces(bool recursive = false) => recursive ? RecursiveInterfaces : Interfaces;
-
-    [Obsolete("Use Descendants/RecursiveDescendants properties instead")]
-    public IEnumerable<TypeInfo> GetDescendants(bool recursive) => recursive ? RecursiveDescendants : Descendants;
-
-    [Obsolete("Use Ancestors property instead")]
-    public IReadOnlyList<TypeInfo> GetAncestors() => Ancestors;
-
-    private IReadOnlySet<TypeInfo> typeWithAncestorsAndInterfaces;
-    public IReadOnlySet<TypeInfo> TypeWithAncestorsAndInterfaces
+        return allImplementors;
+      }
+    }
+
+    /// <summary>
+    /// Gets all ancestors, all interfaces with this instacne included.
+    /// </summary>
+    internal IReadOnlySet<TypeInfo> TypeWithAncestorsAndInterfaces
     {
       get {
         if (typeWithAncestorsAndInterfaces == null) {
           var candidates = new HashSet<TypeInfo>(Ancestors);
-          candidates.UnionWith(RecursiveInterfaces);
-          candidates.Add(this);
+          candidates.UnionWith(AllInterfaces);
+          _ = candidates.Add(this);
           typeWithAncestorsAndInterfaces = candidates;
         }
         return typeWithAncestorsAndInterfaces;
       }
     }
 
+    #endregion
+
     #region IsXxx properties
 
     /// <summary>
@@ -285,7 +272,7 @@
 
     /// <summary>
     /// Gets a value indicating whether this instance is a leaf type,
-    /// i.e. its <see cref="Descendants"/> property is empty />.
+    /// i.e. its <see cref="DirectDescendants"/> method returns empty collection.
     /// </summary>
     public bool IsLeaf
     {
@@ -543,7 +530,7 @@
     /// Gets <see cref="IObjectValidator"/> instances
     /// associated with this type.
     /// </summary>
-    public IReadOnlyList<IObjectValidator> Validators { get; init; }
+    public IReadOnlyList<IObjectValidator> Validators { get; internal init; }
 
     /// <summary>
     /// Gets value indicating if this type has validators (including field validators).
@@ -583,17 +570,42 @@
     }
 
     /// <summary>
+    /// Gets the direct implementors of this instance.
+    /// </summary>
+    /// <param name="recursive">if set to <see langword="true"/> then both direct and non-direct implementors will be returned.</param>
+    [Obsolete("Use DirectImplementors/AllImplementors properties instead")]
+    public IEnumerable<TypeInfo> GetImplementors(bool recursive = false) => recursive ? AllImplementors : DirectImplementors;
+
+    /// <summary>
+    /// Gets the persistent interfaces this instance implements.
+    /// </summary>
+    /// <param name="recursive">if set to <see langword="true"/> then both direct and non-direct implemented interfaces will be returned.</param>
+    [Obsolete("Use DirectInterfaces/AllInterfaces properties instead")]
+    public IEnumerable<TypeInfo> GetInterfaces(bool recursive = false) => recursive ? AllInterfaces : DirectInterfaces;
+
+    /// <summary>
+    /// Gets descendants of this instance.
+    /// </summary>
+    /// <param name="recursive">if set to <see langword="true"/> then both direct and nested descendants will be returned.</param>
+    /// <returns></returns>
+    [Obsolete("Use DirectDescendants/AllDescendants properties instead")]
+    public IEnumerable<TypeInfo> GetDescendants(bool recursive) => recursive ? AllDescendants : DirectDescendants;
+
+    /// <summary>
+    /// Gets the ancestors recursively. Root-to-inheritor order.
+    /// </summary>
+    /// <returns>The ancestor</returns>
+    [Obsolete("Use Ancestors property instead")]
+    public IReadOnlyList<TypeInfo> GetAncestors() => Ancestors.ToList();
+
+    /// <summary>
     /// Gets the root of the hierarchy.
     /// </summary>
     /// <returns>The hierarchy root.</returns>
-    public TypeInfo GetRoot() =>
-      IsInterface || IsStructure
-        ? null
-        : (Ancestors.FirstOrDefault() ?? this);
-
-    /// <summary>
-    /// Gets the associations this instance is participating in as target (it is referenced by other entities).
-    /// </summary>
+    [Obsolete("Use Root property instead")]
+    [CanBeNull]
+    public TypeInfo GetRoot() => Root;
+
     public IEnumerable<AssociationInfo> GetTargetAssociations()
     {
       if (targetAssociations == null) {
@@ -634,18 +646,14 @@
     /// Gets the version field sequence.
     /// </summary>
     /// <returns>The version field sequence.</returns>
-    public IEnumerable<FieldInfo> GetVersionFields()
+    public IReadOnlyList<FieldInfo> GetVersionFields()
     {
       if (versionFields == null) {
-        var result = InnerGetVersionFields();
+        var result = InnerGetVersionFields().ToList();
         if (!IsLocked) {
           return result;
         }
-<<<<<<< HEAD
-        versionFields = result.ToList();
-=======
         versionFields = result.AsReadOnly();
->>>>>>> 20b3f6ed
       }
       return versionFields;
     }
@@ -671,26 +679,20 @@
     /// Gets the version columns.
     /// </summary>
     /// <returns>The version columns.</returns>
-    public IEnumerable<ColumnInfo> GetVersionColumns()
+    public IReadOnlyList<ColumnInfo> GetVersionColumns()
     {
       if (versionColumns == null) {
-        var result = InnerGetVersionColumns();
+        var result = InnerGetVersionFields()
+          .SelectMany(f => f.Columns)
+          .OrderBy(c => c.Field.MappingInfo.Offset)
+          .ToList();
         if (!IsLocked) {
           return result;
         }
-<<<<<<< HEAD
-        versionColumns = result.ToList();
-=======
         versionColumns = result.AsReadOnly();
->>>>>>> 20b3f6ed
       }
       return versionColumns;
     }
-
-    private IEnumerable<ColumnInfo> InnerGetVersionColumns() =>
-      InnerGetVersionFields()
-        .SelectMany(f => f.Columns)
-        .OrderBy(c => c.Field.MappingInfo.Offset);
 
     /// <inheritdoc/>
     public override void UpdateState()
@@ -731,7 +733,7 @@
         // Collect mapping information from the first implementor (if any)
         // We'll check that all implementors are mapped to the same database later.
         // MappingSchema is not important: it's copied for consistency.
-        var firstImplementor = Implementors.FirstOrDefault();
+        var firstImplementor = DirectImplementors.FirstOrDefault();
         if (firstImplementor != null) {
           MappingDatabase = firstImplementor.MappingDatabase;
           MappingSchema = firstImplementor.MappingSchema;
@@ -828,6 +830,16 @@
       if (!recursive)
         return;
 
+      directDescendants = directDescendants != null
+        ? new Collections.ReadOnlyHashSet<TypeInfo>((HashSet<TypeInfo>) directDescendants)
+        : EmptyTypes;
+      directInterfaces = directInterfaces != null
+        ? new Collections.ReadOnlyHashSet<TypeInfo>((HashSet<TypeInfo>) directInterfaces)
+        : EmptyTypes;
+      directImplementors = directImplementors!=null
+        ? new Collections.ReadOnlyHashSet<TypeInfo>((HashSet<TypeInfo>) directImplementors)
+        : EmptyTypes;
+
       affectedIndexes.Lock(true);
       indexes.Lock(true);
       columns.Lock(true);
@@ -837,13 +849,23 @@
 
     #region Private / internal methods
 
+
+    internal void AddDescendant(TypeInfo descendant) =>
+      (directDescendants ??= new HashSet<TypeInfo>()).Add(descendant);
+
+    internal void AddInterface(TypeInfo iface) =>
+      (directInterfaces ??= new HashSet<TypeInfo>()).Add(iface);
+
+    internal void AddImplementor(TypeInfo implementor) =>
+      (directImplementors ??= new HashSet<TypeInfo>()).Add(implementor);
+
     private KeyInfo GetKey() =>
       Hierarchy != null ? Hierarchy.Key
-        : IsInterface ? Implementors.First().Hierarchy.Key
+        : IsInterface ? DirectImplementors.First().Hierarchy.Key
         : null;
 
     private bool GetIsLeaf() =>
-      IsEntity && Descendants.Count == 0;
+      IsEntity && DirectDescendants.Count == 0;
 
     private void CreateTupleDescriptor()
     {
@@ -909,9 +931,9 @@
     private void BuildVersionExtractor()
     {
       // Building version tuple extractor
-      var versionColumns = GetVersionColumns().ToList();
-      var versionColumnsCount = versionColumns.Count;
-      if (versionColumnsCount == 0) {
+      var versionColumns = GetVersionColumns();
+      var versionColumnsCount = versionColumns?.Count ?? 0;
+      if (versionColumns == null || versionColumnsCount == 0) {
         VersionExtractor = null;
         return;
       }
@@ -940,15 +962,6 @@
     {
       return Name;
     }
-
-    internal void AddDescendant(TypeInfo descendant) =>
-      (descendants ??= new()).Add(descendant);
-
-    internal void AddInterface(TypeInfo iface) =>
-      (interfaces ??= new()).Add(iface);
-
-    internal void AddImplementor(TypeInfo implementor) =>
-      (implementors ??= new()).Add(implementor);
 
     // Constructors
 
