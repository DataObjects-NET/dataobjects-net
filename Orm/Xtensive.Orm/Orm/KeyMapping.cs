--- conflicted
+++ resolved
@@ -56,13 +56,8 @@
     /// <inheritdoc/>
     public override string ToString()
     {
-<<<<<<< HEAD
       return $"{Strings.KeyMapping}:\r\n" + (
         from pair in Map
-=======
-      return  $"{Strings.KeyMapping}:\r\n" + (
-        from pair in map
->>>>>>> 159dbf92
         let pairKeyString = pair.Key.ToString()
         orderby pairKeyString
         select $"  {pairKeyString} => {pair.Value}"
