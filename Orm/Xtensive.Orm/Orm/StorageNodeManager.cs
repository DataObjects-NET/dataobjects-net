<<<<<<< HEAD
// Copyright (C) 2014-2020 Xtensive LLC.
=======
// Copyright (C) 2014-2023 Xtensive LLC.
>>>>>>> ae7810f7
// This code is distributed under MIT license terms.
// See the License.txt file in the project root for more information.
// Created by: Denis Krjuchkov
// Created:    2014.03.13

<<<<<<< HEAD
=======
using System;
>>>>>>> ae7810f7
using System.Linq;
using System.Threading;
using System.Threading.Tasks;
using JetBrains.Annotations;
using Xtensive.Core;
using Xtensive.Orm.Configuration;
using Xtensive.Orm.Providers;
using Xtensive.Orm.Upgrade;

namespace Xtensive.Orm
{
  /// <summary>
  /// Storage node manager.
  /// </summary>
  public sealed class StorageNodeManager
  {
    private readonly HandlerAccessor handlers;

    /// <summary>
    /// Adds node with the specified <paramref name="configuration"/>
    /// and performs required upgrade actions.
    /// </summary>
    /// <param name="configuration">Node configuration.</param>
    public bool AddNode([NotNull] NodeConfiguration configuration)
    {
      var node = UpgradingDomainBuilder.BuildNode(handlers.Domain, configuration);
      return handlers.StorageNodeRegistry.Add(node);
    }

    /// <summary>
    /// Asynchronously adds node with the specified <paramref name="configuration"/>
    /// and performs required upgrade actions.
    /// </summary>
    /// <param name="configuration">Node configuration.</param>
    /// <param name="token">The token to cancel asynchronous operation if needed.</param>
    public async Task<bool> AddNodeAsync([NotNull] NodeConfiguration configuration, CancellationToken token = default)
    {
      var node = await UpgradingDomainBuilder.BuildNodeAsync(handlers.Domain, configuration, token)
        .ConfigureAwait(false);
      return handlers.StorageNodeRegistry.Add(node);
    }

    /// <summary>
    /// Removes node with specified <paramref name="nodeId"/>.
    /// </summary>
    /// <param name="nodeId">Node identifier.</param>
    /// <param name="clearQueryCache">
    /// If <see langword="true"/> then cached queries dedicated to the removing node will be removed from cache as well. By default <see langword="false"/>.
    /// Also note, that this parameter has no effect in case when both <see cref="DomainConfiguration.ShareStorageSchemaOverNodes"/>
    /// and <see cref="DomainConfiguration.PreferTypeIdsAsQueryParameters"/> options are turned on because cache  will contain one
    /// item for all storage node instead of copies of same query per each storage node.
    /// </param>
    /// <returns>True if node was removed, otherwise false.</returns>
    public bool RemoveNode([NotNull] string nodeId, bool clearQueryCache = false)
    {
<<<<<<< HEAD
      var queryCache = handlers.Domain.QueryCache;
      foreach (var key in queryCache.Keys.Where(k => k is (object _, string keyNodeId) && keyNodeId == nodeId).ToList()) {
        queryCache.RemoveKey(key);
      }
      return handlers.StorageNodeRegistry.Remove(nodeId);
=======
      var removeResult = handlers.StorageNodeRegistry.Remove(nodeId);

      if (removeResult && clearQueryCache) {
        var domainConfig = handlers.Domain.Configuration;
        if (domainConfig.ShareStorageSchemaOverNodes && domainConfig.PreferTypeIdsAsQueryParameters) {
          return removeResult;
        }

        var queryCache = (Caching.FastConcurrentLruCache<object, Pair<object, Linq.ParameterizedQuery>>) handlers.Domain.QueryCache;
        foreach (var key in queryCache.Keys.Where(k => k is Pair<object, string> pair && pair.Second == nodeId).ToChainedBuffer()) {
          queryCache.RemoveKey(key);
        }
      }
      return removeResult;
>>>>>>> ae7810f7
    }


    /// <summary>
    /// Gets node with the specified <paramref name="nodeId"/>
    /// </summary>
    /// <param name="nodeId">Node identifier.</param>
    /// <returns><see cref="StorageNode"/> with the specified <paramref name="nodeId"/> if found,
    /// otherwise null.</returns>
    [CanBeNull]
    public StorageNode GetNode([NotNull] string nodeId)
    {
      return handlers.StorageNodeRegistry.TryGet(nodeId);
    }

    // Constructors

    internal StorageNodeManager(HandlerAccessor handlers)
    {
      this.handlers = handlers;
    }
  }
}<|MERGE_RESOLUTION|>--- conflicted
+++ resolved
@@ -1,17 +1,10 @@
-<<<<<<< HEAD
-// Copyright (C) 2014-2020 Xtensive LLC.
-=======
 // Copyright (C) 2014-2023 Xtensive LLC.
->>>>>>> ae7810f7
 // This code is distributed under MIT license terms.
 // See the License.txt file in the project root for more information.
 // Created by: Denis Krjuchkov
 // Created:    2014.03.13
 
-<<<<<<< HEAD
-=======
 using System;
->>>>>>> ae7810f7
 using System.Linq;
 using System.Threading;
 using System.Threading.Tasks;
@@ -67,13 +60,6 @@
     /// <returns>True if node was removed, otherwise false.</returns>
     public bool RemoveNode([NotNull] string nodeId, bool clearQueryCache = false)
     {
-<<<<<<< HEAD
-      var queryCache = handlers.Domain.QueryCache;
-      foreach (var key in queryCache.Keys.Where(k => k is (object _, string keyNodeId) && keyNodeId == nodeId).ToList()) {
-        queryCache.RemoveKey(key);
-      }
-      return handlers.StorageNodeRegistry.Remove(nodeId);
-=======
       var removeResult = handlers.StorageNodeRegistry.Remove(nodeId);
 
       if (removeResult && clearQueryCache) {
@@ -88,7 +74,6 @@
         }
       }
       return removeResult;
->>>>>>> ae7810f7
     }
 
 
