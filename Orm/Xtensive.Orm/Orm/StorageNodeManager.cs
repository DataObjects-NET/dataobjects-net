<<<<<<< HEAD
﻿// Copyright (C) 2014-2020 Xtensive LLC.
=======
// Copyright (C) 2014-2020 Xtensive LLC.
>>>>>>> b804469b
// This code is distributed under MIT license terms.
// See the License.txt file in the project root for more information.
// Created by: Denis Krjuchkov
// Created:    2014.03.13

<<<<<<< HEAD
using System.Threading;
using System.Threading.Tasks;
=======
using System;
>>>>>>> b804469b
using JetBrains.Annotations;
using Xtensive.Orm.Configuration;
using Xtensive.Orm.Providers;
using Xtensive.Orm.Upgrade;

namespace Xtensive.Orm
{
  /// <summary>
  /// Storage node manager.
  /// </summary>
  public sealed class StorageNodeManager
  {
    private readonly HandlerAccessor handlers;

    /// <summary>
    /// Adds node with the specified <paramref name="configuration"/>
    /// and performs required upgrade actions.
    /// </summary>
    /// <param name="configuration">Node configuration.</param>
    public bool AddNode([NotNull] NodeConfiguration configuration)
    {
      var node = UpgradingDomainBuilder.BuildNode(handlers.Domain, configuration);
      return handlers.StorageNodeRegistry.Add(node);
    }

    /// <summary>
    /// Asynchronously adds node with the specified <paramref name="configuration"/>
    /// and performs required upgrade actions.
    /// </summary>
    /// <param name="configuration">Node configuration.</param>
    /// <param name="token">The token to cancel asynchronous operation if needed.</param>
    public async Task<bool> AddNodeAsync([NotNull] NodeConfiguration configuration, CancellationToken token = default)
    {
      var node = await UpgradingDomainBuilder.BuildNodeAsync(handlers.Domain, configuration, token)
        .ConfigureAwait(false);
      return handlers.StorageNodeRegistry.Add(node);
    }

    /// <summary>
    /// Removes node with specified <paramref name="nodeId"/>.
    /// </summary>
    /// <param name="nodeId">Node identifier.</param>
    /// <returns>True if node was removed, otherwise false.</returns>
    public bool RemoveNode([NotNull] string nodeId)
    {
      return handlers.StorageNodeRegistry.Remove(nodeId);
    }

    /// <summary>
    /// Gets node with the specified <paramref name="nodeId"/>
    /// </summary>
    /// <param name="nodeId">Node identifier.</param>
    /// <returns><see cref="StorageNode"/> with the specified <paramref name="nodeId"/> if found,
    /// otherwise null.</returns>
    [CanBeNull]
    public StorageNode GetNode([NotNull] string nodeId)
    {
      return handlers.StorageNodeRegistry.TryGet(nodeId);
    }

    // Constructors

    internal StorageNodeManager(HandlerAccessor handlers)
    {
      this.handlers = handlers;
    }
  }
}<|MERGE_RESOLUTION|>--- conflicted
+++ resolved
@@ -1,19 +1,11 @@
-<<<<<<< HEAD
 ﻿// Copyright (C) 2014-2020 Xtensive LLC.
-=======
-// Copyright (C) 2014-2020 Xtensive LLC.
->>>>>>> b804469b
 // This code is distributed under MIT license terms.
 // See the License.txt file in the project root for more information.
 // Created by: Denis Krjuchkov
 // Created:    2014.03.13
 
-<<<<<<< HEAD
 using System.Threading;
 using System.Threading.Tasks;
-=======
-using System;
->>>>>>> b804469b
 using JetBrains.Annotations;
 using Xtensive.Orm.Configuration;
 using Xtensive.Orm.Providers;
