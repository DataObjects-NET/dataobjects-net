﻿// Copyright (C) 2014-2020 Xtensive LLC.
// This code is distributed under MIT license terms.
// See the License.txt file in the project root for more information.
// Created by: Denis Krjuchkov
// Created:    2014.03.13

<<<<<<< HEAD
using System.Threading;
using System.Threading.Tasks;
=======
using System;
using System.Linq;
>>>>>>> 27da6cc8
using JetBrains.Annotations;
using Xtensive.Core;
using Xtensive.Orm.Configuration;
using Xtensive.Orm.Providers;
using Xtensive.Orm.Upgrade;

namespace Xtensive.Orm
{
  /// <summary>
  /// Storage node manager.
  /// </summary>
  public sealed class StorageNodeManager
  {
    private readonly HandlerAccessor handlers;

    /// <summary>
    /// Adds node with the specified <paramref name="configuration"/>
    /// and performs required upgrade actions.
    /// </summary>
    /// <param name="configuration">Node configuration.</param>
    public bool AddNode([NotNull] NodeConfiguration configuration)
    {
      var node = UpgradingDomainBuilder.BuildNode(handlers.Domain, configuration);
      return handlers.StorageNodeRegistry.Add(node);
    }

    /// <summary>
    /// Asynchronously adds node with the specified <paramref name="configuration"/>
    /// and performs required upgrade actions.
    /// </summary>
    /// <param name="configuration">Node configuration.</param>
    /// <param name="token">The token to cancel asynchronous operation if needed.</param>
    public async Task<bool> AddNodeAsync([NotNull] NodeConfiguration configuration, CancellationToken token = default)
    {
      var node = await UpgradingDomainBuilder.BuildNodeAsync(handlers.Domain, configuration, token)
        .ConfigureAwait(false);
      return handlers.StorageNodeRegistry.Add(node);
    }

    /// <summary>
    /// Removes node with specified <paramref name="nodeId"/>.
    /// </summary>
    /// <param name="nodeId">Node identifier.</param>
    /// <param name="clearQueryCache">
    /// if <see langword="true"/> then cached queries dedicated to the removing node will be removed from cache as well. By default <see langword="false"/>.
    /// </param>
    /// <returns>True if node was removed, otherwise false.</returns>
    public bool RemoveNode([NotNull] string nodeId, bool clearQueryCache = false)
    {
      var removeResult = handlers.StorageNodeRegistry.Remove(nodeId);

      if (removeResult && clearQueryCache) {
        var queryCache = (Caching.LruCache<object, Pair<object, Linq.TranslatedQuery>>) handlers.Domain.QueryCache;
        foreach (var key in queryCache.GetKeysInternal().Where(k => k is Pair<object, string> p && p.Second == nodeId).ToChainedBuffer()) {
          queryCache.RemoveKey(key, true);
        }
      }
      return removeResult;
    }


    /// <summary>
    /// Gets node with the specified <paramref name="nodeId"/>
    /// </summary>
    /// <param name="nodeId">Node identifier.</param>
    /// <returns><see cref="StorageNode"/> with the specified <paramref name="nodeId"/> if found,
    /// otherwise null.</returns>
    [CanBeNull]
    public StorageNode GetNode([NotNull] string nodeId)
    {
      return handlers.StorageNodeRegistry.TryGet(nodeId);
    }

    // Constructors

    internal StorageNodeManager(HandlerAccessor handlers)
    {
      this.handlers = handlers;
    }
  }
}<|MERGE_RESOLUTION|>--- conflicted
+++ resolved
@@ -4,13 +4,10 @@
 // Created by: Denis Krjuchkov
 // Created:    2014.03.13
 
-<<<<<<< HEAD
+using System;
+using System.Linq;
 using System.Threading;
 using System.Threading.Tasks;
-=======
-using System;
-using System.Linq;
->>>>>>> 27da6cc8
 using JetBrains.Annotations;
 using Xtensive.Core;
 using Xtensive.Orm.Configuration;
