--- conflicted
+++ resolved
@@ -1,48 +1,44 @@
-// Copyright (C) 2003-2010 Xtensive LLC.
-// All rights reserved.
-// For conditions of distribution and use, see license.
-// Created by: Alex Kofman
-// Created:    2008.12.24
-
-using System;
-<<<<<<< HEAD
-using Xtensive.Internals.DocTemplates;
-using Xtensive.Orm.Model;
-=======
-
->>>>>>> dadb3e5b
-
-namespace Xtensive.Orm
-{
-  /// <summary>
-  /// Marks persistent type as a system type.
-  /// </summary>
-  [AttributeUsage(AttributeTargets.Class | AttributeTargets.Interface, 
-    AllowMultiple = false, Inherited = false)]
-  internal sealed class SystemTypeAttribute : StorageAttribute
-  {
-    /// <summary>
-    /// Type identifier to preserve for it.
-    /// </summary>
-    public new int TypeId { get; set; }
-
-    // Constructors
-
-    /// <summary>
-    /// Initializes a new instance of this class.
-    /// </summary>
-    public SystemTypeAttribute()
-    {
-      TypeId = TypeInfo.NoTypeId;
-    }
-
-    /// <summary>
-    /// Initializes a new instance of this class.
-    /// </summary>
-    /// <param name="typeId">The type identifier.</param>
-    public SystemTypeAttribute(int typeId)
-    {
-      TypeId = typeId;
-    }
-  }
+// Copyright (C) 2003-2010 Xtensive LLC.
+// All rights reserved.
+// For conditions of distribution and use, see license.
+// Created by: Alex Kofman
+// Created:    2008.12.24
+
+using System;
+
+using Xtensive.Orm.Model;
+
+namespace Xtensive.Orm
+{
+  /// <summary>
+  /// Marks persistent type as a system type.
+  /// </summary>
+  [AttributeUsage(AttributeTargets.Class | AttributeTargets.Interface, 
+    AllowMultiple = false, Inherited = false)]
+  internal sealed class SystemTypeAttribute : StorageAttribute
+  {
+    /// <summary>
+    /// Type identifier to preserve for it.
+    /// </summary>
+    public new int TypeId { get; set; }
+
+    // Constructors
+
+    /// <summary>
+    /// Initializes a new instance of this class.
+    /// </summary>
+    public SystemTypeAttribute()
+    {
+      TypeId = TypeInfo.NoTypeId;
+    }
+
+    /// <summary>
+    /// Initializes a new instance of this class.
+    /// </summary>
+    /// <param name="typeId">The type identifier.</param>
+    public SystemTypeAttribute(int typeId)
+    {
+      TypeId = typeId;
+    }
+  }
 }