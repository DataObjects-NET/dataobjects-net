--- conflicted
+++ resolved
@@ -1,72 +1,68 @@
-// Copyright (C) 2003-2010 Xtensive LLC.
-// All rights reserved.
-// For conditions of distribution and use, see license.
-// Created by: Dmitri Maximov
-// Created:    2009.05.26
-
-using System;
-using Xtensive.Core;
-<<<<<<< HEAD
-using Xtensive.Internals.DocTemplates;
-using Xtensive.Reflection;
-=======
-
->>>>>>> dadb3e5b
-
-namespace Xtensive.Orm
-{
-  /// <summary>
-  /// Configures key generator for the hierarchy.
-  /// </summary>
-  [Serializable]
-  [AttributeUsage(AttributeTargets.Class, AllowMultiple = false, Inherited = true)]
-  public sealed class KeyGeneratorAttribute : StorageAttribute
-  {
-    /// <summary>
-    /// Gets the kind of key generator.
-    /// </summary>
-    public KeyGeneratorKind Kind { get; private set; }
-
-    /// <summary>
-    /// Gets or sets the name of the key generator.
-    /// </summary>
-    public string Name { get; set; }
-
-
-    // Constructors
-
-    /// <summary>
-    /// Initializes a new instance of this class.
-    /// </summary>
-    public KeyGeneratorAttribute()
-      : this(KeyGeneratorKind.Default)
-    {
-    }
-
-    /// <summary>
-    /// Initializes a new instance of this class.
-    /// </summary>
-    /// <param name="type">The generator type. It should be type implmenting <see cref="IKeyGenerator"/>.</param>
-    /// <remarks><paramref name="type"/> can be null.</remarks>
-    public KeyGeneratorAttribute(Type type)
-    {
-      if (type==null)
-        Kind = KeyGeneratorKind.None;
-      else {
-        Kind = KeyGeneratorKind.Custom;
-        Name = type.GetShortName();
-      }
-    }
-
-    /// <summary>
-    /// Initializes a new instance of this class.
-    /// </summary>
-    /// <param name="keyGeneratorKind">Kind of the key generator.</param>
-    /// <exception cref="ArgumentOutOfRangeException"><c>keyGeneratorKind</c> cannot be 
-    /// <see cref="KeyGeneratorKind.Custom"/> here.</exception>
-    public KeyGeneratorAttribute(KeyGeneratorKind keyGeneratorKind)
-    {
-      Kind = keyGeneratorKind;
-    }
-  }
+// Copyright (C) 2003-2010 Xtensive LLC.
+// All rights reserved.
+// For conditions of distribution and use, see license.
+// Created by: Dmitri Maximov
+// Created:    2009.05.26
+
+using System;
+using Xtensive.Core;
+
+using Xtensive.Reflection;
+
+namespace Xtensive.Orm
+{
+  /// <summary>
+  /// Configures key generator for the hierarchy.
+  /// </summary>
+  [Serializable]
+  [AttributeUsage(AttributeTargets.Class, AllowMultiple = false, Inherited = true)]
+  public sealed class KeyGeneratorAttribute : StorageAttribute
+  {
+    /// <summary>
+    /// Gets the kind of key generator.
+    /// </summary>
+    public KeyGeneratorKind Kind { get; private set; }
+
+    /// <summary>
+    /// Gets or sets the name of the key generator.
+    /// </summary>
+    public string Name { get; set; }
+
+
+    // Constructors
+
+    /// <summary>
+    /// Initializes a new instance of this class.
+    /// </summary>
+    public KeyGeneratorAttribute()
+      : this(KeyGeneratorKind.Default)
+    {
+    }
+
+    /// <summary>
+    /// Initializes a new instance of this class.
+    /// </summary>
+    /// <param name="type">The generator type. It should be type implmenting <see cref="IKeyGenerator"/>.</param>
+    /// <remarks><paramref name="type"/> can be null.</remarks>
+    public KeyGeneratorAttribute(Type type)
+    {
+      if (type==null)
+        Kind = KeyGeneratorKind.None;
+      else {
+        Kind = KeyGeneratorKind.Custom;
+        Name = type.GetShortName();
+      }
+    }
+
+    /// <summary>
+    /// Initializes a new instance of this class.
+    /// </summary>
+    /// <param name="keyGeneratorKind">Kind of the key generator.</param>
+    /// <exception cref="ArgumentOutOfRangeException"><c>keyGeneratorKind</c> cannot be 
+    /// <see cref="KeyGeneratorKind.Custom"/> here.</exception>
+    public KeyGeneratorAttribute(KeyGeneratorKind keyGeneratorKind)
+    {
+      Kind = keyGeneratorKind;
+    }
+  }
 }