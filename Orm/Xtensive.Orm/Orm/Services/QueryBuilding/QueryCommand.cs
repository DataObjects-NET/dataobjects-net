--- conflicted
+++ resolved
@@ -1,148 +1,129 @@
-// Copyright (C) 2012-2020 Xtensive LLC.
-// This code is distributed under MIT license terms.
-// See the License.txt file in the project root for more information.
-// Created by: Denis Krjuchkov
-// Created:    2012.02.27
-
-using System;
-using System.Data.Common;
-<<<<<<< HEAD
-using System.Threading;
-using System.Threading.Tasks;
-=======
-using System.Runtime.CompilerServices;
->>>>>>> a52064fa
-using Xtensive.Orm.Providers;
-
-namespace Xtensive.Orm.Services
-{
-  /// <summary>
-  /// Representation of a SQL command similar to <see cref="DbCommand"/>.
-  /// Unlike <see cref="DbCommand"/> this type is aware of <see cref="Session.Events"/>
-  /// and does all necessary logging of executed SQL.
-  /// </summary>
-  public sealed class QueryCommand : IDisposable
-  {
-    private readonly StorageDriver driver;
-    private readonly Session session;
-    private readonly DbCommand realCommand;
-
-    private bool disposed;
-
-    /// <summary>
-    /// Gets SQL query to execute.
-    /// </summary>
-<<<<<<< HEAD
-    public string CommandText => realCommand.CommandText;
-=======
-    public string CommandText
-    {
-      get {
-        EnsureNotDisposed();
-        return realCommand.CommandText;
-      }
-    }
->>>>>>> a52064fa
-
-    /// <summary>
-    /// Executes query and returns <see cref="DbDataReader"/>
-    /// for retrieving query results.
-    /// </summary>
-    /// <returns><see cref="DbDataReader"/> to use.</returns>
-<<<<<<< HEAD
-    public DbDataReader ExecuteReader() => driver.ExecuteReader(session, realCommand);
-
-    /// <summary>
-    /// Executes query and returns <see cref="DbDataReader"/>
-    /// for retrieving query results.
-    /// </summary>
-    /// <remarks> Multiple active operations are not supported. Use <see langword="await"/>
-    /// to ensure that all asynchronous operations have completed.</remarks>
-    /// <param name="token">The token to cancel current operation if needed.</param>
-    /// <returns><see cref="DbDataReader"/> to use.</returns>
-    public Task<DbDataReader> ExecuteReaderAsync(CancellationToken token = default) =>
-      driver.ExecuteReaderAsync(session, realCommand, token);
-=======
-    public DbDataReader ExecuteReader()
-    {
-      EnsureNotDisposed();
-      return driver.ExecuteReader(session, realCommand);
-    }
->>>>>>> a52064fa
-
-    /// <summary>
-    /// Executes query and returns number of affected rows.
-    /// </summary>
-    /// <returns>Number of affected rows.</returns>
-<<<<<<< HEAD
-    public int ExecuteNonQuery() => driver.ExecuteNonQuery(session, realCommand);
-
-    /// <summary>
-    /// Asynchronously executes query and returns number of affected rows.
-    /// </summary>
-    /// <remarks> Multiple active operations are not supported. Use <see langword="await"/>
-    /// to ensure that all asynchronous operations have completed.</remarks>
-    /// <param name="token">The token to cancel current operation if needed.</param>
-    /// <returns>Number of affected rows.</returns>
-    public Task<int> ExecuteNonQueryAsync(CancellationToken token = default) =>
-      driver.ExecuteNonQueryAsync(session, realCommand, token);
-=======
-    public int ExecuteNonQuery()
-    {
-      EnsureNotDisposed();
-      return driver.ExecuteNonQuery(session, realCommand);
-    }
->>>>>>> a52064fa
-
-    /// <summary>
-    /// Executes query and returns scalar result.
-    /// </summary>
-    /// <returns>Scalar result of query.</returns>
-<<<<<<< HEAD
-    public object ExecuteScalar() => driver.ExecuteScalar(session, realCommand);
-
-    /// <summary>
-    /// Asynchronously executes query and returns scalar result.
-    /// </summary>
-    /// <remarks> Multiple active operations are not supported. Use <see langword="await"/>
-    /// to ensure that all asynchronous operations have completed.</remarks>
-    /// <param name="token">The token to cancel current operation if needed.</param>
-    /// <returns>Scalar result of query.</returns>
-    public Task<object> ExecuteScalarAsync(CancellationToken token = default) =>
-      driver.ExecuteScalarAsync(session, realCommand, token);
-=======
-    public object ExecuteScalar()
-    {
-      EnsureNotDisposed();
-      return driver.ExecuteScalar(session, realCommand);
-    }
->>>>>>> a52064fa
-
-    [MethodImpl(MethodImplOptions.AggressiveInlining)]
-    private void EnsureNotDisposed()
-    {
-      if (disposed) {
-        throw new ObjectDisposedException(null);
-      }
-    }
-
-    /// <inheritdoc/>
-    public void Dispose()
-    {
-      if (disposed) {
-        return;
-      }
-      disposed = true;
-      realCommand?.Dispose();
-    }
-
-    // Constructors
-
-    internal QueryCommand(StorageDriver driver, Session session, DbCommand realCommand)
-    {
-      this.driver = driver;
-      this.session = session;
-      this.realCommand = realCommand;
-    }
-  }
+// Copyright (C) 2012-2020 Xtensive LLC.
+// This code is distributed under MIT license terms.
+// See the License.txt file in the project root for more information.
+// Created by: Denis Krjuchkov
+// Created:    2012.02.27
+
+using System;
+using System.Data.Common;
+using System.Runtime.CompilerServices;
+using System.Threading;
+using System.Threading.Tasks;
+using Xtensive.Orm.Providers;
+
+namespace Xtensive.Orm.Services
+{
+  /// <summary>
+  /// Representation of a SQL command similar to <see cref="DbCommand"/>.
+  /// Unlike <see cref="DbCommand"/> this type is aware of <see cref="Session.Events"/>
+  /// and does all necessary logging of executed SQL.
+  /// </summary>
+  public sealed class QueryCommand : IDisposable
+  {
+    private readonly StorageDriver driver;
+    private readonly Session session;
+    private readonly DbCommand realCommand;
+
+    private bool disposed;
+
+    /// <summary>
+    /// Gets SQL query to execute.
+    /// </summary>
+    public string CommandText
+    {
+      get {
+        EnsureNotDisposed();
+        return realCommand.CommandText;
+      }
+    }
+
+    /// <summary>
+    /// Executes query and returns <see cref="DbDataReader"/>
+    /// for retrieving query results.
+    /// </summary>
+    /// <returns><see cref="DbDataReader"/> to use.</returns>
+    public DbDataReader ExecuteReader()
+    {
+      EnsureNotDisposed();
+      return driver.ExecuteReader(session, realCommand);
+    }
+
+    /// <summary>
+    /// Executes query and returns <see cref="DbDataReader"/>
+    /// for retrieving query results.
+    /// </summary>
+    /// <remarks> Multiple active operations are not supported. Use <see langword="await"/>
+    /// to ensure that all asynchronous operations have completed.</remarks>
+    /// <param name="token">The token to cancel current operation if needed.</param>
+    /// <returns><see cref="DbDataReader"/> to use.</returns>
+    public Task<DbDataReader> ExecuteReaderAsync(CancellationToken token = default) =>
+      driver.ExecuteReaderAsync(session, realCommand, token);
+
+    /// <summary>
+    /// Executes query and returns number of affected rows.
+    /// </summary>
+    /// <returns>Number of affected rows.</returns>
+    public int ExecuteNonQuery()
+    {
+      EnsureNotDisposed();
+      return driver.ExecuteNonQuery(session, realCommand);
+    }
+
+    /// <summary>
+    /// Asynchronously executes query and returns number of affected rows.
+    /// </summary>
+    /// <remarks> Multiple active operations are not supported. Use <see langword="await"/>
+    /// to ensure that all asynchronous operations have completed.</remarks>
+    /// <param name="token">The token to cancel current operation if needed.</param>
+    /// <returns>Number of affected rows.</returns>
+    public Task<int> ExecuteNonQueryAsync(CancellationToken token = default) =>
+      driver.ExecuteNonQueryAsync(session, realCommand, token);
+
+    /// <summary>
+    /// Executes query and returns scalar result.
+    /// </summary>
+    /// <returns>Scalar result of query.</returns>
+    public object ExecuteScalar()
+    {
+      EnsureNotDisposed();
+      return driver.ExecuteScalar(session, realCommand);
+    }
+
+    /// <summary>
+    /// Asynchronously executes query and returns scalar result.
+    /// </summary>
+    /// <remarks> Multiple active operations are not supported. Use <see langword="await"/>
+    /// to ensure that all asynchronous operations have completed.</remarks>
+    /// <param name="token">The token to cancel current operation if needed.</param>
+    /// <returns>Scalar result of query.</returns>
+    public Task<object> ExecuteScalarAsync(CancellationToken token = default) =>
+      driver.ExecuteScalarAsync(session, realCommand, token);
+
+    [MethodImpl(MethodImplOptions.AggressiveInlining)]
+    private void EnsureNotDisposed()
+    {
+      if (disposed) {
+        throw new ObjectDisposedException(null);
+      }
+    }
+
+    /// <inheritdoc/>
+    public void Dispose()
+    {
+      if (disposed) {
+        return;
+      }
+      disposed = true;
+      realCommand?.Dispose();
+    }
+
+    // Constructors
+
+    internal QueryCommand(StorageDriver driver, Session session, DbCommand realCommand)
+    {
+      this.driver = driver;
+      this.session = session;
+      this.realCommand = realCommand;
+    }
+  }
 }