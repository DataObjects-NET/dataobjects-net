// Copyright (C) 2003-2010 Xtensive LLC.
// All rights reserved.
// For conditions of distribution and use, see license.
// Created by: Dmitri Maximov
// Created:    2007.09.18

using System;
using System.Runtime.Serialization;
using Xtensive.Core;
<<<<<<< HEAD
using Xtensive.Internals.DocTemplates;
using Xtensive.Orm.Upgrade;
=======

using Xtensive.Orm.Building;

>>>>>>> dadb3e5b

namespace Xtensive.Orm
{
  /// <summary>
  /// Describes schema synchronization errors 
  /// detected during <see cref="Domain"/>.<see cref="Domain.Build"/> execution.
  /// </summary>
  [Serializable]
  public sealed class SchemaSynchronizationException : StorageException
  {
    /// <summary>
    /// Gets or sets the schema comparison result.
    /// </summary>
    public SchemaComparisonResult ComparisonResult { get; private set; }

    // Constructors

    /// <summary>
    /// Initializes a new instance of this class.
    /// </summary>
    /// <param name="result">The schema comparison result.</param>
    public SchemaSynchronizationException(SchemaComparisonResult result)
      : this(Strings.ExExtractedSchemaIsNotEqualToTheTargetSchema_DetailsX.FormatWith(result))
    {
      ComparisonResult = result;
    }

    /// <summary>
    /// Initializes a new instance of this class.
    /// </summary>
    /// <param name="message">The error message.</param>
    public SchemaSynchronizationException(string message)
      : base(message)
    {
    }

    /// <summary>
    /// Initializes a new instance of this class.
    /// </summary>
    /// <param name="message">The error message.</param>
    /// <param name="innerException">The inner exception.</param>
    public SchemaSynchronizationException(string message, Exception innerException)
      : base(message, innerException)
    {
    }

    // Serialization

    /// <see cref="SerializableDocTemplate.Ctor" copy="true" />
    protected SchemaSynchronizationException(SerializationInfo info, StreamingContext context)
      : base(info, context)
    {
    }
  }
}<|MERGE_RESOLUTION|>--- conflicted
+++ resolved
@@ -1,72 +1,66 @@
-// Copyright (C) 2003-2010 Xtensive LLC.
-// All rights reserved.
-// For conditions of distribution and use, see license.
-// Created by: Dmitri Maximov
-// Created:    2007.09.18
-
-using System;
-using System.Runtime.Serialization;
-using Xtensive.Core;
-<<<<<<< HEAD
-using Xtensive.Internals.DocTemplates;
-using Xtensive.Orm.Upgrade;
-=======
-
-using Xtensive.Orm.Building;
-
->>>>>>> dadb3e5b
-
-namespace Xtensive.Orm
-{
-  /// <summary>
-  /// Describes schema synchronization errors 
-  /// detected during <see cref="Domain"/>.<see cref="Domain.Build"/> execution.
-  /// </summary>
-  [Serializable]
-  public sealed class SchemaSynchronizationException : StorageException
-  {
-    /// <summary>
-    /// Gets or sets the schema comparison result.
-    /// </summary>
-    public SchemaComparisonResult ComparisonResult { get; private set; }
-
-    // Constructors
-
-    /// <summary>
-    /// Initializes a new instance of this class.
-    /// </summary>
-    /// <param name="result">The schema comparison result.</param>
-    public SchemaSynchronizationException(SchemaComparisonResult result)
-      : this(Strings.ExExtractedSchemaIsNotEqualToTheTargetSchema_DetailsX.FormatWith(result))
-    {
-      ComparisonResult = result;
-    }
-
-    /// <summary>
-    /// Initializes a new instance of this class.
-    /// </summary>
-    /// <param name="message">The error message.</param>
-    public SchemaSynchronizationException(string message)
-      : base(message)
-    {
-    }
-
-    /// <summary>
-    /// Initializes a new instance of this class.
-    /// </summary>
-    /// <param name="message">The error message.</param>
-    /// <param name="innerException">The inner exception.</param>
-    public SchemaSynchronizationException(string message, Exception innerException)
-      : base(message, innerException)
-    {
-    }
-
-    // Serialization
-
-    /// <see cref="SerializableDocTemplate.Ctor" copy="true" />
-    protected SchemaSynchronizationException(SerializationInfo info, StreamingContext context)
-      : base(info, context)
-    {
-    }
-  }
+// Copyright (C) 2003-2010 Xtensive LLC.
+// All rights reserved.
+// For conditions of distribution and use, see license.
+// Created by: Dmitri Maximov
+// Created:    2007.09.18
+
+using System;
+using System.Runtime.Serialization;
+using Xtensive.Core;
+
+using Xtensive.Orm.Upgrade;
+
+namespace Xtensive.Orm
+{
+  /// <summary>
+  /// Describes schema synchronization errors 
+  /// detected during <see cref="Domain"/>.<see cref="Domain.Build"/> execution.
+  /// </summary>
+  [Serializable]
+  public sealed class SchemaSynchronizationException : StorageException
+  {
+    /// <summary>
+    /// Gets or sets the schema comparison result.
+    /// </summary>
+    public SchemaComparisonResult ComparisonResult { get; private set; }
+
+    // Constructors
+
+    /// <summary>
+    /// Initializes a new instance of this class.
+    /// </summary>
+    /// <param name="result">The schema comparison result.</param>
+    public SchemaSynchronizationException(SchemaComparisonResult result)
+      : this(Strings.ExExtractedSchemaIsNotEqualToTheTargetSchema_DetailsX.FormatWith(result))
+    {
+      ComparisonResult = result;
+    }
+
+    /// <summary>
+    /// Initializes a new instance of this class.
+    /// </summary>
+    /// <param name="message">The error message.</param>
+    public SchemaSynchronizationException(string message)
+      : base(message)
+    {
+    }
+
+    /// <summary>
+    /// Initializes a new instance of this class.
+    /// </summary>
+    /// <param name="message">The error message.</param>
+    /// <param name="innerException">The inner exception.</param>
+    public SchemaSynchronizationException(string message, Exception innerException)
+      : base(message, innerException)
+    {
+    }
+
+    // Serialization
+
+    /// <see cref="SerializableDocTemplate.Ctor" copy="true" />
+    protected SchemaSynchronizationException(SerializationInfo info, StreamingContext context)
+      : base(info, context)
+    {
+    }
+  }
 }