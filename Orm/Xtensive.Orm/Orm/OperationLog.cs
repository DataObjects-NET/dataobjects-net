--- conflicted
+++ resolved
@@ -110,12 +110,8 @@
     /// <inheritdoc/>
     public override string ToString()
     {
-<<<<<<< HEAD
-      var sb = new StringBuilder($"{Strings.Operations}:\r\n");
-=======
       var sb = new StringBuilder(string.Format("{0}:", Strings.Operations));
       _ = sb.AppendLine();
->>>>>>> dd2a21e2
       foreach (var o in operations)
         sb.AppendLine(o.ToString().Indent(2));
       return sb.ToString().Trim();
