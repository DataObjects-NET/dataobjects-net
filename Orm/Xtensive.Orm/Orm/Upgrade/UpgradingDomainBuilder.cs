--- conflicted
+++ resolved
@@ -1,537 +1,533 @@
-// Copyright (C) 2003-2010 Xtensive LLC.
-// All rights reserved.
-// For conditions of distribution and use, see license.
-// Created by: Alex Kofman
-// Created:    2009.04.23
-
-using System;
-using System.Collections.Generic;
-using System.Linq;
-using System.Reflection;
-using Xtensive.Collections;
-using Xtensive.Core;
-using Xtensive.IoC;
-using Xtensive.Modelling.Comparison;
-using Xtensive.Modelling.Comparison.Hints;
-using Xtensive.Orm.Building.Builders;
-using Xtensive.Orm.Configuration;
-using Xtensive.Orm.Logging;
-using Xtensive.Orm.Model;
-using Xtensive.Orm.Providers;
-using Xtensive.Orm.Upgrade.Model;
-using Xtensive.Reflection;
-using Xtensive.Sql;
-
-namespace Xtensive.Orm.Upgrade
-{
-  internal sealed class UpgradingDomainBuilder
-  {
-    private readonly UpgradeContext context;
-    private readonly DomainUpgradeMode upgradeMode;
-
-    private FutureResult<SqlWorkerResult> workerResult;
-
-    public static Domain Build(DomainConfiguration configuration)
-    {
-      ArgumentValidator.EnsureArgumentNotNull(configuration, "configuration");
-
-      if (configuration.ConnectionInfo==null)
-        throw new ArgumentException(Strings.ExConnectionInfoIsMissing, "configuration");
-
-      if (!configuration.IsLocked)
-        configuration.Lock();
-
-      LogManager.Default.AutoInitialize();
-
-      var context = new UpgradeContext(configuration);
-
-      using (context.Activate())
-      using (context.Services) {
-        return new UpgradingDomainBuilder(context).Run();
-      }
-    }
-
-    public static StorageNode BuildNode(Domain parentDomain, NodeConfiguration nodeConfiguration)
-    {
-      ArgumentValidator.EnsureArgumentNotNull(parentDomain, "parentDomain");
-      ArgumentValidator.EnsureArgumentNotNull(nodeConfiguration, "nodeConfiguration");
-
-      nodeConfiguration.Validate(parentDomain.Configuration);
-      if (!nodeConfiguration.IsLocked)
-        nodeConfiguration.Lock();
-
-      var context = new UpgradeContext(parentDomain, nodeConfiguration);
-
-      using (context.Activate())
-      using (context.Services) {
-        new UpgradingDomainBuilder(context).Run();
-        return context.StorageNode;
-      }
-    }
-
-    private Domain Run()
-    {
-      BuildServices();
-      OnPrepare();
-
-      var domain = upgradeMode.IsMultistage() ? BuildMultistageDomain() : BuildSingleStageDomain();
-
-      OnComplete(domain);
-      CompleteUpgradeTransaction();
-      context.Services.ClearTemporaryResources();
-
-      return domain;
-    }
-
-    private void CompleteUpgradeTransaction()
-    {
-      var connection = context.Services.Connection;
-      var driver = context.Services.StorageDriver;
-
-      if (connection.ActiveTransaction==null)
-        return;
-
-      try {
-        driver.CommitTransaction(null, connection);
-      }
-      catch {
-        driver.RollbackTransaction(null, connection);
-        throw;
-      }
-    }
-
-    private FutureResult<T> CreateResult<T>(T value)
-    {
-      return new ValueFutureResult<T>(value);
-    }
-
-    private FutureResult<T> CreateResult<T>(Func<T> action)
-    {
-      if (context.Configuration.BuildInParallel)
-        return new AsyncFutureResult<T>(action, UpgradeLog.Instance);
-      return new SynchronousFutureResult<T>(action);
-    }
-
-    private Domain BuildMultistageDomain()
-    {
-      Domain finalDomain;
-      using (StartSqlWorker()) {
-        var finalDomainResult = context.ParentDomain!=null
-          ? CreateResult(context.ParentDomain)
-          : CreateResult(CreateBuilder(UpgradeStage.Final));
-        using (finalDomainResult) {
-          OnConfigureUpgradeDomain();
-          using (var upgradeDomain = CreateBuilder(UpgradeStage.Upgrading).Invoke()) {
-            CompleteSqlWorker();
-            PerformUpgrade(upgradeDomain, UpgradeStage.Upgrading);
-          }
-          finalDomain = finalDomainResult.Get();
-        }
-      }
-      PerformUpgrade(finalDomain, UpgradeStage.Final);
-      return finalDomain;
-    }
-
-    private Domain BuildSingleStageDomain()
-    {
-      using (StartSqlWorker()) {
-        var domain = context.ParentDomain ?? CreateBuilder(UpgradeStage.Final).Invoke();
-        CompleteSqlWorker();
-        PerformUpgrade(domain, UpgradeStage.Final);
-        return domain;
-      }
-    }
-
-    private void BuildServices()
-    {
-      var services = context.Services;
-      var configuration = context.Configuration;
-
-      services.Configuration = configuration;
-      services.IndexFilterCompiler = new PartialIndexFilterCompiler();
-
-      if (context.ParentDomain==null) {
-        var descriptor = ProviderDescriptor.Get(configuration.ConnectionInfo.Provider);
-        var driverFactory = (SqlDriverFactory) Activator.CreateInstance(descriptor.DriverFactory);
-        var handlerFactory = (HandlerFactory) Activator.CreateInstance(descriptor.HandlerFactory);
-        var driver = StorageDriver.Create(driverFactory, configuration);
-        services.HandlerFactory = handlerFactory;
-        services.StorageDriver = driver;
-        services.NameBuilder = new NameBuilder(configuration, driver.ProviderInfo);
-      }
-      else {
-        var handlers = context.ParentDomain.Handlers;
-        services.HandlerFactory = handlers.Factory;
-        services.StorageDriver = handlers.StorageDriver;
-        services.NameBuilder = handlers.NameBuilder;
-      }
-
-      CreateConnection(services);
-      var defaultSchemaInfo = services.StorageDriver.GetDefaultSchema(services.Connection);
-      services.MappingResolver = MappingResolver.Create(configuration, context.NodeConfiguration, defaultSchemaInfo);
-      BuildExternalServices(services, configuration);
-      services.Lock();
-
-      context.TypeIdProvider = new TypeIdProvider(context);
-    }
-
-    private void CreateConnection(UpgradeServiceAccessor serviceAccessor)
-    {
-      var driver = serviceAccessor.StorageDriver;
-      var connection = driver.CreateConnection(null);
-
-      driver.ApplyNodeConfiguration(connection, context.NodeConfiguration);
-
-      try {
-        driver.OpenConnection(null, connection);
-        driver.BeginTransaction(null, connection, null);
-      }
-      catch {
-        connection.Dispose();
-        throw;
-      }
-
-      if (driver.ProviderInfo.Supports(ProviderFeatures.SingleConnection))
-        serviceAccessor.RegisterTemporaryResource(connection);
-      else
-        serviceAccessor.RegisterResource(connection);
-
-      serviceAccessor.Connection = connection;
-    }
-
-    private void BuildExternalServices(UpgradeServiceAccessor serviceAccessor, DomainConfiguration configuration)
-    {
-      var standardRegistrations = new[] {
-        new ServiceRegistration(typeof (DomainConfiguration), configuration),
-        new ServiceRegistration(typeof (UpgradeContext), context)
-      };
-
-      var modules = configuration.Types.Modules
-        .Select(type => new ServiceRegistration(typeof (IModule), type, false));
-      var handlers = configuration.Types.UpgradeHandlers
-        .Select(type => new ServiceRegistration(typeof (IUpgradeHandler), type, false));
-
-      var registrations = standardRegistrations.Concat(modules).Concat(handlers);
-      var serviceContainer = new ServiceContainer(registrations);
-      serviceAccessor.RegisterResource(serviceContainer);
-
-      BuildModules(serviceAccessor, serviceContainer);
-      BuildUpgradeHandlers(serviceAccessor, serviceContainer);
-    }
-
-    private static void BuildModules(UpgradeServiceAccessor serviceAccessor, IServiceContainer serviceContainer)
-    {
-      serviceAccessor.Modules = new ReadOnlyList<IModule>(serviceContainer.GetAll<IModule>().ToList());
-    }
-
-    private static void BuildUpgradeHandlers(UpgradeServiceAccessor serviceAccessor, IServiceContainer serviceContainer)
-    {
-      // Getting user handlers
-      var userHandlers =
-        from handler in serviceContainer.GetAll<IUpgradeHandler>()
-        let assembly = handler.Assembly ?? handler.GetType().Assembly
-        where handler.IsEnabled
-        group handler by assembly;
-
-      // Adding user handlers
-      var handlers = new Dictionary<Assembly, IUpgradeHandler>();
-      foreach (var group in userHandlers) {
-        var candidates = group.ToList();
-        if (candidates.Count > 1) {
-          throw new DomainBuilderException(
-            string.Format(Strings.ExMoreThanOneEnabledXIsProvidedForAssemblyY, typeof (IUpgradeHandler).GetShortName(), @group.Key));
-        }
-        handlers.Add(group.Key, candidates[0]);
-      }
-
-      // Adding default handlers
-      var assembliesWithUserHandlers = handlers.Select(pair => pair.Key);
-      var assembliesWithoutUserHandler = 
-        serviceAccessor.Configuration.Types.PersistentTypes
-          .Select(type => type.Assembly)
-          .Distinct()
-          .Except(assembliesWithUserHandlers);
-
-      foreach (var assembly in assembliesWithoutUserHandler) {
-        var handler = new UpgradeHandler(assembly);
-        handlers.Add(assembly, handler);
-      }
-
-      // Building a list of handlers sorted by dependencies of their assemblies
-      var dependencies = handlers.Keys.ToDictionary(
-        assembly => assembly,
-        assembly => assembly.GetReferencedAssemblies().Select(assemblyName => assemblyName.ToString()).ToHashSet());
-      var sortedHandlers = handlers
-        .SortTopologically((a0, a1) => dependencies[a1.Key].Contains(a0.Key.GetName().ToString()))
-        .Select(pair => pair.Value);
-
-      // Storing the result
-      serviceAccessor.UpgradeHandlers = 
-        new ReadOnlyDictionary<Assembly, IUpgradeHandler>(handlers);
-      serviceAccessor.OrderedUpgradeHandlers = 
-        new ReadOnlyList<IUpgradeHandler>(sortedHandlers.ToList());
-    }
-
-    /// <exception cref="ArgumentOutOfRangeException"><c>context.Stage</c> is out of range.</exception>
-    private void PerformUpgrade(Domain domain, UpgradeStage stage)
-    {
-      context.Stage = stage;
-
-      OnBeforeStage();
-
-      using (var session = domain.OpenSession(SessionType.System))
-      using (session.Activate())
-      using (var transaction = session.OpenTransaction()) {
-        var upgrader = new SchemaUpgrader(context, session);
-        var extractor = new SchemaExtractor(context, session);
-        SynchronizeSchema(domain, upgrader, extractor, GetUpgradeMode(stage));
-        var storageNode = BuildStorageNode(domain, extractor);
-        session.SetStorageNode(storageNode);
-        OnStage(session);
-        if (stage==UpgradeStage.Final)
-          CleanUpKeyGenerators(session);
-        transaction.Complete();
-      }
-    }
-
-    private StorageNode BuildStorageNode(Domain domain, SchemaExtractor extractor)
-    {
-      var modelMapping = ModelMappingBuilder.Build(
-        domain.Handlers, extractor.GetSqlSchema(),
-        context.Services.MappingResolver, context.UpgradeMode.IsLegacy());
-      var result = new StorageNode(context.NodeConfiguration, modelMapping, new TypeIdRegistry());
-
-      // Register default storage node immediately,
-      // non-default nodes are registered in NodeManager after everything completes successfully.
-      if (result.Id==WellKnown.DefaultNodeId)
-        domain.Handlers.StorageNodeRegistry.Add(result);
-
-      context.StorageNode = result;
-      return result;
-    }
-
-    private Func<Domain> CreateBuilder(UpgradeStage stage)
-    {
-      var configuration = new DomainBuilderConfiguration {
-        DomainConfiguration = context.Configuration,
-        Stage = stage,
-        Services = context.Services,
-        ModelFilter = new StageModelFilter(context.UpgradeHandlers, stage),
-        UpgradeContextCookie = context.Cookie,
-        RecycledDefinitions = context.RecycledDefinitions
-      };
-
-      configuration.Lock();
-      Func<DomainBuilderConfiguration, Domain> builder = DomainBuilder.Run;
-      return builder.Bind(configuration);
-    }
-
-    private HintSet GetSchemaHints(StorageModel extractedSchema, StorageModel targetSchema)
-    {
-      context.SchemaHints = new HintSet(extractedSchema, targetSchema);
-      if (context.Stage==UpgradeStage.Upgrading)
-        BuildSchemaHints(extractedSchema);
-      return context.SchemaHints;
-    }
-
-    private void BuildSchemaHints(StorageModel extractedSchema)
-    {
-      var oldModel = context.ExtractedDomainModel;
-      if (oldModel==null)
-        return;
-      var handlers = Domain.Demand().Handlers;
-<<<<<<< HEAD
-      var hintGenerator = new HintGenerator(handlers, context.Services.MappingResolver, oldModel, extractedSchema, context.Hints);
-=======
-      var hintGenerator = new HintGenerator(handlers, oldModel, extractedSchema, context.Hints, context.TypesMovementsAutoDetection);
->>>>>>> b55ecbff
-      var hints = hintGenerator.Run();
-      context.UpgradedTypesMapping = hints.UpgradedTypesMapping;
-      context.Hints.Clear();
-      foreach (var modelHint in hints.ModelHints)
-        context.Hints.Add(modelHint);
-      foreach (var schemaHint in hints.SchemaHints) {
-        try {
-          context.SchemaHints.Add(schemaHint);
-        }
-        catch (Exception error) {
-          UpgradeLog.Warning(Strings.LogFailedToAddSchemaHintXErrorY, schemaHint, error);
-        }
-      }
-    }
-
-    private void SynchronizeSchema(
-      Domain domain, SchemaUpgrader upgrader, SchemaExtractor extractor, SchemaUpgradeMode schemaUpgradeMode)
-    {
-      using (UpgradeLog.InfoRegion(Strings.LogSynchronizingSchemaInXMode, schemaUpgradeMode)) {
-        var extractedSchema = extractor.GetSchema();
-        var targetSchema = GetTargetModel(domain);
-
-        context.TargetStorageModel = targetSchema;
-
-        if (UpgradeLog.IsLogged(LogLevel.Info)) {
-          UpgradeLog.Info(Strings.LogExtractedSchema);
-          extractedSchema.Dump();
-          UpgradeLog.Info(Strings.LogTargetSchema);
-          targetSchema.Dump();
-        }
-
-        // Hints
-        var hints = GetSchemaHints(extractedSchema, targetSchema);
-        OnSchemaReady();
-
-        if (schemaUpgradeMode==SchemaUpgradeMode.Skip)
-          return; // Skipping comparison completely
-
-        var breifExceptionFormat = domain.Configuration.SchemaSyncExceptionFormat==SchemaSyncExceptionFormat.Brief;
-        var result = SchemaComparer.Compare(extractedSchema, targetSchema,
-          hints, context.Hints, schemaUpgradeMode, domain.Model, breifExceptionFormat);
-        var shouldDumpSchema = !schemaUpgradeMode.In(
-          SchemaUpgradeMode.Skip, SchemaUpgradeMode.ValidateCompatible, SchemaUpgradeMode.Recreate);
-        if (shouldDumpSchema)
-          UpgradeLog.Info(result.ToString());
-
-        if (UpgradeLog.IsLogged(LogLevel.Info))
-          UpgradeLog.Info(Strings.LogComparisonResultX, result);
-
-        context.SchemaDifference = (NodeDifference) result.Difference;
-        context.SchemaUpgradeActions = result.UpgradeActions;
-
-        switch (schemaUpgradeMode) {
-          case SchemaUpgradeMode.ValidateExact:
-            if (result.SchemaComparisonStatus!=SchemaComparisonStatus.Equal || result.HasColumnTypeChanges)
-              throw new SchemaSynchronizationException(result);
-            break;
-          case SchemaUpgradeMode.ValidateCompatible:
-            if (result.SchemaComparisonStatus!=SchemaComparisonStatus.Equal
-              && result.SchemaComparisonStatus!=SchemaComparisonStatus.TargetIsSubset)
-              throw new SchemaSynchronizationException(result);
-            break;
-          case SchemaUpgradeMode.PerformSafely:
-            if (result.HasUnsafeActions)
-              throw new SchemaSynchronizationException(result);
-            goto case SchemaUpgradeMode.Perform;
-          case SchemaUpgradeMode.Recreate:
-          case SchemaUpgradeMode.Perform:
-            upgrader.UpgradeSchema(extractor.GetSqlSchema(), extractedSchema, targetSchema, result.UpgradeActions);
-            if (result.UpgradeActions.Any())
-              extractor.ClearCache();
-            break;
-          case SchemaUpgradeMode.ValidateLegacy:
-            if (result.IsCompatibleInLegacyMode!=true)
-              throw new SchemaSynchronizationException(result);
-            break;
-          default:
-            throw new ArgumentOutOfRangeException("schemaUpgradeMode");
-        }
-      }
-    }
-
-    private void OnConfigureUpgradeDomain()
-    {
-      foreach (var handler in context.OrderedUpgradeHandlers)
-        handler.OnConfigureUpgradeDomain();
-    }
-
-    private void OnSchemaReady()
-    {
-      foreach (var handler in context.OrderedUpgradeHandlers)
-        handler.OnSchemaReady();
-    }
-
-    private void OnPrepare()
-    {
-      foreach (var handler in context.OrderedUpgradeHandlers)
-        handler.OnPrepare();
-    }
-
-    private IDisposable StartSqlWorker()
-    {
-      var result = CreateResult(SqlWorker.Create(context.Services, upgradeMode.GetSqlWorkerTask()));
-      workerResult = result;
-      return result;
-    }
-
-    private void CompleteSqlWorker()
-    {
-      if (!workerResult.IsAvailable)
-        return;
-      var result = workerResult.Get();
-      context.Metadata = result.Metadata;
-      context.ExtractedSqlModelCache = result.Schema;
-    }
-
-    private void OnBeforeStage()
-    {
-      foreach (var handler in context.OrderedUpgradeHandlers)
-        handler.OnBeforeStage();
-    }
-
-    private void OnStage(Session session)
-    {
-      context.Session = session;
-      try {
-        foreach (var handler in context.OrderedUpgradeHandlers)
-          handler.OnStage();
-      }
-      finally {
-        context.Session = null;
-      }
-    }
-
-    private static void CleanUpKeyGenerators(Session session)
-    {
-      // User might generate some entities in OnStage() method
-      // Since upgrade connection was used for key generators
-      // we need to clean up key generator tables here.
-
-      var sequenceAccessor = session.Services.Demand<IStorageSequenceAccessor>();
-      var keyGenerators = session.Domain.Model.Hierarchies
-        .Select(h => h.Key.Sequence)
-        .Where(s => s!=null)
-        .Distinct();
-
-      sequenceAccessor.CleanUp(keyGenerators, session);
-    }
-
-    private void OnComplete(Domain domain)
-    {
-      foreach (var handler in context.OrderedUpgradeHandlers)
-        handler.OnComplete(domain);
-
-      foreach (var module in context.Modules)
-        module.OnBuilt(domain);
-    }
-
-    private StorageModel GetTargetModel(Domain domain)
-    {
-      var indexFilterCompiler = context.Services.IndexFilterCompiler;
-      var converter = new DomainModelConverter(domain.Handlers, context.TypeIdProvider, indexFilterCompiler, context.Services.MappingResolver) {
-        BuildForeignKeys = context.Configuration.Supports(ForeignKeyMode.Reference),
-        BuildHierarchyForeignKeys = context.Configuration.Supports(ForeignKeyMode.Hierarchy)
-      };
-      return converter.Run();
-    }
-
-    private SchemaUpgradeMode GetUpgradeMode(UpgradeStage stage)
-    {
-      switch (stage) {
-      case UpgradeStage.Upgrading:
-        return upgradeMode.GetUpgradingStageUpgradeMode();
-      case UpgradeStage.Final:
-        return upgradeMode.GetFinalStageUpgradeMode();
-      default:
-        throw new ArgumentOutOfRangeException("stage");
-      }
-    }
-
-    // Constructors
-
-    private UpgradingDomainBuilder(UpgradeContext context)
-    {
-      this.context = context;
-
-      upgradeMode = context.UpgradeMode;
-    }
-  }
+// Copyright (C) 2003-2010 Xtensive LLC.
+// All rights reserved.
+// For conditions of distribution and use, see license.
+// Created by: Alex Kofman
+// Created:    2009.04.23
+
+using System;
+using System.Collections.Generic;
+using System.Linq;
+using System.Reflection;
+using Xtensive.Collections;
+using Xtensive.Core;
+using Xtensive.IoC;
+using Xtensive.Modelling.Comparison;
+using Xtensive.Modelling.Comparison.Hints;
+using Xtensive.Orm.Building.Builders;
+using Xtensive.Orm.Configuration;
+using Xtensive.Orm.Logging;
+using Xtensive.Orm.Model;
+using Xtensive.Orm.Providers;
+using Xtensive.Orm.Upgrade.Model;
+using Xtensive.Reflection;
+using Xtensive.Sql;
+
+namespace Xtensive.Orm.Upgrade
+{
+  internal sealed class UpgradingDomainBuilder
+  {
+    private readonly UpgradeContext context;
+    private readonly DomainUpgradeMode upgradeMode;
+
+    private FutureResult<SqlWorkerResult> workerResult;
+
+    public static Domain Build(DomainConfiguration configuration)
+    {
+      ArgumentValidator.EnsureArgumentNotNull(configuration, "configuration");
+
+      if (configuration.ConnectionInfo==null)
+        throw new ArgumentException(Strings.ExConnectionInfoIsMissing, "configuration");
+
+      if (!configuration.IsLocked)
+        configuration.Lock();
+
+      LogManager.Default.AutoInitialize();
+
+      var context = new UpgradeContext(configuration);
+
+      using (context.Activate())
+      using (context.Services) {
+        return new UpgradingDomainBuilder(context).Run();
+      }
+    }
+
+    public static StorageNode BuildNode(Domain parentDomain, NodeConfiguration nodeConfiguration)
+    {
+      ArgumentValidator.EnsureArgumentNotNull(parentDomain, "parentDomain");
+      ArgumentValidator.EnsureArgumentNotNull(nodeConfiguration, "nodeConfiguration");
+
+      nodeConfiguration.Validate(parentDomain.Configuration);
+      if (!nodeConfiguration.IsLocked)
+        nodeConfiguration.Lock();
+
+      var context = new UpgradeContext(parentDomain, nodeConfiguration);
+
+      using (context.Activate())
+      using (context.Services) {
+        new UpgradingDomainBuilder(context).Run();
+        return context.StorageNode;
+      }
+    }
+
+    private Domain Run()
+    {
+      BuildServices();
+      OnPrepare();
+
+      var domain = upgradeMode.IsMultistage() ? BuildMultistageDomain() : BuildSingleStageDomain();
+
+      OnComplete(domain);
+      CompleteUpgradeTransaction();
+      context.Services.ClearTemporaryResources();
+
+      return domain;
+    }
+
+    private void CompleteUpgradeTransaction()
+    {
+      var connection = context.Services.Connection;
+      var driver = context.Services.StorageDriver;
+
+      if (connection.ActiveTransaction==null)
+        return;
+
+      try {
+        driver.CommitTransaction(null, connection);
+      }
+      catch {
+        driver.RollbackTransaction(null, connection);
+        throw;
+      }
+    }
+
+    private FutureResult<T> CreateResult<T>(T value)
+    {
+      return new ValueFutureResult<T>(value);
+    }
+
+    private FutureResult<T> CreateResult<T>(Func<T> action)
+    {
+      if (context.Configuration.BuildInParallel)
+        return new AsyncFutureResult<T>(action, UpgradeLog.Instance);
+      return new SynchronousFutureResult<T>(action);
+    }
+
+    private Domain BuildMultistageDomain()
+    {
+      Domain finalDomain;
+      using (StartSqlWorker()) {
+        var finalDomainResult = context.ParentDomain!=null
+          ? CreateResult(context.ParentDomain)
+          : CreateResult(CreateBuilder(UpgradeStage.Final));
+        using (finalDomainResult) {
+          OnConfigureUpgradeDomain();
+          using (var upgradeDomain = CreateBuilder(UpgradeStage.Upgrading).Invoke()) {
+            CompleteSqlWorker();
+            PerformUpgrade(upgradeDomain, UpgradeStage.Upgrading);
+          }
+          finalDomain = finalDomainResult.Get();
+        }
+      }
+      PerformUpgrade(finalDomain, UpgradeStage.Final);
+      return finalDomain;
+    }
+
+    private Domain BuildSingleStageDomain()
+    {
+      using (StartSqlWorker()) {
+        var domain = context.ParentDomain ?? CreateBuilder(UpgradeStage.Final).Invoke();
+        CompleteSqlWorker();
+        PerformUpgrade(domain, UpgradeStage.Final);
+        return domain;
+      }
+    }
+
+    private void BuildServices()
+    {
+      var services = context.Services;
+      var configuration = context.Configuration;
+
+      services.Configuration = configuration;
+      services.IndexFilterCompiler = new PartialIndexFilterCompiler();
+
+      if (context.ParentDomain==null) {
+        var descriptor = ProviderDescriptor.Get(configuration.ConnectionInfo.Provider);
+        var driverFactory = (SqlDriverFactory) Activator.CreateInstance(descriptor.DriverFactory);
+        var handlerFactory = (HandlerFactory) Activator.CreateInstance(descriptor.HandlerFactory);
+        var driver = StorageDriver.Create(driverFactory, configuration);
+        services.HandlerFactory = handlerFactory;
+        services.StorageDriver = driver;
+        services.NameBuilder = new NameBuilder(configuration, driver.ProviderInfo);
+      }
+      else {
+        var handlers = context.ParentDomain.Handlers;
+        services.HandlerFactory = handlers.Factory;
+        services.StorageDriver = handlers.StorageDriver;
+        services.NameBuilder = handlers.NameBuilder;
+      }
+
+      CreateConnection(services);
+      var defaultSchemaInfo = services.StorageDriver.GetDefaultSchema(services.Connection);
+      services.MappingResolver = MappingResolver.Create(configuration, context.NodeConfiguration, defaultSchemaInfo);
+      BuildExternalServices(services, configuration);
+      services.Lock();
+
+      context.TypeIdProvider = new TypeIdProvider(context);
+    }
+
+    private void CreateConnection(UpgradeServiceAccessor serviceAccessor)
+    {
+      var driver = serviceAccessor.StorageDriver;
+      var connection = driver.CreateConnection(null);
+
+      driver.ApplyNodeConfiguration(connection, context.NodeConfiguration);
+
+      try {
+        driver.OpenConnection(null, connection);
+        driver.BeginTransaction(null, connection, null);
+      }
+      catch {
+        connection.Dispose();
+        throw;
+      }
+
+      if (driver.ProviderInfo.Supports(ProviderFeatures.SingleConnection))
+        serviceAccessor.RegisterTemporaryResource(connection);
+      else
+        serviceAccessor.RegisterResource(connection);
+
+      serviceAccessor.Connection = connection;
+    }
+
+    private void BuildExternalServices(UpgradeServiceAccessor serviceAccessor, DomainConfiguration configuration)
+    {
+      var standardRegistrations = new[] {
+        new ServiceRegistration(typeof (DomainConfiguration), configuration),
+        new ServiceRegistration(typeof (UpgradeContext), context)
+      };
+
+      var modules = configuration.Types.Modules
+        .Select(type => new ServiceRegistration(typeof (IModule), type, false));
+      var handlers = configuration.Types.UpgradeHandlers
+        .Select(type => new ServiceRegistration(typeof (IUpgradeHandler), type, false));
+
+      var registrations = standardRegistrations.Concat(modules).Concat(handlers);
+      var serviceContainer = new ServiceContainer(registrations);
+      serviceAccessor.RegisterResource(serviceContainer);
+
+      BuildModules(serviceAccessor, serviceContainer);
+      BuildUpgradeHandlers(serviceAccessor, serviceContainer);
+    }
+
+    private static void BuildModules(UpgradeServiceAccessor serviceAccessor, IServiceContainer serviceContainer)
+    {
+      serviceAccessor.Modules = new ReadOnlyList<IModule>(serviceContainer.GetAll<IModule>().ToList());
+    }
+
+    private static void BuildUpgradeHandlers(UpgradeServiceAccessor serviceAccessor, IServiceContainer serviceContainer)
+    {
+      // Getting user handlers
+      var userHandlers =
+        from handler in serviceContainer.GetAll<IUpgradeHandler>()
+        let assembly = handler.Assembly ?? handler.GetType().Assembly
+        where handler.IsEnabled
+        group handler by assembly;
+
+      // Adding user handlers
+      var handlers = new Dictionary<Assembly, IUpgradeHandler>();
+      foreach (var group in userHandlers) {
+        var candidates = group.ToList();
+        if (candidates.Count > 1) {
+          throw new DomainBuilderException(
+            string.Format(Strings.ExMoreThanOneEnabledXIsProvidedForAssemblyY, typeof (IUpgradeHandler).GetShortName(), @group.Key));
+        }
+        handlers.Add(group.Key, candidates[0]);
+      }
+
+      // Adding default handlers
+      var assembliesWithUserHandlers = handlers.Select(pair => pair.Key);
+      var assembliesWithoutUserHandler = 
+        serviceAccessor.Configuration.Types.PersistentTypes
+          .Select(type => type.Assembly)
+          .Distinct()
+          .Except(assembliesWithUserHandlers);
+
+      foreach (var assembly in assembliesWithoutUserHandler) {
+        var handler = new UpgradeHandler(assembly);
+        handlers.Add(assembly, handler);
+      }
+
+      // Building a list of handlers sorted by dependencies of their assemblies
+      var dependencies = handlers.Keys.ToDictionary(
+        assembly => assembly,
+        assembly => assembly.GetReferencedAssemblies().Select(assemblyName => assemblyName.ToString()).ToHashSet());
+      var sortedHandlers = handlers
+        .SortTopologically((a0, a1) => dependencies[a1.Key].Contains(a0.Key.GetName().ToString()))
+        .Select(pair => pair.Value);
+
+      // Storing the result
+      serviceAccessor.UpgradeHandlers = 
+        new ReadOnlyDictionary<Assembly, IUpgradeHandler>(handlers);
+      serviceAccessor.OrderedUpgradeHandlers = 
+        new ReadOnlyList<IUpgradeHandler>(sortedHandlers.ToList());
+    }
+
+    /// <exception cref="ArgumentOutOfRangeException"><c>context.Stage</c> is out of range.</exception>
+    private void PerformUpgrade(Domain domain, UpgradeStage stage)
+    {
+      context.Stage = stage;
+
+      OnBeforeStage();
+
+      using (var session = domain.OpenSession(SessionType.System))
+      using (session.Activate())
+      using (var transaction = session.OpenTransaction()) {
+        var upgrader = new SchemaUpgrader(context, session);
+        var extractor = new SchemaExtractor(context, session);
+        SynchronizeSchema(domain, upgrader, extractor, GetUpgradeMode(stage));
+        var storageNode = BuildStorageNode(domain, extractor);
+        session.SetStorageNode(storageNode);
+        OnStage(session);
+        if (stage==UpgradeStage.Final)
+          CleanUpKeyGenerators(session);
+        transaction.Complete();
+      }
+    }
+
+    private StorageNode BuildStorageNode(Domain domain, SchemaExtractor extractor)
+    {
+      var modelMapping = ModelMappingBuilder.Build(
+        domain.Handlers, extractor.GetSqlSchema(),
+        context.Services.MappingResolver, context.UpgradeMode.IsLegacy());
+      var result = new StorageNode(context.NodeConfiguration, modelMapping, new TypeIdRegistry());
+
+      // Register default storage node immediately,
+      // non-default nodes are registered in NodeManager after everything completes successfully.
+      if (result.Id==WellKnown.DefaultNodeId)
+        domain.Handlers.StorageNodeRegistry.Add(result);
+
+      context.StorageNode = result;
+      return result;
+    }
+
+    private Func<Domain> CreateBuilder(UpgradeStage stage)
+    {
+      var configuration = new DomainBuilderConfiguration {
+        DomainConfiguration = context.Configuration,
+        Stage = stage,
+        Services = context.Services,
+        ModelFilter = new StageModelFilter(context.UpgradeHandlers, stage),
+        UpgradeContextCookie = context.Cookie,
+        RecycledDefinitions = context.RecycledDefinitions
+      };
+
+      configuration.Lock();
+      Func<DomainBuilderConfiguration, Domain> builder = DomainBuilder.Run;
+      return builder.Bind(configuration);
+    }
+
+    private HintSet GetSchemaHints(StorageModel extractedSchema, StorageModel targetSchema)
+    {
+      context.SchemaHints = new HintSet(extractedSchema, targetSchema);
+      if (context.Stage==UpgradeStage.Upgrading)
+        BuildSchemaHints(extractedSchema);
+      return context.SchemaHints;
+    }
+
+    private void BuildSchemaHints(StorageModel extractedSchema)
+    {
+      var oldModel = context.ExtractedDomainModel;
+      if (oldModel==null)
+        return;
+      var handlers = Domain.Demand().Handlers;
+      var hintGenerator = new HintGenerator(handlers, context.Services.MappingResolver, oldModel, extractedSchema, context.Hints, context.TypesMovementsAutoDetection);
+      var hints = hintGenerator.Run();
+      context.UpgradedTypesMapping = hints.UpgradedTypesMapping;
+      context.Hints.Clear();
+      foreach (var modelHint in hints.ModelHints)
+        context.Hints.Add(modelHint);
+      foreach (var schemaHint in hints.SchemaHints) {
+        try {
+          context.SchemaHints.Add(schemaHint);
+        }
+        catch (Exception error) {
+          UpgradeLog.Warning(Strings.LogFailedToAddSchemaHintXErrorY, schemaHint, error);
+        }
+      }
+    }
+
+    private void SynchronizeSchema(
+      Domain domain, SchemaUpgrader upgrader, SchemaExtractor extractor, SchemaUpgradeMode schemaUpgradeMode)
+    {
+      using (UpgradeLog.InfoRegion(Strings.LogSynchronizingSchemaInXMode, schemaUpgradeMode)) {
+        var extractedSchema = extractor.GetSchema();
+        var targetSchema = GetTargetModel(domain);
+
+        context.TargetStorageModel = targetSchema;
+
+        if (UpgradeLog.IsLogged(LogLevel.Info)) {
+          UpgradeLog.Info(Strings.LogExtractedSchema);
+          extractedSchema.Dump();
+          UpgradeLog.Info(Strings.LogTargetSchema);
+          targetSchema.Dump();
+        }
+
+        // Hints
+        var hints = GetSchemaHints(extractedSchema, targetSchema);
+        OnSchemaReady();
+
+        if (schemaUpgradeMode==SchemaUpgradeMode.Skip)
+          return; // Skipping comparison completely
+
+        var breifExceptionFormat = domain.Configuration.SchemaSyncExceptionFormat==SchemaSyncExceptionFormat.Brief;
+        var result = SchemaComparer.Compare(extractedSchema, targetSchema,
+          hints, context.Hints, schemaUpgradeMode, domain.Model, breifExceptionFormat);
+        var shouldDumpSchema = !schemaUpgradeMode.In(
+          SchemaUpgradeMode.Skip, SchemaUpgradeMode.ValidateCompatible, SchemaUpgradeMode.Recreate);
+        if (shouldDumpSchema)
+          UpgradeLog.Info(result.ToString());
+
+        if (UpgradeLog.IsLogged(LogLevel.Info))
+          UpgradeLog.Info(Strings.LogComparisonResultX, result);
+
+        context.SchemaDifference = (NodeDifference) result.Difference;
+        context.SchemaUpgradeActions = result.UpgradeActions;
+
+        switch (schemaUpgradeMode) {
+          case SchemaUpgradeMode.ValidateExact:
+            if (result.SchemaComparisonStatus!=SchemaComparisonStatus.Equal || result.HasColumnTypeChanges)
+              throw new SchemaSynchronizationException(result);
+            break;
+          case SchemaUpgradeMode.ValidateCompatible:
+            if (result.SchemaComparisonStatus!=SchemaComparisonStatus.Equal
+              && result.SchemaComparisonStatus!=SchemaComparisonStatus.TargetIsSubset)
+              throw new SchemaSynchronizationException(result);
+            break;
+          case SchemaUpgradeMode.PerformSafely:
+            if (result.HasUnsafeActions)
+              throw new SchemaSynchronizationException(result);
+            goto case SchemaUpgradeMode.Perform;
+          case SchemaUpgradeMode.Recreate:
+          case SchemaUpgradeMode.Perform:
+            upgrader.UpgradeSchema(extractor.GetSqlSchema(), extractedSchema, targetSchema, result.UpgradeActions);
+            if (result.UpgradeActions.Any())
+              extractor.ClearCache();
+            break;
+          case SchemaUpgradeMode.ValidateLegacy:
+            if (result.IsCompatibleInLegacyMode!=true)
+              throw new SchemaSynchronizationException(result);
+            break;
+          default:
+            throw new ArgumentOutOfRangeException("schemaUpgradeMode");
+        }
+      }
+    }
+
+    private void OnConfigureUpgradeDomain()
+    {
+      foreach (var handler in context.OrderedUpgradeHandlers)
+        handler.OnConfigureUpgradeDomain();
+    }
+
+    private void OnSchemaReady()
+    {
+      foreach (var handler in context.OrderedUpgradeHandlers)
+        handler.OnSchemaReady();
+    }
+
+    private void OnPrepare()
+    {
+      foreach (var handler in context.OrderedUpgradeHandlers)
+        handler.OnPrepare();
+    }
+
+    private IDisposable StartSqlWorker()
+    {
+      var result = CreateResult(SqlWorker.Create(context.Services, upgradeMode.GetSqlWorkerTask()));
+      workerResult = result;
+      return result;
+    }
+
+    private void CompleteSqlWorker()
+    {
+      if (!workerResult.IsAvailable)
+        return;
+      var result = workerResult.Get();
+      context.Metadata = result.Metadata;
+      context.ExtractedSqlModelCache = result.Schema;
+    }
+
+    private void OnBeforeStage()
+    {
+      foreach (var handler in context.OrderedUpgradeHandlers)
+        handler.OnBeforeStage();
+    }
+
+    private void OnStage(Session session)
+    {
+      context.Session = session;
+      try {
+        foreach (var handler in context.OrderedUpgradeHandlers)
+          handler.OnStage();
+      }
+      finally {
+        context.Session = null;
+      }
+    }
+
+    private static void CleanUpKeyGenerators(Session session)
+    {
+      // User might generate some entities in OnStage() method
+      // Since upgrade connection was used for key generators
+      // we need to clean up key generator tables here.
+
+      var sequenceAccessor = session.Services.Demand<IStorageSequenceAccessor>();
+      var keyGenerators = session.Domain.Model.Hierarchies
+        .Select(h => h.Key.Sequence)
+        .Where(s => s!=null)
+        .Distinct();
+
+      sequenceAccessor.CleanUp(keyGenerators, session);
+    }
+
+    private void OnComplete(Domain domain)
+    {
+      foreach (var handler in context.OrderedUpgradeHandlers)
+        handler.OnComplete(domain);
+
+      foreach (var module in context.Modules)
+        module.OnBuilt(domain);
+    }
+
+    private StorageModel GetTargetModel(Domain domain)
+    {
+      var indexFilterCompiler = context.Services.IndexFilterCompiler;
+      var converter = new DomainModelConverter(domain.Handlers, context.TypeIdProvider, indexFilterCompiler, context.Services.MappingResolver) {
+        BuildForeignKeys = context.Configuration.Supports(ForeignKeyMode.Reference),
+        BuildHierarchyForeignKeys = context.Configuration.Supports(ForeignKeyMode.Hierarchy)
+      };
+      return converter.Run();
+    }
+
+    private SchemaUpgradeMode GetUpgradeMode(UpgradeStage stage)
+    {
+      switch (stage) {
+      case UpgradeStage.Upgrading:
+        return upgradeMode.GetUpgradingStageUpgradeMode();
+      case UpgradeStage.Final:
+        return upgradeMode.GetFinalStageUpgradeMode();
+      default:
+        throw new ArgumentOutOfRangeException("stage");
+      }
+    }
+
+    // Constructors
+
+    private UpgradingDomainBuilder(UpgradeContext context)
+    {
+      this.context = context;
+
+      upgradeMode = context.UpgradeMode;
+    }
+  }
 }