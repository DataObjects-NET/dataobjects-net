--- conflicted
+++ resolved
@@ -1,22 +1,13 @@
-<<<<<<< HEAD
 // Copyright (C) 2009-2020 Xtensive LLC.
 // This code is distributed under MIT license terms.
 // See the License.txt file in the project root for more information.
-=======
-// Copyright (C) 2003-2010 Xtensive LLC.
-// All rights reserved.
-// For conditions of distribution and use, see license.
->>>>>>> b5d188a2
 // Created by: Alex Kofman
 // Created:    2009.04.08
 
 using System;
 using System.Reflection;
-<<<<<<< HEAD
 using System.Threading;
 using System.Threading.Tasks;
-=======
->>>>>>> b5d188a2
 
 namespace Xtensive.Orm.Upgrade
 {
@@ -51,14 +42,6 @@
     UpgradeContext UpgradeContext { get; }
 
     /// <summary>
-<<<<<<< HEAD
-=======
-    /// Override this method to perform actions before upgrade domain is created.
-    /// </summary>
-    void OnConfigureUpgradeDomain();
-
-    /// <summary>
->>>>>>> b5d188a2
     /// Determines whether handler is enabled autodetect of types, which moved from one namespace to another.
     /// <para>
     /// Detection is enabled by default.
@@ -71,7 +54,6 @@
     /// is performed.
     /// </summary>
     void OnPrepare();
-<<<<<<< HEAD
 
     /// <summary>
     /// Override this method to perform actions before any operation on database
@@ -93,9 +75,6 @@
     /// </summary>
     void OnConfigureUpgradeDomain();
 
-=======
-    
->>>>>>> b5d188a2
     /// <summary>
     /// Override this method to perform actions before schemas are compared
     /// and synchronized. Note that database schema and metadata are already extracted here.
@@ -103,7 +82,6 @@
     void OnBeforeStage();
 
     /// <summary>
-<<<<<<< HEAD
     /// Override this method to perform actions before schemas are compared
     /// and synchronized. Note that database schema and metadata are already extracted here.
     /// </summary>
@@ -119,15 +97,12 @@
     }
 
     /// <summary>
-=======
->>>>>>> b5d188a2
     /// Override this method to handle "at schema ready" event. 
     /// The both extracted schema and target schema are ready at this moment.
     /// </summary>
     void OnSchemaReady();
 
     /// <summary>
-<<<<<<< HEAD
     /// Override this method to handle "at schema ready" event.
     /// The both extracted schema and target schema are ready at this moment.
     /// </summary>
@@ -166,19 +141,11 @@
     }
 
     /// <summary>
-=======
-    /// Override this method to make correction to upgrade action sequence.
-    /// </summary>
-    void OnBeforeExecuteActions(UpgradeActionSequence actions);
-
-    /// <summary>
->>>>>>> b5d188a2
     /// Override this method to handle "at upgrade stage" event.
     /// </summary>
     void OnStage();
 
     /// <summary>
-<<<<<<< HEAD
     /// Override this method to handle "at upgrade stage" event.
     /// </summary>
     /// <remarks> Multiple active operations are not supported. Use <see langword="await"/>
@@ -193,8 +160,6 @@
     }
 
     /// <summary>
-=======
->>>>>>> b5d188a2
     /// Override this method to perform any actions after all database
     /// operations are completed.
     /// </summary>
@@ -202,7 +167,6 @@
     void OnComplete(Domain domain);
 
     /// <summary>
-<<<<<<< HEAD
     /// Override this method to perform any actions after all database
     /// operations are completed.
     /// </summary>
@@ -216,8 +180,6 @@
     }
 
     /// <summary>
-=======
->>>>>>> b5d188a2
     /// Determines whether this handler can upgrade the assembly
     /// from the specified version of it.
     /// </summary>
