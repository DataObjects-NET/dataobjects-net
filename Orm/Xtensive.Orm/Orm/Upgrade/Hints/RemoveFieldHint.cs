// Copyright (C) 2003-2010 Xtensive LLC.
// All rights reserved.
// For conditions of distribution and use, see license.
// Created by: Ivan Galkin
// Created:    2009.10.09

using System;
using System.Collections.Generic;
using System.Linq.Expressions;
using Xtensive.Core;


namespace Xtensive.Orm.Upgrade
{
  /// <summary>
  /// Remove field hint.
  /// </summary>
  [Serializable]
  public class RemoveFieldHint : UpgradeHint,
    IEquatable<RemoveFieldHint>
  {
    private const string ToStringFormat = "Remove field: {0}.{1}";

    /// <summary>
    /// Gets the source type.
    /// </summary>
    public string Type { get; private set; }

    /// <summary>
    /// Gets the source field.
    /// </summary>
    public string Field { get; private set; }

    /// <summary>
    /// Gets or sets a value indicating whether this instance is explicit.
    /// </summary>
    public bool IsExplicit { get; set; }

    /// <summary>
    /// Gets affected column paths.
    /// </summary>
    public IReadOnlyList<string> AffectedColumns { get; internal set; }

    /// <inheritdoc/>
    public bool Equals(RemoveFieldHint other)
    {
      if (ReferenceEquals(null, other))
        return false;
      if (ReferenceEquals(this, other))
        return true;
      return base.Equals(other) 
        && other.Type==Type 
        && other.Field==Field;
    }

    /// <inheritdoc/>
    public override bool Equals(UpgradeHint other)
    {
      return Equals(other as RemoveFieldHint);
    }

    /// <inheritdoc/>
    public override int GetHashCode()
    {
      unchecked {
        int result = base.GetHashCode();
        result = (result * 397) ^ (Type!=null ? Type.GetHashCode() : 0);
        result = (result * 397) ^ (Field!=null ? Field.GetHashCode() : 0);
        return result;
      }
    }

    /// <inheritdoc/>
    public override string ToString()
    {
      return string.Format(ToStringFormat, Type, Field);
    }


    // Constructors

    /// <summary>
    /// Initializes a new instance of this class.
    /// </summary>
    /// <param name="type">Value for <see cref="Type"/>.</param>
    /// <param name="field">Value for <see cref="Field"/>.</param>
    public RemoveFieldHint(string type, string field)
    {
      ArgumentValidator.EnsureArgumentNotNullOrEmpty(type, "type");
      ArgumentValidator.EnsureArgumentNotNullOrEmpty(field, "field");
      Type = type;
      Field = field;
<<<<<<< HEAD
      AffectedColumns = Array.Empty<string>();
=======
      AffectedColumns = ReadOnlyList<string>.Empty;
>>>>>>> 8b153c80
    }

    /// <summary>
    /// Initializes a new instance of this class.
    /// </summary>
    /// <param name="type">Value for <see cref="Type"/>.</param>
    /// <param name="field">Value for <see cref="Field"/>.</param>
    public RemoveFieldHint(Type type, string field)
    {
      ArgumentValidator.EnsureArgumentNotNull(type, "type");
      ArgumentValidator.EnsureArgumentNotNullOrEmpty(field, "field");

      Type = type.FullName;
      Field = field;
<<<<<<< HEAD
      AffectedColumns = Array.Empty<string>();
=======
      AffectedColumns = ReadOnlyList<string>.Empty;
>>>>>>> 8b153c80
    }

    /// <summary>
    /// Creates the instance of this hint.
    /// </summary>
    /// <typeparam name="T">The type.</typeparam>
    /// <param name="propertyAccessExpression">The field access expression.</param>
    /// <returns>The newly created instance of this hint.</returns>
    public static RemoveFieldHint Create<T>(Expression<Func<T, object>> propertyAccessExpression)
      where T: Entity
    {
      return new RemoveFieldHint(typeof(T), propertyAccessExpression.GetProperty().Name);
    }
  }
}<|MERGE_RESOLUTION|>--- conflicted
+++ resolved
@@ -48,8 +48,8 @@
         return false;
       if (ReferenceEquals(this, other))
         return true;
-      return base.Equals(other) 
-        && other.Type==Type 
+      return base.Equals(other)
+        && other.Type==Type
         && other.Field==Field;
     }
 
@@ -90,11 +90,7 @@
       ArgumentValidator.EnsureArgumentNotNullOrEmpty(field, "field");
       Type = type;
       Field = field;
-<<<<<<< HEAD
       AffectedColumns = Array.Empty<string>();
-=======
-      AffectedColumns = ReadOnlyList<string>.Empty;
->>>>>>> 8b153c80
     }
 
     /// <summary>
@@ -109,11 +105,7 @@
 
       Type = type.FullName;
       Field = field;
-<<<<<<< HEAD
       AffectedColumns = Array.Empty<string>();
-=======
-      AffectedColumns = ReadOnlyList<string>.Empty;
->>>>>>> 8b153c80
     }
 
     /// <summary>
