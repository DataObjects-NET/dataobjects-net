--- conflicted
+++ resolved
@@ -45,7 +45,7 @@
         return true;
       var comparer = StringComparer.OrdinalIgnoreCase;
       return base.Equals(other)
-        && other.Type==Type 
+        && other.Type==Type
         && comparer.Equals(other.FieldName, FieldName);
     }
 
@@ -87,11 +87,7 @@
 
       Type = type;
       FieldName = fieldName;
-<<<<<<< HEAD
       AffectedColumns = Array.Empty<string>();
-=======
-      AffectedColumns = ReadOnlyList<string>.Empty;
->>>>>>> 8b153c80
     }
 
     /// <summary>
