--- conflicted
+++ resolved
@@ -37,7 +37,7 @@
         return false;
       if (ReferenceEquals(this, other))
         return true;
-      return base.Equals(other) 
+      return base.Equals(other)
         && other.Type == Type;
     }
 
@@ -74,11 +74,7 @@
     {
       ArgumentValidator.EnsureArgumentNotNullOrEmpty(type, "sourceType");
       Type = type;
-<<<<<<< HEAD
       AffectedTables = Array.Empty<string>();
-=======
-      AffectedTables = ReadOnlyList<string>.Empty;
->>>>>>> 8b153c80
     }
   }
 }