--- conflicted
+++ resolved
@@ -38,13 +38,8 @@
     /// <param name="upgradeStage">A current <see cref="UpgradeStage"/>.</param>
     /// <returns>Comparison result.</returns>
     public static SchemaComparisonResult Compare(
-<<<<<<< HEAD
       StorageModel sourceSchema, StorageModel targetSchema, 
       HintSet schemaHints, IEnumerable<UpgradeHint> upgradeHints,
-=======
-      StorageModel sourceSchema, StorageModel targetSchema,
-      HintSet schemaHints, SetSlim<UpgradeHint> upgradeHints,
->>>>>>> 5056f629
       SchemaUpgradeMode schemaUpgradeMode, DomainModel model,
       bool briefExceptionFormat, UpgradeStage upgradeStage)
     {
