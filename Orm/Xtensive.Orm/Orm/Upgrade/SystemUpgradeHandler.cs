// Copyright (C) 2003-2010 Xtensive LLC.
// All rights reserved.
// For conditions of distribution and use, see license.
// Created by: Alex Yakunin
// Created:    2009.05.01

using System;
using System.Collections.Generic;
using System.Linq;
using System.Reflection;
using Xtensive.Core;
using Xtensive.Orm.Building.Builders;
using Xtensive.Orm.Model;
using Xtensive.Orm.Model.Stored;
using Xtensive.Orm.Providers;
using Xtensive.Reflection;
using Xtensive.Sql;

namespace Xtensive.Orm.Upgrade
{
  /// <summary>
  /// <see cref="UpgradeHandler"/> implementation 
  /// for <see cref="Xtensive.Orm"/> assembly.
  /// </summary>
  public sealed class SystemUpgradeHandler : UpgradeHandler
  {
    /// <inheritdoc/>
    public override bool IsEnabled
    {
      get
      {
        // Enabled just for Xtensive.Orm
        return Assembly==GetType().Assembly;
      }
    }

    public override void OnBeforeStage()
    {
      base.OnBeforeStage();

      if (UpgradeContext.Stage!=UpgradeStage.Upgrading)
        return;

      CheckAssemblies();
      SaveExtractedTypeMap();
      ParseStoredDomainModel();
    }

    /// <inheritdoc/>
    public override void OnStage()
    {
      var context = UpgradeContext;
      var upgradeMode = context.UpgradeMode;
      var session = Session.Demand();
<<<<<<< HEAD
=======
      var builder = new TypeIdBuilder(session.Domain, context.TypeIdProvider);
      CheckUserDefinedTypeMap(session.Domain);
>>>>>>> d5e87119

      switch (context.Stage) {
      case UpgradeStage.Upgrading:
        // Perform or PerformSafely
        BuildTypeIds(session.Domain);
        UpdateMetadata(session);
        SaveFullTypeMap(context.StorageNode.TypeIdRegistry);
        break;
      case UpgradeStage.Final:
        if (upgradeMode.IsUpgrading()) {
          // Recreate, Perform or PerformSafely
          BuildTypeIds(session.Domain);
          UpdateMetadata(session);
        }
        else if (upgradeMode.IsLegacy()) {
          // LegacySkip and LegacyValidate
          BuildTypeIds(session.Domain);
        }
        else {
          // Skip and Validate
          SaveExtractedTypeMap();
          BuildTypeIds(session.Domain);
        }
        break;
      default:
        throw new ArgumentOutOfRangeException("context.Stage");
      }
    }

    private void BuildTypeIds(Domain domain)
    {
      var builder = new TypeIdBuilder(domain, UpgradeContext.TypeIdProvider);
      var storageNode = UpgradeContext.StorageNode;
      var registry = storageNode.TypeIdRegistry;

      builder.BuildTypeIds(registry);
      registry.Lock();

      if (storageNode.Id==WellKnown.DefaultNodeId)
        builder.SetDefaultTypeIds(registry);
    }

    public override bool CanUpgradeFrom(string oldVersion)
    {
      return true;
    }

    private void UpdateMetadata(Session session)
    {
      var groups = BuildMetadata(session.Domain, session.StorageNode.TypeIdRegistry);
      var driver = session.Handlers.StorageDriver;
      var mapping = new MetadataMapping(driver, session.Handlers.NameBuilder);
      var executor = session.Services.Demand<IProviderExecutor>();
      var resolver = UpgradeContext.Services.MappingResolver;
      var metadataSchema = UpgradeContext.Configuration.DefaultSchema;
      var sqlModel = UpgradeContext.ExtractedSqlModelCache;

      foreach (var group in groups) {
        var metadataDatabase = group.Key;
        var metadata = group.Value;
        var schema = resolver.ResolveSchema(sqlModel, metadataDatabase, metadataSchema);
        var task = new SqlExtractionTask(schema.Catalog.Name, schema.Name);
        var writer = new MetadataWriter(driver, mapping, task, executor);
        writer.Write(metadata);
      }

      var flatMetadata = new MetadataSet();
      foreach (var metadata in groups.Values)
        flatMetadata.UnionWith(metadata);
      UpgradeContext.Metadata = flatMetadata;
    }

    private void CheckAssemblies()
    {
      var oldMetadata = UpgradeContext.Metadata.Assemblies ?? Enumerable.Empty<AssemblyMetadata>();

      var oldAssemblies = oldMetadata
        .GroupBy(a => a.Name)
        .ToDictionary(g => g.Key, g => g.ToList());

      var handlers = UpgradeContext.OrderedUpgradeHandlers;

      foreach (var handler in handlers) {
        List<AssemblyMetadata> assemblies;
        if (oldAssemblies.TryGetValue(handler.AssemblyName, out assemblies)) {
          foreach (var assembly in assemblies)
            if (!handler.CanUpgradeFrom(assembly.Version))
              throw HandlerCanNotUpgrade(handler, assembly.Version);
        }
        else {
          if (!handler.CanUpgradeFrom(null))
            throw HandlerCanNotUpgrade(handler, Strings.ZeroAssemblyVersion);
        }
      }
    }

    private static DomainBuilderException HandlerCanNotUpgrade(IUpgradeHandler handler, string sourceVersion)
    {
      return new DomainBuilderException(string.Format(
        Strings.ExUpgradeOfAssemblyXFromVersionYToZIsNotSupported,
        handler.AssemblyName, sourceVersion, handler.AssemblyVersion));
    }

    private Dictionary<string, MetadataSet> BuildMetadata(Domain domain, TypeIdRegistry registry)
    {
      var model = domain.Model;
      var metadataGroups = model.Databases.ToDictionary(db => db.Name, db => new MetadataSet());
      if (metadataGroups.Count==0)
        metadataGroups.Add(string.Empty, new MetadataSet());

      foreach (var group in metadataGroups) {
        var database = group.Key;
        var metadata = group.Value;
        Func<TypeInfo, bool> filter = t => t.MappingDatabase==database;
        var types = model.Types.Where(filter).ToList();
        var typeMetadata = GetTypeMetadata(types, registry);
        var assemblies = types.Select(t => t.UnderlyingType.Assembly).ToHashSet();
        var assemblyMetadata = GetAssemblyMetadata(assemblies);
        var serializedModel = model.ToStoredModel(registry, filter).Serialize();
        var modelExtension = new ExtensionMetadata(WellKnown.DomainModelExtensionName, serializedModel);
        var indexesExtension = GetPartialIndexes(domain, types);
        metadata.Assemblies.AddRange(assemblyMetadata);
        metadata.Types.AddRange(typeMetadata);
        metadata.Extensions.Add(modelExtension);
        if (indexesExtension!=null)
          metadata.Extensions.Add(indexesExtension);
      }

      return metadataGroups;
    }

    private IEnumerable<AssemblyMetadata> GetAssemblyMetadata(HashSet<Assembly> assemblies)
    {
      var assemblyMetadata = UpgradeContext.OrderedUpgradeHandlers
        .Where(handler => assemblies.Contains(handler.Assembly))
        .Select(handler => new AssemblyMetadata(handler.AssemblyName, handler.AssemblyVersion));
      return assemblyMetadata;
    }

    private static IEnumerable<TypeMetadata> GetTypeMetadata(IEnumerable<TypeInfo> types, TypeIdRegistry registry)
    {
      return types
        .Where(t => t.IsEntity && registry.Contains(t))
        .Select(type => new TypeMetadata(registry[type], type.UnderlyingType.GetFullName()));
    }

    private ExtensionMetadata GetPartialIndexes(Domain domain, IEnumerable<TypeInfo> types)
    {
      if (!domain.StorageProviderInfo.Supports(ProviderFeatures.PartialIndexes))
        return null;
      var compiler = UpgradeContext.Services.IndexFilterCompiler;
      var handlers = domain.Handlers;
      var indexes = types
        .SelectMany(type => type.Indexes
          .Where(i => i.IsPartial && !i.IsVirtual && !i.IsAbstract)
          .Select(i => new {Type = type, Index = i}))
        .Select(item => new StoredPartialIndexFilterInfo {
          Database = item.Type.MappingDatabase,
          Schema = item.Type.MappingSchema,
          Table = item.Type.MappingName,
          Name = item.Index.MappingName,
          Filter = compiler.Compile(handlers, item.Index)
        })
        .ToArray();
      if (indexes.Length==0)
        return null;
      var items = new StoredPartialIndexFilterInfoCollection {
        Items = indexes
      };
      return new ExtensionMetadata(WellKnown.PartialIndexDefinitionsExtensionName, items.Serialize());
    }

    private void ParseStoredDomainModel()
    {
      var context = UpgradeContext;
      var extensions = context.Metadata.Extensions.Where(e => e.Name==WellKnown.DomainModelExtensionName);
      try {
        var found = false;
        var types = new List<StoredTypeInfo>();

        foreach (var extension in extensions) {
          found = true;
          var part = StoredDomainModel.Deserialize(extension.Value);
          types.AddRange(part.Types);
        }

        if (!found) {
          UpgradeLog.Info(Strings.LogDomainModelIsNotFoundInStorage);
          return;
        }

        var model = new StoredDomainModel {Types = types.ToArray()};
        model.UpdateReferences();

        context.ExtractedDomainModel = model;
      }
      catch (Exception e) {
        UpgradeLog.Warning(e, Strings.LogFailedToExtractDomainModelFromStorage);
      }
    }

    private void SaveExtractedTypeMap()
    {
      var map = UpgradeContext.Metadata.Types.ToDictionary(t => t.Name, t => t.Id);
      UpgradeContext.FullTypeMap = UpgradeContext.ExtractedTypeMap = map;
    }

    private void SaveFullTypeMap(TypeIdRegistry registry)
    {
      UpgradeContext.FullTypeMap = registry.Types.ToDictionary(t => t.UnderlyingType.GetFullName(), t => registry[t]);
    }

    private void CheckUserDefinedTypeMap(Domain domain)
    {
      if (UpgradeContext.UserDefinedTypeMap.Count==0)
        return;
      var types = domain.Model.Types;
      var typesExtracted = UpgradeContext.ExtractedTypeMap!=null;
      var mapping = UpgradeContext.UpgradedTypesMapping ?? new Dictionary<string, string>();
      foreach (var userDefindeTypeMap in UpgradeContext.UserDefinedTypeMap) {
        if (types.Contains(userDefindeTypeMap.Key))
          throw new DomainBuilderException(string.Format(Strings.ExUnableToDefineTypeIdentifierXForTypeYTypeIsNotExists, userDefindeTypeMap.Value, userDefindeTypeMap.Key));

        if (domain.Model.Databases.Count==0) {
          if (userDefindeTypeMap.Value <= TypeInfo.MinTypeId)
            throw new DomainBuilderException(string.Format(Strings.ExUserDefinedTypeIdentifierXForTypeYLessThan100, userDefindeTypeMap.Value, userDefindeTypeMap.Key));
        }
        else {
          var type = types.Find(userDefindeTypeMap.Key);
          var databaseConfiguration = domain.Model.Databases[type.MappingDatabase].Configuration;
          if (userDefindeTypeMap.Value < databaseConfiguration.MinTypeId || userDefindeTypeMap.Value > databaseConfiguration.MaxTypeId)
            throw new DomainBuilderException(
              string.Format(Strings.ExUserDefinedTypeIdentifierXForTypeYBeyongTheLimitsDefinedForDatabaseZ, 
                userDefindeTypeMap.Value, 
                userDefindeTypeMap.Key,
                databaseConfiguration.Name));
        }
        if (typesExtracted) {
          if (UpgradeContext.ExtractedTypeMap.ContainsValue(userDefindeTypeMap.Value))
            if (UpgradeContext.ExtractedTypeMap[userDefindeTypeMap.Key]!=userDefindeTypeMap.Value)
              throw new DomainBuilderException(string.Format(Strings.ExTypeIdentifierXDefinesDifferentTypesInExtractedMapOfTypesAndDefinedByUserMapOfTypes, userDefindeTypeMap.Value));
        }
      } 
    }
  }
}<|MERGE_RESOLUTION|>--- conflicted
+++ resolved
@@ -1,305 +1,301 @@
-// Copyright (C) 2003-2010 Xtensive LLC.
-// All rights reserved.
-// For conditions of distribution and use, see license.
-// Created by: Alex Yakunin
-// Created:    2009.05.01
-
-using System;
-using System.Collections.Generic;
-using System.Linq;
-using System.Reflection;
-using Xtensive.Core;
-using Xtensive.Orm.Building.Builders;
-using Xtensive.Orm.Model;
-using Xtensive.Orm.Model.Stored;
-using Xtensive.Orm.Providers;
-using Xtensive.Reflection;
-using Xtensive.Sql;
-
-namespace Xtensive.Orm.Upgrade
-{
-  /// <summary>
-  /// <see cref="UpgradeHandler"/> implementation 
-  /// for <see cref="Xtensive.Orm"/> assembly.
-  /// </summary>
-  public sealed class SystemUpgradeHandler : UpgradeHandler
-  {
-    /// <inheritdoc/>
-    public override bool IsEnabled
-    {
-      get
-      {
-        // Enabled just for Xtensive.Orm
-        return Assembly==GetType().Assembly;
-      }
-    }
-
-    public override void OnBeforeStage()
-    {
-      base.OnBeforeStage();
-
-      if (UpgradeContext.Stage!=UpgradeStage.Upgrading)
-        return;
-
-      CheckAssemblies();
-      SaveExtractedTypeMap();
-      ParseStoredDomainModel();
-    }
-
-    /// <inheritdoc/>
-    public override void OnStage()
-    {
-      var context = UpgradeContext;
-      var upgradeMode = context.UpgradeMode;
-      var session = Session.Demand();
-<<<<<<< HEAD
-=======
-      var builder = new TypeIdBuilder(session.Domain, context.TypeIdProvider);
-      CheckUserDefinedTypeMap(session.Domain);
->>>>>>> d5e87119
-
-      switch (context.Stage) {
-      case UpgradeStage.Upgrading:
-        // Perform or PerformSafely
-        BuildTypeIds(session.Domain);
-        UpdateMetadata(session);
-        SaveFullTypeMap(context.StorageNode.TypeIdRegistry);
-        break;
-      case UpgradeStage.Final:
-        if (upgradeMode.IsUpgrading()) {
-          // Recreate, Perform or PerformSafely
-          BuildTypeIds(session.Domain);
-          UpdateMetadata(session);
-        }
-        else if (upgradeMode.IsLegacy()) {
-          // LegacySkip and LegacyValidate
-          BuildTypeIds(session.Domain);
-        }
-        else {
-          // Skip and Validate
-          SaveExtractedTypeMap();
-          BuildTypeIds(session.Domain);
-        }
-        break;
-      default:
-        throw new ArgumentOutOfRangeException("context.Stage");
-      }
-    }
-
-    private void BuildTypeIds(Domain domain)
-    {
-      var builder = new TypeIdBuilder(domain, UpgradeContext.TypeIdProvider);
-      var storageNode = UpgradeContext.StorageNode;
-      var registry = storageNode.TypeIdRegistry;
-
-      builder.BuildTypeIds(registry);
-      registry.Lock();
-
-      if (storageNode.Id==WellKnown.DefaultNodeId)
-        builder.SetDefaultTypeIds(registry);
-    }
-
-    public override bool CanUpgradeFrom(string oldVersion)
-    {
-      return true;
-    }
-
-    private void UpdateMetadata(Session session)
-    {
-      var groups = BuildMetadata(session.Domain, session.StorageNode.TypeIdRegistry);
-      var driver = session.Handlers.StorageDriver;
-      var mapping = new MetadataMapping(driver, session.Handlers.NameBuilder);
-      var executor = session.Services.Demand<IProviderExecutor>();
-      var resolver = UpgradeContext.Services.MappingResolver;
-      var metadataSchema = UpgradeContext.Configuration.DefaultSchema;
-      var sqlModel = UpgradeContext.ExtractedSqlModelCache;
-
-      foreach (var group in groups) {
-        var metadataDatabase = group.Key;
-        var metadata = group.Value;
-        var schema = resolver.ResolveSchema(sqlModel, metadataDatabase, metadataSchema);
-        var task = new SqlExtractionTask(schema.Catalog.Name, schema.Name);
-        var writer = new MetadataWriter(driver, mapping, task, executor);
-        writer.Write(metadata);
-      }
-
-      var flatMetadata = new MetadataSet();
-      foreach (var metadata in groups.Values)
-        flatMetadata.UnionWith(metadata);
-      UpgradeContext.Metadata = flatMetadata;
-    }
-
-    private void CheckAssemblies()
-    {
-      var oldMetadata = UpgradeContext.Metadata.Assemblies ?? Enumerable.Empty<AssemblyMetadata>();
-
-      var oldAssemblies = oldMetadata
-        .GroupBy(a => a.Name)
-        .ToDictionary(g => g.Key, g => g.ToList());
-
-      var handlers = UpgradeContext.OrderedUpgradeHandlers;
-
-      foreach (var handler in handlers) {
-        List<AssemblyMetadata> assemblies;
-        if (oldAssemblies.TryGetValue(handler.AssemblyName, out assemblies)) {
-          foreach (var assembly in assemblies)
-            if (!handler.CanUpgradeFrom(assembly.Version))
-              throw HandlerCanNotUpgrade(handler, assembly.Version);
-        }
-        else {
-          if (!handler.CanUpgradeFrom(null))
-            throw HandlerCanNotUpgrade(handler, Strings.ZeroAssemblyVersion);
-        }
-      }
-    }
-
-    private static DomainBuilderException HandlerCanNotUpgrade(IUpgradeHandler handler, string sourceVersion)
-    {
-      return new DomainBuilderException(string.Format(
-        Strings.ExUpgradeOfAssemblyXFromVersionYToZIsNotSupported,
-        handler.AssemblyName, sourceVersion, handler.AssemblyVersion));
-    }
-
-    private Dictionary<string, MetadataSet> BuildMetadata(Domain domain, TypeIdRegistry registry)
-    {
-      var model = domain.Model;
-      var metadataGroups = model.Databases.ToDictionary(db => db.Name, db => new MetadataSet());
-      if (metadataGroups.Count==0)
-        metadataGroups.Add(string.Empty, new MetadataSet());
-
-      foreach (var group in metadataGroups) {
-        var database = group.Key;
-        var metadata = group.Value;
-        Func<TypeInfo, bool> filter = t => t.MappingDatabase==database;
-        var types = model.Types.Where(filter).ToList();
-        var typeMetadata = GetTypeMetadata(types, registry);
-        var assemblies = types.Select(t => t.UnderlyingType.Assembly).ToHashSet();
-        var assemblyMetadata = GetAssemblyMetadata(assemblies);
-        var serializedModel = model.ToStoredModel(registry, filter).Serialize();
-        var modelExtension = new ExtensionMetadata(WellKnown.DomainModelExtensionName, serializedModel);
-        var indexesExtension = GetPartialIndexes(domain, types);
-        metadata.Assemblies.AddRange(assemblyMetadata);
-        metadata.Types.AddRange(typeMetadata);
-        metadata.Extensions.Add(modelExtension);
-        if (indexesExtension!=null)
-          metadata.Extensions.Add(indexesExtension);
-      }
-
-      return metadataGroups;
-    }
-
-    private IEnumerable<AssemblyMetadata> GetAssemblyMetadata(HashSet<Assembly> assemblies)
-    {
-      var assemblyMetadata = UpgradeContext.OrderedUpgradeHandlers
-        .Where(handler => assemblies.Contains(handler.Assembly))
-        .Select(handler => new AssemblyMetadata(handler.AssemblyName, handler.AssemblyVersion));
-      return assemblyMetadata;
-    }
-
-    private static IEnumerable<TypeMetadata> GetTypeMetadata(IEnumerable<TypeInfo> types, TypeIdRegistry registry)
-    {
-      return types
-        .Where(t => t.IsEntity && registry.Contains(t))
-        .Select(type => new TypeMetadata(registry[type], type.UnderlyingType.GetFullName()));
-    }
-
-    private ExtensionMetadata GetPartialIndexes(Domain domain, IEnumerable<TypeInfo> types)
-    {
-      if (!domain.StorageProviderInfo.Supports(ProviderFeatures.PartialIndexes))
-        return null;
-      var compiler = UpgradeContext.Services.IndexFilterCompiler;
-      var handlers = domain.Handlers;
-      var indexes = types
-        .SelectMany(type => type.Indexes
-          .Where(i => i.IsPartial && !i.IsVirtual && !i.IsAbstract)
-          .Select(i => new {Type = type, Index = i}))
-        .Select(item => new StoredPartialIndexFilterInfo {
-          Database = item.Type.MappingDatabase,
-          Schema = item.Type.MappingSchema,
-          Table = item.Type.MappingName,
-          Name = item.Index.MappingName,
-          Filter = compiler.Compile(handlers, item.Index)
-        })
-        .ToArray();
-      if (indexes.Length==0)
-        return null;
-      var items = new StoredPartialIndexFilterInfoCollection {
-        Items = indexes
-      };
-      return new ExtensionMetadata(WellKnown.PartialIndexDefinitionsExtensionName, items.Serialize());
-    }
-
-    private void ParseStoredDomainModel()
-    {
-      var context = UpgradeContext;
-      var extensions = context.Metadata.Extensions.Where(e => e.Name==WellKnown.DomainModelExtensionName);
-      try {
-        var found = false;
-        var types = new List<StoredTypeInfo>();
-
-        foreach (var extension in extensions) {
-          found = true;
-          var part = StoredDomainModel.Deserialize(extension.Value);
-          types.AddRange(part.Types);
-        }
-
-        if (!found) {
-          UpgradeLog.Info(Strings.LogDomainModelIsNotFoundInStorage);
-          return;
-        }
-
-        var model = new StoredDomainModel {Types = types.ToArray()};
-        model.UpdateReferences();
-
-        context.ExtractedDomainModel = model;
-      }
-      catch (Exception e) {
-        UpgradeLog.Warning(e, Strings.LogFailedToExtractDomainModelFromStorage);
-      }
-    }
-
-    private void SaveExtractedTypeMap()
-    {
-      var map = UpgradeContext.Metadata.Types.ToDictionary(t => t.Name, t => t.Id);
-      UpgradeContext.FullTypeMap = UpgradeContext.ExtractedTypeMap = map;
-    }
-
-    private void SaveFullTypeMap(TypeIdRegistry registry)
-    {
-      UpgradeContext.FullTypeMap = registry.Types.ToDictionary(t => t.UnderlyingType.GetFullName(), t => registry[t]);
-    }
-
-    private void CheckUserDefinedTypeMap(Domain domain)
-    {
-      if (UpgradeContext.UserDefinedTypeMap.Count==0)
-        return;
-      var types = domain.Model.Types;
-      var typesExtracted = UpgradeContext.ExtractedTypeMap!=null;
-      var mapping = UpgradeContext.UpgradedTypesMapping ?? new Dictionary<string, string>();
-      foreach (var userDefindeTypeMap in UpgradeContext.UserDefinedTypeMap) {
-        if (types.Contains(userDefindeTypeMap.Key))
-          throw new DomainBuilderException(string.Format(Strings.ExUnableToDefineTypeIdentifierXForTypeYTypeIsNotExists, userDefindeTypeMap.Value, userDefindeTypeMap.Key));
-
-        if (domain.Model.Databases.Count==0) {
-          if (userDefindeTypeMap.Value <= TypeInfo.MinTypeId)
-            throw new DomainBuilderException(string.Format(Strings.ExUserDefinedTypeIdentifierXForTypeYLessThan100, userDefindeTypeMap.Value, userDefindeTypeMap.Key));
-        }
-        else {
-          var type = types.Find(userDefindeTypeMap.Key);
-          var databaseConfiguration = domain.Model.Databases[type.MappingDatabase].Configuration;
-          if (userDefindeTypeMap.Value < databaseConfiguration.MinTypeId || userDefindeTypeMap.Value > databaseConfiguration.MaxTypeId)
-            throw new DomainBuilderException(
-              string.Format(Strings.ExUserDefinedTypeIdentifierXForTypeYBeyongTheLimitsDefinedForDatabaseZ, 
-                userDefindeTypeMap.Value, 
-                userDefindeTypeMap.Key,
-                databaseConfiguration.Name));
-        }
-        if (typesExtracted) {
-          if (UpgradeContext.ExtractedTypeMap.ContainsValue(userDefindeTypeMap.Value))
-            if (UpgradeContext.ExtractedTypeMap[userDefindeTypeMap.Key]!=userDefindeTypeMap.Value)
-              throw new DomainBuilderException(string.Format(Strings.ExTypeIdentifierXDefinesDifferentTypesInExtractedMapOfTypesAndDefinedByUserMapOfTypes, userDefindeTypeMap.Value));
-        }
-      } 
-    }
-  }
+// Copyright (C) 2003-2010 Xtensive LLC.
+// All rights reserved.
+// For conditions of distribution and use, see license.
+// Created by: Alex Yakunin
+// Created:    2009.05.01
+
+using System;
+using System.Collections.Generic;
+using System.Linq;
+using System.Reflection;
+using Xtensive.Core;
+using Xtensive.Orm.Building.Builders;
+using Xtensive.Orm.Model;
+using Xtensive.Orm.Model.Stored;
+using Xtensive.Orm.Providers;
+using Xtensive.Reflection;
+using Xtensive.Sql;
+
+namespace Xtensive.Orm.Upgrade
+{
+  /// <summary>
+  /// <see cref="UpgradeHandler"/> implementation 
+  /// for <see cref="Xtensive.Orm"/> assembly.
+  /// </summary>
+  public sealed class SystemUpgradeHandler : UpgradeHandler
+  {
+    /// <inheritdoc/>
+    public override bool IsEnabled
+    {
+      get
+      {
+        // Enabled just for Xtensive.Orm
+        return Assembly==GetType().Assembly;
+      }
+    }
+
+    public override void OnBeforeStage()
+    {
+      base.OnBeforeStage();
+
+      if (UpgradeContext.Stage!=UpgradeStage.Upgrading)
+        return;
+
+      CheckAssemblies();
+      SaveExtractedTypeMap();
+      ParseStoredDomainModel();
+    }
+
+    /// <inheritdoc/>
+    public override void OnStage()
+    {
+      var context = UpgradeContext;
+      var upgradeMode = context.UpgradeMode;
+      var session = Session.Demand();
+      CheckUserDefinedTypeMap(session.Domain);
+
+      switch (context.Stage) {
+      case UpgradeStage.Upgrading:
+        // Perform or PerformSafely
+        BuildTypeIds(session.Domain);
+        UpdateMetadata(session);
+        SaveFullTypeMap(context.StorageNode.TypeIdRegistry);
+        break;
+      case UpgradeStage.Final:
+        if (upgradeMode.IsUpgrading()) {
+          // Recreate, Perform or PerformSafely
+          BuildTypeIds(session.Domain);
+          UpdateMetadata(session);
+        }
+        else if (upgradeMode.IsLegacy()) {
+          // LegacySkip and LegacyValidate
+          BuildTypeIds(session.Domain);
+        }
+        else {
+          // Skip and Validate
+          SaveExtractedTypeMap();
+          BuildTypeIds(session.Domain);
+        }
+        break;
+      default:
+        throw new ArgumentOutOfRangeException("context.Stage");
+      }
+    }
+
+    private void BuildTypeIds(Domain domain)
+    {
+      var builder = new TypeIdBuilder(domain, UpgradeContext.TypeIdProvider);
+      var storageNode = UpgradeContext.StorageNode;
+      var registry = storageNode.TypeIdRegistry;
+
+      builder.BuildTypeIds(registry);
+      registry.Lock();
+
+      if (storageNode.Id==WellKnown.DefaultNodeId)
+        builder.SetDefaultTypeIds(registry);
+    }
+
+    public override bool CanUpgradeFrom(string oldVersion)
+    {
+      return true;
+    }
+
+    private void UpdateMetadata(Session session)
+    {
+      var groups = BuildMetadata(session.Domain, session.StorageNode.TypeIdRegistry);
+      var driver = session.Handlers.StorageDriver;
+      var mapping = new MetadataMapping(driver, session.Handlers.NameBuilder);
+      var executor = session.Services.Demand<IProviderExecutor>();
+      var resolver = UpgradeContext.Services.MappingResolver;
+      var metadataSchema = UpgradeContext.Configuration.DefaultSchema;
+      var sqlModel = UpgradeContext.ExtractedSqlModelCache;
+
+      foreach (var group in groups) {
+        var metadataDatabase = group.Key;
+        var metadata = group.Value;
+        var schema = resolver.ResolveSchema(sqlModel, metadataDatabase, metadataSchema);
+        var task = new SqlExtractionTask(schema.Catalog.Name, schema.Name);
+        var writer = new MetadataWriter(driver, mapping, task, executor);
+        writer.Write(metadata);
+      }
+
+      var flatMetadata = new MetadataSet();
+      foreach (var metadata in groups.Values)
+        flatMetadata.UnionWith(metadata);
+      UpgradeContext.Metadata = flatMetadata;
+    }
+
+    private void CheckAssemblies()
+    {
+      var oldMetadata = UpgradeContext.Metadata.Assemblies ?? Enumerable.Empty<AssemblyMetadata>();
+
+      var oldAssemblies = oldMetadata
+        .GroupBy(a => a.Name)
+        .ToDictionary(g => g.Key, g => g.ToList());
+
+      var handlers = UpgradeContext.OrderedUpgradeHandlers;
+
+      foreach (var handler in handlers) {
+        List<AssemblyMetadata> assemblies;
+        if (oldAssemblies.TryGetValue(handler.AssemblyName, out assemblies)) {
+          foreach (var assembly in assemblies)
+            if (!handler.CanUpgradeFrom(assembly.Version))
+              throw HandlerCanNotUpgrade(handler, assembly.Version);
+        }
+        else {
+          if (!handler.CanUpgradeFrom(null))
+            throw HandlerCanNotUpgrade(handler, Strings.ZeroAssemblyVersion);
+        }
+      }
+    }
+
+    private static DomainBuilderException HandlerCanNotUpgrade(IUpgradeHandler handler, string sourceVersion)
+    {
+      return new DomainBuilderException(string.Format(
+        Strings.ExUpgradeOfAssemblyXFromVersionYToZIsNotSupported,
+        handler.AssemblyName, sourceVersion, handler.AssemblyVersion));
+    }
+
+    private Dictionary<string, MetadataSet> BuildMetadata(Domain domain, TypeIdRegistry registry)
+    {
+      var model = domain.Model;
+      var metadataGroups = model.Databases.ToDictionary(db => db.Name, db => new MetadataSet());
+      if (metadataGroups.Count==0)
+        metadataGroups.Add(string.Empty, new MetadataSet());
+
+      foreach (var group in metadataGroups) {
+        var database = group.Key;
+        var metadata = group.Value;
+        Func<TypeInfo, bool> filter = t => t.MappingDatabase==database;
+        var types = model.Types.Where(filter).ToList();
+        var typeMetadata = GetTypeMetadata(types, registry);
+        var assemblies = types.Select(t => t.UnderlyingType.Assembly).ToHashSet();
+        var assemblyMetadata = GetAssemblyMetadata(assemblies);
+        var serializedModel = model.ToStoredModel(registry, filter).Serialize();
+        var modelExtension = new ExtensionMetadata(WellKnown.DomainModelExtensionName, serializedModel);
+        var indexesExtension = GetPartialIndexes(domain, types);
+        metadata.Assemblies.AddRange(assemblyMetadata);
+        metadata.Types.AddRange(typeMetadata);
+        metadata.Extensions.Add(modelExtension);
+        if (indexesExtension!=null)
+          metadata.Extensions.Add(indexesExtension);
+      }
+
+      return metadataGroups;
+    }
+
+    private IEnumerable<AssemblyMetadata> GetAssemblyMetadata(HashSet<Assembly> assemblies)
+    {
+      var assemblyMetadata = UpgradeContext.OrderedUpgradeHandlers
+        .Where(handler => assemblies.Contains(handler.Assembly))
+        .Select(handler => new AssemblyMetadata(handler.AssemblyName, handler.AssemblyVersion));
+      return assemblyMetadata;
+    }
+
+    private static IEnumerable<TypeMetadata> GetTypeMetadata(IEnumerable<TypeInfo> types, TypeIdRegistry registry)
+    {
+      return types
+        .Where(t => t.IsEntity && registry.Contains(t))
+        .Select(type => new TypeMetadata(registry[type], type.UnderlyingType.GetFullName()));
+    }
+
+    private ExtensionMetadata GetPartialIndexes(Domain domain, IEnumerable<TypeInfo> types)
+    {
+      if (!domain.StorageProviderInfo.Supports(ProviderFeatures.PartialIndexes))
+        return null;
+      var compiler = UpgradeContext.Services.IndexFilterCompiler;
+      var handlers = domain.Handlers;
+      var indexes = types
+        .SelectMany(type => type.Indexes
+          .Where(i => i.IsPartial && !i.IsVirtual && !i.IsAbstract)
+          .Select(i => new {Type = type, Index = i}))
+        .Select(item => new StoredPartialIndexFilterInfo {
+          Database = item.Type.MappingDatabase,
+          Schema = item.Type.MappingSchema,
+          Table = item.Type.MappingName,
+          Name = item.Index.MappingName,
+          Filter = compiler.Compile(handlers, item.Index)
+        })
+        .ToArray();
+      if (indexes.Length==0)
+        return null;
+      var items = new StoredPartialIndexFilterInfoCollection {
+        Items = indexes
+      };
+      return new ExtensionMetadata(WellKnown.PartialIndexDefinitionsExtensionName, items.Serialize());
+    }
+
+    private void ParseStoredDomainModel()
+    {
+      var context = UpgradeContext;
+      var extensions = context.Metadata.Extensions.Where(e => e.Name==WellKnown.DomainModelExtensionName);
+      try {
+        var found = false;
+        var types = new List<StoredTypeInfo>();
+
+        foreach (var extension in extensions) {
+          found = true;
+          var part = StoredDomainModel.Deserialize(extension.Value);
+          types.AddRange(part.Types);
+        }
+
+        if (!found) {
+          UpgradeLog.Info(Strings.LogDomainModelIsNotFoundInStorage);
+          return;
+        }
+
+        var model = new StoredDomainModel {Types = types.ToArray()};
+        model.UpdateReferences();
+
+        context.ExtractedDomainModel = model;
+      }
+      catch (Exception e) {
+        UpgradeLog.Warning(e, Strings.LogFailedToExtractDomainModelFromStorage);
+      }
+    }
+
+    private void SaveExtractedTypeMap()
+    {
+      var map = UpgradeContext.Metadata.Types.ToDictionary(t => t.Name, t => t.Id);
+      UpgradeContext.FullTypeMap = UpgradeContext.ExtractedTypeMap = map;
+    }
+
+    private void SaveFullTypeMap(TypeIdRegistry registry)
+    {
+      UpgradeContext.FullTypeMap = registry.Types.ToDictionary(t => t.UnderlyingType.GetFullName(), t => registry[t]);
+    }
+
+    private void CheckUserDefinedTypeMap(Domain domain)
+    {
+      if (UpgradeContext.UserDefinedTypeMap.Count==0)
+        return;
+      var types = domain.Model.Types;
+      var typesExtracted = UpgradeContext.ExtractedTypeMap!=null;
+      var mapping = UpgradeContext.UpgradedTypesMapping ?? new Dictionary<string, string>();
+      foreach (var userDefindeTypeMap in UpgradeContext.UserDefinedTypeMap) {
+        if (types.Contains(userDefindeTypeMap.Key))
+          throw new DomainBuilderException(string.Format(Strings.ExUnableToDefineTypeIdentifierXForTypeYTypeIsNotExists, userDefindeTypeMap.Value, userDefindeTypeMap.Key));
+
+        if (domain.Model.Databases.Count==0) {
+          if (userDefindeTypeMap.Value <= TypeInfo.MinTypeId)
+            throw new DomainBuilderException(string.Format(Strings.ExUserDefinedTypeIdentifierXForTypeYLessThan100, userDefindeTypeMap.Value, userDefindeTypeMap.Key));
+        }
+        else {
+          var type = types.Find(userDefindeTypeMap.Key);
+          var databaseConfiguration = domain.Model.Databases[type.MappingDatabase].Configuration;
+          if (userDefindeTypeMap.Value < databaseConfiguration.MinTypeId || userDefindeTypeMap.Value > databaseConfiguration.MaxTypeId)
+            throw new DomainBuilderException(
+              string.Format(Strings.ExUserDefinedTypeIdentifierXForTypeYBeyongTheLimitsDefinedForDatabaseZ, 
+                userDefindeTypeMap.Value, 
+                userDefindeTypeMap.Key,
+                databaseConfiguration.Name));
+        }
+        if (typesExtracted) {
+          if (UpgradeContext.ExtractedTypeMap.ContainsValue(userDefindeTypeMap.Value))
+            if (UpgradeContext.ExtractedTypeMap[userDefindeTypeMap.Key]!=userDefindeTypeMap.Value)
+              throw new DomainBuilderException(string.Format(Strings.ExTypeIdentifierXDefinesDifferentTypesInExtractedMapOfTypesAndDefinedByUserMapOfTypes, userDefindeTypeMap.Value));
+        }
+      } 
+    }
+  }
 }