--- conflicted
+++ resolved
@@ -1,22 +1,13 @@
-<<<<<<< HEAD
 // Copyright (C) 2007-2020 Xtensive LLC.
 // This code is distributed under MIT license terms.
 // See the License.txt file in the project root for more information.
-=======
-// Copyright (C) 2003-2010 Xtensive LLC.
-// All rights reserved.
-// For conditions of distribution and use, see license.
->>>>>>> b5d188a2
 // Created by: Dmitri Maximov
 // Created:    2007.08.21
 
 using System;
 using Xtensive.Collections;
 using Xtensive.Core;
-<<<<<<< HEAD
 using Xtensive.Reflection;
-=======
->>>>>>> b5d188a2
 
 namespace Xtensive.Orm.Configuration
 {
@@ -29,11 +20,7 @@
   /// of <see cref="Type"/>s.</remarks>
   internal sealed class DomainTypeRegistrationHandler : TypeRegistrationProcessorBase
   {
-<<<<<<< HEAD
     private readonly static Type objectType = WellKnownTypes.Object;
-=======
-    private readonly static Type objectType = typeof (object);
->>>>>>> b5d188a2
     private const string providersNamespace = "Xtensive.Orm.Providers.";
 
     /// <inheritdoc/>
