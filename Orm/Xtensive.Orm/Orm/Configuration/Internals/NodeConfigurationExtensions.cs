<<<<<<< HEAD
// Copyright (C) 2012-2022 Xtensive LLC.
// This code is distributed under MIT license terms.
// See the License.txt file in the project root for more information.

=======
using System;
>>>>>>> d1e4da8e
using System.Collections.Generic;
using System.Linq;
using Xtensive.Sql.Model;

namespace Xtensive.Orm.Configuration
{
  internal static class NodeConfigurationExtensions
  {
    public static string GetActualNameFor(this NodeConfiguration nodeConfiguration, Catalog catalog) =>
      nodeConfiguration.DatabaseMapping.Apply(catalog.GetNameInternal());

    public static string GetActualNameFor(this NodeConfiguration nodeConfiguration, Schema schema) =>
      nodeConfiguration.SchemaMapping.Apply(schema.GetNameInternal());

<<<<<<< HEAD
    public static IReadOnlyDictionary<string, string> GetDatabaseMapping(this NodeConfiguration nodeConfiguration) =>
      nodeConfiguration.DatabaseMapping.ToDictionary(key => key.Key, value => value.Value);

    public static IReadOnlyDictionary<string, string> GetSchemaMapping(this NodeConfiguration nodeConfiguration) =>
      nodeConfiguration.SchemaMapping.ToDictionary(key => key.Key, value => value.Value);
=======
    public static IReadOnlyDictionary<string, string> GetDatabaseMapping(this NodeConfiguration nodeConfiguration)
    {
      return nodeConfiguration.DatabaseMapping.ToDictionary(key => key.Key, value => value.Value);
    }

    public static IReadOnlyDictionary<string, string> GetSchemaMapping(this NodeConfiguration nodeConfiguration)
    {
      return nodeConfiguration.SchemaMapping.ToDictionary(key => key.Key, value => value.Value);
    }
>>>>>>> d1e4da8e
  }
}<|MERGE_RESOLUTION|>--- conflicted
+++ resolved
@@ -1,11 +1,4 @@
-<<<<<<< HEAD
-// Copyright (C) 2012-2022 Xtensive LLC.
-// This code is distributed under MIT license terms.
-// See the License.txt file in the project root for more information.
-
-=======
 using System;
->>>>>>> d1e4da8e
 using System.Collections.Generic;
 using System.Linq;
 using Xtensive.Sql.Model;
@@ -20,13 +13,6 @@
     public static string GetActualNameFor(this NodeConfiguration nodeConfiguration, Schema schema) =>
       nodeConfiguration.SchemaMapping.Apply(schema.GetNameInternal());
 
-<<<<<<< HEAD
-    public static IReadOnlyDictionary<string, string> GetDatabaseMapping(this NodeConfiguration nodeConfiguration) =>
-      nodeConfiguration.DatabaseMapping.ToDictionary(key => key.Key, value => value.Value);
-
-    public static IReadOnlyDictionary<string, string> GetSchemaMapping(this NodeConfiguration nodeConfiguration) =>
-      nodeConfiguration.SchemaMapping.ToDictionary(key => key.Key, value => value.Value);
-=======
     public static IReadOnlyDictionary<string, string> GetDatabaseMapping(this NodeConfiguration nodeConfiguration)
     {
       return nodeConfiguration.DatabaseMapping.ToDictionary(key => key.Key, value => value.Value);
@@ -36,6 +22,5 @@
     {
       return nodeConfiguration.SchemaMapping.ToDictionary(key => key.Key, value => value.Value);
     }
->>>>>>> d1e4da8e
   }
 }