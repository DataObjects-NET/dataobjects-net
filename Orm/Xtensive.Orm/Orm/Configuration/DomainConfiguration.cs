<<<<<<< HEAD
// Copyright (C) 2007-2020 Xtensive LLC.
// This code is distributed under MIT license terms.
// See the License.txt file in the project root for more information.
=======
// Copyright (C) 2003-2010 Xtensive LLC.
// All rights reserved.
// For conditions of distribution and use, see license.
>>>>>>> b5d188a2
// Created by: Dmitri Maximov
// Created:    2007.08.03

using System;
using System.Configuration;
using System.Linq;
using JetBrains.Annotations;
using Xtensive.Core;
using Xtensive.Orm.Configuration.Elements;
<<<<<<< HEAD
using Xtensive.Orm.Internals;
=======
>>>>>>> b5d188a2
using ConfigurationSection=Xtensive.Orm.Configuration.Elements.ConfigurationSection;

namespace Xtensive.Orm.Configuration
{
  /// <summary>
  /// The configuration of the <see cref="Domain"/>.
  /// </summary> 
  [Serializable]
  public class DomainConfiguration : ConfigurationBase
  {
    #region Defaults

    /// <summary>
    /// Default <see cref="SectionName"/> value:
    /// "<see langword="Xtensive.Orm" />".
    /// </summary>
    [Obsolete("Use WellKnown.DefaultConfigurationSection instead."), UsedImplicitly]
    public const string DefaultSectionName = WellKnown.DefaultConfigurationSection;

    /// <summary>
    /// Default <see cref="DomainConfiguration.KeyCacheSize"/> value: 
    /// <see langword="16*1024" />.
    /// </summary>
    public const int DefaultKeyCacheSize = 16 * 1024;

    /// <summary>
    /// Default <see cref="DomainConfiguration.KeyGeneratorCacheSize"/> value: 
    /// <see langword="128" />.
    /// </summary>
    public const int DefaultKeyGeneratorCacheSize = 128;

    /// <summary>
    /// Default <see cref="DomainConfiguration.QueryCacheSize"/> value: 
    /// <see langword="256" />.
    /// </summary>
    public const int DefaultQueryCacheSize = 256;

    /// <summary>
    /// Default <see cref="DomainConfiguration.RecordSetMappingCacheSize"/> value: 
    /// <see langword="1024" />.
    /// </summary>
    public const int DefaultRecordSetMappingCacheSize = 1024;

    /// <summary>
    /// Default <see cref="DomainConfiguration.IncludeSqlInExceptions"/> value: 
    /// <see langword="true" />.
    /// </summary>
    public const bool DefaultIncludeSqlInExceptions = true;

    /// <summary>
    /// Default <see cref="DomainConfiguration.BuildInParallel"/> value: 
    /// <see langword="true" />.
    /// </summary>
    public const bool DefaultBuildInParallel = true;

    /// <summary>
    /// Default <see cref="MultidatabaseKeys"/> value:
    /// <see langword="false" />.
    /// </summary>
    public const bool DefaultMultidatabaseKeys = false;

    /// <summary>
    /// Default <see cref="ShareStorageSchemaOverNodes"/> value:
    /// <see langword="false"/>
    /// </summary>
    public const bool DefaultShareStorageSchemaOverNodes = false;

    /// <summary>
    /// Default <see cref="EntityVersioningPolicy"/> value;
    /// </summary>
    public const EntityVersioningPolicy DefaultVersioningPolicy = EntityVersioningPolicy.Default;

    /// <summary>
    /// Default <see cref="EnsureConnectionIsAlive"/> value: <see langword="true" />.
    /// </summary>
    public const bool DefaultEnsureConnectionIsAlive = true;

    #endregion

    private static bool sectionNameIsDefined;
    private static string sectionName = WellKnown.DefaultConfigurationSection;

    private string name = string.Empty;
    private ConnectionInfo connectionInfo;
    private string defaultSchema = string.Empty;
    private string defaultDatabase = string.Empty;
    private DomainTypeRegistry types = new DomainTypeRegistry(new DomainTypeRegistrationHandler());
    private LinqExtensionRegistry linqExtensions = new LinqExtensionRegistry();
    private NamingConvention namingConvention = new NamingConvention();
    private int keyCacheSize = DefaultKeyCacheSize;
    private int keyGeneratorCacheSize = DefaultKeyGeneratorCacheSize;
    private int queryCacheSize = DefaultQueryCacheSize;
    private int recordSetMappingCacheSize = DefaultRecordSetMappingCacheSize;
    private SessionConfigurationCollection sessions = new SessionConfigurationCollection();
    private DomainUpgradeMode upgradeMode = DomainUpgradeMode.Default;
    private ForeignKeyMode foreignKeyMode = ForeignKeyMode.Default;
    private FullTextChangeTrackingMode fullTextChangeTrackingMode = FullTextChangeTrackingMode.Default;
    private Type serviceContainerType;
    private bool includeSqlInExceptions = DefaultIncludeSqlInExceptions;
    private string forcedServerVersion = string.Empty;
    private bool buildInParallel = DefaultBuildInParallel;
    private bool allowCyclicDatabaseDependencies;
    private bool multidatabaseKeys = DefaultMultidatabaseKeys;
    private bool shareStorageSchemaOverNodes = DefaultShareStorageSchemaOverNodes;
    private bool ensureConnectionIsAlive = DefaultEnsureConnectionIsAlive;
    private DomainOptions options = DomainOptions.Default;
    private SchemaSyncExceptionFormat schemaSyncExceptionFormat = SchemaSyncExceptionFormat.Default;
    private MappingRuleCollection mappingRules = new MappingRuleCollection();
    private DatabaseConfigurationCollection databases = new DatabaseConfigurationCollection();
    private KeyGeneratorConfigurationCollection keyGenerators = new KeyGeneratorConfigurationCollection();
    private IgnoreRuleCollection ignoreRules = new IgnoreRuleCollection();
    private VersioningConvention versioningConvention = new VersioningConvention();

    private bool? isMultidatabase;
    private bool? isMultischema;

    private string collation = string.Empty;
    private string connectionInitializationSql = string.Empty;

    /// <summary>
    /// Gets or sets the name of the section where storage configuration is configuration.
    /// </summary>
    /// <exception cref="NotSupportedException">The property is already defined once.</exception>
    public static string SectionName
    {
      get { return sectionName; }
      set
      {
        ArgumentValidator.EnsureArgumentNotNullOrEmpty(value, "value");
        if (sectionNameIsDefined)
          throw Exceptions.AlreadyInitialized("SectionName");
        sectionName = value;
        sectionNameIsDefined = true;
      }
    }

    /// <summary>
    /// Gets or sets the domain configuration name.
    /// </summary>
    public string Name
    {
      get { return name; }
      set
      {
        this.EnsureNotLocked();
        ArgumentValidator.EnsureArgumentNotNull(value, "value");
        name = value;
      }
    }

    /// <summary>
    /// Gets or sets the connection info.
    /// </summary>
    /// <example>
    /// <code lang="cs" source="..\Xtensive.Orm\Xtensive.Orm.Manual\DomainAndSession\DomainAndSessionSample.cs" region="Connection URL examples" />
    /// <code lang="cs">
    /// var configuration = new DomainConfiguration();
    /// configuration.ConnectionInfo = new ConnectionInfo(connectionUrl);
    /// </code>
    /// </example>
    public ConnectionInfo ConnectionInfo
    {
      get { return connectionInfo; }
      set
      {
        this.EnsureNotLocked();
        connectionInfo = value;
      }
    }

    /// <summary>
    /// Gets or sets the default schema.
    /// </summary>
    public string DefaultSchema
    {
      get { return defaultSchema; }
      set {
        this.EnsureNotLocked();
        defaultSchema = value;
      }
    }

    /// <summary>
    /// Gets or sets the default database.
    /// If database aliases are configured, this should be an alias name.
    /// </summary>
    public string DefaultDatabase
    {
      get { return defaultDatabase; }
      set {
        this.EnsureNotLocked();
        defaultDatabase = value;
      }
    }

    /// <summary>
    /// Gets or sets a value indicating domain upgrade behavior. 
    /// </summary>
    public DomainUpgradeMode UpgradeMode
    {
      get { return upgradeMode; }
      set
      {
        this.EnsureNotLocked();
        upgradeMode = value;
      }
    }

    /// <summary>
    /// Gets the collection of persistent <see cref="Type"/>s that are about to be 
    /// registered in the <see cref="Domain"/>.
    /// </summary>
    public DomainTypeRegistry Types
    {
      get { return types; }
    }

    /// <summary>
    /// Gets the collection of LINQ extensions.
    /// </summary>
    public LinqExtensionRegistry LinqExtensions
    {
      get { return linqExtensions; }
    }

    /// <summary>
    /// Gets or sets the naming convention.
    /// </summary>
    public NamingConvention NamingConvention
    {
      get { return namingConvention; }
      set
      {
        this.EnsureNotLocked();
        namingConvention = value;
      }
    }

    /// <summary>
    /// Gets or sets the size of the key cache.
    /// Default value is <see cref="DefaultKeyCacheSize"/>.
    /// </summary>
    public int KeyCacheSize
    {
      get { return keyCacheSize; }
      set
      {
        this.EnsureNotLocked();
        ArgumentValidator.EnsureArgumentIsGreaterThan(value, 0, "value");
        keyCacheSize = value;
      }
    }

    /// <summary>
    /// Gets or sets the size of the key generator cache.
    /// Default value is <see cref="DefaultKeyGeneratorCacheSize"/>.
    /// </summary>
    public int KeyGeneratorCacheSize
    {
      get { return keyGeneratorCacheSize; }
      set
      {
        this.EnsureNotLocked();
        ArgumentValidator.EnsureArgumentIsGreaterThan(value, 0, "value");
        keyGeneratorCacheSize = value;
      }
    }

    /// <summary>
    /// Gets or sets the size of the query cache (see <see cref="Query.Execute{TElement}(System.Func{System.Linq.IQueryable{TElement}})"/>).
    /// Default value is <see cref="DefaultQueryCacheSize"/>.
    /// </summary>
    public int QueryCacheSize
    {
      get { return queryCacheSize; }
      set
      {
        this.EnsureNotLocked();
        ArgumentValidator.EnsureArgumentIsGreaterThan(value, 0, "value");
        queryCacheSize = value;
      }
    }

    /// <summary>
    /// Gets or sets the size of the record set mapping cache.
    /// Default value is <see cref="DefaultRecordSetMappingCacheSize"/>.
    /// </summary>
    public int RecordSetMappingCacheSize
    {
      get { return recordSetMappingCacheSize; }
      set
      {
        this.EnsureNotLocked();
        ArgumentValidator.EnsureArgumentIsGreaterThan(value, 0, "value");
        recordSetMappingCacheSize = value;
      }
    }

    /// <summary>
    /// Gets or sets a value indicating foreign key mode. 
    /// Default value is <see cref="Orm.ForeignKeyMode.Default"/>.
    /// </summary>
    public ForeignKeyMode ForeignKeyMode
    {
      get { return foreignKeyMode; }
      set
      {
        this.EnsureNotLocked();
        foreignKeyMode = value;
      }
    }

    /// <summary>
    /// Gets or sets a value indicating change tracking mode of full-text indexes.
    /// The property may have no effect for certain storages where there is no support for such option.
    /// </summary>
    public FullTextChangeTrackingMode FullTextChangeTrackingMode
    {
      get { return fullTextChangeTrackingMode; }
      set
      {
        this.EnsureNotLocked();
        fullTextChangeTrackingMode = value;
      }
    }

    /// <summary>
    /// Gets or sets <see cref="SchemaSynchronizationException"/> format.
    /// Default value is <see cref="Orm.Configuration.SchemaSyncExceptionFormat.Detailed"/>.
    /// To get old format that was used in DataObjects.Net prior to version 4.5
    /// set this to <see cref="Orm.Configuration.SchemaSyncExceptionFormat.Brief"/>.
    /// </summary>
    public SchemaSyncExceptionFormat SchemaSyncExceptionFormat
    {
      get { return schemaSyncExceptionFormat; }
      set
      {
        this.EnsureNotLocked();
        schemaSyncExceptionFormat = value;
      }
    }

    /// <summary>
    /// Gets available session configurations.
    /// </summary>
    public SessionConfigurationCollection Sessions
    {
      get { return sessions; }
      set
      {
        ArgumentValidator.EnsureArgumentNotNull(value, "value");
        this.EnsureNotLocked();
        sessions = value;
      }
    }

    /// <summary>
    /// Gets or sets registered mapping rules.
    /// </summary>
    public MappingRuleCollection MappingRules
    {
      get { return mappingRules; }
      set
      {
        ArgumentValidator.EnsureArgumentNotNull(value, "value");
        this.EnsureNotLocked();
        mappingRules = value;
      }
    }

    /// <summary>
    /// Gets or sets registered database aliases.
    /// </summary>
    public DatabaseConfigurationCollection Databases
    {
      get { return databases; }
      set
      {
        ArgumentValidator.EnsureArgumentNotNull(value, "value");
        this.EnsureNotLocked();
        databases = value;
      }
    }

    /// <summary>
    /// Gets or sets key generators.
    /// </summary>
    public KeyGeneratorConfigurationCollection KeyGenerators
    {
      get { return keyGenerators; }
      set
      {
        ArgumentValidator.EnsureArgumentNotNull(value, "value");
        this.EnsureNotLocked();
        keyGenerators = value;
      }
    }

    /// <summary>
    /// Gets or sets the type of the service container.
    /// </summary>
    public Type ServiceContainerType 
    {
      get { return serviceContainerType; }
      set {
        this.EnsureNotLocked();
        serviceContainerType = value;
      }
    }

    /// <summary>
    /// Gets or sets value indicating whether SQL text of a query
    /// that caused error should be included in exception message.
    /// </summary>
    public bool IncludeSqlInExceptions
    {
      get { return includeSqlInExceptions; }
      set
      {
        this.EnsureNotLocked();
        includeSqlInExceptions = value;
      }
    }

    /// <summary>
    /// Gets or sets value indicating whether
    /// cyclic database dependencies are allowed.
    /// This option has no effect unless <see cref="IsMultidatabase"/> is true.
    /// </summary>
    public bool AllowCyclicDatabaseDependencies
    {
      get { return allowCyclicDatabaseDependencies; }
      set
      {
        this.EnsureNotLocked();
        allowCyclicDatabaseDependencies = value;
      }
    }

    /// <summary>
    /// Gets or sets forced server version,
    /// if this property set to non-empty value,
    /// DataObjects.Net acts as it connected to server having
    /// specified version, ignoring actual version of the server.
    /// </summary>
    public string ForcedServerVersion
    {
      get { return forcedServerVersion; }
      set
      {
        this.EnsureNotLocked();
        forcedServerVersion = value;
      }
    }

    /// <summary>
    /// Gets or sets value indicating whether <see cref="Domain.Build"/>
    /// process should be parallelized whenever possible.
    /// </summary>
    public bool BuildInParallel
    {
      get { return buildInParallel; }
      set
      {
        this.EnsureNotLocked();
        buildInParallel = value;
      }
    }

    /// <summary>
    /// Get or set registered ignore rules
    /// </summary>
    public IgnoreRuleCollection IgnoreRules
    {
      get { return ignoreRules; }
      set
      {
        this.EnsureNotLocked();
        ignoreRules = value;
      }
    }

    /// <summary>
    /// Gets or sets collation for all columns.
    /// If provider does not utilize collations this setting is ignored.
    /// <remarks>
    /// Only 'sqlserver', 'sqlserverce' and 'sqlite' providers support this setting.
    /// For 'sqlite' provider the following non-standard collations are supported
    /// in addition to any user-provided collations:
    /// StringComparer_Ordinal, StringComparer_Ordinal_IgnoreCase,
    /// StringComparer_CurrentCulture, StringComparer_CurrentCulture_IgnoreCase,
    /// StringComparer_InvariantCulture, StringComparer_InvariantCulture_IgnoreCase.
    /// </remarks>
    /// </summary>
    public string Collation
    {
      get { return collation; }
      set
      {
        this.EnsureNotLocked();
        collation = value;
      }
    }

    /// <summary>
    /// Gets or sets connection initialization SQL script.
    /// This script is executed for each created connection
    /// (including system connections) just after connection has been opened.
    /// </summary>
    public string ConnectionInitializationSql
    {
      get { return connectionInitializationSql; }
      set
      {
        this.EnsureNotLocked();
        connectionInitializationSql = value;
      }
    }

    /// <summary>
    /// Gets or sets multidatabase key mode.
    /// In this mode keys generated for entities in different databases
    /// are treated as compatible. Enable this option if you want to
    /// implement persistent interfaces by entities mapped to different databases.
    /// </summary>
    public bool MultidatabaseKeys
    {
      get { return multidatabaseKeys; }
      set
      {
        this.EnsureNotLocked();
        multidatabaseKeys = value;
      }
    }

    /// <summary>
    /// Gets or sets domain options.
    /// </summary>
    public DomainOptions Options
    {
      get { return options; }
      set
      {
        this.EnsureNotLocked();
        options = value;
      }
    }

    /// <summary>
    /// Enables sharing of catalog (or catalogs) of default node over additional nodes.
    /// Such sharing leads to overall decrease in nodes memory consumption.
    /// <para>NOTICE! When this option is set to <see langword="true"/> 
    /// real names of catalogs or schemas of certain <see cref="StorageNode"/> will be calculated on query translation
    /// according to <see cref="NodeConfiguration.DatabaseMapping"/> and <see cref="NodeConfiguration.SchemaMapping"/> of the Storage Node.
    /// </para>
    /// </summary>
    public bool ShareStorageSchemaOverNodes
    {
      get { return shareStorageSchemaOverNodes; }
      set {
        this.EnsureNotLocked();
        shareStorageSchemaOverNodes = value;
      }
    }

    /// <summary>
    /// Gets or sets versioning convention.
    /// </summary>
    public VersioningConvention VersioningConvention
    {
      get { return versioningConvention; }
      set {
        this.EnsureNotLocked();
        versioningConvention = value;
      }
    }

    /// <summary>
    /// Enables extra check if connection is not broken on its opening.
    /// </summary>
    public bool EnsureConnectionIsAlive
    {
      get { return ensureConnectionIsAlive; }
      set {
        this.EnsureNotLocked();
        ensureConnectionIsAlive = value;
      }
    }


    /// <summary>
    /// Gets a value indicating whether this configuration is multi-database.
    /// </summary>
    public bool IsMultidatabase { get { return isMultidatabase ?? GetIsMultidatabase(); } }

    /// <summary>
    /// Gets a value indicating whether this configuration is multi-schema.
    /// </summary>
    public bool IsMultischema { get { return isMultischema ?? GetIsMultischema(); } }

    

    private bool GetIsMultidatabase()
    {
      return !string.IsNullOrEmpty(DefaultDatabase)
        || MappingRules.Any(rule => !string.IsNullOrEmpty(rule.Database));
    }

    private bool GetIsMultischema()
    {
      return !string.IsNullOrEmpty(DefaultSchema)
        || MappingRules.Any(rule => !string.IsNullOrEmpty(rule.Schema))
        || GetIsMultidatabase();
    }

    /// <summary>
    /// Locks the instance and (possible) all dependent objects.
    /// </summary>
    /// <param name="recursive"><see langword="True"/> if all dependent objects should be locked as well.</param>
    public override void Lock(bool recursive)
    {
      var multischema = GetIsMultischema();
      var multidatabase = GetIsMultidatabase();

      // This couldn't be done in Validate() method
      // because override sequence of Lock() is so broken.
      ValidateMappingConfiguration(multischema, multidatabase);
      ValidateIgnoreConfiguration();

      types.Lock(true);
      sessions.Lock(true);
      linqExtensions.Lock(true);
      databases.Lock(true);
      mappingRules.Lock(true);
      keyGenerators.Lock(true);
      ignoreRules.Lock(true);
      versioningConvention.Lock(true);

      base.Lock(recursive);

      // Everything locked fine, commit the flags
      isMultischema = multischema;
      isMultidatabase = multidatabase;
      multidatabaseKeys = multidatabaseKeys && multidatabase;
    }

    private void ValidateMappingConfiguration(bool multischema, bool multidatabase)
    {
      if (multischema && string.IsNullOrEmpty(DefaultSchema))
        throw new InvalidOperationException(
          Strings.ExDefaultSchemaShouldBeSpecifiedWhenMultischemaOrMultidatabaseModeIsActive);
      
      if (multidatabase && (string.IsNullOrEmpty(DefaultDatabase) || string.IsNullOrEmpty(DefaultSchema)))
        throw new InvalidOperationException(
          Strings.ExDefaultSchemaAndDefaultDatabaseShouldBeSpecifiedWhenMultidatabaseModeIsActive);
    }

    private void ValidateIgnoreConfiguration()
    {
      foreach (var ignoreRule in IgnoreRules) {
        if (string.IsNullOrEmpty(ignoreRule.Table) && string.IsNullOrEmpty(ignoreRule.Column))
          throw new InvalidOperationException(string.Format(Strings.ExIgnoreRuleXMustBeAppliedToColumnOrTable, ignoreRule));
      }
    }

    /// <inheritdoc/>
    protected override ConfigurationBase CreateClone()
    {
      return new DomainConfiguration();
    }

    /// <summary>
    /// Copies the properties from the <paramref name="source"/>
    /// configuration to this one.
    /// Used by <see cref="ConfigurationBase.Clone"/> method implementation.
    /// </summary>
    /// <param name="source">The configuration to copy properties from.</param>
    /// <inheritdoc/>
    protected override void CopyFrom(ConfigurationBase source)
    {
      base.CopyFrom(source);

      var configuration = (DomainConfiguration) source;

      name = configuration.Name;
      connectionInfo = configuration.ConnectionInfo;
      defaultSchema = configuration.DefaultSchema;
      defaultDatabase = configuration.DefaultDatabase;
      types = (DomainTypeRegistry) configuration.Types.Clone();
      linqExtensions = (LinqExtensionRegistry) configuration.LinqExtensions.Clone();
      namingConvention = (NamingConvention) configuration.NamingConvention.Clone();
      keyCacheSize = configuration.KeyCacheSize;
      keyGeneratorCacheSize = configuration.KeyGeneratorCacheSize;
      queryCacheSize = configuration.QueryCacheSize;
      recordSetMappingCacheSize = configuration.RecordSetMappingCacheSize;
      sessions = (SessionConfigurationCollection) configuration.Sessions.Clone();
      upgradeMode = configuration.UpgradeMode;
      foreignKeyMode = configuration.ForeignKeyMode;
      serviceContainerType = configuration.ServiceContainerType;
      includeSqlInExceptions = configuration.IncludeSqlInExceptions;
      forcedServerVersion = configuration.ForcedServerVersion;
      buildInParallel = configuration.BuildInParallel;
      allowCyclicDatabaseDependencies = configuration.AllowCyclicDatabaseDependencies;
      collation = configuration.Collation;
      connectionInitializationSql = configuration.ConnectionInitializationSql;
      schemaSyncExceptionFormat = configuration.SchemaSyncExceptionFormat;
      multidatabaseKeys = configuration.MultidatabaseKeys;
      ensureConnectionIsAlive = configuration.EnsureConnectionIsAlive;
      options = configuration.Options;
      databases = (DatabaseConfigurationCollection) configuration.Databases.Clone();
      mappingRules = (MappingRuleCollection) configuration.MappingRules.Clone();
      keyGenerators = (KeyGeneratorConfigurationCollection) configuration.KeyGenerators.Clone();
      ignoreRules = (IgnoreRuleCollection) configuration.IgnoreRules.Clone();
      shareStorageSchemaOverNodes = configuration.ShareStorageSchemaOverNodes;
      versioningConvention = (VersioningConvention) configuration.VersioningConvention.Clone();
      
    }

    /// <summary>
    /// Clones this instance.
    /// </summary>
    /// <returns>The clone of this configuration.</returns>
    public new DomainConfiguration Clone()
    {
      return (DomainConfiguration) base.Clone();
    }

    /// <summary>
    /// Loads the <see cref="DomainConfiguration"/> for <see cref="Domain"/>
    /// with the specified <paramref name="name"/>
    /// from application configuration file (section with <see cref="SectionName"/>).
    /// </summary>
    /// <param name="name">Name of the <see cref="Domain"/>.</param>
    /// <returns>
    /// The <see cref="DomainConfiguration"/> for the specified domain.
    /// </returns>
    /// <exception cref="InvalidOperationException">Section <see cref="SectionName"/>
    /// is not found in application configuration file, or there is no configuration for
    /// the <see cref="Domain"/> with specified <paramref name="name"/>.</exception>
    public static DomainConfiguration Load(string name)
    {
      return Load(SectionName, name);
    }

    /// <summary>
    /// Loads the <see cref="DomainConfiguration"/> for <see cref="Domain"/>
    /// with the specified <paramref name="name"/>
    /// from application configuration file (section with <paramref name="sectionName"/>).
    /// </summary>
    /// <param name="sectionName">Name of the section.</param>
    /// <param name="name">Name of the <see cref="Domain"/>.</param>
    /// <returns>
    /// The <see cref="DomainConfiguration"/> for the specified domain.
    /// </returns>
    /// <exception cref="InvalidOperationException">Section <paramref name="sectionName"/>
    /// is not found in application configuration file, or there is no configuration for
    /// the <see cref="Domain"/> with specified <paramref name="name"/>.</exception>
    public static DomainConfiguration Load(string sectionName, string name)
    {
      var section = (ConfigurationSection)ConfigurationManager.GetSection(sectionName);
      if (section == null)
        throw new InvalidOperationException(string.Format(
          Strings.ExSectionIsNotFoundInApplicationConfigurationFile, sectionName));
      return LoadConfigurationFromSection(section, name);
    }

    /// <summary>
    /// Loads the <see cref="DomainConfiguration"/> for <see cref="Domain"/>
    /// with the specified <paramref name="name"/>
    /// from application configuration file (section with <see cref="SectionName"/>).
    /// </summary>
<<<<<<< HEAD
    /// <param name="configuration">A <see cref="System.Configuration.Configuration"/>
    /// instance to load from.</param>
=======
>>>>>>> b5d188a2
    /// <param name="name">Name of the <see cref="Domain"/>.</param>
    /// <returns>
    /// The <see cref="DomainConfiguration"/> for the specified domain.
    /// </returns>
    /// <exception cref="InvalidOperationException">Section <see cref="SectionName"/>
    /// is not found in application configuration file, or there is no configuration for
    /// the <see cref="Domain"/> with specified <paramref name="name"/>.</exception>
    public static DomainConfiguration Load(System.Configuration.Configuration configuration, string name)
    {
      return Load(configuration, SectionName, name);
    }

    /// <summary>
    /// Loads the <see cref="DomainConfiguration"/> for <see cref="Domain"/>
    /// with the specified <paramref name="name"/>
    /// from application configuration file (section with <paramref name="sectionName"/>).
    /// </summary>
<<<<<<< HEAD
    /// <param name="configuration">A <see cref="System.Configuration.Configuration"/>
    /// instance to load from.</param>
=======
>>>>>>> b5d188a2
    /// <param name="sectionName">Name of the section.</param>
    /// <param name="name">Name of the <see cref="Domain"/>.</param>
    /// <returns>
    /// The <see cref="DomainConfiguration"/> for the specified domain.
    /// </returns>
    /// <exception cref="InvalidOperationException">Section <paramref name="sectionName"/>
    /// is not found in application configuration file, or there is no configuration for
    /// the <see cref="Domain"/> with specified <paramref name="name"/>.</exception>
    public static DomainConfiguration Load(System.Configuration.Configuration configuration, string sectionName, string name)
    {
      var section = (ConfigurationSection) configuration.GetSection(sectionName);
      if (section==null)
        throw new InvalidOperationException(string.Format(
          Strings.ExSectionIsNotFoundInApplicationConfigurationFile, sectionName));
      return LoadConfigurationFromSection(section, name);
    }

    internal bool Supports(DomainOptions optionsToCheck)
    {
      return (options & optionsToCheck)==optionsToCheck;
    }

    internal bool Supports(ForeignKeyMode modeToCheck)
    {
      return (foreignKeyMode & modeToCheck)==modeToCheck;
    }


    private static DomainConfiguration LoadConfigurationFromSection(ConfigurationSection section, string name)
    {
      var domainElement = section.Domains[name];
      if (domainElement==null)
        throw new InvalidOperationException(string.Format(
          Strings.ExConfigurationForDomainIsNotFoundInApplicationConfigurationFile, name, sectionName));
      return domainElement.ToNative();
    }

    // Constructors

    /// <summary>
    /// Initializes a new instance of this class.
    /// </summary>
    /// <param name="connectionUrl">The string containing connection URL for <see cref="Domain"/>.</param>
    public DomainConfiguration(string connectionUrl)
      : this()
    {
      connectionInfo = new ConnectionInfo(connectionUrl);
    }

    /// <summary>
    /// Initializes a new instance of this class.
    /// </summary>
    /// <param name="connectionUrl">The connection URL.</param>
    public DomainConfiguration(UrlInfo connectionUrl)
      : this()
    {
      connectionInfo = new ConnectionInfo(connectionUrl);
    }

    /// <summary>
    ///	Initializes a new instance of this class.
    /// </summary>
    /// <param name="provider">The provider.</param>
    /// <param name="connectionString">The connection string.</param>
    public DomainConfiguration(string provider, string connectionString)
      : this()
    {
      connectionInfo = new ConnectionInfo(provider, connectionString);
    }

    /// <summary>
    /// Initializes a new instance of this class.
    /// </summary>
    /// <param name="connectionInfo">The connection info.</param>
    public DomainConfiguration(ConnectionInfo connectionInfo)
      : this()
    {
      this.connectionInfo = connectionInfo;
    }
    
    /// <summary>
    /// Initializes a new instance of this class.
    /// </summary>
    public DomainConfiguration()
    {
<<<<<<< HEAD
      types.Register(WellKnownOrmTypes.Persistent.Assembly, WellKnownOrmTypes.Persistent.Namespace);
=======
      types.Register(typeof (Persistent).Assembly, typeof (Persistent).Namespace);
>>>>>>> b5d188a2
    }
  }
}<|MERGE_RESOLUTION|>--- conflicted
+++ resolved
@@ -1,12 +1,6 @@
-<<<<<<< HEAD
 // Copyright (C) 2007-2020 Xtensive LLC.
 // This code is distributed under MIT license terms.
 // See the License.txt file in the project root for more information.
-=======
-// Copyright (C) 2003-2010 Xtensive LLC.
-// All rights reserved.
-// For conditions of distribution and use, see license.
->>>>>>> b5d188a2
 // Created by: Dmitri Maximov
 // Created:    2007.08.03
 
@@ -16,10 +10,7 @@
 using JetBrains.Annotations;
 using Xtensive.Core;
 using Xtensive.Orm.Configuration.Elements;
-<<<<<<< HEAD
 using Xtensive.Orm.Internals;
-=======
->>>>>>> b5d188a2
 using ConfigurationSection=Xtensive.Orm.Configuration.Elements.ConfigurationSection;
 
 namespace Xtensive.Orm.Configuration
@@ -791,11 +782,8 @@
     /// with the specified <paramref name="name"/>
     /// from application configuration file (section with <see cref="SectionName"/>).
     /// </summary>
-<<<<<<< HEAD
     /// <param name="configuration">A <see cref="System.Configuration.Configuration"/>
     /// instance to load from.</param>
-=======
->>>>>>> b5d188a2
     /// <param name="name">Name of the <see cref="Domain"/>.</param>
     /// <returns>
     /// The <see cref="DomainConfiguration"/> for the specified domain.
@@ -813,11 +801,8 @@
     /// with the specified <paramref name="name"/>
     /// from application configuration file (section with <paramref name="sectionName"/>).
     /// </summary>
-<<<<<<< HEAD
     /// <param name="configuration">A <see cref="System.Configuration.Configuration"/>
     /// instance to load from.</param>
-=======
->>>>>>> b5d188a2
     /// <param name="sectionName">Name of the section.</param>
     /// <param name="name">Name of the <see cref="Domain"/>.</param>
     /// <returns>
@@ -903,11 +888,7 @@
     /// </summary>
     public DomainConfiguration()
     {
-<<<<<<< HEAD
       types.Register(WellKnownOrmTypes.Persistent.Assembly, WellKnownOrmTypes.Persistent.Namespace);
-=======
-      types.Register(typeof (Persistent).Assembly, typeof (Persistent).Namespace);
->>>>>>> b5d188a2
     }
   }
 }