--- conflicted
+++ resolved
@@ -687,13 +687,10 @@
     /// </summary>
     public bool IsMultischema => isMultischema ?? GetIsMultischema();
 
-<<<<<<< HEAD
-=======
     internal bool Supports(DomainOptions optionsToCheck) => (options & optionsToCheck) == optionsToCheck;
 
     internal bool Supports(ForeignKeyMode modeToCheck) => (foreignKeyMode & modeToCheck) == modeToCheck;
 
->>>>>>> bafc803a
     private bool GetIsMultidatabase()
     {
       return !string.IsNullOrEmpty(DefaultDatabase)
@@ -816,11 +813,8 @@
       shareStorageSchemaOverNodes = configuration.ShareStorageSchemaOverNodes;
       versioningConvention = (VersioningConvention) configuration.VersioningConvention.Clone();
       preferTypeIdsAsQueryParameters = configuration.PreferTypeIdsAsQueryParameters;
-<<<<<<< HEAD
       maxNumberOfConditons = configuration.MaxNumberOfConditions;
-=======
-      ExtensionConfigurations = (ExtensionConfigurationCollection) configuration.ExtensionConfigurations.Clone();
->>>>>>> bafc803a
+      extensionConfigurations = (ExtensionConfigurationCollection) configuration.ExtensionConfigurations.Clone();
     }
 
     /// <summary>
