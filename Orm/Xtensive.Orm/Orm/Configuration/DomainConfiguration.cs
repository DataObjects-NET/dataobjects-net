// Copyright (C) 2007-2022 Xtensive LLC.
// This code is distributed under MIT license terms.
// See the License.txt file in the project root for more information.
// Created by: Dmitri Maximov
// Created:    2007.08.03

using System;
using System.Configuration;
using System.Linq;
using JetBrains.Annotations;
using Xtensive.Core;
using Xtensive.Orm.Configuration.Elements;
using Xtensive.Orm.Internals;
using ConfigurationSection=Xtensive.Orm.Configuration.Elements.ConfigurationSection;

namespace Xtensive.Orm.Configuration
{
  /// <summary>
  /// The configuration of the <see cref="Domain"/>.
  /// </summary>
  [Serializable]
  public class DomainConfiguration : ConfigurationBase
  {
    #region Defaults

    /// <summary>
    /// Default <see cref="DomainConfiguration.KeyCacheSize"/> value:
    /// <see langword="16*1024" />.
    /// </summary>
    public const int DefaultKeyCacheSize = 16 * 1024;

    /// <summary>
    /// Default <see cref="DomainConfiguration.KeyGeneratorCacheSize"/> value:
    /// <see langword="128" />.
    /// </summary>
    public const int DefaultKeyGeneratorCacheSize = 128;

    /// <summary>
    /// Default <see cref="DomainConfiguration.QueryCacheSize"/> value:
    /// <see langword="256" />.
    /// </summary>
    public const int DefaultQueryCacheSize = 256;

    /// <summary>
    /// Default <see cref="DomainConfiguration.RecordSetMappingCacheSize"/> value:
    /// <see langword="1024" />.
    /// </summary>
    public const int DefaultRecordSetMappingCacheSize = 1024;

    /// <summary>
    /// Default <see cref="DomainConfiguration.IncludeSqlInExceptions"/> value:
    /// <see langword="true" />.
    /// </summary>
    public const bool DefaultIncludeSqlInExceptions = true;

    /// <summary>
    /// Default <see cref="DomainConfiguration.BuildInParallel"/> value:
    /// <see langword="true" />.
    /// </summary>
    public const bool DefaultBuildInParallel = true;

    /// <summary>
    /// Default <see cref="MultidatabaseKeys"/> value:
    /// <see langword="false" />.
    /// </summary>
    public const bool DefaultMultidatabaseKeys = false;

    /// <summary>
    /// Default <see cref="ShareStorageSchemaOverNodes"/> value:
    /// <see langword="false"/>
    /// </summary>
    public const bool DefaultShareStorageSchemaOverNodes = false;

    /// <summary>
<<<<<<< HEAD
    /// Default <see cref="ShareQueryCacheOverNodes"/> value:
    /// <see langword="false"/>
    /// </summary>
    public const bool DefaultShareQueryCacheOverNodes = false;

    /// <summary>
    /// Default <see cref="EntityVersioningPolicy"/> value;
=======
    /// Default <see cref="AllowCyclicDatabaseDependencies" /> value: <see langword="false" />
>>>>>>> 8096d820
    /// </summary>
    public const bool DefaultAllowCyclicDatabaseDependencies = false;

    /// <summary>
    /// Default <see cref="EnsureConnectionIsAlive"/> value: <see langword="true" />.
    /// </summary>
    public const bool DefaultEnsureConnectionIsAlive = true;

    /// <summary>
    /// Default <see cref="EntityVersioningPolicy"/> value;
    /// </summary>
    [Obsolete("Use VersioningConvention.DefaultVersioningPolicy")]
    public const EntityVersioningPolicy DefaultVersioningPolicy = EntityVersioningPolicy.Default;

    /// <summary>
    /// Default <see cref="UpgradeMode"/> value.
    /// </summary>
    public const DomainUpgradeMode DefaultUpgradeMode = DomainUpgradeMode.Default;

    /// <summary>
    /// Default <see cref="ForeignKeyMode"/> value.
    /// </summary>
    public const ForeignKeyMode DefauktForeignKeyMode = ForeignKeyMode.Default;

    /// <summary>
    /// Default <see cref="FullTextChangeTrackingMode"/> value.
    /// </summary>
    public const FullTextChangeTrackingMode DefaultFullTextChangeTrackingMode = FullTextChangeTrackingMode.Default;

    /// <summary>
    /// Default <see cref="Options"/> value.
    /// </summary>
    public const DomainOptions DefaultDomainOptions = DomainOptions.Default;

    /// <summary>
    /// Default <see cref="SchemaSyncExceptionFormat"/> value.
    /// </summary>
    public const SchemaSyncExceptionFormat DefaultSchemaSyncExceptionFormat = SchemaSyncExceptionFormat.Default;

    /// <summary>
    /// Default <see cref="TagsLocation"/> value.
    /// </summary>
    public const TagsLocation DefaultTagLocation = TagsLocation.Default;

    #endregion

    private static bool sectionNameIsDefined;
    private static string sectionName = WellKnown.DefaultConfigurationSection;

    private string name = string.Empty;
    private ConnectionInfo connectionInfo;
    private string defaultSchema = string.Empty;
    private string defaultDatabase = string.Empty;
    private DomainTypeRegistry types = new(new DomainTypeRegistrationHandler());
    private LinqExtensionRegistry linqExtensions = new();
    private SessionConfigurationCollection sessions = new();
    private MappingRuleCollection mappingRules = new();
    private DatabaseConfigurationCollection databases = new();
    private KeyGeneratorConfigurationCollection keyGenerators = new();
    private IgnoreRuleCollection ignoreRules = new();
    private NamingConvention namingConvention = new();
    private VersioningConvention versioningConvention = new();
    private int keyCacheSize = DefaultKeyCacheSize;
    private int keyGeneratorCacheSize = DefaultKeyGeneratorCacheSize;
    private int queryCacheSize = DefaultQueryCacheSize;
    private int recordSetMappingCacheSize = DefaultRecordSetMappingCacheSize;
    private Type serviceContainerType;
    private string forcedServerVersion = string.Empty;
    private bool includeSqlInExceptions = DefaultIncludeSqlInExceptions;
    private bool buildInParallel = DefaultBuildInParallel;
    private bool allowCyclicDatabaseDependencies;
    private bool multidatabaseKeys = DefaultMultidatabaseKeys;
    private bool shareStorageSchemaOverNodes = DefaultShareStorageSchemaOverNodes;
    private bool shareQueryCacheOverNodes = DefaultShareQueryCacheOverNodes;
    private bool ensureConnectionIsAlive = DefaultEnsureConnectionIsAlive;
<<<<<<< HEAD
    private DomainOptions options = DomainOptions.Default;
    private SchemaSyncExceptionFormat schemaSyncExceptionFormat = SchemaSyncExceptionFormat.Default;
    private MappingRuleCollection mappingRules = new MappingRuleCollection();
    private DatabaseConfigurationCollection databases = new DatabaseConfigurationCollection();
    private KeyGeneratorConfigurationCollection keyGenerators = new KeyGeneratorConfigurationCollection();
    private IgnoreRuleCollection ignoreRules = new IgnoreRuleCollection();
    private VersioningConvention versioningConvention = new VersioningConvention();
    private TagsLocation tagsLocation = TagsLocation.Default;
    private TaggingBehavior taggingBehavior = TaggingBehavior.Default;
=======

    private DomainUpgradeMode upgradeMode = DefaultUpgradeMode;
    private ForeignKeyMode foreignKeyMode = DefauktForeignKeyMode;
    private FullTextChangeTrackingMode fullTextChangeTrackingMode = DefaultFullTextChangeTrackingMode;
    private DomainOptions options = DefaultDomainOptions;
    private SchemaSyncExceptionFormat schemaSyncExceptionFormat = DefaultSchemaSyncExceptionFormat;
    private TagsLocation tagsLocation = DefaultTagLocation;
>>>>>>> 8096d820

    private bool? isMultidatabase;
    private bool? isMultischema;

    private string collation = string.Empty;
    private string connectionInitializationSql = string.Empty;

    /// <summary>
    /// Gets or sets the name of the section where storage configuration is configuration.
    /// </summary>
    /// <exception cref="NotSupportedException">The property is already defined once.</exception>
    public static string SectionName
    {
      get => sectionName;
      set {
        ArgumentValidator.EnsureArgumentNotNullOrEmpty(value, "value");
        if (sectionNameIsDefined) {
          throw Exceptions.AlreadyInitialized(nameof(SectionName));
        }
        sectionName = value;
        sectionNameIsDefined = true;
      }
    }

    /// <summary>
    /// Gets or sets the domain configuration name.
    /// </summary>
    public string Name
    {
      get => name;
      set {
        EnsureNotLocked();
        ArgumentValidator.EnsureArgumentNotNull(value, "value");
        name = value;
      }
    }

    /// <summary>
    /// Gets or sets the connection info.
    /// </summary>
    /// <example>
    /// <code lang="cs" source="..\Xtensive.Orm\Xtensive.Orm.Manual\DomainAndSession\DomainAndSessionSample.cs" region="Connection URL examples" />
    /// <code lang="cs">
    /// var configuration = new DomainConfiguration();
    /// configuration.ConnectionInfo = new ConnectionInfo(connectionUrl);
    /// </code>
    /// </example>
    public ConnectionInfo ConnectionInfo
    {
      get => connectionInfo;
      set {
        EnsureNotLocked();
        connectionInfo = value;
      }
    }

    /// <summary>
    /// Gets or sets the default schema.
    /// </summary>
    public string DefaultSchema
    {
      get => defaultSchema;
      set {
        EnsureNotLocked();
        defaultSchema = value;
      }
    }

    /// <summary>
    /// Gets or sets the default database.
    /// If database aliases are configured, this should be an alias name.
    /// </summary>
    public string DefaultDatabase
    {
      get => defaultDatabase;
      set {
        EnsureNotLocked();
        defaultDatabase = value;
      }
    }

    /// <summary>
    /// Gets or sets a value indicating domain upgrade behavior.
    /// </summary>
    public DomainUpgradeMode UpgradeMode
    {
      get => upgradeMode;
      set {
        EnsureNotLocked();
        upgradeMode = value;
      }
    }

    /// <summary>
    /// Gets the collection of persistent <see cref="Type"/>s that are about to be
    /// registered in the <see cref="Domain"/>.
    /// </summary>
    public DomainTypeRegistry Types => types;

    /// <summary>
    /// Gets the collection of LINQ extensions.
    /// </summary>
    public LinqExtensionRegistry LinqExtensions => linqExtensions;

    /// <summary>
    /// Gets or sets the naming convention.
    /// </summary>
    public NamingConvention NamingConvention
    {
      get => namingConvention;
      set {
        EnsureNotLocked();
        namingConvention = value;
      }
    }

    /// <summary>
    /// Gets or sets the size of the key cache.
    /// Default value is <see cref="DefaultKeyCacheSize"/>.
    /// </summary>
    public int KeyCacheSize
    {
      get => keyCacheSize;
      set {
        EnsureNotLocked();
        ArgumentValidator.EnsureArgumentIsGreaterThan(value, 0, "value");
        keyCacheSize = value;
      }
    }

    /// <summary>
    /// Gets or sets the size of the key generator cache.
    /// Default value is <see cref="DefaultKeyGeneratorCacheSize"/>.
    /// </summary>
    public int KeyGeneratorCacheSize
    {
      get => keyGeneratorCacheSize;
      set {
        EnsureNotLocked();
        ArgumentValidator.EnsureArgumentIsGreaterThan(value, 0, "value");
        keyGeneratorCacheSize = value;
      }
    }

    /// <summary>
    /// Gets or sets the size of the query cache (see <see cref="Query.Execute{TElement}(System.Func{System.Linq.IQueryable{TElement}})"/>).
    /// Default value is <see cref="DefaultQueryCacheSize"/>.
    /// </summary>
    public int QueryCacheSize
    {
      get => queryCacheSize;
      set {
        EnsureNotLocked();
        ArgumentValidator.EnsureArgumentIsGreaterThan(value, 0, "value");
        queryCacheSize = value;
      }
    }

    /// <summary>
    /// Gets or sets the size of the record set mapping cache.
    /// Default value is <see cref="DefaultRecordSetMappingCacheSize"/>.
    /// </summary>
    public int RecordSetMappingCacheSize
    {
      get => recordSetMappingCacheSize;
      set {
        EnsureNotLocked();
        ArgumentValidator.EnsureArgumentIsGreaterThan(value, 0, "value");
        recordSetMappingCacheSize = value;
      }
    }

    /// <summary>
    /// Gets or sets a value indicating foreign key mode.
    /// Default value is <see cref="Orm.ForeignKeyMode.Default"/>.
    /// </summary>
    public ForeignKeyMode ForeignKeyMode
    {
      get => foreignKeyMode;
      set {
        EnsureNotLocked();
        foreignKeyMode = value;
      }
    }

    /// <summary>
    /// Gets or sets a value indicating change tracking mode of full-text indexes.
    /// The property may have no effect for certain storages where there is no support for such option.
    /// </summary>
    public FullTextChangeTrackingMode FullTextChangeTrackingMode
    {
      get => fullTextChangeTrackingMode;
      set {
        EnsureNotLocked();
        fullTextChangeTrackingMode = value;
      }
    }

    /// <summary>
    /// Gets or sets <see cref="SchemaSynchronizationException"/> format.
    /// Default value is <see cref="Orm.Configuration.SchemaSyncExceptionFormat.Detailed"/>.
    /// To get old format that was used in DataObjects.Net prior to version 4.5
    /// set this to <see cref="Orm.Configuration.SchemaSyncExceptionFormat.Brief"/>.
    /// </summary>
    public SchemaSyncExceptionFormat SchemaSyncExceptionFormat
    {
      get => schemaSyncExceptionFormat;
      set {
        EnsureNotLocked();
        schemaSyncExceptionFormat = value;
      }
    }

    /// <summary>
    /// Gets available session configurations.
    /// </summary>
    public SessionConfigurationCollection Sessions
    {
      get => sessions;
      set {
        ArgumentValidator.EnsureArgumentNotNull(value, "value");
        EnsureNotLocked();
        sessions = value;
      }
    }

    /// <summary>
    /// Gets or sets registered mapping rules.
    /// </summary>
    public MappingRuleCollection MappingRules
    {
      get => mappingRules;
      set {
        ArgumentValidator.EnsureArgumentNotNull(value, "value");
        EnsureNotLocked();
        mappingRules = value;
      }
    }

    /// <summary>
    /// Gets or sets registered database aliases.
    /// </summary>
    public DatabaseConfigurationCollection Databases
    {
      get => databases;
      set {
        ArgumentValidator.EnsureArgumentNotNull(value, "value");
        EnsureNotLocked();
        databases = value;
      }
    }

    /// <summary>
    /// Gets or sets key generators.
    /// </summary>
    public KeyGeneratorConfigurationCollection KeyGenerators
    {
      get => keyGenerators;
      set {
        ArgumentValidator.EnsureArgumentNotNull(value, "value");
        EnsureNotLocked();
        keyGenerators = value;
      }
    }

    /// <summary>
    /// Gets or sets the type of the service container.
    /// </summary>
    public Type ServiceContainerType
    {
      get => serviceContainerType;
      set {
        EnsureNotLocked();
        serviceContainerType = value;
      }
    }

    /// <summary>
    /// Gets or sets value indicating whether SQL text of a query
    /// that caused error should be included in exception message.
    /// </summary>
    public bool IncludeSqlInExceptions
    {
      get => includeSqlInExceptions;
      set {
        EnsureNotLocked();
        includeSqlInExceptions = value;
      }
    }

    /// <summary>
    /// Gets or sets value indicating whether
    /// cyclic database dependencies are allowed.
    /// This option has no effect unless <see cref="IsMultidatabase"/> is true.
    /// </summary>
    public bool AllowCyclicDatabaseDependencies
    {
      get => allowCyclicDatabaseDependencies;
      set {
        EnsureNotLocked();
        allowCyclicDatabaseDependencies = value;
      }
    }

    /// <summary>
    /// Gets or sets forced server version,
    /// if this property set to non-empty value,
    /// DataObjects.Net acts as it connected to server having
    /// specified version, ignoring actual version of the server.
    /// </summary>
    public string ForcedServerVersion
    {
      get => forcedServerVersion;
      set {
        EnsureNotLocked();
        forcedServerVersion = value;
      }
    }

    /// <summary>
    /// Gets or sets value indicating whether <see cref="Domain.Build"/>
    /// process should be parallelized whenever possible.
    /// </summary>
    public bool BuildInParallel
    {
      get => buildInParallel;
      set {
        EnsureNotLocked();
        buildInParallel = value;
      }
    }

    /// <summary>
    /// Get or set registered ignore rules
    /// </summary>
    public IgnoreRuleCollection IgnoreRules
    {
      get => ignoreRules;
      set {
        EnsureNotLocked();
        ignoreRules = value;
      }
    }

    /// <summary>
    /// Gets or sets collation for all columns.
    /// If provider does not utilize collations this setting is ignored.
    /// <remarks>
    /// Only 'sqlserver', 'sqlserverce' and 'sqlite' providers support this setting.
    /// For 'sqlite' provider the following non-standard collations are supported
    /// in addition to any user-provided collations:
    /// StringComparer_Ordinal, StringComparer_Ordinal_IgnoreCase,
    /// StringComparer_CurrentCulture, StringComparer_CurrentCulture_IgnoreCase,
    /// StringComparer_InvariantCulture, StringComparer_InvariantCulture_IgnoreCase.
    /// </remarks>
    /// </summary>
    public string Collation
    {
      get => collation;
      set {
        EnsureNotLocked();
        collation = value;
      }
    }

    /// <summary>
    /// Gets or sets connection initialization SQL script.
    /// This script is executed for each created connection
    /// (including system connections) just after connection has been opened.
    /// </summary>
    public string ConnectionInitializationSql
    {
      get => connectionInitializationSql;
      set {
        EnsureNotLocked();
        connectionInitializationSql = value;
      }
    }

    /// <summary>
    /// Gets or sets multidatabase key mode.
    /// In this mode keys generated for entities in different databases
    /// are treated as compatible. Enable this option if you want to
    /// implement persistent interfaces by entities mapped to different databases.
    /// </summary>
    public bool MultidatabaseKeys
    {
      get => multidatabaseKeys;
      set {
        EnsureNotLocked();
        multidatabaseKeys = value;
      }
    }

    /// <summary>
    /// Gets or sets domain options.
    /// </summary>
    public DomainOptions Options
    {
      get => options;
      set {
        EnsureNotLocked();
        options = value;
      }
    }

    /// <summary>
    /// Enables sharing of catalog (or catalogs) of default node over additional nodes.
    /// Such sharing leads to overall decrease in nodes memory consumption.
    /// <para>NOTICE! When this option is set to <see langword="true"/>
    /// real names of catalogs or schemas of certain <see cref="StorageNode"/> will be calculated on query translation
    /// according to <see cref="NodeConfiguration.DatabaseMapping"/> and <see cref="NodeConfiguration.SchemaMapping"/> of the Storage Node.
    /// </para>
    /// </summary>
    public bool ShareStorageSchemaOverNodes
    {
      get => shareStorageSchemaOverNodes;
      set {
        EnsureNotLocked();
        shareStorageSchemaOverNodes = value;
      }
    }

    public bool ShareQueryCacheOverNodes {
      get => shareQueryCacheOverNodes;
      set {
        this.EnsureNotLocked();
        shareQueryCacheOverNodes = value;
      }
    }


    /// <summary>
    /// Gets or sets versioning convention.
    /// </summary>
    public VersioningConvention VersioningConvention
    {
      get => versioningConvention;
      set {
        EnsureNotLocked();
        versioningConvention = value;
      }
    }

    /// <summary>
    /// Enables extra check if connection is not broken on its opening.
    /// </summary>
    public bool EnsureConnectionIsAlive
    {
      get => ensureConnectionIsAlive;
      set {
        EnsureNotLocked();
        ensureConnectionIsAlive = value;
      }
    }

    /// <summary>
    /// Defines where tags will be placed when used within queries.
    /// </summary>
    public TagsLocation TagsLocation
    {
      get => tagsLocation;
      set {
        EnsureNotLocked();
        tagsLocation = value;
      }
    }

<<<<<<< HEAD
    public TaggingBehavior TaggingBehavior
    {
      get => taggingBehavior;
      set {
        EnsureNotLocked();
        taggingBehavior = value;
      }
    }


=======
>>>>>>> 8096d820
    /// <summary>
    /// Gets a value indicating whether this configuration is multi-database.
    /// </summary>
    public bool IsMultidatabase => isMultidatabase ?? GetIsMultidatabase();

    /// <summary>
    /// Gets a value indicating whether this configuration is multi-schema.
    /// </summary>
    public bool IsMultischema => isMultischema ?? GetIsMultischema();

<<<<<<< HEAD
    /// <summary>
    /// Maximal number of filtering values in an <see cref="IncludeProvider"/>
    /// which are to be placed inside a resulted SQL command (as boolean predicate).
    /// </summary>
    public int MaxNumberOfConditions { get; set; } = 256;
=======
>>>>>>> 8096d820

    private bool GetIsMultidatabase()
    {
      return !string.IsNullOrEmpty(DefaultDatabase)
        || MappingRules.Any(rule => !string.IsNullOrEmpty(rule.Database));
    }

    private bool GetIsMultischema()
    {
      return !string.IsNullOrEmpty(DefaultSchema)
        || MappingRules.Any(rule => !string.IsNullOrEmpty(rule.Schema))
        || GetIsMultidatabase();
    }

    /// <summary>
    /// Locks the instance and (possible) all dependent objects.
    /// </summary>
    /// <param name="recursive"><see langword="True"/> if all dependent objects should be locked as well.</param>
    public override void Lock(bool recursive)
    {
      var multischema = GetIsMultischema();
      var multidatabase = GetIsMultidatabase();

      // This couldn't be done in Validate() method
      // because override sequence of Lock() is so broken.
      ValidateMappingConfiguration(multischema, multidatabase);
      ValidateIgnoreConfiguration();

      types.Lock(true);
      sessions.Lock(true);
      linqExtensions.Lock(true);
      databases.Lock(true);
      mappingRules.Lock(true);
      keyGenerators.Lock(true);
      ignoreRules.Lock(true);
      versioningConvention.Lock(true);

      base.Lock(recursive);

      // Everything locked fine, commit the flags
      isMultischema = multischema;
      isMultidatabase = multidatabase;
      multidatabaseKeys = multidatabaseKeys && multidatabase;
    }

    private void ValidateMappingConfiguration(bool multischema, bool multidatabase)
    {
      if (multischema && string.IsNullOrEmpty(DefaultSchema)) {
        throw new InvalidOperationException(
          Strings.ExDefaultSchemaShouldBeSpecifiedWhenMultischemaOrMultidatabaseModeIsActive);
<<<<<<< HEAD

      if (multidatabase && (string.IsNullOrEmpty(DefaultDatabase) || string.IsNullOrEmpty(DefaultSchema)))
=======
      }

      if (multidatabase && (string.IsNullOrEmpty(DefaultDatabase) || string.IsNullOrEmpty(DefaultSchema))) {
>>>>>>> 8096d820
        throw new InvalidOperationException(
          Strings.ExDefaultSchemaAndDefaultDatabaseShouldBeSpecifiedWhenMultidatabaseModeIsActive);
      }
    }

    private void ValidateIgnoreConfiguration()
    {
      foreach (var ignoreRule in IgnoreRules) {
        if (string.IsNullOrEmpty(ignoreRule.Table) && string.IsNullOrEmpty(ignoreRule.Column)) {
          throw new InvalidOperationException(string.Format(Strings.ExIgnoreRuleXMustBeAppliedToColumnOrTable, ignoreRule));
        }
      }
    }

    /// <inheritdoc/>
    protected override ConfigurationBase CreateClone() => new DomainConfiguration();

    /// <summary>
    /// Copies the properties from the <paramref name="source"/>
    /// configuration to this one.
    /// Used by <see cref="ConfigurationBase.Clone"/> method implementation.
    /// </summary>
    /// <param name="source">The configuration to copy properties from.</param>
    /// <inheritdoc/>
    protected override void CopyFrom(ConfigurationBase source)
    {
      base.CopyFrom(source);

      var configuration = (DomainConfiguration) source;

      name = configuration.Name;
      connectionInfo = configuration.ConnectionInfo;
      defaultSchema = configuration.DefaultSchema;
      defaultDatabase = configuration.DefaultDatabase;
      types = (DomainTypeRegistry) configuration.Types.Clone();
      linqExtensions = (LinqExtensionRegistry) configuration.LinqExtensions.Clone();
      namingConvention = (NamingConvention) configuration.NamingConvention.Clone();
      keyCacheSize = configuration.KeyCacheSize;
      keyGeneratorCacheSize = configuration.KeyGeneratorCacheSize;
      queryCacheSize = configuration.QueryCacheSize;
      recordSetMappingCacheSize = configuration.RecordSetMappingCacheSize;
      sessions = (SessionConfigurationCollection) configuration.Sessions.Clone();
      upgradeMode = configuration.UpgradeMode;
      foreignKeyMode = configuration.ForeignKeyMode;
      serviceContainerType = configuration.ServiceContainerType;
      includeSqlInExceptions = configuration.IncludeSqlInExceptions;
      forcedServerVersion = configuration.ForcedServerVersion;
      buildInParallel = configuration.BuildInParallel;
      allowCyclicDatabaseDependencies = configuration.AllowCyclicDatabaseDependencies;
      collation = configuration.Collation;
      connectionInitializationSql = configuration.ConnectionInitializationSql;
      schemaSyncExceptionFormat = configuration.SchemaSyncExceptionFormat;
      multidatabaseKeys = configuration.MultidatabaseKeys;
      ensureConnectionIsAlive = configuration.EnsureConnectionIsAlive;
      options = configuration.Options;
      databases = (DatabaseConfigurationCollection) configuration.Databases.Clone();
      mappingRules = (MappingRuleCollection) configuration.MappingRules.Clone();
      keyGenerators = (KeyGeneratorConfigurationCollection) configuration.KeyGenerators.Clone();
      ignoreRules = (IgnoreRuleCollection) configuration.IgnoreRules.Clone();
      shareStorageSchemaOverNodes = configuration.ShareStorageSchemaOverNodes;
      ShareQueryCacheOverNodes = configuration.ShareQueryCacheOverNodes;
      versioningConvention = (VersioningConvention) configuration.VersioningConvention.Clone();
<<<<<<< HEAD
      taggingBehavior = configuration.taggingBehavior;
=======
>>>>>>> 8096d820
    }

    /// <summary>
    /// Clones this instance.
    /// </summary>
    /// <returns>The clone of this configuration.</returns>
    public new DomainConfiguration Clone() => (DomainConfiguration) base.Clone();

    /// <summary>
    /// Loads the <see cref="DomainConfiguration"/> for <see cref="Domain"/>
    /// with the specified <paramref name="name"/>
    /// from application configuration file (section with <see cref="SectionName"/>).
    /// </summary>
    /// <param name="name">Name of the <see cref="Domain"/>.</param>
    /// <returns>
    /// The <see cref="DomainConfiguration"/> for the specified domain.
    /// </returns>
    /// <exception cref="InvalidOperationException">Section <see cref="SectionName"/>
    /// is not found in application configuration file, or there is no configuration for
    /// the <see cref="Domain"/> with specified <paramref name="name"/>.</exception>
    public static DomainConfiguration Load(string name) => Load(SectionName, name);

    /// <summary>
    /// Loads the <see cref="DomainConfiguration"/> for <see cref="Domain"/>
    /// with the specified <paramref name="name"/>
    /// from application configuration file (section with <paramref name="sectionName"/>).
    /// </summary>
    /// <param name="sectionName">Name of the section.</param>
    /// <param name="name">Name of the <see cref="Domain"/>.</param>
    /// <returns>
    /// The <see cref="DomainConfiguration"/> for the specified domain.
    /// </returns>
    /// <exception cref="InvalidOperationException">Section <paramref name="sectionName"/>
    /// is not found in application configuration file, or there is no configuration for
    /// the <see cref="Domain"/> with specified <paramref name="name"/>.</exception>
    public static DomainConfiguration Load(string sectionName, string name)
    {
      var section = (ConfigurationSection)ConfigurationManager.GetSection(sectionName);
      if (section == null) {
        throw new InvalidOperationException(string.Format(
          Strings.ExSectionIsNotFoundInApplicationConfigurationFile, sectionName));
      }
      return LoadConfigurationFromSection(section, name);
    }

    /// <summary>
    /// Loads the <see cref="DomainConfiguration"/> for <see cref="Domain"/>
    /// with the specified <paramref name="name"/>
    /// from application configuration file (section with <see cref="SectionName"/>).
    /// </summary>
    /// <param name="configuration">A <see cref="System.Configuration.Configuration"/>
    /// instance to load from.</param>
    /// <param name="name">Name of the <see cref="Domain"/>.</param>
    /// <returns>
    /// The <see cref="DomainConfiguration"/> for the specified domain.
    /// </returns>
    /// <exception cref="InvalidOperationException">Section <see cref="SectionName"/>
    /// is not found in application configuration file, or there is no configuration for
    /// the <see cref="Domain"/> with specified <paramref name="name"/>.</exception>
    public static DomainConfiguration Load(System.Configuration.Configuration configuration, string name) =>
      Load(configuration, SectionName, name);

    /// <summary>
    /// Loads the <see cref="DomainConfiguration"/> for <see cref="Domain"/>
    /// with the specified <paramref name="name"/>
    /// from application configuration file (section with <paramref name="sectionName"/>).
    /// </summary>
    /// <param name="configuration">A <see cref="System.Configuration.Configuration"/>
    /// instance to load from.</param>
    /// <param name="sectionName">Name of the section.</param>
    /// <param name="name">Name of the <see cref="Domain"/>.</param>
    /// <returns>
    /// The <see cref="DomainConfiguration"/> for the specified domain.
    /// </returns>
    /// <exception cref="InvalidOperationException">Section <paramref name="sectionName"/>
    /// is not found in application configuration file, or there is no configuration for
    /// the <see cref="Domain"/> with specified <paramref name="name"/>.</exception>
    public static DomainConfiguration Load(System.Configuration.Configuration configuration, string sectionName, string name)
    {
      var section = (ConfigurationSection) configuration.GetSection(sectionName);
      if (section == null) {
        throw new InvalidOperationException(string.Format(
          Strings.ExSectionIsNotFoundInApplicationConfigurationFile, sectionName));
      }
      return LoadConfigurationFromSection(section, name);
    }

    internal bool Supports(DomainOptions optionsToCheck) => (options & optionsToCheck) == optionsToCheck;

    internal bool Supports(ForeignKeyMode modeToCheck) => (foreignKeyMode & modeToCheck) == modeToCheck;


    private static DomainConfiguration LoadConfigurationFromSection(ConfigurationSection section, string name)
    {
      var domainElement = section.Domains[name];
      if (domainElement == null) {
        throw new InvalidOperationException(string.Format(
          Strings.ExConfigurationForDomainIsNotFoundInApplicationConfigurationFile, name, sectionName));
      }
      return domainElement.ToNative();
    }

    // Constructors

    /// <summary>
    /// Initializes a new instance of this class.
    /// </summary>
    /// <param name="connectionUrl">The string containing connection URL for <see cref="Domain"/>.</param>
    public DomainConfiguration(string connectionUrl)
      : this()
    {
      connectionInfo = new ConnectionInfo(connectionUrl);
    }

    /// <summary>
    /// Initializes a new instance of this class.
    /// </summary>
    /// <param name="connectionUrl">The connection URL.</param>
    public DomainConfiguration(UrlInfo connectionUrl)
      : this()
    {
      connectionInfo = new ConnectionInfo(connectionUrl);
    }

    /// <summary>
    /// Initializes a new instance of this class.
    /// </summary>
    /// <param name="provider">The provider.</param>
    /// <param name="connectionString">The connection string.</param>
    public DomainConfiguration(string provider, string connectionString)
      : this()
    {
      connectionInfo = new ConnectionInfo(provider, connectionString);
    }

    /// <summary>
    /// Initializes a new instance of this class.
    /// </summary>
    /// <param name="connectionInfo">The connection info.</param>
    public DomainConfiguration(ConnectionInfo connectionInfo)
      : this()
    {
      this.connectionInfo = connectionInfo;
    }

    /// <summary>
    /// Initializes a new instance of this class.
    /// </summary>
    public DomainConfiguration()
    {
      types.Register(WellKnownOrmTypes.Persistent.Assembly, WellKnownOrmTypes.Persistent.Namespace);
    }
  }
}<|MERGE_RESOLUTION|>--- conflicted
+++ resolved
@@ -72,17 +72,13 @@
     public const bool DefaultShareStorageSchemaOverNodes = false;
 
     /// <summary>
-<<<<<<< HEAD
     /// Default <see cref="ShareQueryCacheOverNodes"/> value:
     /// <see langword="false"/>
     /// </summary>
     public const bool DefaultShareQueryCacheOverNodes = false;
 
     /// <summary>
-    /// Default <see cref="EntityVersioningPolicy"/> value;
-=======
     /// Default <see cref="AllowCyclicDatabaseDependencies" /> value: <see langword="false" />
->>>>>>> 8096d820
     /// </summary>
     public const bool DefaultAllowCyclicDatabaseDependencies = false;
 
@@ -139,12 +135,7 @@
     private DomainTypeRegistry types = new(new DomainTypeRegistrationHandler());
     private LinqExtensionRegistry linqExtensions = new();
     private SessionConfigurationCollection sessions = new();
-    private MappingRuleCollection mappingRules = new();
-    private DatabaseConfigurationCollection databases = new();
-    private KeyGeneratorConfigurationCollection keyGenerators = new();
-    private IgnoreRuleCollection ignoreRules = new();
     private NamingConvention namingConvention = new();
-    private VersioningConvention versioningConvention = new();
     private int keyCacheSize = DefaultKeyCacheSize;
     private int keyGeneratorCacheSize = DefaultKeyGeneratorCacheSize;
     private int queryCacheSize = DefaultQueryCacheSize;
@@ -158,25 +149,18 @@
     private bool shareStorageSchemaOverNodes = DefaultShareStorageSchemaOverNodes;
     private bool shareQueryCacheOverNodes = DefaultShareQueryCacheOverNodes;
     private bool ensureConnectionIsAlive = DefaultEnsureConnectionIsAlive;
-<<<<<<< HEAD
-    private DomainOptions options = DomainOptions.Default;
-    private SchemaSyncExceptionFormat schemaSyncExceptionFormat = SchemaSyncExceptionFormat.Default;
     private MappingRuleCollection mappingRules = new MappingRuleCollection();
     private DatabaseConfigurationCollection databases = new DatabaseConfigurationCollection();
     private KeyGeneratorConfigurationCollection keyGenerators = new KeyGeneratorConfigurationCollection();
     private IgnoreRuleCollection ignoreRules = new IgnoreRuleCollection();
     private VersioningConvention versioningConvention = new VersioningConvention();
-    private TagsLocation tagsLocation = TagsLocation.Default;
-    private TaggingBehavior taggingBehavior = TaggingBehavior.Default;
-=======
-
     private DomainUpgradeMode upgradeMode = DefaultUpgradeMode;
     private ForeignKeyMode foreignKeyMode = DefauktForeignKeyMode;
     private FullTextChangeTrackingMode fullTextChangeTrackingMode = DefaultFullTextChangeTrackingMode;
     private DomainOptions options = DefaultDomainOptions;
     private SchemaSyncExceptionFormat schemaSyncExceptionFormat = DefaultSchemaSyncExceptionFormat;
     private TagsLocation tagsLocation = DefaultTagLocation;
->>>>>>> 8096d820
+    private TaggingBehavior taggingBehavior = TaggingBehavior.Default;
 
     private bool? isMultidatabase;
     private bool? isMultischema;
@@ -645,7 +629,6 @@
       }
     }
 
-<<<<<<< HEAD
     public TaggingBehavior TaggingBehavior
     {
       get => taggingBehavior;
@@ -656,8 +639,6 @@
     }
 
 
-=======
->>>>>>> 8096d820
     /// <summary>
     /// Gets a value indicating whether this configuration is multi-database.
     /// </summary>
@@ -668,14 +649,11 @@
     /// </summary>
     public bool IsMultischema => isMultischema ?? GetIsMultischema();
 
-<<<<<<< HEAD
     /// <summary>
     /// Maximal number of filtering values in an <see cref="IncludeProvider"/>
     /// which are to be placed inside a resulted SQL command (as boolean predicate).
     /// </summary>
     public int MaxNumberOfConditions { get; set; } = 256;
-=======
->>>>>>> 8096d820
 
     private bool GetIsMultidatabase()
     {
@@ -726,14 +704,9 @@
       if (multischema && string.IsNullOrEmpty(DefaultSchema)) {
         throw new InvalidOperationException(
           Strings.ExDefaultSchemaShouldBeSpecifiedWhenMultischemaOrMultidatabaseModeIsActive);
-<<<<<<< HEAD
-
-      if (multidatabase && (string.IsNullOrEmpty(DefaultDatabase) || string.IsNullOrEmpty(DefaultSchema)))
-=======
       }
 
       if (multidatabase && (string.IsNullOrEmpty(DefaultDatabase) || string.IsNullOrEmpty(DefaultSchema))) {
->>>>>>> 8096d820
         throw new InvalidOperationException(
           Strings.ExDefaultSchemaAndDefaultDatabaseShouldBeSpecifiedWhenMultidatabaseModeIsActive);
       }
@@ -796,10 +769,7 @@
       shareStorageSchemaOverNodes = configuration.ShareStorageSchemaOverNodes;
       ShareQueryCacheOverNodes = configuration.ShareQueryCacheOverNodes;
       versioningConvention = (VersioningConvention) configuration.VersioningConvention.Clone();
-<<<<<<< HEAD
       taggingBehavior = configuration.taggingBehavior;
-=======
->>>>>>> 8096d820
     }
 
     /// <summary>
