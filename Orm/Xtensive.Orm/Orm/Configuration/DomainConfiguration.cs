--- conflicted
+++ resolved
@@ -122,7 +122,7 @@
     /// Default <see cref="TagsLocation"/> value.
     /// </summary>
     public const TagsLocation DefaultTagLocation = TagsLocation.Default;
-    
+
     /// <summary>
     /// Default <see cref="PreferTypeIdsAsQueryParameters"/> value: <see langword="true" />.
     /// </summary>
@@ -154,15 +154,7 @@
     private bool shareStorageSchemaOverNodes = DefaultShareStorageSchemaOverNodes;
     private bool shareQueryCacheOverNodes = DefaultShareQueryCacheOverNodes;
     private bool ensureConnectionIsAlive = DefaultEnsureConnectionIsAlive;
-<<<<<<< HEAD
-    private MappingRuleCollection mappingRules = new MappingRuleCollection();
-    private DatabaseConfigurationCollection databases = new DatabaseConfigurationCollection();
-    private KeyGeneratorConfigurationCollection keyGenerators = new KeyGeneratorConfigurationCollection();
-    private IgnoreRuleCollection ignoreRules = new IgnoreRuleCollection();
-    private VersioningConvention versioningConvention = new VersioningConvention();
-=======
     private bool preferTypeIdsAsQueryParameters = DefaultPreferTypeIdsAsQueryParameters;
->>>>>>> d1e4da8e
     private DomainUpgradeMode upgradeMode = DefaultUpgradeMode;
     private ForeignKeyMode foreignKeyMode = DefauktForeignKeyMode;
     private FullTextChangeTrackingMode fullTextChangeTrackingMode = DefaultFullTextChangeTrackingMode;
@@ -789,11 +781,7 @@
       shareStorageSchemaOverNodes = configuration.ShareStorageSchemaOverNodes;
       ShareQueryCacheOverNodes = configuration.ShareQueryCacheOverNodes;
       versioningConvention = (VersioningConvention) configuration.VersioningConvention.Clone();
-<<<<<<< HEAD
-      taggingBehavior = configuration.taggingBehavior;
-=======
       preferTypeIdsAsQueryParameters = configuration.PreferTypeIdsAsQueryParameters;
->>>>>>> d1e4da8e
     }
 
     /// <summary>
