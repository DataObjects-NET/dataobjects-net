--- conflicted
+++ resolved
@@ -153,17 +153,6 @@
     private bool multidatabaseKeys = DefaultMultidatabaseKeys;
     private bool shareStorageSchemaOverNodes = DefaultShareStorageSchemaOverNodes;
     private bool ensureConnectionIsAlive = DefaultEnsureConnectionIsAlive;
-<<<<<<< HEAD
-    private DomainOptions options = DomainOptions.Default;
-    private SchemaSyncExceptionFormat schemaSyncExceptionFormat = SchemaSyncExceptionFormat.Default;
-    private MappingRuleCollection mappingRules = new MappingRuleCollection();
-    private DatabaseConfigurationCollection databases = new DatabaseConfigurationCollection();
-    private KeyGeneratorConfigurationCollection keyGenerators = new KeyGeneratorConfigurationCollection();
-    private IgnoreRuleCollection ignoreRules = new IgnoreRuleCollection();
-    private VersioningConvention versioningConvention = new VersioningConvention();
-    private TagsLocation tagsLocation = TagsLocation.Default;
-    private TaggingBehavior taggingBehavior = TaggingBehavior.LastTagOverrides;
-=======
     private bool preferTypeIdsAsQueryParameters = DefaultPreferTypeIdsAsQueryParameters;
     private DomainUpgradeMode upgradeMode = DefaultUpgradeMode;
     private ForeignKeyMode foreignKeyMode = DefauktForeignKeyMode;
@@ -171,7 +160,7 @@
     private DomainOptions options = DefaultDomainOptions;
     private SchemaSyncExceptionFormat schemaSyncExceptionFormat = DefaultSchemaSyncExceptionFormat;
     private TagsLocation tagsLocation = DefaultTagLocation;
->>>>>>> b9842e8e
+    private TaggingBehavior taggingBehavior = TaggingBehavior.LastTagOverrides;
 
     private bool? isMultidatabase;
     private bool? isMultischema;
@@ -643,17 +632,6 @@
       }
     }
 
-<<<<<<< HEAD
-    public TaggingBehavior TaggingBehavior
-    {
-      get => taggingBehavior;
-      set {
-        EnsureNotLocked();
-        taggingBehavior = value;
-      }
-    }
-
-=======
     /// <summary>
     /// Maximam number of filtering values in IN clause which are
     /// to be placed inside a resulted SQL command (as boolean predicate).
@@ -678,7 +656,15 @@
         maxNumberOfConditons = value;
       }
     }
->>>>>>> b9842e8e
+    
+    public TaggingBehavior TaggingBehavior
+    {
+      get => taggingBehavior;
+      set {
+        EnsureNotLocked();
+        taggingBehavior = value;
+      }
+    }
 
     /// <summary>
     /// Gets a value indicating whether this configuration is multi-database.
@@ -810,12 +796,9 @@
       ignoreRules = (IgnoreRuleCollection) configuration.IgnoreRules.Clone();
       shareStorageSchemaOverNodes = configuration.ShareStorageSchemaOverNodes;
       versioningConvention = (VersioningConvention) configuration.VersioningConvention.Clone();
-<<<<<<< HEAD
-      taggingBehavior = configuration.taggingBehavior;
-=======
       preferTypeIdsAsQueryParameters = configuration.PreferTypeIdsAsQueryParameters;
       maxNumberOfConditons = configuration.MaxNumberOfConditions;
->>>>>>> b9842e8e
+      taggingBehavior = configuration.taggingBehavior;
     }
 
     /// <summary>
