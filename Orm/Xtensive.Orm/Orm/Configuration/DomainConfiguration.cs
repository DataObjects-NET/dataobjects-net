--- conflicted
+++ resolved
@@ -640,14 +640,11 @@
     /// </summary>
     public bool IsMultischema => isMultischema ?? GetIsMultischema();
 
-<<<<<<< HEAD
     /// <summary>
     /// Maximal number of filtering values in an <see cref="IncludeProvider"/>
     /// which are to be placed inside a resulted SQL command (as boolean predicate).
     /// </summary>
     public int MaxNumberOfConditions { get; set; } = 256;
-=======
->>>>>>> ae7810f7
 
     private bool GetIsMultidatabase()
     {
