--- conflicted
+++ resolved
@@ -1,56 +1,53 @@
-// Copyright (C) 2003-2010 Xtensive LLC.
-// All rights reserved.
-// For conditions of distribution and use, see license.
-// Created by: Aleksey Gamzov
-// Created:    2008.08.11
-
-using System.Configuration;
-using JetBrains.Annotations;
-using Xtensive.Core;
-
-namespace Xtensive.Orm.Configuration.Elements
-{
-  /// <summary>
-  /// A root element of storage configuration section within a configuration file.
-  /// </summary>
-  public class ConfigurationSection : System.Configuration.ConfigurationSection
-  {
-    private const string DomainCollectionElementName = "domains";
-<<<<<<< HEAD
-    private const string XmlNamespaceElementName = "xmlns";
-
-    /// <summary>
-    /// Gets or sets XML namespace.
-    /// </summary>
-    [ConfigurationProperty(XmlNamespaceElementName)]
-    [UsedImplicitly]
-    public string XmlNamespace
-    {
-      get { return (string) this[XmlNamespaceElementName]; }
-      set { this[XmlNamespaceElementName] = value; }
-    }
-=======
-    private const string LogsCollectionElementName = "logging";
->>>>>>> 3639b83c
-
-    /// <summary>
-    /// Gets the collection of domain configurations.
-    /// </summary>
-    [ConfigurationProperty(DomainCollectionElementName, IsDefaultCollection = false)]
-    [ConfigurationCollection(typeof(ConfigurationCollection<DomainConfigurationElement>), AddItemName = "domain")]
-    public ConfigurationCollection<DomainConfigurationElement> Domains {
-      get {
-        return (ConfigurationCollection<DomainConfigurationElement>)base[DomainCollectionElementName];
-      }
-    }
-
-    /// <summary>
-    /// Gets configuration of logging.
-    /// </summary>
-    [ConfigurationProperty(LogsCollectionElementName, IsRequired = false)]
-    public LoggingElement Logging
-    {
-      get { return (LoggingElement)this[LogsCollectionElementName]; }
-    }
-  }
+// Copyright (C) 2003-2010 Xtensive LLC.
+// All rights reserved.
+// For conditions of distribution and use, see license.
+// Created by: Aleksey Gamzov
+// Created:    2008.08.11
+
+using System.Configuration;
+using JetBrains.Annotations;
+using Xtensive.Core;
+
+namespace Xtensive.Orm.Configuration.Elements
+{
+  /// <summary>
+  /// A root element of storage configuration section within a configuration file.
+  /// </summary>
+  public class ConfigurationSection : System.Configuration.ConfigurationSection
+  {
+    private const string DomainCollectionElementName = "domains";
+    private const string LogsCollectionElementName = "logging";
+    private const string XmlNamespaceElementName = "xmlns";
+
+    /// <summary>
+    /// Gets or sets XML namespace.
+    /// </summary>
+    [ConfigurationProperty(XmlNamespaceElementName)]
+    [UsedImplicitly]
+    public string XmlNamespace
+    {
+      get { return (string) this[XmlNamespaceElementName]; }
+      set { this[XmlNamespaceElementName] = value; }
+    }
+
+    /// <summary>
+    /// Gets the collection of domain configurations.
+    /// </summary>
+    [ConfigurationProperty(DomainCollectionElementName, IsDefaultCollection = false)]
+    [ConfigurationCollection(typeof(ConfigurationCollection<DomainConfigurationElement>), AddItemName = "domain")]
+    public ConfigurationCollection<DomainConfigurationElement> Domains {
+      get {
+        return (ConfigurationCollection<DomainConfigurationElement>)base[DomainCollectionElementName];
+      }
+    }
+
+    /// <summary>
+    /// Gets configuration of logging.
+    /// </summary>
+    [ConfigurationProperty(LogsCollectionElementName, IsRequired = false)]
+    public LoggingElement Logging
+    {
+      get { return (LoggingElement)this[LogsCollectionElementName]; }
+    }
+  }
 }