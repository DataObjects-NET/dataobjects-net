--- conflicted
+++ resolved
@@ -23,14 +23,11 @@
 
     public void ApplyNodeConfiguration(SqlConnection connection, NodeConfiguration nodeConfiguration)
     {
-<<<<<<< HEAD
-=======
       if (connection.State != ConnectionState.Closed
         && !nodeConfiguration.NodeId.Equals(WellKnown.DefaultNodeId, StringComparison.Ordinal )) {
         throw new InvalidOperationException(Strings.ExCannotApplyNodeConfigurationSettingsConnectionIsInUse);
       }
 
->>>>>>> b804469b
       if (nodeConfiguration.ConnectionInfo != null) {
         connection.ConnectionInfo = nodeConfiguration.ConnectionInfo;
       }
@@ -55,28 +52,15 @@
       }
 
       var sessionConfiguration = GetConfiguration(session);
-<<<<<<< HEAD
-      if (sessionConfiguration.ConnectionInfo != null) {
-        connection.ConnectionInfo = sessionConfiguration.ConnectionInfo;
-      }
-
-=======
->>>>>>> b804469b
       connection.CommandTimeout = sessionConfiguration.DefaultCommandTimeout;
       var connectionInfo = GetConnectionInfo(session) ?? sessionConfiguration.ConnectionInfo;
       if (connectionInfo != null) {
         connection.ConnectionInfo = connectionInfo;
       }
 
-<<<<<<< HEAD
-      if (!string.IsNullOrEmpty(configuration.ConnectionInitializationSql)) {
-        SetInitializationSql(connection, configuration.ConnectionInitializationSql);
-      }
-=======
       var connectionInitializationSql = GetInitializationSql(session) ?? configuration.ConnectionInitializationSql;
       if (!string.IsNullOrEmpty(connectionInitializationSql))
         SetInitializationSql(connection, connectionInitializationSql);
->>>>>>> b804469b
 
       return connection;
     }
@@ -508,14 +492,8 @@
       extension.Script = script;
     }
 
-<<<<<<< HEAD
     private SessionConfiguration GetConfiguration(Session session) =>
       session != null ? session.Configuration : configuration.Sessions.System;
-=======
-    private SessionConfiguration GetConfiguration(Session session)
-    {
-      return session != null ? session.Configuration : configuration.Sessions.System;
-    }
 
     private ConnectionInfo GetConnectionInfo(Session session)
     {
@@ -532,6 +510,5 @@
         ? null
         : session.StorageNode.Configuration.ConnectionInitializationSql;
     }
->>>>>>> b804469b
   }
 }