// Copyright (C) 2009-2021 Xtensive LLC.
// This code is distributed under MIT license terms.
// See the License.txt file in the project root for more information.
// Created by: Denis Krjuchkov
// Created:    2009.08.19

using System;
using System.Collections.Generic;
using System.Linq;
using Xtensive.Core;
using Xtensive.Orm.Internals;
using Xtensive.Orm.Linq;
using Xtensive.Orm.Model;
using Xtensive.Orm.Rse;
using Xtensive.Orm.Rse.Providers;
using Tuple = Xtensive.Tuples.Tuple;

namespace Xtensive.Orm.Providers
{
  partial class SessionHandler
  {
    /// <summary>
    /// Gets the references to specified entity.
    /// </summary>
    /// <param name="target">The target.</param>
    /// <param name="association">The association.</param>
    /// <returns>References.</returns>
    public virtual IEnumerable<ReferenceInfo> GetReferencesTo(Entity target, AssociationInfo association)
    {
      if (association.IsPaired)
        return FindReferences(target, association, true);
<<<<<<< HEAD
      var (recordSet, parameter) = Session.StorageNode.InternalAssociationCache.GetOrAdd(association, BuildReferencingQuery);
=======
      var (recordSet, parameter) = Session.StorageNode.RefsToEntityQueryCache .GetOrAdd(association, BuildReferencingQuery);
>>>>>>> 12bc6cfc
      var parameterContext = new ParameterContext();
      parameterContext.SetValue(parameter, target.Key.Value);
      ExecutableProvider executableProvider = Session.Compile(recordSet);

      var queryTask = new QueryTask(executableProvider, Session.GetLifetimeToken(), parameterContext);
      Session.RegisterInternalDelayedQuery(queryTask);

      return GetReferencesToInternal(association, target, recordSet.Header, queryTask);
    }

    /// <summary>
    /// Gets the references from specified entity.
    /// </summary>
    /// <param name="owner">The owner.</param>
    /// <param name="association">The association.</param>
    /// <returns>References.</returns>
    public virtual IEnumerable<ReferenceInfo> GetReferencesFrom(Entity owner, AssociationInfo association)
    {
      return FindReferences(owner, association, false);
    }

    private IEnumerable<ReferenceInfo> GetReferencesToInternal(AssociationInfo association, Entity target, RecordSetHeader header, QueryTask queryTask)
    {
      Session.ExecuteInternalDelayedQueries(true);

      var referenceToTarget = queryTask.ToEntities(header, Session, 0).Where(e=>!e.IsRemoved);
      var removedReferences = Session.NonPairedReferencesRegistry.GetRemovedReferencesTo(target.State, association).Select(es=>es.Entity);
      var addedReferences = Session.NonPairedReferencesRegistry.GetAddedReferenceTo(target.State, association).Select(es => es.Entity).Where(e=>!e.IsRemoved);
      var exceptRemovedReferences = referenceToTarget.Except(removedReferences);
      var withNewReferences = exceptRemovedReferences.Concat(addedReferences);
      foreach (var entity in withNewReferences)
        yield return new ReferenceInfo(entity, target, association);
    }

    private static IEnumerable<ReferenceInfo> FindReferences(Entity owner, AssociationInfo association, bool reversed)
    {
      Func<Entity, Entity, AssociationInfo, ReferenceInfo> referenceCtor = (o, t, a) => new ReferenceInfo(o, t, a);
      if (reversed) {
        association = association.Reversed;
        referenceCtor = (o, t, a) => new ReferenceInfo(t, o, a);
      }
      switch (association.Multiplicity) {
        case Multiplicity.ZeroToOne:
        case Multiplicity.OneToOne:
        case Multiplicity.ManyToOne:
          var target = (Entity) owner.GetFieldValue(association.OwnerField);
          if (target != null && association.TargetType.UnderlyingType.IsAssignableFrom(target.TypeInfo.UnderlyingType))
            yield return referenceCtor(owner, target, association);
          break;
        case Multiplicity.ZeroToMany:
        case Multiplicity.OneToMany:
        case Multiplicity.ManyToMany:
          var targets = (EntitySetBase) owner.GetFieldValue(association.OwnerField);
          foreach (var item in targets.Entities)
            if (association.TargetType.UnderlyingType.IsAssignableFrom(item.TypeInfo.UnderlyingType))
              yield return referenceCtor(owner, (Entity)item, association);
          break;
      }
    }

    private static (CompilableProvider, Parameter<Tuple>) BuildReferencingQuery(AssociationInfo association)
    {
      var provider = (CompilableProvider)null;
      var parameter = new Parameter<Tuple>("pTuple");
      switch (association.Multiplicity) {
        case Multiplicity.ZeroToOne:
        case Multiplicity.ManyToOne: {
          var index = association.OwnerType.Indexes.PrimaryIndex;
          var nonLazyColumnsSelector = index
            .Columns
            .Select((column, i) => (Column: column, Index: i))
            .Where(a=>!a.Column.IsLazyLoad)
            .Select(a=>a.Index)
            .ToArray();
          provider = index.GetQuery()
            .Filter(QueryHelper.BuildFilterLambda(
              association.OwnerField.MappingInfo.Offset,
              association.OwnerField.Columns.Select(c => c.ValueType).ToList(),
              parameter))
            .Select(nonLazyColumnsSelector);
          break;
        }
        case Multiplicity.OneToOne:
        case Multiplicity.OneToMany: {
          var index = association.OwnerType.Indexes.PrimaryIndex;
          var targetIndex = association.TargetType.Indexes.PrimaryIndex;
          var nonLazyColumnsSelector = index
            .Columns
            .Select((column, i) => (Column: column, Index: i))
            .Where(a=>!a.Column.IsLazyLoad)
            .Select(a=>targetIndex.Columns.Count + a.Index)
            .ToArray();
          provider = targetIndex.GetQuery()
            .Filter(QueryHelper.BuildFilterLambda(0,
              association.TargetType.Key.TupleDescriptor,
              parameter))
            .Alias("a")
            .Join(
              index.GetQuery(), 
              association.Reversed.OwnerField.MappingInfo
                .GetItems()
                .Select((l,r) => new Pair<int>(l,r))
                .ToArray())
            .Select(nonLazyColumnsSelector);
          break;
        }
        case Multiplicity.ZeroToMany:
        case Multiplicity.ManyToMany: {
          var referencedType = association.IsMaster
            ? association.OwnerType
            : association.TargetType;
          var referencingType = association.IsMaster
            ? association.TargetType
            : association.OwnerType;
          var index = referencedType.Indexes.PrimaryIndex;
          var targetIndex = association.AuxiliaryType.Indexes.PrimaryIndex;
          var nonLazyColumnsSelector = index
            .Columns
            .Select((column, i) => (Column: column, Index: i))
            .Where(a=>!a.Column.IsLazyLoad)
            .Select(a=>targetIndex.Columns.Count + a.Index)
            .ToArray();
          var referencingField = association.IsMaster
            ? association.AuxiliaryType.Fields[WellKnown.SlaveFieldName]
            : association.AuxiliaryType.Fields[WellKnown.MasterFieldName];
          var referencedField = association.IsMaster
            ? association.AuxiliaryType.Fields[WellKnown.MasterFieldName]
            : association.AuxiliaryType.Fields[WellKnown.SlaveFieldName];
          provider = targetIndex.GetQuery()
            .Filter(QueryHelper.BuildFilterLambda(
              referencingField.MappingInfo.Offset,
              referencingType.Key.TupleDescriptor,
              parameter))
            .Alias("a")
            .Join(
              index.GetQuery(),
              referencedField.MappingInfo
                .GetItems()
                .Select((l, r) => new Pair<int>(l, r))
                .ToArray())
            .Select(nonLazyColumnsSelector);
          break;
        }
      }
      return (provider, parameter);
    }
  }
}<|MERGE_RESOLUTION|>--- conflicted
+++ resolved
@@ -29,11 +29,7 @@
     {
       if (association.IsPaired)
         return FindReferences(target, association, true);
-<<<<<<< HEAD
-      var (recordSet, parameter) = Session.StorageNode.InternalAssociationCache.GetOrAdd(association, BuildReferencingQuery);
-=======
       var (recordSet, parameter) = Session.StorageNode.RefsToEntityQueryCache .GetOrAdd(association, BuildReferencingQuery);
->>>>>>> 12bc6cfc
       var parameterContext = new ParameterContext();
       parameterContext.SetValue(parameter, target.Key.Value);
       ExecutableProvider executableProvider = Session.Compile(recordSet);
@@ -132,7 +128,7 @@
               parameter))
             .Alias("a")
             .Join(
-              index.GetQuery(), 
+              index.GetQuery(),
               association.Reversed.OwnerField.MappingInfo
                 .GetItems()
                 .Select((l,r) => new Pair<int>(l,r))
