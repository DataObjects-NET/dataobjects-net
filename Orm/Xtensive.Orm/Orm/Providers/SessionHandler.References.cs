--- conflicted
+++ resolved
@@ -1,186 +1,181 @@
-// Copyright (C) 2003-2010 Xtensive LLC.
-// All rights reserved.
-// For conditions of distribution and use, see license.
-// Created by: Denis Krjuchkov
-// Created:    2009.08.19
-
-using System;
-using System.Collections.Generic;
-using System.Linq;
-using Xtensive.Core;
-using Xtensive.Orm.Internals;
-using Xtensive.Orm.Linq;
-using Xtensive.Orm.Model;
-using Xtensive.Orm.Rse;
-using Xtensive.Orm.Rse.Providers;
-using Tuple = Xtensive.Tuples.Tuple;
-
-namespace Xtensive.Orm.Providers
-{
-  partial class SessionHandler
-  {
-    /// <summary>
-    /// Gets the references to specified entity.
-    /// </summary>
-    /// <param name="target">The target.</param>
-    /// <param name="association">The association.</param>
-    /// <returns>References.</returns>
-    public virtual IEnumerable<ReferenceInfo> GetReferencesTo(Entity target, AssociationInfo association)
-    {
-      if (association.IsPaired)
-        return FindReferences(target, association, true);
-      object key = new Pair<object, AssociationInfo>(CachingRegion, association);
-      Func<object, object> generator = p => BuildReferencingQuery(((Pair<object, AssociationInfo>) p).Second);
-      var pair = (Pair<CompilableProvider, Parameter<Tuple>>) Session.StorageNode.InternalQueryCache.GetOrAdd(key, generator);
-      var recordSet = pair.First;
-      var parameter = pair.Second;
-      var parameterContext = new ParameterContext();
-      ExecutableProvider executableProvider;
-      using (parameterContext.Activate()) {
-        parameter.Value = target.Key.Value;
-        executableProvider = Session.Compile(recordSet);
-      }
-      var queryTask = new QueryTask(executableProvider, Session.GetLifetimeToken(), parameterContext);
-      Session.RegisterInternalDelayedQuery(queryTask);
-
-      return GetReferencesToInternal(association, target, recordSet.Header, queryTask);
-    }
-
-    private IEnumerable<ReferenceInfo> GetReferencesToInternal(AssociationInfo association, Entity target, RecordSetHeader header, QueryTask queryTask)
-    {
-<<<<<<< HEAD
-      Session.ExecuteDelayedQueries(true);
-      foreach (var entity in queryTask.ToEntities(header, Session, 0).Where(target.HasReferenceFrom).Concat(target.GetNewReferencesFromEntities()))
-=======
-      Session.ExecuteInternalDelayedQueries(true);
-      foreach (var entity in queryTask.ToEntities(header, Session, 0))
->>>>>>> b472c435
-        yield return new ReferenceInfo(entity, target, association);
-    }
-
-
-    /// <summary>
-    /// Gets the references from specified entity.
-    /// </summary>
-    /// <param name="owner">The owner.</param>
-    /// <param name="association">The association.</param>
-    /// <returns>References.</returns>
-    public virtual IEnumerable<ReferenceInfo> GetReferencesFrom(Entity owner, AssociationInfo association)
-    {
-      return FindReferences(owner, association, false);
-    }
-
-    private static IEnumerable<ReferenceInfo> FindReferences(Entity owner, AssociationInfo association, bool reversed)
-    {
-      Func<Entity, Entity, AssociationInfo, ReferenceInfo> referenceCtor = (o, t, a) => new ReferenceInfo(o, t, a);
-      if (reversed) {
-        association = association.Reversed;
-        referenceCtor = (o, t, a) => new ReferenceInfo(t, o, a);
-      }
-      switch (association.Multiplicity) {
-        case Multiplicity.ZeroToOne:
-        case Multiplicity.OneToOne:
-        case Multiplicity.ManyToOne:
-          var target = (Entity) owner.GetFieldValue(association.OwnerField);
-          if (target != null && association.TargetType.UnderlyingType.IsAssignableFrom(target.TypeInfo.UnderlyingType))
-            yield return referenceCtor(owner, target, association);
-          break;
-        case Multiplicity.ZeroToMany:
-        case Multiplicity.OneToMany:
-        case Multiplicity.ManyToMany:
-          var targets = (EntitySetBase) owner.GetFieldValue(association.OwnerField);
-          foreach (var item in targets.Entities)
-            if (association.TargetType.UnderlyingType.IsAssignableFrom(item.TypeInfo.UnderlyingType))
-              yield return referenceCtor(owner, (Entity)item, association);
-          break;
-      }
-    }
-
-    private static Pair<CompilableProvider, Parameter<Tuple>> BuildReferencingQuery(AssociationInfo association)
-    {
-      var provider = (CompilableProvider)null;
-      var parameter = new Parameter<Tuple>();
-      switch (association.Multiplicity) {
-        case Multiplicity.ZeroToOne:
-        case Multiplicity.ManyToOne: {
-          var index = association.OwnerType.Indexes.PrimaryIndex;
-          var nonLazyColumnsSelector = index
-            .Columns
-            .Select((column, i)=>new {Column = column, Index = i})
-            .Where(a=>!a.Column.IsLazyLoad)
-            .Select(a=>a.Index)
-            .ToArray();
-          provider = index.GetQuery()
-            .Filter(QueryHelper.BuildFilterLambda(
-              association.OwnerField.MappingInfo.Offset,
-              association.OwnerField.Columns.Select(c => c.ValueType).ToList(),
-              parameter))
-            .Select(nonLazyColumnsSelector);
-          break;
-        }
-        case Multiplicity.OneToOne:
-        case Multiplicity.OneToMany: {
-          var index = association.OwnerType.Indexes.PrimaryIndex;
-          var targetIndex = association.TargetType.Indexes.PrimaryIndex;
-          var nonLazyColumnsSelector = index
-            .Columns
-            .Select((column, i)=>new {Column = column, Index = i})
-            .Where(a=>!a.Column.IsLazyLoad)
-            .Select(a=>targetIndex.Columns.Count + a.Index)
-            .ToArray();
-          provider = targetIndex.GetQuery()
-            .Filter(QueryHelper.BuildFilterLambda(0,
-              association.TargetType.Key.TupleDescriptor,
-              parameter))
-            .Alias("a")
-            .Join(
-              index.GetQuery(), 
-              association.Reversed.OwnerField.MappingInfo
-                .GetItems()
-                .Select((l,r) => new Pair<int>(l,r))
-                .ToArray())
-            .Select(nonLazyColumnsSelector);
-          break;
-        }
-        case Multiplicity.ZeroToMany:
-        case Multiplicity.ManyToMany: {
-          var referencedType = association.IsMaster
-            ? association.OwnerType
-            : association.TargetType;
-          var referencingType = association.IsMaster
-            ? association.TargetType
-            : association.OwnerType;
-          var index = referencedType.Indexes.PrimaryIndex;
-          var targetIndex = association.AuxiliaryType.Indexes.PrimaryIndex;
-          var nonLazyColumnsSelector = index
-            .Columns
-            .Select((column, i)=>new {Column = column, Index = i})
-            .Where(a=>!a.Column.IsLazyLoad)
-            .Select(a=>targetIndex.Columns.Count + a.Index)
-            .ToArray();
-          var referencingField = association.IsMaster
-            ? association.AuxiliaryType.Fields[WellKnown.SlaveFieldName]
-            : association.AuxiliaryType.Fields[WellKnown.MasterFieldName];
-          var referencedField = association.IsMaster
-            ? association.AuxiliaryType.Fields[WellKnown.MasterFieldName]
-            : association.AuxiliaryType.Fields[WellKnown.SlaveFieldName];
-          provider = targetIndex.GetQuery()
-            .Filter(QueryHelper.BuildFilterLambda(
-              referencingField.MappingInfo.Offset,
-              referencingType.Key.TupleDescriptor,
-              parameter))
-            .Alias("a")
-            .Join(
-              index.GetQuery(),
-              referencedField.MappingInfo
-                .GetItems()
-                .Select((l, r) => new Pair<int>(l, r))
-                .ToArray())
-            .Select(nonLazyColumnsSelector);
-          break;
-        }
-      }
-      return new Pair<CompilableProvider, Parameter<Tuple>>(provider, parameter);
-    }
-  }
+// Copyright (C) 2003-2010 Xtensive LLC.
+// All rights reserved.
+// For conditions of distribution and use, see license.
+// Created by: Denis Krjuchkov
+// Created:    2009.08.19
+
+using System;
+using System.Collections.Generic;
+using System.Linq;
+using Xtensive.Core;
+using Xtensive.Orm.Internals;
+using Xtensive.Orm.Linq;
+using Xtensive.Orm.Model;
+using Xtensive.Orm.Rse;
+using Xtensive.Orm.Rse.Providers;
+using Tuple = Xtensive.Tuples.Tuple;
+
+namespace Xtensive.Orm.Providers
+{
+  partial class SessionHandler
+  {
+    /// <summary>
+    /// Gets the references to specified entity.
+    /// </summary>
+    /// <param name="target">The target.</param>
+    /// <param name="association">The association.</param>
+    /// <returns>References.</returns>
+    public virtual IEnumerable<ReferenceInfo> GetReferencesTo(Entity target, AssociationInfo association)
+    {
+      if (association.IsPaired)
+        return FindReferences(target, association, true);
+      object key = new Pair<object, AssociationInfo>(CachingRegion, association);
+      Func<object, object> generator = p => BuildReferencingQuery(((Pair<object, AssociationInfo>) p).Second);
+      var pair = (Pair<CompilableProvider, Parameter<Tuple>>) Session.StorageNode.InternalQueryCache.GetOrAdd(key, generator);
+      var recordSet = pair.First;
+      var parameter = pair.Second;
+      var parameterContext = new ParameterContext();
+      ExecutableProvider executableProvider;
+      using (parameterContext.Activate()) {
+        parameter.Value = target.Key.Value;
+        executableProvider = Session.Compile(recordSet);
+      }
+      var queryTask = new QueryTask(executableProvider, Session.GetLifetimeToken(), parameterContext);
+      Session.RegisterInternalDelayedQuery(queryTask);
+
+      return GetReferencesToInternal(association, target, recordSet.Header, queryTask);
+    }
+
+    private IEnumerable<ReferenceInfo> GetReferencesToInternal(AssociationInfo association, Entity target, RecordSetHeader header, QueryTask queryTask)
+    {
+      Session.ExecuteInternalDelayedQueries(true);
+      foreach (var entity in queryTask.ToEntities(header, Session, 0).Where(target.HasReferenceFrom).Concat(target.GetNewReferencesFromEntities()))
+        yield return new ReferenceInfo(entity, target, association);
+    }
+
+
+    /// <summary>
+    /// Gets the references from specified entity.
+    /// </summary>
+    /// <param name="owner">The owner.</param>
+    /// <param name="association">The association.</param>
+    /// <returns>References.</returns>
+    public virtual IEnumerable<ReferenceInfo> GetReferencesFrom(Entity owner, AssociationInfo association)
+    {
+      return FindReferences(owner, association, false);
+    }
+
+    private static IEnumerable<ReferenceInfo> FindReferences(Entity owner, AssociationInfo association, bool reversed)
+    {
+      Func<Entity, Entity, AssociationInfo, ReferenceInfo> referenceCtor = (o, t, a) => new ReferenceInfo(o, t, a);
+      if (reversed) {
+        association = association.Reversed;
+        referenceCtor = (o, t, a) => new ReferenceInfo(t, o, a);
+      }
+      switch (association.Multiplicity) {
+        case Multiplicity.ZeroToOne:
+        case Multiplicity.OneToOne:
+        case Multiplicity.ManyToOne:
+          var target = (Entity) owner.GetFieldValue(association.OwnerField);
+          if (target != null && association.TargetType.UnderlyingType.IsAssignableFrom(target.TypeInfo.UnderlyingType))
+            yield return referenceCtor(owner, target, association);
+          break;
+        case Multiplicity.ZeroToMany:
+        case Multiplicity.OneToMany:
+        case Multiplicity.ManyToMany:
+          var targets = (EntitySetBase) owner.GetFieldValue(association.OwnerField);
+          foreach (var item in targets.Entities)
+            if (association.TargetType.UnderlyingType.IsAssignableFrom(item.TypeInfo.UnderlyingType))
+              yield return referenceCtor(owner, (Entity)item, association);
+          break;
+      }
+    }
+
+    private static Pair<CompilableProvider, Parameter<Tuple>> BuildReferencingQuery(AssociationInfo association)
+    {
+      var provider = (CompilableProvider)null;
+      var parameter = new Parameter<Tuple>();
+      switch (association.Multiplicity) {
+        case Multiplicity.ZeroToOne:
+        case Multiplicity.ManyToOne: {
+          var index = association.OwnerType.Indexes.PrimaryIndex;
+          var nonLazyColumnsSelector = index
+            .Columns
+            .Select((column, i)=>new {Column = column, Index = i})
+            .Where(a=>!a.Column.IsLazyLoad)
+            .Select(a=>a.Index)
+            .ToArray();
+          provider = index.GetQuery()
+            .Filter(QueryHelper.BuildFilterLambda(
+              association.OwnerField.MappingInfo.Offset,
+              association.OwnerField.Columns.Select(c => c.ValueType).ToList(),
+              parameter))
+            .Select(nonLazyColumnsSelector);
+          break;
+        }
+        case Multiplicity.OneToOne:
+        case Multiplicity.OneToMany: {
+          var index = association.OwnerType.Indexes.PrimaryIndex;
+          var targetIndex = association.TargetType.Indexes.PrimaryIndex;
+          var nonLazyColumnsSelector = index
+            .Columns
+            .Select((column, i)=>new {Column = column, Index = i})
+            .Where(a=>!a.Column.IsLazyLoad)
+            .Select(a=>targetIndex.Columns.Count + a.Index)
+            .ToArray();
+          provider = targetIndex.GetQuery()
+            .Filter(QueryHelper.BuildFilterLambda(0,
+              association.TargetType.Key.TupleDescriptor,
+              parameter))
+            .Alias("a")
+            .Join(
+              index.GetQuery(), 
+              association.Reversed.OwnerField.MappingInfo
+                .GetItems()
+                .Select((l,r) => new Pair<int>(l,r))
+                .ToArray())
+            .Select(nonLazyColumnsSelector);
+          break;
+        }
+        case Multiplicity.ZeroToMany:
+        case Multiplicity.ManyToMany: {
+          var referencedType = association.IsMaster
+            ? association.OwnerType
+            : association.TargetType;
+          var referencingType = association.IsMaster
+            ? association.TargetType
+            : association.OwnerType;
+          var index = referencedType.Indexes.PrimaryIndex;
+          var targetIndex = association.AuxiliaryType.Indexes.PrimaryIndex;
+          var nonLazyColumnsSelector = index
+            .Columns
+            .Select((column, i)=>new {Column = column, Index = i})
+            .Where(a=>!a.Column.IsLazyLoad)
+            .Select(a=>targetIndex.Columns.Count + a.Index)
+            .ToArray();
+          var referencingField = association.IsMaster
+            ? association.AuxiliaryType.Fields[WellKnown.SlaveFieldName]
+            : association.AuxiliaryType.Fields[WellKnown.MasterFieldName];
+          var referencedField = association.IsMaster
+            ? association.AuxiliaryType.Fields[WellKnown.MasterFieldName]
+            : association.AuxiliaryType.Fields[WellKnown.SlaveFieldName];
+          provider = targetIndex.GetQuery()
+            .Filter(QueryHelper.BuildFilterLambda(
+              referencingField.MappingInfo.Offset,
+              referencingType.Key.TupleDescriptor,
+              parameter))
+            .Alias("a")
+            .Join(
+              index.GetQuery(),
+              referencedField.MappingInfo
+                .GetItems()
+                .Select((l, r) => new Pair<int>(l, r))
+                .ToArray())
+            .Select(nonLazyColumnsSelector);
+          break;
+        }
+      }
+      return new Pair<CompilableProvider, Parameter<Tuple>>(provider, parameter);
+    }
+  }
 }