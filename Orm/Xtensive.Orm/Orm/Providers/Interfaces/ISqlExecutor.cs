<<<<<<< HEAD
// Copyright (C) 2012-2020 Xtensive LLC.
// This code is distributed under MIT license terms.
// See the License.txt file in the project root for more information.
=======
﻿// Copyright (C) 2012 Xtensive LLC.
// All rights reserved.
// For conditions of distribution and use, see license.
>>>>>>> b5d188a2
// Created by: Denis Krjuchkov
// Created:    2012.02.29

using System.Collections.Generic;
using System.Data.Common;
<<<<<<< HEAD
using System.Threading;
using System.Threading.Tasks;
=======
>>>>>>> b5d188a2
using Xtensive.Sql;

namespace Xtensive.Orm.Providers
{
  /// <summary>
  /// Provides simple execution API for SQL queries.
  /// </summary>
  public interface ISqlExecutor
  {
    /// <summary>
    /// Executes the specified query statement. This method is similar to <see cref="DbCommand.ExecuteReader()"/>.
    /// </summary>
    /// <param name="statement">The statement to execute.</param>
    /// <returns>Result of execution.</returns>
    CommandWithDataReader ExecuteReader(ISqlCompileUnit statement);

    /// <summary>
<<<<<<< HEAD
    /// Asynchronously executes the specified query statement.
    /// This method is similar to <see cref="DbCommand.ExecuteReaderAsync()"/>.
    /// </summary>
    /// <remarks> Multiple active operations are not supported. Use <see langword="await"/>
    /// to ensure that all asynchronous operations have completed.</remarks>
    /// <param name="statement">The statement to execute.</param>
    /// <param name="token">The cancellation token to terminate execution if needed.</param>
    /// <returns>Result of execution.</returns>
    Task<CommandWithDataReader> ExecuteReaderAsync(ISqlCompileUnit statement, CancellationToken token = default);

    /// <summary>
=======
>>>>>>> b5d188a2
    /// Executes the specified query statement. This method is similar to <see cref="DbCommand.ExecuteReader()"/>.
    /// </summary>
    /// <param name="commandText">The statement to execute.</param>
    /// <returns>Result of execution.</returns>
    CommandWithDataReader ExecuteReader(string commandText);

    /// <summary>
<<<<<<< HEAD
    /// Asynchronously executes the specified query statement.
    /// This method is similar to <see cref="DbCommand.ExecuteReaderAsync()"/>.
    /// </summary>
    /// <param name="commandText">The statement to execute.</param>
    /// <param name="token">The cancellation token to terminate execution if needed.</param>
    /// <returns>Result of execution.</returns>
    Task<CommandWithDataReader> ExecuteReaderAsync(string commandText, CancellationToken token = default);

    /// <summary>
=======
>>>>>>> b5d188a2
    /// Executes the specified scalar statement. This method is similar to <see cref="DbCommand.ExecuteScalar"/>.
    /// </summary>
    /// <param name="statement">The statement to execute.</param>
    /// <returns>Result of execution.</returns>
    object ExecuteScalar(ISqlCompileUnit statement);

    /// <summary>
<<<<<<< HEAD
    /// Asynchronously executes the specified scalar statement.
    /// This method is similar to <see cref="DbCommand.ExecuteScalarAsync()"/>.
    /// </summary>
    /// <remarks> Multiple active operations are not supported. Use <see langword="await"/>
    /// to ensure that all asynchronous operations have completed.</remarks>
    /// <param name="statement">The statement to execute.</param>
    /// <param name="token">The cancellation token to terminate execution if needed.</param>
    /// <returns>Result of execution.</returns>
    Task<object> ExecuteScalarAsync(ISqlCompileUnit statement, CancellationToken token = default);

    /// <summary>
=======
>>>>>>> b5d188a2
    /// Executes the specified scalar statement. This method is similar to <see cref="DbCommand.ExecuteScalar"/>.
    /// </summary>
    /// <param name="commandText">The statement to execute.</param>
    /// <returns>Result of execution.</returns>
    object ExecuteScalar(string commandText);

    /// <summary>
<<<<<<< HEAD
    /// Asynchronously executes the specified scalar statement.
    /// This method is similar to <see cref="DbCommand.ExecuteScalarAsync()"/>.
    /// </summary>
    /// <remarks> Multiple active operations are not supported. Use <see langword="await"/>
    /// to ensure that all asynchronous operations have completed.</remarks>
    /// <param name="commandText">The statement to execute.</param>
    /// <param name="token">The cancellation token to terminate execution if needed.</param>
    /// <returns>Result of execution.</returns>
    Task<object> ExecuteScalarAsync(string commandText, CancellationToken token = default);

    /// <summary>
=======
>>>>>>> b5d188a2
    /// Executes the specified non query statement. This method is similar to <see cref="DbCommand.ExecuteNonQuery"/>.
    /// </summary>
    /// <param name="statement">The statement to execute.</param>
    /// <returns>Result of execution.</returns>
    int ExecuteNonQuery(ISqlCompileUnit statement);

    /// <summary>
<<<<<<< HEAD
    /// Asynchronously executes the specified non query statement.
    /// This method is similar to <see cref="DbCommand.ExecuteNonQueryAsync()"/>.
    /// </summary>
    /// <remarks> Multiple active operations are not supported. Use <see langword="await"/>
    /// to ensure that all asynchronous operations have completed.</remarks>
    /// <param name="statement">The statement to execute.</param>
    /// <param name="token">The cancellation token to terminate execution if needed.</param>
    /// <returns>Result of execution.</returns>
    Task<int> ExecuteNonQueryAsync(ISqlCompileUnit statement, CancellationToken token = default);

    /// <summary>
=======
>>>>>>> b5d188a2
    /// Executes the specified non query statement. This method is similar to <see cref="DbCommand.ExecuteNonQuery"/>.
    /// </summary>
    /// <param name="commandText">The statement to execute.</param>
    /// <returns>Result of execution.</returns>
    int ExecuteNonQuery(string commandText);

    /// <summary>
<<<<<<< HEAD
    /// Asynchronously executes the specified non query statement.
    /// This method is similar to <see cref="DbCommand.ExecuteNonQueryAsync()"/>.
    /// </summary>
    /// <remarks> Multiple active operations are not supported. Use <see langword="await"/>
    /// to ensure that all asynchronous operations have completed.</remarks>
    /// <param name="commandText">The statement to execute.</param>
    /// <param name="token">The cancellation token to terminate execution if needed.</param>
    /// <returns>Result of execution.</returns>
    Task<int> ExecuteNonQueryAsync(string commandText, CancellationToken token = default);

    /// <summary>
=======
>>>>>>> b5d188a2
    /// Executes group of DDL statements via <see cref="ExecuteNonQuery(System.String)"/>.
    /// </summary>
    /// <param name="statements">Statements to execute</param>
    void ExecuteMany(IEnumerable<string> statements);

    /// <summary>
<<<<<<< HEAD
    /// Asynchronously executes group of DDL statements
    /// via <see cref="ExecuteNonQueryAsync(System.String, System.Threading.CancellationToken)"/>.
    /// </summary>
    /// <remarks> Multiple active operations are not supported. Use <see langword="await"/>
    /// to ensure that all asynchronous operations have completed.</remarks>
    /// <param name="token">The cancellation token to terminate execution if needed.</param>
    /// <param name="statements">Statements to execute</param>
    Task ExecuteManyAsync(IEnumerable<string> statements, CancellationToken token = default);

    /// <summary>
    /// Executes specified extraction tasks.
    /// </summary>
    /// <param name="tasks">Tasks to execute.</param>
    /// <returns>Extraction result.</returns>
    SqlExtractionResult Extract(IEnumerable<SqlExtractionTask> tasks);

    /// <summary>
    /// Asynchronously executes the specified extraction tasks.
    /// </summary>
    /// <remarks> Multiple active operations are not supported. Use <see langword="await"/>
    /// to ensure that all asynchronous operations have completed.</remarks>
    /// <param name="tasks">Tasks to execute.</param>
    /// <param name="token">The cancellation token to terminate execution if needed.</param>
    /// <returns>Extraction result.</returns>
    Task<SqlExtractionResult> ExtractAsync(IEnumerable<SqlExtractionTask> tasks, CancellationToken token = default);
=======
    /// Executes specified extraction tasks.
    /// </summary>
    /// <param name="tasks">Tasks to execute.</param>
    /// <returns>Extration result.</returns>
    SqlExtractionResult Extract(IEnumerable<SqlExtractionTask> tasks);
>>>>>>> b5d188a2
  }
}<|MERGE_RESOLUTION|>--- conflicted
+++ resolved
@@ -1,22 +1,13 @@
-<<<<<<< HEAD
 // Copyright (C) 2012-2020 Xtensive LLC.
 // This code is distributed under MIT license terms.
 // See the License.txt file in the project root for more information.
-=======
-﻿// Copyright (C) 2012 Xtensive LLC.
-// All rights reserved.
-// For conditions of distribution and use, see license.
->>>>>>> b5d188a2
 // Created by: Denis Krjuchkov
 // Created:    2012.02.29
 
 using System.Collections.Generic;
 using System.Data.Common;
-<<<<<<< HEAD
 using System.Threading;
 using System.Threading.Tasks;
-=======
->>>>>>> b5d188a2
 using Xtensive.Sql;
 
 namespace Xtensive.Orm.Providers
@@ -34,7 +25,6 @@
     CommandWithDataReader ExecuteReader(ISqlCompileUnit statement);
 
     /// <summary>
-<<<<<<< HEAD
     /// Asynchronously executes the specified query statement.
     /// This method is similar to <see cref="DbCommand.ExecuteReaderAsync()"/>.
     /// </summary>
@@ -46,8 +36,6 @@
     Task<CommandWithDataReader> ExecuteReaderAsync(ISqlCompileUnit statement, CancellationToken token = default);
 
     /// <summary>
-=======
->>>>>>> b5d188a2
     /// Executes the specified query statement. This method is similar to <see cref="DbCommand.ExecuteReader()"/>.
     /// </summary>
     /// <param name="commandText">The statement to execute.</param>
@@ -55,7 +43,6 @@
     CommandWithDataReader ExecuteReader(string commandText);
 
     /// <summary>
-<<<<<<< HEAD
     /// Asynchronously executes the specified query statement.
     /// This method is similar to <see cref="DbCommand.ExecuteReaderAsync()"/>.
     /// </summary>
@@ -65,8 +52,6 @@
     Task<CommandWithDataReader> ExecuteReaderAsync(string commandText, CancellationToken token = default);
 
     /// <summary>
-=======
->>>>>>> b5d188a2
     /// Executes the specified scalar statement. This method is similar to <see cref="DbCommand.ExecuteScalar"/>.
     /// </summary>
     /// <param name="statement">The statement to execute.</param>
@@ -74,7 +59,6 @@
     object ExecuteScalar(ISqlCompileUnit statement);
 
     /// <summary>
-<<<<<<< HEAD
     /// Asynchronously executes the specified scalar statement.
     /// This method is similar to <see cref="DbCommand.ExecuteScalarAsync()"/>.
     /// </summary>
@@ -86,8 +70,6 @@
     Task<object> ExecuteScalarAsync(ISqlCompileUnit statement, CancellationToken token = default);
 
     /// <summary>
-=======
->>>>>>> b5d188a2
     /// Executes the specified scalar statement. This method is similar to <see cref="DbCommand.ExecuteScalar"/>.
     /// </summary>
     /// <param name="commandText">The statement to execute.</param>
@@ -95,7 +77,6 @@
     object ExecuteScalar(string commandText);
 
     /// <summary>
-<<<<<<< HEAD
     /// Asynchronously executes the specified scalar statement.
     /// This method is similar to <see cref="DbCommand.ExecuteScalarAsync()"/>.
     /// </summary>
@@ -107,8 +88,6 @@
     Task<object> ExecuteScalarAsync(string commandText, CancellationToken token = default);
 
     /// <summary>
-=======
->>>>>>> b5d188a2
     /// Executes the specified non query statement. This method is similar to <see cref="DbCommand.ExecuteNonQuery"/>.
     /// </summary>
     /// <param name="statement">The statement to execute.</param>
@@ -116,7 +95,6 @@
     int ExecuteNonQuery(ISqlCompileUnit statement);
 
     /// <summary>
-<<<<<<< HEAD
     /// Asynchronously executes the specified non query statement.
     /// This method is similar to <see cref="DbCommand.ExecuteNonQueryAsync()"/>.
     /// </summary>
@@ -128,8 +106,6 @@
     Task<int> ExecuteNonQueryAsync(ISqlCompileUnit statement, CancellationToken token = default);
 
     /// <summary>
-=======
->>>>>>> b5d188a2
     /// Executes the specified non query statement. This method is similar to <see cref="DbCommand.ExecuteNonQuery"/>.
     /// </summary>
     /// <param name="commandText">The statement to execute.</param>
@@ -137,7 +113,6 @@
     int ExecuteNonQuery(string commandText);
 
     /// <summary>
-<<<<<<< HEAD
     /// Asynchronously executes the specified non query statement.
     /// This method is similar to <see cref="DbCommand.ExecuteNonQueryAsync()"/>.
     /// </summary>
@@ -149,15 +124,12 @@
     Task<int> ExecuteNonQueryAsync(string commandText, CancellationToken token = default);
 
     /// <summary>
-=======
->>>>>>> b5d188a2
     /// Executes group of DDL statements via <see cref="ExecuteNonQuery(System.String)"/>.
     /// </summary>
     /// <param name="statements">Statements to execute</param>
     void ExecuteMany(IEnumerable<string> statements);
 
     /// <summary>
-<<<<<<< HEAD
     /// Asynchronously executes group of DDL statements
     /// via <see cref="ExecuteNonQueryAsync(System.String, System.Threading.CancellationToken)"/>.
     /// </summary>
@@ -183,12 +155,5 @@
     /// <param name="token">The cancellation token to terminate execution if needed.</param>
     /// <returns>Extraction result.</returns>
     Task<SqlExtractionResult> ExtractAsync(IEnumerable<SqlExtractionTask> tasks, CancellationToken token = default);
-=======
-    /// Executes specified extraction tasks.
-    /// </summary>
-    /// <param name="tasks">Tasks to execute.</param>
-    /// <returns>Extration result.</returns>
-    SqlExtractionResult Extract(IEnumerable<SqlExtractionTask> tasks);
->>>>>>> b5d188a2
   }
 }