--- conflicted
+++ resolved
@@ -1,8 +1,4 @@
-<<<<<<< HEAD
-// Copyright (C) 2009-2020 Xtensive LLC.
-=======
 // Copyright (C) 2009-2021 Xtensive LLC.
->>>>>>> 845fb2f9
 // This code is distributed under MIT license terms.
 // See the License.txt file in the project root for more information.
 // Created by: Denis Krjuchkov
@@ -57,7 +53,11 @@
     /// </summary>
     /// <param name="descriptor">Persist descriptor.</param>
     /// <param name="tuples">The tuples to store.</param>
-    Task StoreAsync(EnumerationContext context, IPersistDescriptor descriptor, IEnumerable<Tuple> tuples, CancellationToken token);
+    /// <param name="parameterContext"><see cref="ParameterContext"/> instance with
+    /// the values of query parameters.</param>
+    /// <param name="token">Token to cancel operation.</param>
+    /// <returns>Task performing the operation.</returns>
+    Task StoreAsync(IPersistDescriptor descriptor, IEnumerable<Tuple> tuples, ParameterContext parameterContext, CancellationToken token);
 
     /// <summary>
     /// Clears the specified table.
