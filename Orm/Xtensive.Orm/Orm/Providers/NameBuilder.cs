// Copyright (C) 2003-2010 Xtensive LLC.
// All rights reserved.
// For conditions of distribution and use, see license.
// Created by: Dmitri Maximov
// Created:    2007.08.27

using System;
using System.Collections.Concurrent;
using System.Collections.Generic;
using System.Linq;
using System.Reflection;
using System.Security.Cryptography;
using System.Text;
using Xtensive.Core;
using Xtensive.Orm.Building;
using Xtensive.Orm.Building.Builders;
using Xtensive.Orm.Building.Definitions;
using Xtensive.Orm.Configuration;
using Xtensive.Orm.Model;
using Xtensive.Orm.Weaving;
using Xtensive.Reflection;
using FieldInfo = Xtensive.Orm.Model.FieldInfo;
using Module = System.Reflection.Module;
using TypeInfo = Xtensive.Orm.Model.TypeInfo;

namespace Xtensive.Orm.Providers
{
  /// <summary>
  /// Name builder for <see cref="Orm.Model.DomainModel"/> nodes 
  /// Provides names according to a set of naming rules contained in
  /// <see cref="NamingConvention"/>.
  /// </summary>
  public sealed class NameBuilder
  {
    private const string AssociationPattern = "{0}-{1}-{2}";
    private const string GeneratorPattern = "{0}-Generator";
    private const string GenericTypePattern = "{0}({1})";
    private const string ReferenceForeignKeyFormat = "FK_{0}_{1}_{2}";
    private const string HierarchyForeignKeyFormat = "FK_{0}_{1}";

    private readonly ConcurrentDictionary<PropertyInfo, string> fieldNameCache =
      new ConcurrentDictionary<PropertyInfo, string>();
    private static readonly Func<PropertyInfo, string> _fieldNameCacheValueFactory =
      field => field.GetAttribute<OverrideFieldNameAttribute>()?.Name ?? field.Name;

    private readonly int maxIdentifierLength;
    private readonly NamingConvention namingConvention;
    private readonly bool isMultidatabase;
    private readonly string defaultDatabase;

    /// <summary>
    /// Gets the <see cref="Entity.TypeId"/> column name.
    /// </summary>
    public string TypeIdColumnName { get; private set; }

    /// <summary>
    /// Gets the name for <see cref="TypeDef"/> object.
    /// </summary>
    /// <param name="type">The <see cref="TypeDef"/> object.</param>
    /// <returns>Type name.</returns>
    public string BuildTypeName(BuildingContext context, TypeDef type)
    {
      ArgumentValidator.EnsureArgumentNotNull(context, "context");
      ArgumentValidator.EnsureArgumentNotNull(type, "type");

      if (type.UnderlyingType.IsGenericType)
        return ApplyNamingRules(BuildGenericTypeName(context, type.UnderlyingType, type.MappingName));

      if (!type.MappingName.IsNullOrEmpty())
        return ApplyNamingRules(type.MappingName);

      var underlyingTypeName = type.UnderlyingType.GetShortName();
      var @namespace = type.UnderlyingType.Namespace;
      var result = type.Name.IsNullOrEmpty() ? underlyingTypeName : type.Name;
      switch (namingConvention.NamespacePolicy) {
        case NamespacePolicy.Synonymize: {
          string synonym;
          if (!namingConvention.NamespaceSynonyms.TryGetValue(@namespace, out synonym))
            synonym = @namespace;
          if (!synonym.IsNullOrEmpty())
            result = string.Format("{0}.{1}", synonym, result);
        }
          break;
        case NamespacePolicy.AsIs:
          if (!@namespace.IsNullOrEmpty())
            result = string.Format("{0}.{1}", @namespace, result);
          break;
        case NamespacePolicy.Hash:
          var hash = GetHash(@namespace);
          if (!@hash.IsNullOrEmpty())
            result = string.Format("{0}.{1}", hash, result);
          break;
      }
      return ApplyNamingRules(result);
    }

    private string BuildGenericTypeName(BuildingContext context, Type type, string mappingName)
    {
      if (!type.IsGenericType || type.IsGenericParameter)
        return type.GetShortName();

      string typeName;
      if (mappingName.IsNullOrEmpty()) {
        typeName = type.GetShortName();
        typeName = typeName.Substring(0, typeName.IndexOf("<"));
      }
      else
        typeName = mappingName;

      var arguments = type.GetGenericArguments();
      var names = new string[arguments.Length];
      if (type.IsGenericTypeDefinition)
        for (int i = 0; i < arguments.Length; i++) {
          var argument = arguments[i];
          names[i] = BuildGenericTypeName(context, argument, null);
        }
      else {
        for (int i = 0; i < arguments.Length; i++) {
          var argument = arguments[i];
          if (argument.IsSubclassOf(typeof (Persistent))) {
            var argTypeDef = context.ModelDefBuilder.ProcessType(argument);
            names[i] = argTypeDef.Name;
          }
          else
            names[i] = BuildGenericTypeName(context, argument, null);
        }
      }
      return ApplyNamingRules(string.Format(GenericTypePattern, typeName, string.Join("-", names)));
    }

    /// <summary>
    /// Build table name by index.
    /// </summary>
    /// <param name="indexInfo">Index to build table name for.</param>
    /// <returns>Table name.</returns>
    public string BuildTableName(IndexInfo indexInfo)
    {
      return ApplyNamingRules(indexInfo.ReflectedType.Name);
    }

    /// <summary>
    /// Build table column name by <see cref="Upgrade.Model.StorageColumnInfo"/>.
    /// </summary>
    /// <param name="columnInfo"><see cref="Upgrade.Model.StorageColumnInfo"/> to build column table name for.</param>
    /// <returns>Column name.</returns>
    public string BuildTableColumnName(ColumnInfo columnInfo)
    {
      ArgumentValidator.EnsureArgumentNotNull(columnInfo, "columnInfo");
      return ApplyNamingRules(columnInfo.Name);
    }

    /// <summary>
    /// Builds foreign key name by association.
    /// </summary>
    /// <returns>Foreign key name.</returns>
    public string BuildReferenceForeignKeyName(TypeInfo ownerType, FieldInfo ownerField, TypeInfo targetType)
    {
      ArgumentValidator.EnsureArgumentNotNull(ownerType, "ownerType");
      ArgumentValidator.EnsureArgumentNotNull(ownerField, "ownerField");
      ArgumentValidator.EnsureArgumentNotNull(targetType, "targetType");
      return ApplyNamingRules(string.Format(ReferenceForeignKeyFormat, ownerType.Name, ownerField.Name, targetType.Name));
    }

    /// <summary>
    /// Builds foreign key name for in-hierarchy primary key references.
    /// </summary>
    /// <returns>Foreign key name.</returns>
    public string BuildHierarchyForeignKeyName(TypeInfo baseType, TypeInfo descendantType)
    {
      ArgumentValidator.EnsureArgumentNotNull(baseType, "baseType");
      ArgumentValidator.EnsureArgumentNotNull(descendantType, "descendantType");
      return ApplyNamingRules(string.Format(HierarchyForeignKeyFormat, baseType.Name, descendantType.Name));
    }

    /// <summary>
    /// Gets the name for <see cref="FieldDef"/> object.
    /// </summary>
    /// <param name="field">The <see cref="FieldDef"/> object.</param>
    /// <returns>Field name.</returns>
    public string BuildFieldName(FieldDef field)
    {
      ArgumentValidator.EnsureArgumentNotNull(field, "field");
      string result = field.Name;
      if (field.UnderlyingProperty != null)
        return BuildFieldNameInternal(field.UnderlyingProperty);
      return result;
    }

    private string BuildFieldNameInternal(PropertyInfo propertyInfo)
      => fieldNameCache.GetOrAdd(propertyInfo, _fieldNameCacheValueFactory);

    /// <summary>
    /// Builds the name of the field.
    /// </summary>
    /// <param name="propertyInfo">The property info.</param>
    public string BuildFieldName(PropertyInfo propertyInfo)
<<<<<<< HEAD
      => fieldNameCache.TryGetValue(propertyInfo, out string result) ? result : propertyInfo.Name;
=======
    {
      ArgumentValidator.EnsureArgumentNotNull(propertyInfo, "propertyInfo");
      return BuildFieldNameInternal(propertyInfo);
    }
>>>>>>> 2d13f386

    /// <summary>
    /// Builds the name of the explicitly implemented field.
    /// </summary>
    /// <param name="type">The type of interface explicit member implements.</param>
    /// <param name="name">The member name.</param>
    /// <returns>Explicitly implemented field name.</returns>
    public string BuildExplicitFieldName(TypeInfo type, string name)
    {
      return type.IsInterface ? type.UnderlyingType.Name + "." + name : name;
    }

    /// <summary>
    /// Builds the full name of the <paramref name="childField"/>.
    /// </summary>
    /// <param name="complexField">The complex field.</param>
    /// <param name="childField">The child field.</param>
    /// <returns>Nested field name.</returns>
    public string BuildNestedFieldName(FieldInfo complexField, FieldInfo childField)
    {
      ArgumentValidator.EnsureArgumentNotNull(complexField, "complexField");
      ArgumentValidator.EnsureArgumentNotNull(childField, "childField");
      var nameSource = complexField;
      while (nameSource.Parent != null)
        nameSource = nameSource.Parent;
      return string.Concat(nameSource.Name, ".", childField.Name);
    }

    /// <summary>
    /// Builds the <see cref="MappedNode.MappingName"/>.
    /// </summary>
    /// <param name="complexField">The complex field.</param>
    /// <param name="childField">The child field.</param>
    /// <returns>Field mapping name.</returns>
    public string BuildMappingName(FieldInfo complexField, FieldInfo childField)
    {
      Func<FieldInfo, string> getMappingName = f => f.MappingName ?? f.Name;
      var nameSource = complexField;
      while (nameSource.Parent != null)
        nameSource = nameSource.Parent;
      return string.Concat(getMappingName(nameSource), ".", getMappingName(childField));
    }

    /// <summary>
    /// Gets the name for <see cref="ColumnInfo"/> object.
    /// </summary>
    /// <param name="field">The field info.</param>
    /// <param name="baseColumn">The <see cref="ColumnInfo"/> object.</param>
    /// <returns>Column name.</returns>
    public string BuildColumnName(FieldInfo field, ColumnInfo baseColumn)
    {
      ArgumentValidator.EnsureArgumentNotNull(field, "field");
      ArgumentValidator.EnsureArgumentNotNull(baseColumn, "baseColumn");

      var result = field.MappingName ?? field.Name;
      return ApplyNamingRules(result);
    }

    /// <summary>
    /// Gets the name for <see cref="ColumnInfo"/> object concatenating 
    /// <see cref="Node.Name"/> of its declaring type with the original column name.
    /// </summary>
    /// <param name="column">The <see cref="ColumnInfo"/> object.</param>
    /// <returns>Column name.</returns>
    public string BuildColumnName(ColumnInfo column)
    {
      ArgumentValidator.EnsureArgumentNotNull(column, "column");
      if (column.Name.StartsWith(column.Field.DeclaringType.Name + "."))
        throw new InvalidOperationException();
      string result = string.Concat(column.Field.DeclaringType.Name, ".", column.Name);
      return ApplyNamingRules(result);
    }

    /// <summary>
    /// Gets the name for <see cref="IndexDef"/> object.
    /// </summary>
    /// <param name="type">The type def.</param>
    /// <param name="index">The <see cref="IndexDef"/> object.</param>
    /// <returns>Index name.</returns>
    public string BuildIndexName(TypeDef type, IndexDef index)
    {
      ArgumentValidator.EnsureArgumentNotNull(index, "index");

      string result = string.Empty;
      if (!index.Name.IsNullOrEmpty())
        result = index.Name;
      else if (index.IsPrimary)
        result = string.Format("PK_{0}", type.Name);
      else if (index.KeyFields.Count == 0)
        result = string.Empty;
      else if (!index.MappingName.IsNullOrEmpty())
        result = index.MappingName;
      else {
        if (index.KeyFields.Count == 1) {
          FieldDef field;
          if (type.Fields.TryGetValue(index.KeyFields[0].Key, out field) && field.IsEntity)
            result = string.Format("FK_{0}", field.Name);
        }
        if (result.IsNullOrEmpty()) {
          string[] names = new string[index.KeyFields.Keys.Count];
          index.KeyFields.Keys.CopyTo(names, 0);
          result = string.Format("IX_{0}", string.Join("", names));
        }
      }
      return ApplyNamingRules(result);
    }

    /// <summary>
    /// Gets the name for <see cref="IndexDef"/> object.
    /// </summary>
    /// <param name="type">The type def.</param>
    /// <param name="index">The <see cref="IndexInfo"/> object.</param>
    /// <returns>Index name.</returns>
    public string BuildIndexName(TypeInfo type, IndexInfo index)
    {
      ArgumentValidator.EnsureArgumentNotNull(index, "index");
      if (!index.Name.IsNullOrEmpty())
        return index.Name;

      string result = string.Empty;
      if (index.IsPrimary) {
        if (index.IsVirtual) {
          var originIndex = index;
          while (true) {
            var singleSourceIndex = (originIndex.Attributes & (IndexAttributes.Filtered | IndexAttributes.View | IndexAttributes.Typed)) != IndexAttributes.None;
            if (singleSourceIndex) {
              var sourceIndex = originIndex.UnderlyingIndexes[0];
              if (sourceIndex.ReflectedType != originIndex.ReflectedType) {
                originIndex = sourceIndex;
                break;
              }
              originIndex = sourceIndex;
            }
            else {
              originIndex = null;
              break;
            }
          }
          result = originIndex != null
            ? string.Format("PK_{0}.{1}", type, originIndex.ReflectedType)
            : (type == index.DeclaringType
                ? string.Format("PK_{0}", type)
                : string.Format("PK_{0}.{1}", type, index.DeclaringType));
        }
        else
          result = index.DeclaringType != type
            ? string.Format("PK_{0}.{1}", type, index.DeclaringType)
            : string.Format("PK_{0}", type);
      }
      else {
        if (!index.MappingName.IsNullOrEmpty()) {
          result = index.DeclaringType != type
            ? string.Format("{0}.{1}.{2}", type, index.DeclaringType, index.MappingName)
            : string.Format("{0}.{1}", type, index.MappingName);
        }
        else if (index.IsVirtual && index.DeclaringIndex.Name!=null) {
          result = index.DeclaringIndex.Name;
        }
        else {
          var keyFields = new HashSet<FieldInfo>();
          foreach (var keyColumn in index.KeyColumns.Keys) {
            var field = keyColumn.Field;
            while (field.Parent != null && !field.Parent.IsStructure)
              field = field.Parent;
            keyFields.Add(field);
          }
          var indexNameSuffix = keyFields
            .Select(f => f.Name)
            .ToDelimitedString(String.Empty);
          if (keyFields.Count == 1 && keyFields.Single().IsEntity)
            result = index.DeclaringType != type
              ? string.Format("{0}.{1}.FK_{2}", type, index.DeclaringType, indexNameSuffix)
              : string.Format("{0}.FK_{1}", type, indexNameSuffix);
          else
            result = index.DeclaringType != type
              ? string.Format("{0}.{1}.IX_{2}", type, index.DeclaringType, indexNameSuffix)
              : string.Format("{0}.IX_{1}", type, indexNameSuffix);
        }
      }

      string suffix = string.Empty;
      if (index.IsVirtual) {
        if ((index.Attributes & IndexAttributes.Filtered)!=IndexAttributes.None)
          suffix = ".FILTERED.";
        else if ((index.Attributes & IndexAttributes.Join)!=IndexAttributes.None)
          suffix = ".JOIN.";
        else if ((index.Attributes & IndexAttributes.Union)!=IndexAttributes.None)
          suffix = ".UNION.";
        else if ((index.Attributes & IndexAttributes.View)!=IndexAttributes.None)
          suffix = ".VIEW.";
        else if ((index.Attributes & IndexAttributes.Typed) != IndexAttributes.None)
          suffix = ".TYPED.";
        suffix += type.Name;
      }
      return ApplyNamingRules(string.Concat(result, suffix));
    }

    /// <summary>
    /// Builds the name of the full-text index.
    /// </summary>
    /// <param name="typeInfo">The type info.</param>
    /// <returns>Index name.</returns>
    public string BuildFullTextIndexName(TypeInfo typeInfo)
    {
      var result = string.Format("FT_{0}", typeInfo.MappingName ?? typeInfo.Name);
      return ApplyNamingRules(result);
    }

    /// <summary>
    /// Builds name for partial index.
    /// </summary>
    /// <param name="index">Index to build name for.</param>
    /// <param name="filterType">Type that defines filter for partial index.</param>
    /// <param name="filterMember">Member that defines filter for partial index.</param>
    /// <returns>Name for <paramref name="index"/>.</returns>
    public string BuildPartialIndexName(IndexDef index, Type filterType, string filterMember)
    {
      return string.Format("IXP_{0}.{1}", filterType.Name, filterMember);
    }

    /// <summary>
    /// Builds the name for the <see cref="AssociationInfo"/>.
    /// </summary>
    /// <param name="target">The <see cref="AssociationInfo"/> instance to build name for.</param>
    /// <returns>Association name.</returns>
    public string BuildAssociationName(AssociationInfo target)
    {
      return ApplyNamingRules(string.Format(AssociationPattern, 
        target.OwnerType.Name, 
        target.OwnerField.Name, 
        target.TargetType.Name));
    }

    /// <summary>
    /// Builds the name for the <see cref="AssociationInfo"/>.
    /// </summary>
    /// <param name="ownerType">Type of the owner.</param>
    /// <param name="ownerField">The owner field.</param>
    /// <param name="targetType">Type of the target.</param>
    /// <returns>Association name.</returns>
    public string BuildAssociationName(TypeInfo ownerType, FieldInfo ownerField, TypeInfo targetType)
    {
      return ApplyNamingRules(string.Format(AssociationPattern, 
        ownerType.Name, 
        ownerField.Name, 
        targetType.Name));
    }

    /// <summary>
    /// Builds the mapping name for the auxiliary type
    /// associated with specified <see cref="AssociationInfo"/>.
    /// </summary>
    /// <param name="target">The <see cref="AssociationInfo"/> instance to build name for.</param>
    /// <returns>Auxiliary type mapping name.</returns>
    public string BuildAuxiliaryTypeMappingName(AssociationInfo target)
    {
      return ApplyNamingRules(string.Format(AssociationPattern, 
        target.OwnerType.MappingName ?? target.OwnerType.Name, 
        target.OwnerField.MappingName ?? target.OwnerField.Name, 
        target.TargetType.MappingName ?? target.TargetType.Name));
    }

    /// <summary>
    /// Builds the key sequence name by <see cref="KeyInfo"/> instance.
    /// </summary>
    /// <param name="keyInfo">The <see cref="KeyInfo"/> instance to build sequence name for.</param>
    /// <returns>Sequence name.</returns>
    public string BuildSequenceName(KeyInfo keyInfo)
    {
      return keyInfo.GeneratorBaseName==null
        ? null
        : ApplyNamingRules(string.Format(GeneratorPattern, keyInfo.GeneratorBaseName));
    }

    /// <summary>
    /// Builds name for key generator.
    /// </summary>
    /// <param name="key">Key to build key generator name for.</param>
    /// <param name="hierarchyDef">Hierarchy definition.</param>
    /// <returns>Key generator name</returns>
    public string BuildKeyGeneratorName(KeyInfo key, HierarchyDef hierarchyDef)
    {
      var mappingDatabase = hierarchyDef.Root.MappingDatabase;
      var databaseSuffixRequired =
        key.GeneratorKind==KeyGeneratorKind.Default
        && KeyGeneratorFactory.IsSequenceBacked(key.SingleColumnType)
        && !string.IsNullOrEmpty(mappingDatabase);
      var baseName = key.GeneratorBaseName;
      return databaseSuffixRequired
        ? FormatKeyGeneratorName(mappingDatabase, baseName)
        : baseName;
    }

    /// <summary>
    /// Builds name for key generator.
    /// </summary>
    /// <param name="configuration">Configuration.</param>
    /// <returns>Key generator name.</returns>
    public string BuildKeyGeneratorName(KeyGeneratorConfiguration configuration)
    {
      if (!isMultidatabase)
        return configuration.Name;
      var database = configuration.Database;
      if (string.IsNullOrEmpty(database))
        database = defaultDatabase;
      return FormatKeyGeneratorName(database, configuration.Name);
    }

    /// <summary>
    /// Builds base name for key generator.
    /// </summary>
    /// <param name="key">Key to build base key generator name for.</param>
    /// <param name="hierarchyDef">Hierarchy definition.</param>
    /// <returns>Base key generator name.</returns>
    public string BuildKeyGeneratorBaseName(KeyInfo key, HierarchyDef hierarchyDef)
    {
      if (key.GeneratorKind==KeyGeneratorKind.None)
        throw new ArgumentOutOfRangeException("key.GeneratorKind");

      if (!string.IsNullOrEmpty(hierarchyDef.KeyGeneratorName))
        return hierarchyDef.KeyGeneratorName;

      if (key.GeneratorKind==KeyGeneratorKind.Custom)
        throw new DomainBuilderException(string.Format(
          Strings.ExKeyGeneratorAttributeOnTypeXRequiresNameToBeSet,
          hierarchyDef.Root.UnderlyingType.GetShortName()));

      // KeyGeneratorKind.Default:

      return key.SingleColumnType.GetShortName();
    }

    /// <summary>
    /// Applies current naming convention to the specified <paramref name="name"/>.
    /// </summary>
    /// <param name="name">Name to apply the convention to.</param>
    /// <returns>Processed name satisfying naming convention.</returns>
    public string ApplyNamingRules(string name)
    {
      string result = name;

      result = result.Replace('+', '.');
      result = result.Replace('[', '(');
      result = result.Replace(']', ')');

      if (namingConvention.LetterCasePolicy==LetterCasePolicy.Uppercase)
        result = result.ToUpperInvariant();
      else if (namingConvention.LetterCasePolicy==LetterCasePolicy.Lowercase)
        result = result.ToLowerInvariant();

      if ((namingConvention.NamingRules & NamingRules.UnderscoreDots) > 0)
        result = result.Replace('.', '_');
      if ((namingConvention.NamingRules & NamingRules.UnderscoreHyphens) > 0)
        result = result.Replace('-', '_');
      if ((namingConvention.NamingRules & NamingRules.RemoveDots) > 0)
        result = result.Replace(".", string.Empty);
      if ((namingConvention.NamingRules & NamingRules.RemoveHyphens) > 0)
        result = result.Replace("-", string.Empty);

      if (result.Length <= maxIdentifierLength)
        return result;

      string hash = GetHash(result);
      return result.Substring(0, maxIdentifierLength - hash.Length) + hash;
    }

    /// <summary>
    /// Computes the hash for the specified <paramref name="name"/>.
    /// The length of the resulting hash is 8 characters.
    /// </summary>
    /// <returns>Computed hash.</returns>
    protected string GetHash(string name)
    {
      using (var hashAlgorithm = new MD5CryptoServiceProvider()) {
        byte[] hash = hashAlgorithm.ComputeHash(Encoding.UTF8.GetBytes(name));
        return string.Format("H{0:x2}{1:x2}{2:x2}{3:x2}", hash[0], hash[1], hash[2], hash[3]);
      }
    }

    private static string FormatKeyGeneratorName(string database, string name)
    {
      return string.Format("{0}@{1}", name, database);
    }


    // Constructors

    internal NameBuilder(DomainConfiguration configuration, ProviderInfo providerInfo)
    {
      ArgumentValidator.EnsureArgumentNotNull(configuration, "configuration");
      ArgumentValidator.EnsureArgumentNotNull(configuration.NamingConvention, "configuration.NamingConvention");
      ArgumentValidator.EnsureArgumentNotNull(providerInfo, "providerInfo");

      namingConvention = configuration.NamingConvention;
      isMultidatabase = configuration.IsMultidatabase;
      defaultDatabase = configuration.DefaultDatabase;
      maxIdentifierLength = providerInfo.MaxIdentifierLength;

      TypeIdColumnName = ApplyNamingRules(WellKnown.TypeIdFieldName);
    }
  }
}<|MERGE_RESOLUTION|>--- conflicted
+++ resolved
@@ -1,606 +1,602 @@
-// Copyright (C) 2003-2010 Xtensive LLC.
-// All rights reserved.
-// For conditions of distribution and use, see license.
-// Created by: Dmitri Maximov
-// Created:    2007.08.27
-
-using System;
-using System.Collections.Concurrent;
-using System.Collections.Generic;
-using System.Linq;
-using System.Reflection;
-using System.Security.Cryptography;
-using System.Text;
-using Xtensive.Core;
-using Xtensive.Orm.Building;
-using Xtensive.Orm.Building.Builders;
-using Xtensive.Orm.Building.Definitions;
-using Xtensive.Orm.Configuration;
-using Xtensive.Orm.Model;
-using Xtensive.Orm.Weaving;
-using Xtensive.Reflection;
-using FieldInfo = Xtensive.Orm.Model.FieldInfo;
-using Module = System.Reflection.Module;
-using TypeInfo = Xtensive.Orm.Model.TypeInfo;
-
-namespace Xtensive.Orm.Providers
-{
-  /// <summary>
-  /// Name builder for <see cref="Orm.Model.DomainModel"/> nodes 
-  /// Provides names according to a set of naming rules contained in
-  /// <see cref="NamingConvention"/>.
-  /// </summary>
-  public sealed class NameBuilder
-  {
-    private const string AssociationPattern = "{0}-{1}-{2}";
-    private const string GeneratorPattern = "{0}-Generator";
-    private const string GenericTypePattern = "{0}({1})";
-    private const string ReferenceForeignKeyFormat = "FK_{0}_{1}_{2}";
-    private const string HierarchyForeignKeyFormat = "FK_{0}_{1}";
-
-    private readonly ConcurrentDictionary<PropertyInfo, string> fieldNameCache =
-      new ConcurrentDictionary<PropertyInfo, string>();
-    private static readonly Func<PropertyInfo, string> _fieldNameCacheValueFactory =
-      field => field.GetAttribute<OverrideFieldNameAttribute>()?.Name ?? field.Name;
-
-    private readonly int maxIdentifierLength;
-    private readonly NamingConvention namingConvention;
-    private readonly bool isMultidatabase;
-    private readonly string defaultDatabase;
-
-    /// <summary>
-    /// Gets the <see cref="Entity.TypeId"/> column name.
-    /// </summary>
-    public string TypeIdColumnName { get; private set; }
-
-    /// <summary>
-    /// Gets the name for <see cref="TypeDef"/> object.
-    /// </summary>
-    /// <param name="type">The <see cref="TypeDef"/> object.</param>
-    /// <returns>Type name.</returns>
-    public string BuildTypeName(BuildingContext context, TypeDef type)
-    {
-      ArgumentValidator.EnsureArgumentNotNull(context, "context");
-      ArgumentValidator.EnsureArgumentNotNull(type, "type");
-
-      if (type.UnderlyingType.IsGenericType)
-        return ApplyNamingRules(BuildGenericTypeName(context, type.UnderlyingType, type.MappingName));
-
-      if (!type.MappingName.IsNullOrEmpty())
-        return ApplyNamingRules(type.MappingName);
-
-      var underlyingTypeName = type.UnderlyingType.GetShortName();
-      var @namespace = type.UnderlyingType.Namespace;
-      var result = type.Name.IsNullOrEmpty() ? underlyingTypeName : type.Name;
-      switch (namingConvention.NamespacePolicy) {
-        case NamespacePolicy.Synonymize: {
-          string synonym;
-          if (!namingConvention.NamespaceSynonyms.TryGetValue(@namespace, out synonym))
-            synonym = @namespace;
-          if (!synonym.IsNullOrEmpty())
-            result = string.Format("{0}.{1}", synonym, result);
-        }
-          break;
-        case NamespacePolicy.AsIs:
-          if (!@namespace.IsNullOrEmpty())
-            result = string.Format("{0}.{1}", @namespace, result);
-          break;
-        case NamespacePolicy.Hash:
-          var hash = GetHash(@namespace);
-          if (!@hash.IsNullOrEmpty())
-            result = string.Format("{0}.{1}", hash, result);
-          break;
-      }
-      return ApplyNamingRules(result);
-    }
-
-    private string BuildGenericTypeName(BuildingContext context, Type type, string mappingName)
-    {
-      if (!type.IsGenericType || type.IsGenericParameter)
-        return type.GetShortName();
-
-      string typeName;
-      if (mappingName.IsNullOrEmpty()) {
-        typeName = type.GetShortName();
-        typeName = typeName.Substring(0, typeName.IndexOf("<"));
-      }
-      else
-        typeName = mappingName;
-
-      var arguments = type.GetGenericArguments();
-      var names = new string[arguments.Length];
-      if (type.IsGenericTypeDefinition)
-        for (int i = 0; i < arguments.Length; i++) {
-          var argument = arguments[i];
-          names[i] = BuildGenericTypeName(context, argument, null);
-        }
-      else {
-        for (int i = 0; i < arguments.Length; i++) {
-          var argument = arguments[i];
-          if (argument.IsSubclassOf(typeof (Persistent))) {
-            var argTypeDef = context.ModelDefBuilder.ProcessType(argument);
-            names[i] = argTypeDef.Name;
-          }
-          else
-            names[i] = BuildGenericTypeName(context, argument, null);
-        }
-      }
-      return ApplyNamingRules(string.Format(GenericTypePattern, typeName, string.Join("-", names)));
-    }
-
-    /// <summary>
-    /// Build table name by index.
-    /// </summary>
-    /// <param name="indexInfo">Index to build table name for.</param>
-    /// <returns>Table name.</returns>
-    public string BuildTableName(IndexInfo indexInfo)
-    {
-      return ApplyNamingRules(indexInfo.ReflectedType.Name);
-    }
-
-    /// <summary>
-    /// Build table column name by <see cref="Upgrade.Model.StorageColumnInfo"/>.
-    /// </summary>
-    /// <param name="columnInfo"><see cref="Upgrade.Model.StorageColumnInfo"/> to build column table name for.</param>
-    /// <returns>Column name.</returns>
-    public string BuildTableColumnName(ColumnInfo columnInfo)
-    {
-      ArgumentValidator.EnsureArgumentNotNull(columnInfo, "columnInfo");
-      return ApplyNamingRules(columnInfo.Name);
-    }
-
-    /// <summary>
-    /// Builds foreign key name by association.
-    /// </summary>
-    /// <returns>Foreign key name.</returns>
-    public string BuildReferenceForeignKeyName(TypeInfo ownerType, FieldInfo ownerField, TypeInfo targetType)
-    {
-      ArgumentValidator.EnsureArgumentNotNull(ownerType, "ownerType");
-      ArgumentValidator.EnsureArgumentNotNull(ownerField, "ownerField");
-      ArgumentValidator.EnsureArgumentNotNull(targetType, "targetType");
-      return ApplyNamingRules(string.Format(ReferenceForeignKeyFormat, ownerType.Name, ownerField.Name, targetType.Name));
-    }
-
-    /// <summary>
-    /// Builds foreign key name for in-hierarchy primary key references.
-    /// </summary>
-    /// <returns>Foreign key name.</returns>
-    public string BuildHierarchyForeignKeyName(TypeInfo baseType, TypeInfo descendantType)
-    {
-      ArgumentValidator.EnsureArgumentNotNull(baseType, "baseType");
-      ArgumentValidator.EnsureArgumentNotNull(descendantType, "descendantType");
-      return ApplyNamingRules(string.Format(HierarchyForeignKeyFormat, baseType.Name, descendantType.Name));
-    }
-
-    /// <summary>
-    /// Gets the name for <see cref="FieldDef"/> object.
-    /// </summary>
-    /// <param name="field">The <see cref="FieldDef"/> object.</param>
-    /// <returns>Field name.</returns>
-    public string BuildFieldName(FieldDef field)
-    {
-      ArgumentValidator.EnsureArgumentNotNull(field, "field");
-      string result = field.Name;
-      if (field.UnderlyingProperty != null)
-        return BuildFieldNameInternal(field.UnderlyingProperty);
-      return result;
-    }
-
-    private string BuildFieldNameInternal(PropertyInfo propertyInfo)
-      => fieldNameCache.GetOrAdd(propertyInfo, _fieldNameCacheValueFactory);
-
-    /// <summary>
-    /// Builds the name of the field.
-    /// </summary>
-    /// <param name="propertyInfo">The property info.</param>
-    public string BuildFieldName(PropertyInfo propertyInfo)
-<<<<<<< HEAD
-      => fieldNameCache.TryGetValue(propertyInfo, out string result) ? result : propertyInfo.Name;
-=======
-    {
-      ArgumentValidator.EnsureArgumentNotNull(propertyInfo, "propertyInfo");
-      return BuildFieldNameInternal(propertyInfo);
-    }
->>>>>>> 2d13f386
-
-    /// <summary>
-    /// Builds the name of the explicitly implemented field.
-    /// </summary>
-    /// <param name="type">The type of interface explicit member implements.</param>
-    /// <param name="name">The member name.</param>
-    /// <returns>Explicitly implemented field name.</returns>
-    public string BuildExplicitFieldName(TypeInfo type, string name)
-    {
-      return type.IsInterface ? type.UnderlyingType.Name + "." + name : name;
-    }
-
-    /// <summary>
-    /// Builds the full name of the <paramref name="childField"/>.
-    /// </summary>
-    /// <param name="complexField">The complex field.</param>
-    /// <param name="childField">The child field.</param>
-    /// <returns>Nested field name.</returns>
-    public string BuildNestedFieldName(FieldInfo complexField, FieldInfo childField)
-    {
-      ArgumentValidator.EnsureArgumentNotNull(complexField, "complexField");
-      ArgumentValidator.EnsureArgumentNotNull(childField, "childField");
-      var nameSource = complexField;
-      while (nameSource.Parent != null)
-        nameSource = nameSource.Parent;
-      return string.Concat(nameSource.Name, ".", childField.Name);
-    }
-
-    /// <summary>
-    /// Builds the <see cref="MappedNode.MappingName"/>.
-    /// </summary>
-    /// <param name="complexField">The complex field.</param>
-    /// <param name="childField">The child field.</param>
-    /// <returns>Field mapping name.</returns>
-    public string BuildMappingName(FieldInfo complexField, FieldInfo childField)
-    {
-      Func<FieldInfo, string> getMappingName = f => f.MappingName ?? f.Name;
-      var nameSource = complexField;
-      while (nameSource.Parent != null)
-        nameSource = nameSource.Parent;
-      return string.Concat(getMappingName(nameSource), ".", getMappingName(childField));
-    }
-
-    /// <summary>
-    /// Gets the name for <see cref="ColumnInfo"/> object.
-    /// </summary>
-    /// <param name="field">The field info.</param>
-    /// <param name="baseColumn">The <see cref="ColumnInfo"/> object.</param>
-    /// <returns>Column name.</returns>
-    public string BuildColumnName(FieldInfo field, ColumnInfo baseColumn)
-    {
-      ArgumentValidator.EnsureArgumentNotNull(field, "field");
-      ArgumentValidator.EnsureArgumentNotNull(baseColumn, "baseColumn");
-
-      var result = field.MappingName ?? field.Name;
-      return ApplyNamingRules(result);
-    }
-
-    /// <summary>
-    /// Gets the name for <see cref="ColumnInfo"/> object concatenating 
-    /// <see cref="Node.Name"/> of its declaring type with the original column name.
-    /// </summary>
-    /// <param name="column">The <see cref="ColumnInfo"/> object.</param>
-    /// <returns>Column name.</returns>
-    public string BuildColumnName(ColumnInfo column)
-    {
-      ArgumentValidator.EnsureArgumentNotNull(column, "column");
-      if (column.Name.StartsWith(column.Field.DeclaringType.Name + "."))
-        throw new InvalidOperationException();
-      string result = string.Concat(column.Field.DeclaringType.Name, ".", column.Name);
-      return ApplyNamingRules(result);
-    }
-
-    /// <summary>
-    /// Gets the name for <see cref="IndexDef"/> object.
-    /// </summary>
-    /// <param name="type">The type def.</param>
-    /// <param name="index">The <see cref="IndexDef"/> object.</param>
-    /// <returns>Index name.</returns>
-    public string BuildIndexName(TypeDef type, IndexDef index)
-    {
-      ArgumentValidator.EnsureArgumentNotNull(index, "index");
-
-      string result = string.Empty;
-      if (!index.Name.IsNullOrEmpty())
-        result = index.Name;
-      else if (index.IsPrimary)
-        result = string.Format("PK_{0}", type.Name);
-      else if (index.KeyFields.Count == 0)
-        result = string.Empty;
-      else if (!index.MappingName.IsNullOrEmpty())
-        result = index.MappingName;
-      else {
-        if (index.KeyFields.Count == 1) {
-          FieldDef field;
-          if (type.Fields.TryGetValue(index.KeyFields[0].Key, out field) && field.IsEntity)
-            result = string.Format("FK_{0}", field.Name);
-        }
-        if (result.IsNullOrEmpty()) {
-          string[] names = new string[index.KeyFields.Keys.Count];
-          index.KeyFields.Keys.CopyTo(names, 0);
-          result = string.Format("IX_{0}", string.Join("", names));
-        }
-      }
-      return ApplyNamingRules(result);
-    }
-
-    /// <summary>
-    /// Gets the name for <see cref="IndexDef"/> object.
-    /// </summary>
-    /// <param name="type">The type def.</param>
-    /// <param name="index">The <see cref="IndexInfo"/> object.</param>
-    /// <returns>Index name.</returns>
-    public string BuildIndexName(TypeInfo type, IndexInfo index)
-    {
-      ArgumentValidator.EnsureArgumentNotNull(index, "index");
-      if (!index.Name.IsNullOrEmpty())
-        return index.Name;
-
-      string result = string.Empty;
-      if (index.IsPrimary) {
-        if (index.IsVirtual) {
-          var originIndex = index;
-          while (true) {
-            var singleSourceIndex = (originIndex.Attributes & (IndexAttributes.Filtered | IndexAttributes.View | IndexAttributes.Typed)) != IndexAttributes.None;
-            if (singleSourceIndex) {
-              var sourceIndex = originIndex.UnderlyingIndexes[0];
-              if (sourceIndex.ReflectedType != originIndex.ReflectedType) {
-                originIndex = sourceIndex;
-                break;
-              }
-              originIndex = sourceIndex;
-            }
-            else {
-              originIndex = null;
-              break;
-            }
-          }
-          result = originIndex != null
-            ? string.Format("PK_{0}.{1}", type, originIndex.ReflectedType)
-            : (type == index.DeclaringType
-                ? string.Format("PK_{0}", type)
-                : string.Format("PK_{0}.{1}", type, index.DeclaringType));
-        }
-        else
-          result = index.DeclaringType != type
-            ? string.Format("PK_{0}.{1}", type, index.DeclaringType)
-            : string.Format("PK_{0}", type);
-      }
-      else {
-        if (!index.MappingName.IsNullOrEmpty()) {
-          result = index.DeclaringType != type
-            ? string.Format("{0}.{1}.{2}", type, index.DeclaringType, index.MappingName)
-            : string.Format("{0}.{1}", type, index.MappingName);
-        }
-        else if (index.IsVirtual && index.DeclaringIndex.Name!=null) {
-          result = index.DeclaringIndex.Name;
-        }
-        else {
-          var keyFields = new HashSet<FieldInfo>();
-          foreach (var keyColumn in index.KeyColumns.Keys) {
-            var field = keyColumn.Field;
-            while (field.Parent != null && !field.Parent.IsStructure)
-              field = field.Parent;
-            keyFields.Add(field);
-          }
-          var indexNameSuffix = keyFields
-            .Select(f => f.Name)
-            .ToDelimitedString(String.Empty);
-          if (keyFields.Count == 1 && keyFields.Single().IsEntity)
-            result = index.DeclaringType != type
-              ? string.Format("{0}.{1}.FK_{2}", type, index.DeclaringType, indexNameSuffix)
-              : string.Format("{0}.FK_{1}", type, indexNameSuffix);
-          else
-            result = index.DeclaringType != type
-              ? string.Format("{0}.{1}.IX_{2}", type, index.DeclaringType, indexNameSuffix)
-              : string.Format("{0}.IX_{1}", type, indexNameSuffix);
-        }
-      }
-
-      string suffix = string.Empty;
-      if (index.IsVirtual) {
-        if ((index.Attributes & IndexAttributes.Filtered)!=IndexAttributes.None)
-          suffix = ".FILTERED.";
-        else if ((index.Attributes & IndexAttributes.Join)!=IndexAttributes.None)
-          suffix = ".JOIN.";
-        else if ((index.Attributes & IndexAttributes.Union)!=IndexAttributes.None)
-          suffix = ".UNION.";
-        else if ((index.Attributes & IndexAttributes.View)!=IndexAttributes.None)
-          suffix = ".VIEW.";
-        else if ((index.Attributes & IndexAttributes.Typed) != IndexAttributes.None)
-          suffix = ".TYPED.";
-        suffix += type.Name;
-      }
-      return ApplyNamingRules(string.Concat(result, suffix));
-    }
-
-    /// <summary>
-    /// Builds the name of the full-text index.
-    /// </summary>
-    /// <param name="typeInfo">The type info.</param>
-    /// <returns>Index name.</returns>
-    public string BuildFullTextIndexName(TypeInfo typeInfo)
-    {
-      var result = string.Format("FT_{0}", typeInfo.MappingName ?? typeInfo.Name);
-      return ApplyNamingRules(result);
-    }
-
-    /// <summary>
-    /// Builds name for partial index.
-    /// </summary>
-    /// <param name="index">Index to build name for.</param>
-    /// <param name="filterType">Type that defines filter for partial index.</param>
-    /// <param name="filterMember">Member that defines filter for partial index.</param>
-    /// <returns>Name for <paramref name="index"/>.</returns>
-    public string BuildPartialIndexName(IndexDef index, Type filterType, string filterMember)
-    {
-      return string.Format("IXP_{0}.{1}", filterType.Name, filterMember);
-    }
-
-    /// <summary>
-    /// Builds the name for the <see cref="AssociationInfo"/>.
-    /// </summary>
-    /// <param name="target">The <see cref="AssociationInfo"/> instance to build name for.</param>
-    /// <returns>Association name.</returns>
-    public string BuildAssociationName(AssociationInfo target)
-    {
-      return ApplyNamingRules(string.Format(AssociationPattern, 
-        target.OwnerType.Name, 
-        target.OwnerField.Name, 
-        target.TargetType.Name));
-    }
-
-    /// <summary>
-    /// Builds the name for the <see cref="AssociationInfo"/>.
-    /// </summary>
-    /// <param name="ownerType">Type of the owner.</param>
-    /// <param name="ownerField">The owner field.</param>
-    /// <param name="targetType">Type of the target.</param>
-    /// <returns>Association name.</returns>
-    public string BuildAssociationName(TypeInfo ownerType, FieldInfo ownerField, TypeInfo targetType)
-    {
-      return ApplyNamingRules(string.Format(AssociationPattern, 
-        ownerType.Name, 
-        ownerField.Name, 
-        targetType.Name));
-    }
-
-    /// <summary>
-    /// Builds the mapping name for the auxiliary type
-    /// associated with specified <see cref="AssociationInfo"/>.
-    /// </summary>
-    /// <param name="target">The <see cref="AssociationInfo"/> instance to build name for.</param>
-    /// <returns>Auxiliary type mapping name.</returns>
-    public string BuildAuxiliaryTypeMappingName(AssociationInfo target)
-    {
-      return ApplyNamingRules(string.Format(AssociationPattern, 
-        target.OwnerType.MappingName ?? target.OwnerType.Name, 
-        target.OwnerField.MappingName ?? target.OwnerField.Name, 
-        target.TargetType.MappingName ?? target.TargetType.Name));
-    }
-
-    /// <summary>
-    /// Builds the key sequence name by <see cref="KeyInfo"/> instance.
-    /// </summary>
-    /// <param name="keyInfo">The <see cref="KeyInfo"/> instance to build sequence name for.</param>
-    /// <returns>Sequence name.</returns>
-    public string BuildSequenceName(KeyInfo keyInfo)
-    {
-      return keyInfo.GeneratorBaseName==null
-        ? null
-        : ApplyNamingRules(string.Format(GeneratorPattern, keyInfo.GeneratorBaseName));
-    }
-
-    /// <summary>
-    /// Builds name for key generator.
-    /// </summary>
-    /// <param name="key">Key to build key generator name for.</param>
-    /// <param name="hierarchyDef">Hierarchy definition.</param>
-    /// <returns>Key generator name</returns>
-    public string BuildKeyGeneratorName(KeyInfo key, HierarchyDef hierarchyDef)
-    {
-      var mappingDatabase = hierarchyDef.Root.MappingDatabase;
-      var databaseSuffixRequired =
-        key.GeneratorKind==KeyGeneratorKind.Default
-        && KeyGeneratorFactory.IsSequenceBacked(key.SingleColumnType)
-        && !string.IsNullOrEmpty(mappingDatabase);
-      var baseName = key.GeneratorBaseName;
-      return databaseSuffixRequired
-        ? FormatKeyGeneratorName(mappingDatabase, baseName)
-        : baseName;
-    }
-
-    /// <summary>
-    /// Builds name for key generator.
-    /// </summary>
-    /// <param name="configuration">Configuration.</param>
-    /// <returns>Key generator name.</returns>
-    public string BuildKeyGeneratorName(KeyGeneratorConfiguration configuration)
-    {
-      if (!isMultidatabase)
-        return configuration.Name;
-      var database = configuration.Database;
-      if (string.IsNullOrEmpty(database))
-        database = defaultDatabase;
-      return FormatKeyGeneratorName(database, configuration.Name);
-    }
-
-    /// <summary>
-    /// Builds base name for key generator.
-    /// </summary>
-    /// <param name="key">Key to build base key generator name for.</param>
-    /// <param name="hierarchyDef">Hierarchy definition.</param>
-    /// <returns>Base key generator name.</returns>
-    public string BuildKeyGeneratorBaseName(KeyInfo key, HierarchyDef hierarchyDef)
-    {
-      if (key.GeneratorKind==KeyGeneratorKind.None)
-        throw new ArgumentOutOfRangeException("key.GeneratorKind");
-
-      if (!string.IsNullOrEmpty(hierarchyDef.KeyGeneratorName))
-        return hierarchyDef.KeyGeneratorName;
-
-      if (key.GeneratorKind==KeyGeneratorKind.Custom)
-        throw new DomainBuilderException(string.Format(
-          Strings.ExKeyGeneratorAttributeOnTypeXRequiresNameToBeSet,
-          hierarchyDef.Root.UnderlyingType.GetShortName()));
-
-      // KeyGeneratorKind.Default:
-
-      return key.SingleColumnType.GetShortName();
-    }
-
-    /// <summary>
-    /// Applies current naming convention to the specified <paramref name="name"/>.
-    /// </summary>
-    /// <param name="name">Name to apply the convention to.</param>
-    /// <returns>Processed name satisfying naming convention.</returns>
-    public string ApplyNamingRules(string name)
-    {
-      string result = name;
-
-      result = result.Replace('+', '.');
-      result = result.Replace('[', '(');
-      result = result.Replace(']', ')');
-
-      if (namingConvention.LetterCasePolicy==LetterCasePolicy.Uppercase)
-        result = result.ToUpperInvariant();
-      else if (namingConvention.LetterCasePolicy==LetterCasePolicy.Lowercase)
-        result = result.ToLowerInvariant();
-
-      if ((namingConvention.NamingRules & NamingRules.UnderscoreDots) > 0)
-        result = result.Replace('.', '_');
-      if ((namingConvention.NamingRules & NamingRules.UnderscoreHyphens) > 0)
-        result = result.Replace('-', '_');
-      if ((namingConvention.NamingRules & NamingRules.RemoveDots) > 0)
-        result = result.Replace(".", string.Empty);
-      if ((namingConvention.NamingRules & NamingRules.RemoveHyphens) > 0)
-        result = result.Replace("-", string.Empty);
-
-      if (result.Length <= maxIdentifierLength)
-        return result;
-
-      string hash = GetHash(result);
-      return result.Substring(0, maxIdentifierLength - hash.Length) + hash;
-    }
-
-    /// <summary>
-    /// Computes the hash for the specified <paramref name="name"/>.
-    /// The length of the resulting hash is 8 characters.
-    /// </summary>
-    /// <returns>Computed hash.</returns>
-    protected string GetHash(string name)
-    {
-      using (var hashAlgorithm = new MD5CryptoServiceProvider()) {
-        byte[] hash = hashAlgorithm.ComputeHash(Encoding.UTF8.GetBytes(name));
-        return string.Format("H{0:x2}{1:x2}{2:x2}{3:x2}", hash[0], hash[1], hash[2], hash[3]);
-      }
-    }
-
-    private static string FormatKeyGeneratorName(string database, string name)
-    {
-      return string.Format("{0}@{1}", name, database);
-    }
-
-
-    // Constructors
-
-    internal NameBuilder(DomainConfiguration configuration, ProviderInfo providerInfo)
-    {
-      ArgumentValidator.EnsureArgumentNotNull(configuration, "configuration");
-      ArgumentValidator.EnsureArgumentNotNull(configuration.NamingConvention, "configuration.NamingConvention");
-      ArgumentValidator.EnsureArgumentNotNull(providerInfo, "providerInfo");
-
-      namingConvention = configuration.NamingConvention;
-      isMultidatabase = configuration.IsMultidatabase;
-      defaultDatabase = configuration.DefaultDatabase;
-      maxIdentifierLength = providerInfo.MaxIdentifierLength;
-
-      TypeIdColumnName = ApplyNamingRules(WellKnown.TypeIdFieldName);
-    }
-  }
+// Copyright (C) 2003-2010 Xtensive LLC.
+// All rights reserved.
+// For conditions of distribution and use, see license.
+// Created by: Dmitri Maximov
+// Created:    2007.08.27
+
+using System;
+using System.Collections.Concurrent;
+using System.Collections.Generic;
+using System.Linq;
+using System.Reflection;
+using System.Security.Cryptography;
+using System.Text;
+using Xtensive.Core;
+using Xtensive.Orm.Building;
+using Xtensive.Orm.Building.Builders;
+using Xtensive.Orm.Building.Definitions;
+using Xtensive.Orm.Configuration;
+using Xtensive.Orm.Model;
+using Xtensive.Orm.Weaving;
+using Xtensive.Reflection;
+using FieldInfo = Xtensive.Orm.Model.FieldInfo;
+using Module = System.Reflection.Module;
+using TypeInfo = Xtensive.Orm.Model.TypeInfo;
+
+namespace Xtensive.Orm.Providers
+{
+  /// <summary>
+  /// Name builder for <see cref="Orm.Model.DomainModel"/> nodes 
+  /// Provides names according to a set of naming rules contained in
+  /// <see cref="NamingConvention"/>.
+  /// </summary>
+  public sealed class NameBuilder
+  {
+    private const string AssociationPattern = "{0}-{1}-{2}";
+    private const string GeneratorPattern = "{0}-Generator";
+    private const string GenericTypePattern = "{0}({1})";
+    private const string ReferenceForeignKeyFormat = "FK_{0}_{1}_{2}";
+    private const string HierarchyForeignKeyFormat = "FK_{0}_{1}";
+
+    private readonly ConcurrentDictionary<PropertyInfo, string> fieldNameCache =
+      new ConcurrentDictionary<PropertyInfo, string>();
+    private static readonly Func<PropertyInfo, string> _fieldNameCacheValueFactory =
+      field => field.GetAttribute<OverrideFieldNameAttribute>()?.Name ?? field.Name;
+
+    private readonly int maxIdentifierLength;
+    private readonly NamingConvention namingConvention;
+    private readonly bool isMultidatabase;
+    private readonly string defaultDatabase;
+
+    /// <summary>
+    /// Gets the <see cref="Entity.TypeId"/> column name.
+    /// </summary>
+    public string TypeIdColumnName { get; private set; }
+
+    /// <summary>
+    /// Gets the name for <see cref="TypeDef"/> object.
+    /// </summary>
+    /// <param name="type">The <see cref="TypeDef"/> object.</param>
+    /// <returns>Type name.</returns>
+    public string BuildTypeName(BuildingContext context, TypeDef type)
+    {
+      ArgumentValidator.EnsureArgumentNotNull(context, "context");
+      ArgumentValidator.EnsureArgumentNotNull(type, "type");
+
+      if (type.UnderlyingType.IsGenericType)
+        return ApplyNamingRules(BuildGenericTypeName(context, type.UnderlyingType, type.MappingName));
+
+      if (!type.MappingName.IsNullOrEmpty())
+        return ApplyNamingRules(type.MappingName);
+
+      var underlyingTypeName = type.UnderlyingType.GetShortName();
+      var @namespace = type.UnderlyingType.Namespace;
+      var result = type.Name.IsNullOrEmpty() ? underlyingTypeName : type.Name;
+      switch (namingConvention.NamespacePolicy) {
+        case NamespacePolicy.Synonymize: {
+          string synonym;
+          if (!namingConvention.NamespaceSynonyms.TryGetValue(@namespace, out synonym))
+            synonym = @namespace;
+          if (!synonym.IsNullOrEmpty())
+            result = string.Format("{0}.{1}", synonym, result);
+        }
+          break;
+        case NamespacePolicy.AsIs:
+          if (!@namespace.IsNullOrEmpty())
+            result = string.Format("{0}.{1}", @namespace, result);
+          break;
+        case NamespacePolicy.Hash:
+          var hash = GetHash(@namespace);
+          if (!@hash.IsNullOrEmpty())
+            result = string.Format("{0}.{1}", hash, result);
+          break;
+      }
+      return ApplyNamingRules(result);
+    }
+
+    private string BuildGenericTypeName(BuildingContext context, Type type, string mappingName)
+    {
+      if (!type.IsGenericType || type.IsGenericParameter)
+        return type.GetShortName();
+
+      string typeName;
+      if (mappingName.IsNullOrEmpty()) {
+        typeName = type.GetShortName();
+        typeName = typeName.Substring(0, typeName.IndexOf("<"));
+      }
+      else
+        typeName = mappingName;
+
+      var arguments = type.GetGenericArguments();
+      var names = new string[arguments.Length];
+      if (type.IsGenericTypeDefinition)
+        for (int i = 0; i < arguments.Length; i++) {
+          var argument = arguments[i];
+          names[i] = BuildGenericTypeName(context, argument, null);
+        }
+      else {
+        for (int i = 0; i < arguments.Length; i++) {
+          var argument = arguments[i];
+          if (argument.IsSubclassOf(typeof (Persistent))) {
+            var argTypeDef = context.ModelDefBuilder.ProcessType(argument);
+            names[i] = argTypeDef.Name;
+          }
+          else
+            names[i] = BuildGenericTypeName(context, argument, null);
+        }
+      }
+      return ApplyNamingRules(string.Format(GenericTypePattern, typeName, string.Join("-", names)));
+    }
+
+    /// <summary>
+    /// Build table name by index.
+    /// </summary>
+    /// <param name="indexInfo">Index to build table name for.</param>
+    /// <returns>Table name.</returns>
+    public string BuildTableName(IndexInfo indexInfo)
+    {
+      return ApplyNamingRules(indexInfo.ReflectedType.Name);
+    }
+
+    /// <summary>
+    /// Build table column name by <see cref="Upgrade.Model.StorageColumnInfo"/>.
+    /// </summary>
+    /// <param name="columnInfo"><see cref="Upgrade.Model.StorageColumnInfo"/> to build column table name for.</param>
+    /// <returns>Column name.</returns>
+    public string BuildTableColumnName(ColumnInfo columnInfo)
+    {
+      ArgumentValidator.EnsureArgumentNotNull(columnInfo, "columnInfo");
+      return ApplyNamingRules(columnInfo.Name);
+    }
+
+    /// <summary>
+    /// Builds foreign key name by association.
+    /// </summary>
+    /// <returns>Foreign key name.</returns>
+    public string BuildReferenceForeignKeyName(TypeInfo ownerType, FieldInfo ownerField, TypeInfo targetType)
+    {
+      ArgumentValidator.EnsureArgumentNotNull(ownerType, "ownerType");
+      ArgumentValidator.EnsureArgumentNotNull(ownerField, "ownerField");
+      ArgumentValidator.EnsureArgumentNotNull(targetType, "targetType");
+      return ApplyNamingRules(string.Format(ReferenceForeignKeyFormat, ownerType.Name, ownerField.Name, targetType.Name));
+    }
+
+    /// <summary>
+    /// Builds foreign key name for in-hierarchy primary key references.
+    /// </summary>
+    /// <returns>Foreign key name.</returns>
+    public string BuildHierarchyForeignKeyName(TypeInfo baseType, TypeInfo descendantType)
+    {
+      ArgumentValidator.EnsureArgumentNotNull(baseType, "baseType");
+      ArgumentValidator.EnsureArgumentNotNull(descendantType, "descendantType");
+      return ApplyNamingRules(string.Format(HierarchyForeignKeyFormat, baseType.Name, descendantType.Name));
+    }
+
+    /// <summary>
+    /// Gets the name for <see cref="FieldDef"/> object.
+    /// </summary>
+    /// <param name="field">The <see cref="FieldDef"/> object.</param>
+    /// <returns>Field name.</returns>
+    public string BuildFieldName(FieldDef field)
+    {
+      ArgumentValidator.EnsureArgumentNotNull(field, "field");
+      string result = field.Name;
+      if (field.UnderlyingProperty != null)
+        return BuildFieldNameInternal(field.UnderlyingProperty);
+      return result;
+    }
+
+    private string BuildFieldNameInternal(PropertyInfo propertyInfo)
+      => fieldNameCache.GetOrAdd(propertyInfo, _fieldNameCacheValueFactory);
+
+    /// <summary>
+    /// Builds the name of the field.
+    /// </summary>
+    /// <param name="propertyInfo">The property info.</param>
+    public string BuildFieldName(PropertyInfo propertyInfo)
+    {
+      ArgumentValidator.EnsureArgumentNotNull(propertyInfo, nameof(propertyInfo));
+      return BuildFieldNameInternal(propertyInfo);
+    }
+
+    /// <summary>
+    /// Builds the name of the explicitly implemented field.
+    /// </summary>
+    /// <param name="type">The type of interface explicit member implements.</param>
+    /// <param name="name">The member name.</param>
+    /// <returns>Explicitly implemented field name.</returns>
+    public string BuildExplicitFieldName(TypeInfo type, string name)
+    {
+      return type.IsInterface ? type.UnderlyingType.Name + "." + name : name;
+    }
+
+    /// <summary>
+    /// Builds the full name of the <paramref name="childField"/>.
+    /// </summary>
+    /// <param name="complexField">The complex field.</param>
+    /// <param name="childField">The child field.</param>
+    /// <returns>Nested field name.</returns>
+    public string BuildNestedFieldName(FieldInfo complexField, FieldInfo childField)
+    {
+      ArgumentValidator.EnsureArgumentNotNull(complexField, "complexField");
+      ArgumentValidator.EnsureArgumentNotNull(childField, "childField");
+      var nameSource = complexField;
+      while (nameSource.Parent != null)
+        nameSource = nameSource.Parent;
+      return string.Concat(nameSource.Name, ".", childField.Name);
+    }
+
+    /// <summary>
+    /// Builds the <see cref="MappedNode.MappingName"/>.
+    /// </summary>
+    /// <param name="complexField">The complex field.</param>
+    /// <param name="childField">The child field.</param>
+    /// <returns>Field mapping name.</returns>
+    public string BuildMappingName(FieldInfo complexField, FieldInfo childField)
+    {
+      Func<FieldInfo, string> getMappingName = f => f.MappingName ?? f.Name;
+      var nameSource = complexField;
+      while (nameSource.Parent != null)
+        nameSource = nameSource.Parent;
+      return string.Concat(getMappingName(nameSource), ".", getMappingName(childField));
+    }
+
+    /// <summary>
+    /// Gets the name for <see cref="ColumnInfo"/> object.
+    /// </summary>
+    /// <param name="field">The field info.</param>
+    /// <param name="baseColumn">The <see cref="ColumnInfo"/> object.</param>
+    /// <returns>Column name.</returns>
+    public string BuildColumnName(FieldInfo field, ColumnInfo baseColumn)
+    {
+      ArgumentValidator.EnsureArgumentNotNull(field, "field");
+      ArgumentValidator.EnsureArgumentNotNull(baseColumn, "baseColumn");
+
+      var result = field.MappingName ?? field.Name;
+      return ApplyNamingRules(result);
+    }
+
+    /// <summary>
+    /// Gets the name for <see cref="ColumnInfo"/> object concatenating 
+    /// <see cref="Node.Name"/> of its declaring type with the original column name.
+    /// </summary>
+    /// <param name="column">The <see cref="ColumnInfo"/> object.</param>
+    /// <returns>Column name.</returns>
+    public string BuildColumnName(ColumnInfo column)
+    {
+      ArgumentValidator.EnsureArgumentNotNull(column, "column");
+      if (column.Name.StartsWith(column.Field.DeclaringType.Name + "."))
+        throw new InvalidOperationException();
+      string result = string.Concat(column.Field.DeclaringType.Name, ".", column.Name);
+      return ApplyNamingRules(result);
+    }
+
+    /// <summary>
+    /// Gets the name for <see cref="IndexDef"/> object.
+    /// </summary>
+    /// <param name="type">The type def.</param>
+    /// <param name="index">The <see cref="IndexDef"/> object.</param>
+    /// <returns>Index name.</returns>
+    public string BuildIndexName(TypeDef type, IndexDef index)
+    {
+      ArgumentValidator.EnsureArgumentNotNull(index, "index");
+
+      string result = string.Empty;
+      if (!index.Name.IsNullOrEmpty())
+        result = index.Name;
+      else if (index.IsPrimary)
+        result = string.Format("PK_{0}", type.Name);
+      else if (index.KeyFields.Count == 0)
+        result = string.Empty;
+      else if (!index.MappingName.IsNullOrEmpty())
+        result = index.MappingName;
+      else {
+        if (index.KeyFields.Count == 1) {
+          FieldDef field;
+          if (type.Fields.TryGetValue(index.KeyFields[0].Key, out field) && field.IsEntity)
+            result = string.Format("FK_{0}", field.Name);
+        }
+        if (result.IsNullOrEmpty()) {
+          string[] names = new string[index.KeyFields.Keys.Count];
+          index.KeyFields.Keys.CopyTo(names, 0);
+          result = string.Format("IX_{0}", string.Join("", names));
+        }
+      }
+      return ApplyNamingRules(result);
+    }
+
+    /// <summary>
+    /// Gets the name for <see cref="IndexDef"/> object.
+    /// </summary>
+    /// <param name="type">The type def.</param>
+    /// <param name="index">The <see cref="IndexInfo"/> object.</param>
+    /// <returns>Index name.</returns>
+    public string BuildIndexName(TypeInfo type, IndexInfo index)
+    {
+      ArgumentValidator.EnsureArgumentNotNull(index, "index");
+      if (!index.Name.IsNullOrEmpty())
+        return index.Name;
+
+      string result = string.Empty;
+      if (index.IsPrimary) {
+        if (index.IsVirtual) {
+          var originIndex = index;
+          while (true) {
+            var singleSourceIndex = (originIndex.Attributes & (IndexAttributes.Filtered | IndexAttributes.View | IndexAttributes.Typed)) != IndexAttributes.None;
+            if (singleSourceIndex) {
+              var sourceIndex = originIndex.UnderlyingIndexes[0];
+              if (sourceIndex.ReflectedType != originIndex.ReflectedType) {
+                originIndex = sourceIndex;
+                break;
+              }
+              originIndex = sourceIndex;
+            }
+            else {
+              originIndex = null;
+              break;
+            }
+          }
+          result = originIndex != null
+            ? string.Format("PK_{0}.{1}", type, originIndex.ReflectedType)
+            : (type == index.DeclaringType
+                ? string.Format("PK_{0}", type)
+                : string.Format("PK_{0}.{1}", type, index.DeclaringType));
+        }
+        else
+          result = index.DeclaringType != type
+            ? string.Format("PK_{0}.{1}", type, index.DeclaringType)
+            : string.Format("PK_{0}", type);
+      }
+      else {
+        if (!index.MappingName.IsNullOrEmpty()) {
+          result = index.DeclaringType != type
+            ? string.Format("{0}.{1}.{2}", type, index.DeclaringType, index.MappingName)
+            : string.Format("{0}.{1}", type, index.MappingName);
+        }
+        else if (index.IsVirtual && index.DeclaringIndex.Name!=null) {
+          result = index.DeclaringIndex.Name;
+        }
+        else {
+          var keyFields = new HashSet<FieldInfo>();
+          foreach (var keyColumn in index.KeyColumns.Keys) {
+            var field = keyColumn.Field;
+            while (field.Parent != null && !field.Parent.IsStructure)
+              field = field.Parent;
+            keyFields.Add(field);
+          }
+          var indexNameSuffix = keyFields
+            .Select(f => f.Name)
+            .ToDelimitedString(String.Empty);
+          if (keyFields.Count == 1 && keyFields.Single().IsEntity)
+            result = index.DeclaringType != type
+              ? string.Format("{0}.{1}.FK_{2}", type, index.DeclaringType, indexNameSuffix)
+              : string.Format("{0}.FK_{1}", type, indexNameSuffix);
+          else
+            result = index.DeclaringType != type
+              ? string.Format("{0}.{1}.IX_{2}", type, index.DeclaringType, indexNameSuffix)
+              : string.Format("{0}.IX_{1}", type, indexNameSuffix);
+        }
+      }
+
+      string suffix = string.Empty;
+      if (index.IsVirtual) {
+        if ((index.Attributes & IndexAttributes.Filtered)!=IndexAttributes.None)
+          suffix = ".FILTERED.";
+        else if ((index.Attributes & IndexAttributes.Join)!=IndexAttributes.None)
+          suffix = ".JOIN.";
+        else if ((index.Attributes & IndexAttributes.Union)!=IndexAttributes.None)
+          suffix = ".UNION.";
+        else if ((index.Attributes & IndexAttributes.View)!=IndexAttributes.None)
+          suffix = ".VIEW.";
+        else if ((index.Attributes & IndexAttributes.Typed) != IndexAttributes.None)
+          suffix = ".TYPED.";
+        suffix += type.Name;
+      }
+      return ApplyNamingRules(string.Concat(result, suffix));
+    }
+
+    /// <summary>
+    /// Builds the name of the full-text index.
+    /// </summary>
+    /// <param name="typeInfo">The type info.</param>
+    /// <returns>Index name.</returns>
+    public string BuildFullTextIndexName(TypeInfo typeInfo)
+    {
+      var result = string.Format("FT_{0}", typeInfo.MappingName ?? typeInfo.Name);
+      return ApplyNamingRules(result);
+    }
+
+    /// <summary>
+    /// Builds name for partial index.
+    /// </summary>
+    /// <param name="index">Index to build name for.</param>
+    /// <param name="filterType">Type that defines filter for partial index.</param>
+    /// <param name="filterMember">Member that defines filter for partial index.</param>
+    /// <returns>Name for <paramref name="index"/>.</returns>
+    public string BuildPartialIndexName(IndexDef index, Type filterType, string filterMember)
+    {
+      return string.Format("IXP_{0}.{1}", filterType.Name, filterMember);
+    }
+
+    /// <summary>
+    /// Builds the name for the <see cref="AssociationInfo"/>.
+    /// </summary>
+    /// <param name="target">The <see cref="AssociationInfo"/> instance to build name for.</param>
+    /// <returns>Association name.</returns>
+    public string BuildAssociationName(AssociationInfo target)
+    {
+      return ApplyNamingRules(string.Format(AssociationPattern, 
+        target.OwnerType.Name, 
+        target.OwnerField.Name, 
+        target.TargetType.Name));
+    }
+
+    /// <summary>
+    /// Builds the name for the <see cref="AssociationInfo"/>.
+    /// </summary>
+    /// <param name="ownerType">Type of the owner.</param>
+    /// <param name="ownerField">The owner field.</param>
+    /// <param name="targetType">Type of the target.</param>
+    /// <returns>Association name.</returns>
+    public string BuildAssociationName(TypeInfo ownerType, FieldInfo ownerField, TypeInfo targetType)
+    {
+      return ApplyNamingRules(string.Format(AssociationPattern, 
+        ownerType.Name, 
+        ownerField.Name, 
+        targetType.Name));
+    }
+
+    /// <summary>
+    /// Builds the mapping name for the auxiliary type
+    /// associated with specified <see cref="AssociationInfo"/>.
+    /// </summary>
+    /// <param name="target">The <see cref="AssociationInfo"/> instance to build name for.</param>
+    /// <returns>Auxiliary type mapping name.</returns>
+    public string BuildAuxiliaryTypeMappingName(AssociationInfo target)
+    {
+      return ApplyNamingRules(string.Format(AssociationPattern, 
+        target.OwnerType.MappingName ?? target.OwnerType.Name, 
+        target.OwnerField.MappingName ?? target.OwnerField.Name, 
+        target.TargetType.MappingName ?? target.TargetType.Name));
+    }
+
+    /// <summary>
+    /// Builds the key sequence name by <see cref="KeyInfo"/> instance.
+    /// </summary>
+    /// <param name="keyInfo">The <see cref="KeyInfo"/> instance to build sequence name for.</param>
+    /// <returns>Sequence name.</returns>
+    public string BuildSequenceName(KeyInfo keyInfo)
+    {
+      return keyInfo.GeneratorBaseName==null
+        ? null
+        : ApplyNamingRules(string.Format(GeneratorPattern, keyInfo.GeneratorBaseName));
+    }
+
+    /// <summary>
+    /// Builds name for key generator.
+    /// </summary>
+    /// <param name="key">Key to build key generator name for.</param>
+    /// <param name="hierarchyDef">Hierarchy definition.</param>
+    /// <returns>Key generator name</returns>
+    public string BuildKeyGeneratorName(KeyInfo key, HierarchyDef hierarchyDef)
+    {
+      var mappingDatabase = hierarchyDef.Root.MappingDatabase;
+      var databaseSuffixRequired =
+        key.GeneratorKind==KeyGeneratorKind.Default
+        && KeyGeneratorFactory.IsSequenceBacked(key.SingleColumnType)
+        && !string.IsNullOrEmpty(mappingDatabase);
+      var baseName = key.GeneratorBaseName;
+      return databaseSuffixRequired
+        ? FormatKeyGeneratorName(mappingDatabase, baseName)
+        : baseName;
+    }
+
+    /// <summary>
+    /// Builds name for key generator.
+    /// </summary>
+    /// <param name="configuration">Configuration.</param>
+    /// <returns>Key generator name.</returns>
+    public string BuildKeyGeneratorName(KeyGeneratorConfiguration configuration)
+    {
+      if (!isMultidatabase)
+        return configuration.Name;
+      var database = configuration.Database;
+      if (string.IsNullOrEmpty(database))
+        database = defaultDatabase;
+      return FormatKeyGeneratorName(database, configuration.Name);
+    }
+
+    /// <summary>
+    /// Builds base name for key generator.
+    /// </summary>
+    /// <param name="key">Key to build base key generator name for.</param>
+    /// <param name="hierarchyDef">Hierarchy definition.</param>
+    /// <returns>Base key generator name.</returns>
+    public string BuildKeyGeneratorBaseName(KeyInfo key, HierarchyDef hierarchyDef)
+    {
+      if (key.GeneratorKind==KeyGeneratorKind.None)
+        throw new ArgumentOutOfRangeException("key.GeneratorKind");
+
+      if (!string.IsNullOrEmpty(hierarchyDef.KeyGeneratorName))
+        return hierarchyDef.KeyGeneratorName;
+
+      if (key.GeneratorKind==KeyGeneratorKind.Custom)
+        throw new DomainBuilderException(string.Format(
+          Strings.ExKeyGeneratorAttributeOnTypeXRequiresNameToBeSet,
+          hierarchyDef.Root.UnderlyingType.GetShortName()));
+
+      // KeyGeneratorKind.Default:
+
+      return key.SingleColumnType.GetShortName();
+    }
+
+    /// <summary>
+    /// Applies current naming convention to the specified <paramref name="name"/>.
+    /// </summary>
+    /// <param name="name">Name to apply the convention to.</param>
+    /// <returns>Processed name satisfying naming convention.</returns>
+    public string ApplyNamingRules(string name)
+    {
+      string result = name;
+
+      result = result.Replace('+', '.');
+      result = result.Replace('[', '(');
+      result = result.Replace(']', ')');
+
+      if (namingConvention.LetterCasePolicy==LetterCasePolicy.Uppercase)
+        result = result.ToUpperInvariant();
+      else if (namingConvention.LetterCasePolicy==LetterCasePolicy.Lowercase)
+        result = result.ToLowerInvariant();
+
+      if ((namingConvention.NamingRules & NamingRules.UnderscoreDots) > 0)
+        result = result.Replace('.', '_');
+      if ((namingConvention.NamingRules & NamingRules.UnderscoreHyphens) > 0)
+        result = result.Replace('-', '_');
+      if ((namingConvention.NamingRules & NamingRules.RemoveDots) > 0)
+        result = result.Replace(".", string.Empty);
+      if ((namingConvention.NamingRules & NamingRules.RemoveHyphens) > 0)
+        result = result.Replace("-", string.Empty);
+
+      if (result.Length <= maxIdentifierLength)
+        return result;
+
+      string hash = GetHash(result);
+      return result.Substring(0, maxIdentifierLength - hash.Length) + hash;
+    }
+
+    /// <summary>
+    /// Computes the hash for the specified <paramref name="name"/>.
+    /// The length of the resulting hash is 8 characters.
+    /// </summary>
+    /// <returns>Computed hash.</returns>
+    protected string GetHash(string name)
+    {
+      using (var hashAlgorithm = new MD5CryptoServiceProvider()) {
+        byte[] hash = hashAlgorithm.ComputeHash(Encoding.UTF8.GetBytes(name));
+        return string.Format("H{0:x2}{1:x2}{2:x2}{3:x2}", hash[0], hash[1], hash[2], hash[3]);
+      }
+    }
+
+    private static string FormatKeyGeneratorName(string database, string name)
+    {
+      return string.Format("{0}@{1}", name, database);
+    }
+
+
+    // Constructors
+
+    internal NameBuilder(DomainConfiguration configuration, ProviderInfo providerInfo)
+    {
+      ArgumentValidator.EnsureArgumentNotNull(configuration, "configuration");
+      ArgumentValidator.EnsureArgumentNotNull(configuration.NamingConvention, "configuration.NamingConvention");
+      ArgumentValidator.EnsureArgumentNotNull(providerInfo, "providerInfo");
+
+      namingConvention = configuration.NamingConvention;
+      isMultidatabase = configuration.IsMultidatabase;
+      defaultDatabase = configuration.DefaultDatabase;
+      maxIdentifierLength = providerInfo.MaxIdentifierLength;
+
+      TypeIdColumnName = ApplyNamingRules(WellKnown.TypeIdFieldName);
+    }
+  }
 }