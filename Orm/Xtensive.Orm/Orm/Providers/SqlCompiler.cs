--- conflicted
+++ resolved
@@ -1,542 +1,538 @@
-// Copyright (C) 2003-2010 Xtensive LLC.
-// All rights reserved.
-// For conditions of distribution and use, see license.
-// Created by: Vakhtina Elena
-// Created:    2009.02.13
-
-using System;
-using System.Collections.Generic;
-using System.Linq;
-using Xtensive.Collections;
-using Xtensive.Core;
-using Xtensive.Orm.Configuration;
-using Xtensive.Orm.Model;
-using Xtensive.Orm.Rse;
-using Xtensive.Orm.Rse.Compilation;
-using Xtensive.Orm.Rse.Providers;
-using Xtensive.Reflection;
-using Xtensive.Sql;
-using Xtensive.Sql.Dml;
-using Tuple = Xtensive.Tuples.Tuple;
-
-namespace Xtensive.Orm.Providers
-{
-  public partial class SqlCompiler : Compiler<SqlProvider>
-  {
-    private readonly BooleanExpressionConverter booleanExpressionConverter;
-    private readonly Dictionary<SqlColumnStub, SqlExpression> stubColumnMap;
-    private readonly ProviderInfo providerInfo;
-    private readonly bool temporaryTablesSupported;
-    private readonly HashSet<Column> rootColumns = new HashSet<Column>();
-
-    private bool anyTemporaryTablesRequired;
-
-    /// <summary>
-    /// Gets model mapping.
-    /// </summary>
-    protected ModelMapping Mapping { get; private set; }
-
-    /// <summary>
-    /// Gets type identifier registry.
-    /// </summary>
-    protected TypeIdRegistry TypeIdRegistry { get; private set; }
-
-    /// <summary>
-    /// Gets the SQL domain handler.
-    /// </summary>
-    protected DomainHandler DomainHandler { get { return Handlers.DomainHandler; } }
-
-    /// <summary>
-    /// Gets the SQL driver.
-    /// </summary>
-    protected StorageDriver Driver { get { return Handlers.StorageDriver; } }
-
-    /// <summary>
-    /// Gets the <see cref="HandlerAccessor"/> object providing access to available storage handlers.
-    /// </summary>
-    protected HandlerAccessor Handlers { get; private set; }
-
-    /// <summary>
-    /// Gets collection of outer references.
-    /// </summary>
-    protected BindingCollection<ApplyParameter, Pair<SqlProvider, bool>> OuterReferences { get; private set; }
-
-    /// <summary>
-    /// Gets node configuration on which query is compilling.
-    /// </summary>
-    protected NodeConfiguration NodeConfiguration { get; private set; }
-
-    /// <inheritdoc/>
-    protected override SqlProvider VisitAlias(AliasProvider provider)
-    {
-      var source = Compile(provider.Source);
-
-      SqlSelect sourceSelect = source.Request.Statement;
-      var sqlSelect = sourceSelect.ShallowClone();
-      var columns = sqlSelect.Columns.ToList();
-      sqlSelect.Columns.Clear();
-      for (int i = 0; i < columns.Count; i++) {
-        var columnName = provider.Header.Columns[i].Name;
-        columnName = ProcessAliasedName(columnName);
-        var column = columns[i];
-        var columnRef = column as SqlColumnRef;
-        var columnStub = column as SqlColumnStub;
-        if (!ReferenceEquals(null, columnRef))
-          sqlSelect.Columns.Add(SqlDml.ColumnRef(columnRef.SqlColumn, columnName));
-        else if (!ReferenceEquals(null, columnStub))
-          sqlSelect.Columns.Add(columnStub);
-        else
-          sqlSelect.Columns.Add(column, columnName);
-      }
-      return CreateProvider(sqlSelect, provider, source);
-    }
-
-    /// <inheritdoc/>
-    protected override SqlProvider VisitCalculate(CalculateProvider provider)
-    {
-      var source = Compile(provider.Source);
-
-      SqlSelect sqlSelect;
-      if (provider.Source.Header.Length==0) {
-        SqlSelect sourceSelect = source.Request.Statement;
-        sqlSelect = sourceSelect.ShallowClone();
-        sqlSelect.Columns.Clear();
-      }
-      else
-        sqlSelect = ExtractSqlSelect(provider, source);
-
-      var sourceColumns = ExtractColumnExpressions(sqlSelect);
-      var allBindings = EnumerableUtils<QueryParameterBinding>.Empty;
-      foreach (var column in provider.CalculatedColumns) {
-        var result = ProcessExpression(column.Expression, sourceColumns);
-        var predicate = result.First;
-        var bindings = result.Second;
-        if (column.Type.StripNullable()==typeof (bool))
-          predicate = GetBooleanColumnExpression(predicate);
-        AddInlinableColumn(provider, column, sqlSelect, predicate);
-        allBindings = allBindings.Concat(bindings);
-      }
-      return CreateProvider(sqlSelect, allBindings, provider, source);
-    }
-
-    /// <inheritdoc/>
-    protected override SqlProvider VisitDistinct(DistinctProvider provider)
-    {
-      var source = Compile(provider.Source);
-
-      var sourceSelect = source.Request.Statement;
-      SqlSelect query;
-      if (!sourceSelect.Limit.IsNullReference() || !sourceSelect.Offset.IsNullReference()) {
-        var queryRef = SqlDml.QueryRef(sourceSelect);
-        query = SqlDml.Select(queryRef);
-        query.Columns.AddRange(queryRef.Columns.Cast<SqlColumn>());
-      }
-      else
-        query = sourceSelect.ShallowClone();
-      query.Distinct = true;
-      return CreateProvider(query, provider, source);
-    }
-
-    /// <inheritdoc/>
-    protected override SqlProvider VisitFilter(FilterProvider provider)
-    {
-      var source = Compile(provider.Source);
-
-      var query = ExtractSqlSelect(provider, source);
-
-      var sourceColumns = ExtractColumnExpressions(query);
-      var result = ProcessExpression(provider.Predicate, sourceColumns);
-      var predicate = result.First;
-      var bindings = result.Second;
-
-      query.Where &= predicate;
-
-      return CreateProvider(query, bindings, provider, source);
-    }
-
-    /// <inheritdoc/>
-    protected override SqlProvider VisitJoin(JoinProvider provider)
-    {
-      var left = Compile(provider.Left);
-      var right = Compile(provider.Right);
-
-      // SQLite does not allow certain join combinations
-      // Any right part of join expression should not be join itself
-      // See IssueA363_WrongInnerJoin for example of such query
-
-      var strictJoinWorkAround =
-        providerInfo.Supports(ProviderFeatures.StrictJoinSyntax)
-        && right.Request.Statement.From is SqlJoinedTable;
-
-      var leftShouldUseReference = ShouldUseQueryReference(provider, left);
-      var leftTable = leftShouldUseReference
-        ? left.PermanentReference
-        : left.Request.Statement.From;
-      var leftColumns = leftShouldUseReference
-        ? leftTable.Columns.Cast<SqlColumn>()
-        : left.Request.Statement.Columns;
-      var leftExpressions = leftShouldUseReference
-        ? leftTable.Columns.Cast<SqlExpression>().ToList()
-        : ExtractColumnExpressions(left.Request.Statement);
-
-      var rightShouldUseReference = strictJoinWorkAround || ShouldUseQueryReference(provider, right);
-      var rightTable = rightShouldUseReference
-        ? right.PermanentReference
-        : right.Request.Statement.From;
-      var rightColumns = rightShouldUseReference
-        ? rightTable.Columns.Cast<SqlColumn>()
-        : right.Request.Statement.Columns;
-      var rightExpressions = rightShouldUseReference
-        ? rightTable.Columns.Cast<SqlExpression>().ToList()
-        : ExtractColumnExpressions(right.Request.Statement);
-
-      var joinType = provider.JoinType==JoinType.LeftOuter
-        ? SqlJoinType.LeftOuterJoin
-        : SqlJoinType.InnerJoin;
-
-      SqlExpression joinExpression = null;
-      for (var i = 0; i < provider.EqualIndexes.Count(); ++i) {
-        var leftExpression = leftExpressions[provider.EqualIndexes[i].First];
-        var rightExpression = rightExpressions[provider.EqualIndexes[i].Second];
-        joinExpression &= GetJoinExpression(leftExpression, rightExpression, provider, i);
-      }
-
-      var joinedTable = SqlDml.Join(
-        joinType,
-        leftTable,
-        rightTable,
-        leftColumns.ToList(),
-        rightColumns.ToList(),
-        joinExpression);
-
-      var query = SqlDml.Select(joinedTable);
-      if (!leftShouldUseReference)
-        query.Where &= left.Request.Statement.Where;
-      if (!rightShouldUseReference)
-        query.Where &= right.Request.Statement.Where;
-      query.Columns.AddRange(joinedTable.AliasedColumns);
-      return CreateProvider(query, provider, left, right);
-    }
-
-    /// <inheritdoc/>
-    protected override SqlProvider VisitPredicateJoin(PredicateJoinProvider provider)
-    {
-      var left = Compile(provider.Left);
-      var right = Compile(provider.Right);
-
-      var leftShouldUseReference = ShouldUseQueryReference(provider, left);
-      var leftTable = leftShouldUseReference
-        ? left.PermanentReference
-        : left.Request.Statement.From;
-      var leftColumns = leftShouldUseReference
-        ? leftTable.Columns.Cast<SqlColumn>()
-        : left.Request.Statement.Columns;
-      var leftExpressions = leftShouldUseReference
-        ? leftTable.Columns.Cast<SqlExpression>().ToList()
-        : ExtractColumnExpressions(left.Request.Statement);
-
-      var rightShouldUseReference = ShouldUseQueryReference(provider, right);
-      var rightTable = rightShouldUseReference
-        ? right.PermanentReference
-        : right.Request.Statement.From;
-      var rightColumns = rightShouldUseReference
-        ? rightTable.Columns.Cast<SqlColumn>()
-        : right.Request.Statement.Columns;
-      var rightExpressions = rightShouldUseReference
-        ? rightTable.Columns.Cast<SqlExpression>().ToList()
-        : ExtractColumnExpressions(right.Request.Statement);
-
-
-      var joinType = provider.JoinType==JoinType.LeftOuter ? SqlJoinType.LeftOuterJoin : SqlJoinType.InnerJoin;
-
-      var result = ProcessExpression(provider.Predicate, leftExpressions, rightExpressions);
-      var joinExpression = result.First;
-      var bindings = result.Second;
-
-      var joinedTable = SqlDml.Join(
-        joinType,
-        leftTable,
-        rightTable,
-        leftColumns.ToList(),
-        rightColumns.ToList(),
-        joinExpression);
-
-      var query = SqlDml.Select(joinedTable);
-      if (!leftShouldUseReference)
-        query.Where &= left.Request.Statement.Where;
-      if (!rightShouldUseReference)
-        query.Where &= right.Request.Statement.Where;
-      query.Columns.AddRange(joinedTable.AliasedColumns);
-      return CreateProvider(query, bindings, provider, left, right);
-    }
-
-    /// <inheritdoc/>
-    protected override SqlProvider VisitSeek(SeekProvider provider)
-    {
-      var compiledSource = Compile(provider.Source);
-
-      SqlSelect source = compiledSource.Request.Statement;
-      var query = source.ShallowClone();
-      var parameterBindings = new List<QueryParameterBinding>();
-      var typeIdColumnName = Handlers.NameBuilder.TypeIdColumnName;
-      Func<KeyValuePair<int, Direction>, bool> filterNonTypeId =
-        pair => ((MappedColumn) provider.Header.Columns[pair.Key]).ColumnInfoRef.ColumnName!=typeIdColumnName;
-      var keyColumns = provider.Header.Order
-        .Where(filterNonTypeId)
-        .ToList();
-
-      for (int i = 0; i < keyColumns.Count; i++) {
-        int columnIndex = keyColumns[i].Key;
-        var sqlColumn = query.Columns[columnIndex];
-        var column = provider.Header.Columns[columnIndex];
-        TypeMapping typeMapping = Driver.GetTypeMapping(column.Type);
-        var binding = new QueryParameterBinding(typeMapping, GetSeekKeyElementAccessor(provider.Key, i));
-        parameterBindings.Add(binding);
-        query.Where &= sqlColumn==binding.ParameterReference;
-      }
-
-      return CreateProvider(query, parameterBindings, provider, compiledSource);
-    }
-
-    private static Func<object> GetSeekKeyElementAccessor(Func<Tuple> seekKeyAccessor, int index)
-    {
-      return () => seekKeyAccessor.Invoke().GetValue(index);
-    }
-
-    /// <inheritdoc/>
-    protected override SqlProvider VisitSelect(SelectProvider provider)
-    {
-      var compiledSource = Compile(provider.Source);
-
-      SqlSelect query = ExtractSqlSelect(provider, compiledSource);
-      var originalColumns = query.Columns.ToList();
-      query.Columns.Clear();
-      query.Columns.AddRange(provider.ColumnIndexes.Select(i => originalColumns[i]));
-
-      return CreateProvider(query, provider, compiledSource);
-    }
-
-    /// <inheritdoc/>
-    protected override SqlProvider VisitSort(SortProvider provider)
-    {
-      var compiledSource = Compile(provider.Source);
-
-      var query = ExtractSqlSelect(provider, compiledSource);
-      var rootSelectProvider = RootProvider as SelectProvider;
-      var currentIsRoot = RootProvider==provider;
-      var currentIsOwnedRootSelect = (rootSelectProvider!=null && rootSelectProvider.Source==provider);
-      var currentIsOwnedByPaging = !currentIsRoot && Owner.Type.In(ProviderType.Take, ProviderType.Skip, ProviderType.Paging);
-
-      if (currentIsRoot || currentIsOwnedRootSelect || currentIsOwnedByPaging) {
-        query.OrderBy.Clear();
-        if (currentIsRoot) {
-          foreach (var pair in provider.Header.Order)
-            query.OrderBy.Add(GetOrderByExpression(query.Columns[pair.Key], provider, pair.Key), pair.Value==Direction.Positive);
-        }
-        else {
-          var columnExpressions = ExtractColumnExpressions(query);
-          var shouldUseColumnPosition = provider.Header.Order.Any(o => o.Key >= columnExpressions.Count);
-          if (shouldUseColumnPosition) {
-            foreach (var pair in provider.Header.Order) {
-              if (pair.Key >= columnExpressions.Count)
-                query.OrderBy.Add(pair.Key + 1, pair.Value==Direction.Positive);
-              else
-                query.OrderBy.Add(GetOrderByExpression(columnExpressions[pair.Key], provider, pair.Key), pair.Value==Direction.Positive);
-            }
-          }
-          else {
-            foreach (var pair in provider.Header.Order)
-              query.OrderBy.Add(GetOrderByExpression(columnExpressions[pair.Key], provider, pair.Key), pair.Value==Direction.Positive);
-          }
-        }
-      }
-      return CreateProvider(query, provider, compiledSource);
-    }
-
-    /// <inheritdoc/>
-    protected override SqlProvider VisitStore(StoreProvider provider)
-    {
-      var source =
-        provider.Source as ExecutableProvider
-          ?? (provider.Source is RawProvider
-            ? (ExecutableProvider) (new Rse.Providers.ExecutableRawProvider((RawProvider) provider.Source))
-            : Compile((CompilableProvider) provider.Source));
-      var columnNames = provider.Header.Columns.Select(column => column.Name).ToArray();
-      var descriptor = DomainHandler.TemporaryTableManager
-        .BuildDescriptor(Mapping, provider.Name, provider.Header.TupleDescriptor, columnNames);
-<<<<<<< HEAD
-      var request = CreateQueryRequest(Driver, descriptor.QueryStatement, null, descriptor.TupleDescriptor, QueryRequestOptions.Empty);
-=======
-      var request = new QueryRequest(Driver, descriptor.QueryStatement, null, descriptor.TupleDescriptor, QueryRequestOptions.Empty);
-      anyTemporaryTablesRequired = true;
->>>>>>> ae4eec59
-      return new SqlStoreProvider(Handlers, request, descriptor, provider, source);
-    }
-    
-    /// <inheritdoc/>
-    protected override SqlProvider VisitExistence(ExistenceProvider provider)
-    {
-      var source = Compile(provider.Source);
-
-      var query = source.Request.Statement.ShallowClone();
-      query.Columns.Clear();
-      query.Columns.Add(query.Asterisk);
-      query.OrderBy.Clear();
-      query.GroupBy.Clear();
-      SqlExpression existsExpression = SqlDml.Exists(query);
-      existsExpression = GetBooleanColumnExpression(existsExpression);
-      var select = SqlDml.Select();
-      select.Columns.Add(existsExpression, provider.ExistenceColumnName);
-
-      return CreateProvider(select, provider, source);
-    }
-
-    /// <inheritdoc/>
-    protected override SqlProvider VisitIntersect(IntersectProvider provider)
-    {
-      var left = Compile(provider.Left);
-      var right = Compile(provider.Right);
-
-      var leftSelect = left.Request.Statement;
-      var rightSelect = right.Request.Statement;
-      leftSelect.OrderBy.Clear();
-      rightSelect.OrderBy.Clear();
-      var result = SqlDml.Intersect(leftSelect, rightSelect);
-      var queryRef = SqlDml.QueryRef(result);
-
-      SqlSelect query = SqlDml.Select(queryRef);
-      query.Columns.AddRange(queryRef.Columns.Cast<SqlColumn>());
-
-      return CreateProvider(query, provider, left, right);
-    }
-
-    /// <inheritdoc/>
-    protected override SqlProvider VisitExcept(ExceptProvider provider)
-    {
-      var left = Compile(provider.Left);
-      var right = Compile(provider.Right);
-
-      var leftSelect = left.Request.Statement;
-      var rightSelect = right.Request.Statement;
-      leftSelect.OrderBy.Clear();
-      rightSelect.OrderBy.Clear();
-      var result = SqlDml.Except(leftSelect, rightSelect);
-      var queryRef = SqlDml.QueryRef(result);
-      SqlSelect query = SqlDml.Select(queryRef);
-      query.Columns.AddRange(queryRef.Columns.Cast<SqlColumn>());
-
-      return CreateProvider(query, provider, left, right);
-    }
-
-    /// <inheritdoc/>
-    protected override SqlProvider VisitConcat(ConcatProvider provider)
-    {
-      var left = Compile(provider.Left);
-      var right = Compile(provider.Right);
-
-      var leftSelect = left.Request.Statement;
-      var rightSelect = right.Request.Statement;
-      leftSelect.OrderBy.Clear();
-      rightSelect.OrderBy.Clear();
-      var result = SqlDml.UnionAll(leftSelect, rightSelect);
-      var queryRef = SqlDml.QueryRef(result);
-      SqlSelect query = SqlDml.Select(queryRef);
-      query.Columns.AddRange(queryRef.Columns.Cast<SqlColumn>());
-
-      return CreateProvider(query, provider, left, right);
-    }
-
-    /// <inheritdoc/>
-    protected override SqlProvider VisitUnion(UnionProvider provider)
-    {
-      var left = Compile(provider.Left);
-      var right = Compile(provider.Right);
-
-      var leftSelect = left.Request.Statement;
-      var rightSelect = right.Request.Statement;
-      leftSelect.OrderBy.Clear();
-      rightSelect.OrderBy.Clear();
-      var result = SqlDml.Union(leftSelect, rightSelect);
-      var queryRef = SqlDml.QueryRef(result);
-      SqlSelect query = SqlDml.Select(queryRef);
-      query.Columns.AddRange(queryRef.Columns.Cast<SqlColumn>());
-
-      return CreateProvider(query, provider, left, right);
-    }
-
-    protected override SqlProvider VisitRowNumber(RowNumberProvider provider)
-    {
-      var directionCollection = provider.Header.Order;
-      if (directionCollection.Count == 0)
-        directionCollection = new DirectionCollection<int>(1);
-      var source = Compile(provider.Source);
-
-      var query = ExtractSqlSelect(provider, source);
-      var rowNumber = SqlDml.RowNumber();
-      query.Columns.Add(rowNumber, provider.Header.Columns.Last().Name);
-      var columns = ExtractColumnExpressions(query);
-      foreach (var order in directionCollection)
-        rowNumber.OrderBy.Add(columns[order.Key], order.Value==Direction.Positive);
-      return CreateProvider(query, provider, source);
-    }
-
-    /// <inheritdoc/>
-    protected override SqlProvider VisitLock(LockProvider provider)
-    {
-      var source = Compile(provider.Source);
-
-      var query = source.Request.Statement.ShallowClone();
-      switch (provider.LockMode.Invoke()) {
-      case LockMode.Shared:
-        query.Lock = SqlLockType.Shared;
-        break;
-      case LockMode.Exclusive:
-        query.Lock = SqlLockType.Exclusive;
-        break;
-      case LockMode.Update:
-        query.Lock = SqlLockType.Update;
-        break;
-      }
-      switch (provider.LockBehavior.Invoke()) {
-      case LockBehavior.Wait:
-        break;
-      case LockBehavior.ThrowIfLocked:
-        query.Lock |= SqlLockType.ThrowIfLocked;
-        break;
-      case LockBehavior.Skip:
-        query.Lock |= SqlLockType.SkipLocked;
-        break;
-      }
-      return CreateProvider(query, provider, source);
-    }
-
-    protected override void Initialize()
-    {
-      foreach (var column in RootProvider.Header.Columns)
-        rootColumns.Add(column.Origin);
-    }
-
-
-    // Constructors
-
-    /// <summary>
-    /// Initializes a new instance of this class.
-    /// </summary>
-    public SqlCompiler(HandlerAccessor handlers, CompilerConfiguration configuration)
-    {
-      Handlers = handlers;
-      OuterReferences = new BindingCollection<ApplyParameter, Pair<SqlProvider, bool>>();
-      Mapping = configuration.StorageNode.Mapping;
-      TypeIdRegistry = configuration.StorageNode.TypeIdRegistry;
-      NodeConfiguration = configuration.StorageNode.Configuration;
-
-      providerInfo = Handlers.ProviderInfo;
-      temporaryTablesSupported = DomainHandler.TemporaryTableManager.Supported;
-
-      if (!providerInfo.Supports(ProviderFeatures.FullFeaturedBooleanExpressions))
-        booleanExpressionConverter = new BooleanExpressionConverter(Driver);
-
-      stubColumnMap = new Dictionary<SqlColumnStub, SqlExpression>();
-    }
-  }
-}
+// Copyright (C) 2003-2010 Xtensive LLC.
+// All rights reserved.
+// For conditions of distribution and use, see license.
+// Created by: Vakhtina Elena
+// Created:    2009.02.13
+
+using System;
+using System.Collections.Generic;
+using System.Linq;
+using Xtensive.Collections;
+using Xtensive.Core;
+using Xtensive.Orm.Configuration;
+using Xtensive.Orm.Model;
+using Xtensive.Orm.Rse;
+using Xtensive.Orm.Rse.Compilation;
+using Xtensive.Orm.Rse.Providers;
+using Xtensive.Reflection;
+using Xtensive.Sql;
+using Xtensive.Sql.Dml;
+using Tuple = Xtensive.Tuples.Tuple;
+
+namespace Xtensive.Orm.Providers
+{
+  public partial class SqlCompiler : Compiler<SqlProvider>
+  {
+    private readonly BooleanExpressionConverter booleanExpressionConverter;
+    private readonly Dictionary<SqlColumnStub, SqlExpression> stubColumnMap;
+    private readonly ProviderInfo providerInfo;
+    private readonly bool temporaryTablesSupported;
+    private readonly HashSet<Column> rootColumns = new HashSet<Column>();
+
+    private bool anyTemporaryTablesRequired;
+
+    /// <summary>
+    /// Gets model mapping.
+    /// </summary>
+    protected ModelMapping Mapping { get; private set; }
+
+    /// <summary>
+    /// Gets type identifier registry.
+    /// </summary>
+    protected TypeIdRegistry TypeIdRegistry { get; private set; }
+
+    /// <summary>
+    /// Gets the SQL domain handler.
+    /// </summary>
+    protected DomainHandler DomainHandler { get { return Handlers.DomainHandler; } }
+
+    /// <summary>
+    /// Gets the SQL driver.
+    /// </summary>
+    protected StorageDriver Driver { get { return Handlers.StorageDriver; } }
+
+    /// <summary>
+    /// Gets the <see cref="HandlerAccessor"/> object providing access to available storage handlers.
+    /// </summary>
+    protected HandlerAccessor Handlers { get; private set; }
+
+    /// <summary>
+    /// Gets collection of outer references.
+    /// </summary>
+    protected BindingCollection<ApplyParameter, Pair<SqlProvider, bool>> OuterReferences { get; private set; }
+
+    /// <summary>
+    /// Gets node configuration on which query is compilling.
+    /// </summary>
+    protected NodeConfiguration NodeConfiguration { get; private set; }
+
+    /// <inheritdoc/>
+    protected override SqlProvider VisitAlias(AliasProvider provider)
+    {
+      var source = Compile(provider.Source);
+
+      SqlSelect sourceSelect = source.Request.Statement;
+      var sqlSelect = sourceSelect.ShallowClone();
+      var columns = sqlSelect.Columns.ToList();
+      sqlSelect.Columns.Clear();
+      for (int i = 0; i < columns.Count; i++) {
+        var columnName = provider.Header.Columns[i].Name;
+        columnName = ProcessAliasedName(columnName);
+        var column = columns[i];
+        var columnRef = column as SqlColumnRef;
+        var columnStub = column as SqlColumnStub;
+        if (!ReferenceEquals(null, columnRef))
+          sqlSelect.Columns.Add(SqlDml.ColumnRef(columnRef.SqlColumn, columnName));
+        else if (!ReferenceEquals(null, columnStub))
+          sqlSelect.Columns.Add(columnStub);
+        else
+          sqlSelect.Columns.Add(column, columnName);
+      }
+      return CreateProvider(sqlSelect, provider, source);
+    }
+
+    /// <inheritdoc/>
+    protected override SqlProvider VisitCalculate(CalculateProvider provider)
+    {
+      var source = Compile(provider.Source);
+
+      SqlSelect sqlSelect;
+      if (provider.Source.Header.Length==0) {
+        SqlSelect sourceSelect = source.Request.Statement;
+        sqlSelect = sourceSelect.ShallowClone();
+        sqlSelect.Columns.Clear();
+      }
+      else
+        sqlSelect = ExtractSqlSelect(provider, source);
+
+      var sourceColumns = ExtractColumnExpressions(sqlSelect);
+      var allBindings = EnumerableUtils<QueryParameterBinding>.Empty;
+      foreach (var column in provider.CalculatedColumns) {
+        var result = ProcessExpression(column.Expression, sourceColumns);
+        var predicate = result.First;
+        var bindings = result.Second;
+        if (column.Type.StripNullable()==typeof (bool))
+          predicate = GetBooleanColumnExpression(predicate);
+        AddInlinableColumn(provider, column, sqlSelect, predicate);
+        allBindings = allBindings.Concat(bindings);
+      }
+      return CreateProvider(sqlSelect, allBindings, provider, source);
+    }
+
+    /// <inheritdoc/>
+    protected override SqlProvider VisitDistinct(DistinctProvider provider)
+    {
+      var source = Compile(provider.Source);
+
+      var sourceSelect = source.Request.Statement;
+      SqlSelect query;
+      if (!sourceSelect.Limit.IsNullReference() || !sourceSelect.Offset.IsNullReference()) {
+        var queryRef = SqlDml.QueryRef(sourceSelect);
+        query = SqlDml.Select(queryRef);
+        query.Columns.AddRange(queryRef.Columns.Cast<SqlColumn>());
+      }
+      else
+        query = sourceSelect.ShallowClone();
+      query.Distinct = true;
+      return CreateProvider(query, provider, source);
+    }
+
+    /// <inheritdoc/>
+    protected override SqlProvider VisitFilter(FilterProvider provider)
+    {
+      var source = Compile(provider.Source);
+
+      var query = ExtractSqlSelect(provider, source);
+
+      var sourceColumns = ExtractColumnExpressions(query);
+      var result = ProcessExpression(provider.Predicate, sourceColumns);
+      var predicate = result.First;
+      var bindings = result.Second;
+
+      query.Where &= predicate;
+
+      return CreateProvider(query, bindings, provider, source);
+    }
+
+    /// <inheritdoc/>
+    protected override SqlProvider VisitJoin(JoinProvider provider)
+    {
+      var left = Compile(provider.Left);
+      var right = Compile(provider.Right);
+
+      // SQLite does not allow certain join combinations
+      // Any right part of join expression should not be join itself
+      // See IssueA363_WrongInnerJoin for example of such query
+
+      var strictJoinWorkAround =
+        providerInfo.Supports(ProviderFeatures.StrictJoinSyntax)
+        && right.Request.Statement.From is SqlJoinedTable;
+
+      var leftShouldUseReference = ShouldUseQueryReference(provider, left);
+      var leftTable = leftShouldUseReference
+        ? left.PermanentReference
+        : left.Request.Statement.From;
+      var leftColumns = leftShouldUseReference
+        ? leftTable.Columns.Cast<SqlColumn>()
+        : left.Request.Statement.Columns;
+      var leftExpressions = leftShouldUseReference
+        ? leftTable.Columns.Cast<SqlExpression>().ToList()
+        : ExtractColumnExpressions(left.Request.Statement);
+
+      var rightShouldUseReference = strictJoinWorkAround || ShouldUseQueryReference(provider, right);
+      var rightTable = rightShouldUseReference
+        ? right.PermanentReference
+        : right.Request.Statement.From;
+      var rightColumns = rightShouldUseReference
+        ? rightTable.Columns.Cast<SqlColumn>()
+        : right.Request.Statement.Columns;
+      var rightExpressions = rightShouldUseReference
+        ? rightTable.Columns.Cast<SqlExpression>().ToList()
+        : ExtractColumnExpressions(right.Request.Statement);
+
+      var joinType = provider.JoinType==JoinType.LeftOuter
+        ? SqlJoinType.LeftOuterJoin
+        : SqlJoinType.InnerJoin;
+
+      SqlExpression joinExpression = null;
+      for (var i = 0; i < provider.EqualIndexes.Count(); ++i) {
+        var leftExpression = leftExpressions[provider.EqualIndexes[i].First];
+        var rightExpression = rightExpressions[provider.EqualIndexes[i].Second];
+        joinExpression &= GetJoinExpression(leftExpression, rightExpression, provider, i);
+      }
+
+      var joinedTable = SqlDml.Join(
+        joinType,
+        leftTable,
+        rightTable,
+        leftColumns.ToList(),
+        rightColumns.ToList(),
+        joinExpression);
+
+      var query = SqlDml.Select(joinedTable);
+      if (!leftShouldUseReference)
+        query.Where &= left.Request.Statement.Where;
+      if (!rightShouldUseReference)
+        query.Where &= right.Request.Statement.Where;
+      query.Columns.AddRange(joinedTable.AliasedColumns);
+      return CreateProvider(query, provider, left, right);
+    }
+
+    /// <inheritdoc/>
+    protected override SqlProvider VisitPredicateJoin(PredicateJoinProvider provider)
+    {
+      var left = Compile(provider.Left);
+      var right = Compile(provider.Right);
+
+      var leftShouldUseReference = ShouldUseQueryReference(provider, left);
+      var leftTable = leftShouldUseReference
+        ? left.PermanentReference
+        : left.Request.Statement.From;
+      var leftColumns = leftShouldUseReference
+        ? leftTable.Columns.Cast<SqlColumn>()
+        : left.Request.Statement.Columns;
+      var leftExpressions = leftShouldUseReference
+        ? leftTable.Columns.Cast<SqlExpression>().ToList()
+        : ExtractColumnExpressions(left.Request.Statement);
+
+      var rightShouldUseReference = ShouldUseQueryReference(provider, right);
+      var rightTable = rightShouldUseReference
+        ? right.PermanentReference
+        : right.Request.Statement.From;
+      var rightColumns = rightShouldUseReference
+        ? rightTable.Columns.Cast<SqlColumn>()
+        : right.Request.Statement.Columns;
+      var rightExpressions = rightShouldUseReference
+        ? rightTable.Columns.Cast<SqlExpression>().ToList()
+        : ExtractColumnExpressions(right.Request.Statement);
+
+
+      var joinType = provider.JoinType==JoinType.LeftOuter ? SqlJoinType.LeftOuterJoin : SqlJoinType.InnerJoin;
+
+      var result = ProcessExpression(provider.Predicate, leftExpressions, rightExpressions);
+      var joinExpression = result.First;
+      var bindings = result.Second;
+
+      var joinedTable = SqlDml.Join(
+        joinType,
+        leftTable,
+        rightTable,
+        leftColumns.ToList(),
+        rightColumns.ToList(),
+        joinExpression);
+
+      var query = SqlDml.Select(joinedTable);
+      if (!leftShouldUseReference)
+        query.Where &= left.Request.Statement.Where;
+      if (!rightShouldUseReference)
+        query.Where &= right.Request.Statement.Where;
+      query.Columns.AddRange(joinedTable.AliasedColumns);
+      return CreateProvider(query, bindings, provider, left, right);
+    }
+
+    /// <inheritdoc/>
+    protected override SqlProvider VisitSeek(SeekProvider provider)
+    {
+      var compiledSource = Compile(provider.Source);
+
+      SqlSelect source = compiledSource.Request.Statement;
+      var query = source.ShallowClone();
+      var parameterBindings = new List<QueryParameterBinding>();
+      var typeIdColumnName = Handlers.NameBuilder.TypeIdColumnName;
+      Func<KeyValuePair<int, Direction>, bool> filterNonTypeId =
+        pair => ((MappedColumn) provider.Header.Columns[pair.Key]).ColumnInfoRef.ColumnName!=typeIdColumnName;
+      var keyColumns = provider.Header.Order
+        .Where(filterNonTypeId)
+        .ToList();
+
+      for (int i = 0; i < keyColumns.Count; i++) {
+        int columnIndex = keyColumns[i].Key;
+        var sqlColumn = query.Columns[columnIndex];
+        var column = provider.Header.Columns[columnIndex];
+        TypeMapping typeMapping = Driver.GetTypeMapping(column.Type);
+        var binding = new QueryParameterBinding(typeMapping, GetSeekKeyElementAccessor(provider.Key, i));
+        parameterBindings.Add(binding);
+        query.Where &= sqlColumn==binding.ParameterReference;
+      }
+
+      return CreateProvider(query, parameterBindings, provider, compiledSource);
+    }
+
+    private static Func<object> GetSeekKeyElementAccessor(Func<Tuple> seekKeyAccessor, int index)
+    {
+      return () => seekKeyAccessor.Invoke().GetValue(index);
+    }
+
+    /// <inheritdoc/>
+    protected override SqlProvider VisitSelect(SelectProvider provider)
+    {
+      var compiledSource = Compile(provider.Source);
+
+      SqlSelect query = ExtractSqlSelect(provider, compiledSource);
+      var originalColumns = query.Columns.ToList();
+      query.Columns.Clear();
+      query.Columns.AddRange(provider.ColumnIndexes.Select(i => originalColumns[i]));
+
+      return CreateProvider(query, provider, compiledSource);
+    }
+
+    /// <inheritdoc/>
+    protected override SqlProvider VisitSort(SortProvider provider)
+    {
+      var compiledSource = Compile(provider.Source);
+
+      var query = ExtractSqlSelect(provider, compiledSource);
+      var rootSelectProvider = RootProvider as SelectProvider;
+      var currentIsRoot = RootProvider==provider;
+      var currentIsOwnedRootSelect = (rootSelectProvider!=null && rootSelectProvider.Source==provider);
+      var currentIsOwnedByPaging = !currentIsRoot && Owner.Type.In(ProviderType.Take, ProviderType.Skip, ProviderType.Paging);
+
+      if (currentIsRoot || currentIsOwnedRootSelect || currentIsOwnedByPaging) {
+        query.OrderBy.Clear();
+        if (currentIsRoot) {
+          foreach (var pair in provider.Header.Order)
+            query.OrderBy.Add(GetOrderByExpression(query.Columns[pair.Key], provider, pair.Key), pair.Value==Direction.Positive);
+        }
+        else {
+          var columnExpressions = ExtractColumnExpressions(query);
+          var shouldUseColumnPosition = provider.Header.Order.Any(o => o.Key >= columnExpressions.Count);
+          if (shouldUseColumnPosition) {
+            foreach (var pair in provider.Header.Order) {
+              if (pair.Key >= columnExpressions.Count)
+                query.OrderBy.Add(pair.Key + 1, pair.Value==Direction.Positive);
+              else
+                query.OrderBy.Add(GetOrderByExpression(columnExpressions[pair.Key], provider, pair.Key), pair.Value==Direction.Positive);
+            }
+          }
+          else {
+            foreach (var pair in provider.Header.Order)
+              query.OrderBy.Add(GetOrderByExpression(columnExpressions[pair.Key], provider, pair.Key), pair.Value==Direction.Positive);
+          }
+        }
+      }
+      return CreateProvider(query, provider, compiledSource);
+    }
+
+    /// <inheritdoc/>
+    protected override SqlProvider VisitStore(StoreProvider provider)
+    {
+      var source =
+        provider.Source as ExecutableProvider
+          ?? (provider.Source is RawProvider
+            ? (ExecutableProvider) (new Rse.Providers.ExecutableRawProvider((RawProvider) provider.Source))
+            : Compile((CompilableProvider) provider.Source));
+      var columnNames = provider.Header.Columns.Select(column => column.Name).ToArray();
+      var descriptor = DomainHandler.TemporaryTableManager
+        .BuildDescriptor(Mapping, provider.Name, provider.Header.TupleDescriptor, columnNames);
+      var request = CreateQueryRequest(Driver, descriptor.QueryStatement, null, descriptor.TupleDescriptor, QueryRequestOptions.Empty);
+      anyTemporaryTablesRequired = true;
+      return new SqlStoreProvider(Handlers, request, descriptor, provider, source);
+    }
+    
+    /// <inheritdoc/>
+    protected override SqlProvider VisitExistence(ExistenceProvider provider)
+    {
+      var source = Compile(provider.Source);
+
+      var query = source.Request.Statement.ShallowClone();
+      query.Columns.Clear();
+      query.Columns.Add(query.Asterisk);
+      query.OrderBy.Clear();
+      query.GroupBy.Clear();
+      SqlExpression existsExpression = SqlDml.Exists(query);
+      existsExpression = GetBooleanColumnExpression(existsExpression);
+      var select = SqlDml.Select();
+      select.Columns.Add(existsExpression, provider.ExistenceColumnName);
+
+      return CreateProvider(select, provider, source);
+    }
+
+    /// <inheritdoc/>
+    protected override SqlProvider VisitIntersect(IntersectProvider provider)
+    {
+      var left = Compile(provider.Left);
+      var right = Compile(provider.Right);
+
+      var leftSelect = left.Request.Statement;
+      var rightSelect = right.Request.Statement;
+      leftSelect.OrderBy.Clear();
+      rightSelect.OrderBy.Clear();
+      var result = SqlDml.Intersect(leftSelect, rightSelect);
+      var queryRef = SqlDml.QueryRef(result);
+
+      SqlSelect query = SqlDml.Select(queryRef);
+      query.Columns.AddRange(queryRef.Columns.Cast<SqlColumn>());
+
+      return CreateProvider(query, provider, left, right);
+    }
+
+    /// <inheritdoc/>
+    protected override SqlProvider VisitExcept(ExceptProvider provider)
+    {
+      var left = Compile(provider.Left);
+      var right = Compile(provider.Right);
+
+      var leftSelect = left.Request.Statement;
+      var rightSelect = right.Request.Statement;
+      leftSelect.OrderBy.Clear();
+      rightSelect.OrderBy.Clear();
+      var result = SqlDml.Except(leftSelect, rightSelect);
+      var queryRef = SqlDml.QueryRef(result);
+      SqlSelect query = SqlDml.Select(queryRef);
+      query.Columns.AddRange(queryRef.Columns.Cast<SqlColumn>());
+
+      return CreateProvider(query, provider, left, right);
+    }
+
+    /// <inheritdoc/>
+    protected override SqlProvider VisitConcat(ConcatProvider provider)
+    {
+      var left = Compile(provider.Left);
+      var right = Compile(provider.Right);
+
+      var leftSelect = left.Request.Statement;
+      var rightSelect = right.Request.Statement;
+      leftSelect.OrderBy.Clear();
+      rightSelect.OrderBy.Clear();
+      var result = SqlDml.UnionAll(leftSelect, rightSelect);
+      var queryRef = SqlDml.QueryRef(result);
+      SqlSelect query = SqlDml.Select(queryRef);
+      query.Columns.AddRange(queryRef.Columns.Cast<SqlColumn>());
+
+      return CreateProvider(query, provider, left, right);
+    }
+
+    /// <inheritdoc/>
+    protected override SqlProvider VisitUnion(UnionProvider provider)
+    {
+      var left = Compile(provider.Left);
+      var right = Compile(provider.Right);
+
+      var leftSelect = left.Request.Statement;
+      var rightSelect = right.Request.Statement;
+      leftSelect.OrderBy.Clear();
+      rightSelect.OrderBy.Clear();
+      var result = SqlDml.Union(leftSelect, rightSelect);
+      var queryRef = SqlDml.QueryRef(result);
+      SqlSelect query = SqlDml.Select(queryRef);
+      query.Columns.AddRange(queryRef.Columns.Cast<SqlColumn>());
+
+      return CreateProvider(query, provider, left, right);
+    }
+
+    protected override SqlProvider VisitRowNumber(RowNumberProvider provider)
+    {
+      var directionCollection = provider.Header.Order;
+      if (directionCollection.Count == 0)
+        directionCollection = new DirectionCollection<int>(1);
+      var source = Compile(provider.Source);
+
+      var query = ExtractSqlSelect(provider, source);
+      var rowNumber = SqlDml.RowNumber();
+      query.Columns.Add(rowNumber, provider.Header.Columns.Last().Name);
+      var columns = ExtractColumnExpressions(query);
+      foreach (var order in directionCollection)
+        rowNumber.OrderBy.Add(columns[order.Key], order.Value==Direction.Positive);
+      return CreateProvider(query, provider, source);
+    }
+
+    /// <inheritdoc/>
+    protected override SqlProvider VisitLock(LockProvider provider)
+    {
+      var source = Compile(provider.Source);
+
+      var query = source.Request.Statement.ShallowClone();
+      switch (provider.LockMode.Invoke()) {
+      case LockMode.Shared:
+        query.Lock = SqlLockType.Shared;
+        break;
+      case LockMode.Exclusive:
+        query.Lock = SqlLockType.Exclusive;
+        break;
+      case LockMode.Update:
+        query.Lock = SqlLockType.Update;
+        break;
+      }
+      switch (provider.LockBehavior.Invoke()) {
+      case LockBehavior.Wait:
+        break;
+      case LockBehavior.ThrowIfLocked:
+        query.Lock |= SqlLockType.ThrowIfLocked;
+        break;
+      case LockBehavior.Skip:
+        query.Lock |= SqlLockType.SkipLocked;
+        break;
+      }
+      return CreateProvider(query, provider, source);
+    }
+
+    protected override void Initialize()
+    {
+      foreach (var column in RootProvider.Header.Columns)
+        rootColumns.Add(column.Origin);
+    }
+
+
+    // Constructors
+
+    /// <summary>
+    /// Initializes a new instance of this class.
+    /// </summary>
+    public SqlCompiler(HandlerAccessor handlers, CompilerConfiguration configuration)
+    {
+      Handlers = handlers;
+      OuterReferences = new BindingCollection<ApplyParameter, Pair<SqlProvider, bool>>();
+      Mapping = configuration.StorageNode.Mapping;
+      TypeIdRegistry = configuration.StorageNode.TypeIdRegistry;
+      NodeConfiguration = configuration.StorageNode.Configuration;
+
+      providerInfo = Handlers.ProviderInfo;
+      temporaryTablesSupported = DomainHandler.TemporaryTableManager.Supported;
+
+      if (!providerInfo.Supports(ProviderFeatures.FullFeaturedBooleanExpressions))
+        booleanExpressionConverter = new BooleanExpressionConverter(Driver);
+
+      stubColumnMap = new Dictionary<SqlColumnStub, SqlExpression>();
+    }
+  }
+}