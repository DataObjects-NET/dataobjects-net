<<<<<<< HEAD
// Copyright (C) 2003-2010 Xtensive LLC.
// All rights reserved.
// For conditions of distribution and use, see license.
=======
// Copyright (C) 2009-2020 Xtensive LLC.
// This code is distributed under MIT license terms.
// See the License.txt file in the project root for more information.
>>>>>>> 8695eda1
// Created by: Vakhtina Elena
// Created:    2009.02.13

using System;
using System.Collections.Generic;
using System.Linq;
using Xtensive.Collections;
using Xtensive.Core;
using Xtensive.Orm.Configuration;
using Xtensive.Orm.Model;
using Xtensive.Orm.Rse;
using Xtensive.Orm.Rse.Compilation;
using Xtensive.Orm.Rse.Providers;
using Xtensive.Reflection;
using Xtensive.Sql;
using Xtensive.Sql.Dml;
using Tuple = Xtensive.Tuples.Tuple;

namespace Xtensive.Orm.Providers
{
  public partial class SqlCompiler : Compiler<SqlProvider>
  {
    private readonly BooleanExpressionConverter booleanExpressionConverter;
    private readonly Dictionary<SqlColumnStub, SqlExpression> stubColumnMap;
    private readonly ProviderInfo providerInfo;
    private readonly bool temporaryTablesSupported;
    private readonly HashSet<Column> rootColumns = new HashSet<Column>();

    private bool anyTemporaryTablesRequired;

    /// <summary>
    /// Gets model mapping.
    /// </summary>
    protected ModelMapping Mapping { get; private set; }

    /// <summary>
    /// Gets type identifier registry.
    /// </summary>
    protected TypeIdRegistry TypeIdRegistry { get; private set; }

    /// <summary>
    /// Gets the SQL domain handler.
    /// </summary>
    protected DomainHandler DomainHandler { get { return Handlers.DomainHandler; } }

    /// <summary>
    /// Gets the SQL driver.
    /// </summary>
    protected StorageDriver Driver { get { return Handlers.StorageDriver; } }

    /// <summary>
    /// Gets the <see cref="HandlerAccessor"/> object providing access to available storage handlers.
    /// </summary>
    protected HandlerAccessor Handlers { get; private set; }

    /// <summary>
    /// Gets collection of outer references.
    /// </summary>
    protected BindingCollection<ApplyParameter, Pair<SqlProvider, bool>> OuterReferences { get; private set; }

    /// <summary>
    /// Gets node configuration on which query is compilling.
    /// </summary>
    protected NodeConfiguration NodeConfiguration { get; private set; }

    /// <inheritdoc/>
    protected override SqlProvider VisitAlias(AliasProvider provider)
    {
      var source = Compile(provider.Source);

      SqlSelect sourceSelect = source.Request.Statement;
      var sqlSelect = sourceSelect.ShallowClone();
      var columns = sqlSelect.Columns.ToList();
      sqlSelect.Columns.Clear();
      for (int i = 0; i < columns.Count; i++) {
        var columnName = provider.Header.Columns[i].Name;
        columnName = ProcessAliasedName(columnName);
        var column = columns[i];
        var columnRef = column as SqlColumnRef;
        var columnStub = column as SqlColumnStub;
        if (!ReferenceEquals(null, columnRef))
          sqlSelect.Columns.Add(SqlDml.ColumnRef(columnRef.SqlColumn, columnName));
        else if (!ReferenceEquals(null, columnStub))
          sqlSelect.Columns.Add(columnStub);
        else
          sqlSelect.Columns.Add(column, columnName);
      }
      return CreateProvider(sqlSelect, provider, source);
    }

    /// <inheritdoc/>
    protected override SqlProvider VisitCalculate(CalculateProvider provider)
    {
      var source = Compile(provider.Source);

      SqlSelect sqlSelect;
      if (provider.Source.Header.Length==0) {
        SqlSelect sourceSelect = source.Request.Statement;
        sqlSelect = sourceSelect.ShallowClone();
        sqlSelect.Columns.Clear();
      }
      else
        sqlSelect = ExtractSqlSelect(provider, source);

      var sourceColumns = ExtractColumnExpressions(sqlSelect);
      var allBindings = EnumerableUtils<QueryParameterBinding>.Empty;
      foreach (var column in provider.CalculatedColumns) {
        var result = ProcessExpression(column.Expression, sourceColumns);
        var predicate = result.First;
        var bindings = result.Second;
<<<<<<< HEAD
        if (column.Type.StripNullable()==typeof (bool))
=======
        if (column.Type.StripNullable()==WellKnownTypes.Bool)
>>>>>>> 8695eda1
          predicate = GetBooleanColumnExpression(predicate);
        AddInlinableColumn(provider, column, sqlSelect, predicate);
        allBindings = allBindings.Concat(bindings);
      }
      return CreateProvider(sqlSelect, allBindings, provider, source);
    }

    /// <inheritdoc/>
    protected override SqlProvider VisitDistinct(DistinctProvider provider)
    {
      var source = Compile(provider.Source);

      var sourceSelect = source.Request.Statement;
      SqlSelect query;
      if (!sourceSelect.Limit.IsNullReference() || !sourceSelect.Offset.IsNullReference()) {
        var queryRef = SqlDml.QueryRef(sourceSelect);
        query = SqlDml.Select(queryRef);
        query.Columns.AddRange(queryRef.Columns);
      }
      else {
        query = sourceSelect.ShallowClone();
      }

      query.Distinct = true;
      return CreateProvider(query, provider, source);
    }

    /// <inheritdoc/>
    protected override SqlProvider VisitFilter(FilterProvider provider)
    {
      var source = Compile(provider.Source);

      var query = ExtractSqlSelect(provider, source);

      var sourceColumns = ExtractColumnExpressions(query);
      var result = ProcessExpression(provider.Predicate, sourceColumns);
      var predicate = result.First;
      var bindings = result.Second;

      query.Where &= predicate;

      return CreateProvider(query, bindings, provider, source);
    }

    /// <inheritdoc/>
    protected override SqlProvider VisitJoin(JoinProvider provider)
    {
      var left = Compile(provider.Left);
      var right = Compile(provider.Right);

      // SQLite does not allow certain join combinations
      // Any right part of join expression should not be join itself
      // See IssueA363_WrongInnerJoin for example of such query

      var strictJoinWorkAround =
        providerInfo.Supports(ProviderFeatures.StrictJoinSyntax)
        && right.Request.Statement.From is SqlJoinedTable;

      var leftShouldUseReference = ShouldUseQueryReference(provider, left);
      var leftTable = leftShouldUseReference
        ? left.PermanentReference
        : left.Request.Statement.From;
      var leftColumns = leftShouldUseReference
        ? (IReadOnlyList<SqlColumn>) leftTable.Columns
        : left.Request.Statement.Columns;
      var leftExpressions = leftShouldUseReference
        ? leftTable.Columns.Cast<SqlExpression>().ToList()
        : ExtractColumnExpressions(left.Request.Statement);

      var rightShouldUseReference = strictJoinWorkAround || ShouldUseQueryReference(provider, right);
      var rightTable = rightShouldUseReference
        ? right.PermanentReference
        : right.Request.Statement.From;
      var rightColumns = rightShouldUseReference
        ? (IReadOnlyList<SqlColumn>) rightTable.Columns
        : right.Request.Statement.Columns;
      var rightExpressions = rightShouldUseReference
        ? rightTable.Columns.Cast<SqlExpression>().ToList()
        : ExtractColumnExpressions(right.Request.Statement);

      var joinType = provider.JoinType==JoinType.LeftOuter
        ? SqlJoinType.LeftOuterJoin
        : SqlJoinType.InnerJoin;

      SqlExpression joinExpression = null;
      for (var i = 0; i < provider.EqualIndexes.Count(); ++i) {
        var leftExpression = leftExpressions[provider.EqualIndexes[i].First];
        var rightExpression = rightExpressions[provider.EqualIndexes[i].Second];
        joinExpression &= GetJoinExpression(leftExpression, rightExpression, provider, i);
      }

      var joinedTable = SqlDml.Join(
        joinType,
        leftTable,
        rightTable,
        leftColumns,
        rightColumns,
        joinExpression);

      var query = SqlDml.Select(joinedTable);
      if (!leftShouldUseReference)
        query.Where &= left.Request.Statement.Where;
      if (!rightShouldUseReference)
        query.Where &= right.Request.Statement.Where;
      query.Columns.AddRange(joinedTable.AliasedColumns);
      return CreateProvider(query, provider, left, right);
    }

    /// <inheritdoc/>
    protected override SqlProvider VisitPredicateJoin(PredicateJoinProvider provider)
    {
      var left = Compile(provider.Left);
      var right = Compile(provider.Right);

      var leftShouldUseReference = ShouldUseQueryReference(provider, left);
      var leftTable = leftShouldUseReference
        ? left.PermanentReference
        : left.Request.Statement.From;
      var leftColumns = leftShouldUseReference
        ? (IReadOnlyList<SqlColumn>) leftTable.Columns
        : left.Request.Statement.Columns;
      var leftExpressions = leftShouldUseReference
        ? (IReadOnlyList<SqlExpression>) leftTable.Columns
        : ExtractColumnExpressions(left.Request.Statement);

      var rightShouldUseReference = ShouldUseQueryReference(provider, right);
      var rightTable = rightShouldUseReference
        ? right.PermanentReference
        : right.Request.Statement.From;
      var rightColumns = rightShouldUseReference
        ? (IReadOnlyList<SqlColumn>) rightTable.Columns
        : right.Request.Statement.Columns;
      var rightExpressions = rightShouldUseReference
        ? (IReadOnlyList<SqlExpression>) rightTable.Columns
        : ExtractColumnExpressions(right.Request.Statement);


      var joinType = provider.JoinType==JoinType.LeftOuter ? SqlJoinType.LeftOuterJoin : SqlJoinType.InnerJoin;

      var result = ProcessExpression(provider.Predicate, leftExpressions, rightExpressions);
      var joinExpression = result.First;
      var bindings = result.Second;

      var joinedTable = SqlDml.Join(
        joinType,
        leftTable,
        rightTable,
        leftColumns,
        rightColumns,
        joinExpression);

      var query = SqlDml.Select(joinedTable);
      if (!leftShouldUseReference)
        query.Where &= left.Request.Statement.Where;
      if (!rightShouldUseReference)
        query.Where &= right.Request.Statement.Where;
      query.Columns.AddRange(joinedTable.AliasedColumns);
      return CreateProvider(query, bindings, provider, left, right);
    }

    /// <inheritdoc/>
    protected override SqlProvider VisitSeek(SeekProvider provider)
    {
      var compiledSource = Compile(provider.Source);

      SqlSelect source = compiledSource.Request.Statement;
      var query = source.ShallowClone();
      var parameterBindings = new List<QueryParameterBinding>();
      var typeIdColumnName = Handlers.NameBuilder.TypeIdColumnName;
      Func<KeyValuePair<int, Direction>, bool> filterNonTypeId =
        pair => ((MappedColumn) provider.Header.Columns[pair.Key]).ColumnInfoRef.ColumnName!=typeIdColumnName;
      var keyColumns = provider.Header.Order
        .Where(filterNonTypeId)
        .ToList();

      for (int i = 0; i < keyColumns.Count; i++) {
        int columnIndex = keyColumns[i].Key;
        var sqlColumn = query.Columns[columnIndex];
        var column = provider.Header.Columns[columnIndex];
        TypeMapping typeMapping = Driver.GetTypeMapping(column.Type);
        var binding = new QueryParameterBinding(typeMapping, GetSeekKeyElementAccessor(provider.Key, i));
        parameterBindings.Add(binding);
        query.Where &= sqlColumn==binding.ParameterReference;
      }

      return CreateProvider(query, parameterBindings, provider, compiledSource);
    }

<<<<<<< HEAD
    private static Func<object> GetSeekKeyElementAccessor(Func<Tuple> seekKeyAccessor, int index)
    {
      return () => seekKeyAccessor.Invoke().GetValue(index);
=======
    private static Func<ParameterContext, object> GetSeekKeyElementAccessor(Func<ParameterContext, Tuple> seekKeyAccessor, int index)
    {
      return (context) => seekKeyAccessor.Invoke(context).GetValue(index);
>>>>>>> 8695eda1
    }

    /// <inheritdoc/>
    protected override SqlProvider VisitSelect(SelectProvider provider)
    {
      var compiledSource = Compile(provider.Source);

      var query = ExtractSqlSelect(provider, compiledSource);
      var queryColumns = query.Columns;
      var columnIndexes = provider.ColumnIndexes;

      var newIndex = 0;
      var newColumns = new SqlColumn[columnIndexes.Count];
      foreach (var index in columnIndexes) {
        newColumns[newIndex++] = queryColumns[index];
      }

      queryColumns.Clear();
      queryColumns.AddRange(newColumns);

      return CreateProvider(query, provider, compiledSource);
    }

    /// <inheritdoc/>
    protected override SqlProvider VisitSort(SortProvider provider)
    {
      var compiledSource = Compile(provider.Source);

      var query = ExtractSqlSelect(provider, compiledSource);
      var rootSelectProvider = RootProvider as SelectProvider;
      var currentIsRoot = RootProvider==provider;
      var currentIsOwnedRootSelect = (rootSelectProvider!=null && rootSelectProvider.Source==provider);
      var currentIsOwnedByPaging = !currentIsRoot && Owner.Type.In(ProviderType.Take, ProviderType.Skip, ProviderType.Paging);

      if (currentIsRoot || currentIsOwnedRootSelect || currentIsOwnedByPaging) {
        query.OrderBy.Clear();
        if (currentIsRoot) {
          foreach (var pair in provider.Header.Order)
            query.OrderBy.Add(GetOrderByExpression(query.Columns[pair.Key], provider, pair.Key), pair.Value==Direction.Positive);
        }
        else {
          var columnExpressions = ExtractColumnExpressions(query);
          var shouldUseColumnPosition = provider.Header.Order.Any(o => o.Key >= columnExpressions.Count);
          if (shouldUseColumnPosition) {
            foreach (var pair in provider.Header.Order) {
              if (pair.Key >= columnExpressions.Count)
                query.OrderBy.Add(pair.Key + 1, pair.Value==Direction.Positive);
              else
                query.OrderBy.Add(GetOrderByExpression(columnExpressions[pair.Key], provider, pair.Key), pair.Value==Direction.Positive);
            }
          }
          else {
            foreach (var pair in provider.Header.Order)
              query.OrderBy.Add(GetOrderByExpression(columnExpressions[pair.Key], provider, pair.Key), pair.Value==Direction.Positive);
          }
        }
      }
      return CreateProvider(query, provider, compiledSource);
    }

    /// <inheritdoc/>
    protected override SqlProvider VisitStore(StoreProvider provider)
    {
      var source =
        provider.Source as ExecutableProvider
          ?? (provider.Source is RawProvider
            ? (ExecutableProvider) (new Rse.Providers.ExecutableRawProvider((RawProvider) provider.Source))
            : Compile((CompilableProvider) provider.Source));
      var columnNames = provider.Header.Columns.Select(column => column.Name).ToArray();
      var descriptor = DomainHandler.TemporaryTableManager
        .BuildDescriptor(Mapping, provider.Name, provider.Header.TupleDescriptor, columnNames);
      var request = CreateQueryRequest(Driver, descriptor.QueryStatement, null, descriptor.TupleDescriptor, QueryRequestOptions.Empty);
      anyTemporaryTablesRequired = true;
      return new SqlStoreProvider(Handlers, request, descriptor, provider, source);
    }
    
    /// <inheritdoc/>
    protected override SqlProvider VisitExistence(ExistenceProvider provider)
    {
      var source = Compile(provider.Source);

      var query = source.Request.Statement.ShallowClone();
      query.Columns.Clear();
      query.Columns.Add(query.Asterisk);
      query.OrderBy.Clear();
      query.GroupBy.Clear();
      SqlExpression existsExpression = SqlDml.Exists(query);
      existsExpression = GetBooleanColumnExpression(existsExpression);
      var select = SqlDml.Select();
      select.Columns.Add(existsExpression, provider.ExistenceColumnName);

      return CreateProvider(select, provider, source);
    }

    /// <inheritdoc/>
    protected override SqlProvider VisitIntersect(IntersectProvider provider)
    {
      var left = Compile(provider.Left);
      var right = Compile(provider.Right);

      var leftSelect = left.Request.Statement;
      var keepOrderForLeft = (leftSelect.HasLimit || leftSelect.HasOffset) && providerInfo.Supports(ProviderFeatures.PagingRequiresOrderBy);
      if(!keepOrderForLeft)
        leftSelect.OrderBy.Clear();

      var rightSelect = right.Request.Statement;
      var keepOrderForRight = (leftSelect.HasLimit || leftSelect.HasOffset) && providerInfo.Supports(ProviderFeatures.PagingRequiresOrderBy);
      if(!keepOrderForRight)
        rightSelect.OrderBy.Clear();

      var result = SqlDml.Intersect(leftSelect, rightSelect);
      var queryRef = SqlDml.QueryRef(result);

      SqlSelect query = SqlDml.Select(queryRef);
      query.Columns.AddRange(queryRef.Columns);

      return CreateProvider(query, provider, left, right);
    }

    /// <inheritdoc/>
    protected override SqlProvider VisitExcept(ExceptProvider provider)
    {
      var left = Compile(provider.Left);
      var right = Compile(provider.Right);

      var leftSelect = left.Request.Statement;
      var keepOrderForLeft = (leftSelect.HasLimit || leftSelect.HasOffset) && providerInfo.Supports(ProviderFeatures.PagingRequiresOrderBy);
      if (!keepOrderForLeft)
        leftSelect.OrderBy.Clear();

      var rightSelect = right.Request.Statement;
      var keepOrderForRight = (leftSelect.HasLimit || leftSelect.HasOffset) && providerInfo.Supports(ProviderFeatures.PagingRequiresOrderBy);
      if (!keepOrderForRight)
        rightSelect.OrderBy.Clear();

      var result = SqlDml.Except(leftSelect, rightSelect);
      var queryRef = SqlDml.QueryRef(result);
      SqlSelect query = SqlDml.Select(queryRef);
      query.Columns.AddRange(queryRef.Columns);

      return CreateProvider(query, provider, left, right);
    }

    /// <inheritdoc/>
    protected override SqlProvider VisitConcat(ConcatProvider provider)
    {
      var left = Compile(provider.Left);
      var right = Compile(provider.Right);

      var leftSelect = left.Request.Statement;
      var keepOrderForLeft = (leftSelect.HasLimit || leftSelect.HasOffset) && providerInfo.Supports(ProviderFeatures.PagingRequiresOrderBy);
      if (!keepOrderForLeft)
        leftSelect.OrderBy.Clear();

      var rightSelect = right.Request.Statement;
      var keepOrderForRight = (leftSelect.HasLimit || leftSelect.HasOffset) && providerInfo.Supports(ProviderFeatures.PagingRequiresOrderBy);
      if (!keepOrderForRight)
        rightSelect.OrderBy.Clear();

      var result = SqlDml.UnionAll(leftSelect, rightSelect);
      var queryRef = SqlDml.QueryRef(result);
      SqlSelect query = SqlDml.Select(queryRef);
      query.Columns.AddRange(queryRef.Columns);

      return CreateProvider(query, provider, left, right);
    }

    /// <inheritdoc/>
    protected override SqlProvider VisitUnion(UnionProvider provider)
    {
      var left = Compile(provider.Left);
      var right = Compile(provider.Right);

      var leftSelect = left.Request.Statement;
      var keepOrderForLeft = (leftSelect.HasLimit || leftSelect.HasOffset) && providerInfo.Supports(ProviderFeatures.PagingRequiresOrderBy);
      if (!keepOrderForLeft)
        leftSelect.OrderBy.Clear();

      var rightSelect = right.Request.Statement;
      var keepOrderForRight = (leftSelect.HasLimit || leftSelect.HasOffset) && providerInfo.Supports(ProviderFeatures.PagingRequiresOrderBy);
      if (!keepOrderForRight)
        rightSelect.OrderBy.Clear();

      var result = SqlDml.Union(leftSelect, rightSelect);
      var queryRef = SqlDml.QueryRef(result);
      SqlSelect query = SqlDml.Select(queryRef);
      query.Columns.AddRange(queryRef.Columns);

      return CreateProvider(query, provider, left, right);
    }

    protected override SqlProvider VisitRowNumber(RowNumberProvider provider)
    {
      var directionCollection = provider.Header.Order;
      if (directionCollection.Count == 0)
        directionCollection = new DirectionCollection<int>(1);
      var source = Compile(provider.Source);

      var query = ExtractSqlSelect(provider, source);
      var rowNumber = SqlDml.RowNumber();
      query.Columns.Add(rowNumber, provider.Header.Columns.Last().Name);
      var columns = ExtractColumnExpressions(query);
      foreach (var order in directionCollection)
        rowNumber.OrderBy.Add(columns[order.Key], order.Value==Direction.Positive);
      return CreateProvider(query, provider, source);
    }

    /// <inheritdoc/>
    protected override SqlProvider VisitLock(LockProvider provider)
    {
      var source = Compile(provider.Source);

      var query = source.Request.Statement.ShallowClone();
      switch (provider.LockMode.Invoke()) {
      case LockMode.Shared:
        query.Lock = SqlLockType.Shared;
        break;
      case LockMode.Exclusive:
        query.Lock = SqlLockType.Exclusive;
        break;
      case LockMode.Update:
        query.Lock = SqlLockType.Update;
        break;
      }
      switch (provider.LockBehavior.Invoke()) {
      case LockBehavior.Wait:
        break;
      case LockBehavior.ThrowIfLocked:
        query.Lock |= SqlLockType.ThrowIfLocked;
        break;
      case LockBehavior.Skip:
        query.Lock |= SqlLockType.SkipLocked;
        break;
      }
      return CreateProvider(query, provider, source);
    }

    protected override void Initialize()
    {
      foreach (var column in RootProvider.Header.Columns)
        rootColumns.Add(column.Origin);
    }


    // Constructors

    /// <summary>
    /// Initializes a new instance of this class.
    /// </summary>
    public SqlCompiler(HandlerAccessor handlers, CompilerConfiguration configuration)
    {
      Handlers = handlers;
      OuterReferences = new BindingCollection<ApplyParameter, Pair<SqlProvider, bool>>();
      Mapping = configuration.StorageNode.Mapping;
      TypeIdRegistry = configuration.StorageNode.TypeIdRegistry;
      NodeConfiguration = configuration.StorageNode.Configuration;

      providerInfo = Handlers.ProviderInfo;
      temporaryTablesSupported = DomainHandler.TemporaryTableManager.Supported;

      if (!providerInfo.Supports(ProviderFeatures.FullFeaturedBooleanExpressions))
        booleanExpressionConverter = new BooleanExpressionConverter(Driver);

      stubColumnMap = new Dictionary<SqlColumnStub, SqlExpression>();
    }
  }
}<|MERGE_RESOLUTION|>--- conflicted
+++ resolved
@@ -1,12 +1,6 @@
-<<<<<<< HEAD
-// Copyright (C) 2003-2010 Xtensive LLC.
-// All rights reserved.
-// For conditions of distribution and use, see license.
-=======
 // Copyright (C) 2009-2020 Xtensive LLC.
 // This code is distributed under MIT license terms.
 // See the License.txt file in the project root for more information.
->>>>>>> 8695eda1
 // Created by: Vakhtina Elena
 // Created:    2009.02.13
 
@@ -117,11 +111,7 @@
         var result = ProcessExpression(column.Expression, sourceColumns);
         var predicate = result.First;
         var bindings = result.Second;
-<<<<<<< HEAD
-        if (column.Type.StripNullable()==typeof (bool))
-=======
         if (column.Type.StripNullable()==WellKnownTypes.Bool)
->>>>>>> 8695eda1
           predicate = GetBooleanColumnExpression(predicate);
         AddInlinableColumn(provider, column, sqlSelect, predicate);
         allBindings = allBindings.Concat(bindings);
@@ -310,15 +300,9 @@
       return CreateProvider(query, parameterBindings, provider, compiledSource);
     }
 
-<<<<<<< HEAD
-    private static Func<object> GetSeekKeyElementAccessor(Func<Tuple> seekKeyAccessor, int index)
-    {
-      return () => seekKeyAccessor.Invoke().GetValue(index);
-=======
     private static Func<ParameterContext, object> GetSeekKeyElementAccessor(Func<ParameterContext, Tuple> seekKeyAccessor, int index)
     {
       return (context) => seekKeyAccessor.Invoke(context).GetValue(index);
->>>>>>> 8695eda1
     }
 
     /// <inheritdoc/>
