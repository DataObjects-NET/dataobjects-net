<<<<<<< HEAD
// Copyright (C) 2009-2022 Xtensive LLC.
=======
// Copyright (C) 2009-2024 Xtensive LLC.
>>>>>>> 86d18bc3
// This code is distributed under MIT license terms.
// See the License.txt file in the project root for more information.
// Created by: Vakhtina Elena
// Created:    2009.02.13

using System;
using System.Collections.Generic;
using System.Linq;
using Xtensive.Collections;
using Xtensive.Core;
using Xtensive.Orm.Configuration;
using Xtensive.Orm.Model;
using Xtensive.Orm.Rse;
using Xtensive.Orm.Rse.Compilation;
using Xtensive.Orm.Rse.Providers;
using Xtensive.Reflection;
using Xtensive.Sql;
using Xtensive.Sql.Dml;
using Tuple = Xtensive.Tuples.Tuple;

namespace Xtensive.Orm.Providers
{
  public partial class SqlCompiler : Compiler<SqlProvider>
  {
    protected readonly Stack<Pair<SqlProvider, bool>> outerReferenceStack = new Stack<Pair<SqlProvider, bool>>();

    private readonly BooleanExpressionConverter booleanExpressionConverter;
    private readonly Dictionary<SqlColumnStub, SqlExpression> stubColumnMap;
    private readonly ProviderInfo providerInfo;
    private readonly HashSet<Column> rootColumns;
    private readonly bool temporaryTablesSupported;
    private readonly bool forceApplyViaReference;
    private readonly bool useParameterForTypeId;

    private bool anyTemporaryTablesRequired;

    /// <summary>
    /// Gets model mapping.
    /// </summary>
    protected ModelMapping Mapping { get; private set; }

    /// <summary>
    /// Gets type identifier registry.
    /// </summary>
    protected TypeIdRegistry TypeIdRegistry { get; private set; }

    /// <summary>
    /// Gets the SQL domain handler.
    /// </summary>
    protected DomainHandler DomainHandler { get { return Handlers.DomainHandler; } }

    /// <summary>
    /// Gets the SQL driver.
    /// </summary>
    protected StorageDriver Driver { get { return Handlers.StorageDriver; } }

    /// <summary>
    /// Gets the <see cref="HandlerAccessor"/> object providing access to available storage handlers.
    /// </summary>
    protected HandlerAccessor Handlers { get; private set; }

    /// <summary>
    /// Gets collection of outer references.
    /// </summary>
    protected BindingCollection<ApplyParameter, Pair<SqlProvider, bool>> OuterReferences { get; private set; }

    /// <summary>
    /// Gets node configuration on which query is compilling.
    /// </summary>
    protected NodeConfiguration NodeConfiguration { get; private set; }

    /// <inheritdoc/>
    protected override SqlProvider VisitAlias(AliasProvider provider)
    {
      var source = Compile(provider.Source);

      SqlSelect sourceSelect = source.Request.Statement;
      var sqlSelect = sourceSelect.ShallowClone();
      var sqlSelectColumns = sqlSelect.Columns;
<<<<<<< HEAD
      var columns = sqlSelectColumns.ToList();
      sqlSelectColumns.Clear();
      for (int i = 0; i < columns.Count; i++) {
        var columnName = provider.Header.Columns[i].Name;
        columnName = ProcessAliasedName(columnName);
        switch (columns[i]) {
          case SqlColumnRef columnRef:
            sqlSelectColumns.Add(SqlDml.ColumnRef(columnRef.SqlColumn, columnName));
            break;
          case SqlColumnStub columnStub:
            sqlSelectColumns.Add(columnStub);
            break;
          case var column:
            sqlSelectColumns.Add(column, columnName);
            break;
        }
=======
      var tempColumns = new SqlColumn[sqlSelectColumns.Count];
      sqlSelectColumns.CopyTo(tempColumns, 0);

      sqlSelectColumns.Clear();
      for (int i = 0; i < tempColumns.Length; i++) {
        var columnName = provider.Header.Columns[i].Name;
        columnName = ProcessAliasedName(columnName);
        var column = tempColumns[i];
        var columnRef = column as SqlColumnRef;
        var columnStub = column as SqlColumnStub;
        if (!ReferenceEquals(null, columnRef))
          sqlSelectColumns.Add(SqlDml.ColumnRef(columnRef.SqlColumn, columnName));
        else if (!ReferenceEquals(null, columnStub))
          sqlSelectColumns.Add(columnStub);
        else
          sqlSelectColumns.Add(column, columnName);
>>>>>>> 86d18bc3
      }
      return CreateProvider(sqlSelect, provider, source);
    }

    /// <inheritdoc/>
    protected override SqlProvider VisitCalculate(CalculateProvider provider)
    {
      var source = Compile(provider.Source);

      SqlSelect sqlSelect;
      if (provider.Source.Header.Length==0) {
        SqlSelect sourceSelect = source.Request.Statement;
        sqlSelect = sourceSelect.ShallowClone();
        sqlSelect.Columns.Clear();
      }
      else
        sqlSelect = ExtractSqlSelect(provider, source);

      var sourceColumns = ExtractColumnExpressions(sqlSelect);
      var allBindings = Enumerable.Empty<QueryParameterBinding>();
      foreach (var column in provider.CalculatedColumns) {
        var result = ProcessExpression(column.Expression, true, sourceColumns);
        var predicate = result.First;
        var bindings = result.Second;
        if (column.Type.StripNullable()==WellKnownTypes.Bool)
          predicate = GetBooleanColumnExpression(predicate);
        AddInlinableColumn(provider, column, sqlSelect, predicate);
        allBindings = allBindings.Concat(bindings);
      }
      return CreateProvider(sqlSelect, allBindings, provider, source);
    }

    /// <inheritdoc/>
    protected override SqlProvider VisitDistinct(DistinctProvider provider)
    {
      var source = Compile(provider.Source);

      var sourceSelect = source.Request.Statement;
      SqlSelect query;
      if (sourceSelect.Limit is not null || sourceSelect.Offset is not null) {
        var queryRef = SqlDml.QueryRef(sourceSelect);
        query = SqlDml.Select(queryRef);
        query.Columns.AddRange(queryRef.Columns);
      }
      else {
        query = sourceSelect.ShallowClone();
      }

      query.Distinct = true;
      return CreateProvider(query, provider, source);
    }

    /// <inheritdoc/>
    protected override SqlProvider VisitFilter(FilterProvider provider)
    {
      var source = Compile(provider.Source);

      var query = ExtractSqlSelect(provider, source);

      var sourceColumns = ExtractColumnExpressions(query);
      var result = ProcessExpression(provider.Predicate, true, sourceColumns);
      var predicate = result.First;
      var bindings = result.Second;

      query.Where &= predicate;

      return CreateProvider(query, bindings, provider, source);
    }

    /// <inheritdoc/>
    protected override SqlProvider VisitJoin(JoinProvider provider)
    {
      var left = Compile(provider.Left);
      var right = Compile(provider.Right);

      // SQLite does not allow certain join combinations
      // Any right part of join expression should not be join itself
      // See IssueA363_WrongInnerJoin for example of such query

      var strictJoinWorkAround =
        providerInfo.Supports(ProviderFeatures.StrictJoinSyntax)
        && right.Request.Statement.From is SqlJoinedTable;

      var leftShouldUseReference = ShouldUseQueryReference(provider, left);
      var leftTable = leftShouldUseReference
        ? left.PermanentReference
        : left.Request.Statement.From;
      var leftColumns = leftShouldUseReference
        ? (IReadOnlyList<SqlColumn>) leftTable.Columns
        : left.Request.Statement.Columns;
      var leftExpressions = leftShouldUseReference
        ? leftTable.Columns.Cast<SqlExpression>().ToList(leftTable.Columns.Count)
        : ExtractColumnExpressions(left.Request.Statement);

      var rightShouldUseReference = strictJoinWorkAround || ShouldUseQueryReference(provider, right);
      var rightTable = rightShouldUseReference
        ? right.PermanentReference
        : right.Request.Statement.From;
      var rightColumns = rightShouldUseReference
        ? (IReadOnlyList<SqlColumn>) rightTable.Columns
        : right.Request.Statement.Columns;
      var rightExpressions = rightShouldUseReference
        ? rightTable.Columns.Cast<SqlExpression>().ToList(rightTable.Columns.Count)
        : ExtractColumnExpressions(right.Request.Statement);

      var joinType = provider.JoinType==JoinType.LeftOuter
        ? SqlJoinType.LeftOuterJoin
        : SqlJoinType.InnerJoin;

      SqlExpression joinExpression = null;
      for (int i = 0, count = provider.EqualIndexes.Length; i < count; ++i) {
        var leftExpression = leftExpressions[provider.EqualIndexes[i].First];
        var rightExpression = rightExpressions[provider.EqualIndexes[i].Second];
        joinExpression &= GetJoinExpression(leftExpression, rightExpression, provider, i);
      }

      var joinedTable = SqlDml.Join(
        joinType,
        leftTable,
        rightTable,
        leftColumns,
        rightColumns,
        joinExpression);

      var query = SqlDml.Select(joinedTable);
      if (!leftShouldUseReference)
        query.Where &= left.Request.Statement.Where;
      if (!rightShouldUseReference)
        query.Where &= right.Request.Statement.Where;
      query.Columns.AddRange(joinedTable.AliasedColumns);
      query.Comment = SqlComment.Join(left.Request.Statement.Comment, right.Request.Statement.Comment);
      return CreateProvider(query, provider, left, right);
    }

    /// <inheritdoc/>
    protected override SqlProvider VisitPredicateJoin(PredicateJoinProvider provider)
    {
      var left = Compile(provider.Left);
      var right = Compile(provider.Right);

      var leftShouldUseReference = ShouldUseQueryReference(provider, left);
      var leftTable = leftShouldUseReference
        ? left.PermanentReference
        : left.Request.Statement.From;
      var leftColumns = leftShouldUseReference
        ? (IReadOnlyList<SqlColumn>) leftTable.Columns
        : left.Request.Statement.Columns;
      var leftExpressions = leftShouldUseReference
        ? (IReadOnlyList<SqlExpression>) leftTable.Columns
        : ExtractColumnExpressions(left.Request.Statement);

      var rightShouldUseReference = ShouldUseQueryReference(provider, right);
      var rightTable = rightShouldUseReference
        ? right.PermanentReference
        : right.Request.Statement.From;
      var rightColumns = rightShouldUseReference
        ? (IReadOnlyList<SqlColumn>) rightTable.Columns
        : right.Request.Statement.Columns;
      var rightExpressions = rightShouldUseReference
        ? (IReadOnlyList<SqlExpression>) rightTable.Columns
        : ExtractColumnExpressions(right.Request.Statement);


      var joinType = provider.JoinType==JoinType.LeftOuter ? SqlJoinType.LeftOuterJoin : SqlJoinType.InnerJoin;

      var result = ProcessExpression(provider.Predicate, false, leftExpressions, rightExpressions);
      var joinExpression = result.First;
      var bindings = result.Second;

      var joinedTable = SqlDml.Join(
        joinType,
        leftTable,
        rightTable,
        leftColumns,
        rightColumns,
        joinExpression);

      var query = SqlDml.Select(joinedTable);
      if (!leftShouldUseReference)
        query.Where &= left.Request.Statement.Where;
      if (!rightShouldUseReference)
        query.Where &= right.Request.Statement.Where;
      query.Columns.AddRange(joinedTable.AliasedColumns);
      query.Comment = SqlComment.Join(left.Request.Statement.Comment, right.Request.Statement.Comment);
      return CreateProvider(query, bindings, provider, left, right);
    }

    /// <inheritdoc/>
    protected override SqlProvider VisitSeek(SeekProvider provider)
    {
      var compiledSource = Compile(provider.Source);

      SqlSelect source = compiledSource.Request.Statement;
      var query = source.ShallowClone();
      var parameterBindings = new List<QueryParameterBinding>();
      var typeIdColumnName = Handlers.NameBuilder.TypeIdColumnName;
      var headerColumns = provider.Header.Columns;

      Func<KeyValuePair<int, Direction>, bool> filterNonTypeId =
        pair => ((MappedColumn) headerColumns[pair.Key]).ColumnInfoRef.ColumnName!=typeIdColumnName;
      var keyColumns = provider.Header.Order
        .Where(filterNonTypeId)
        .ToList(provider.Header.Order.Count);

      parameterBindings.Capacity = keyColumns.Count;
      for (int i = 0, count = keyColumns.Count; i < count; i++) {
        int columnIndex = keyColumns[i].Key;
        var sqlColumn = query.Columns[columnIndex];
        var column = headerColumns[columnIndex];
        TypeMapping typeMapping = Driver.GetTypeMapping(column.Type);
        var binding = new QueryParameterBinding(typeMapping, GetSeekKeyElementAccessor(provider.Key, i));
        parameterBindings.Add(binding);
        query.Where &= sqlColumn==binding.ParameterReference;
      }

      return CreateProvider(query, parameterBindings, provider, compiledSource);
    }

    private static Func<ParameterContext, object> GetSeekKeyElementAccessor(Func<ParameterContext, Tuple> seekKeyAccessor, int index)
    {
      return (context) => seekKeyAccessor.Invoke(context).GetValue(index);
    }

    /// <inheritdoc/>
    protected override SqlProvider VisitSelect(SelectProvider provider)
    {
      var compiledSource = Compile(provider.Source);

      var query = ExtractSqlSelect(provider, compiledSource);
      var queryColumns = query.Columns;
      var columnIndexes = provider.ColumnIndexes;

      var newIndex = 0;
      var newColumns = new SqlColumn[columnIndexes.Count];
      foreach (var index in columnIndexes) {
        newColumns[newIndex++] = queryColumns[index];
      }

      queryColumns.Clear();
      queryColumns.AddRange(newColumns);

      return CreateProvider(query, provider, compiledSource);
    }

    protected override SqlProvider VisitTag(TagProvider provider)
    {
      var compiledSource = Compile(provider.Source);

      var query = ExtractSqlSelect(provider, compiledSource);
      query.Comment = SqlComment.Join(query.Comment, new SqlComment(provider.Tag));
      
      return CreateProvider(query, provider, compiledSource);
    }

    /// <inheritdoc/>
    protected override SqlProvider VisitSort(SortProvider provider)
    {
      var compiledSource = Compile(provider.Source);

      var query = ExtractSqlSelect(provider, compiledSource);
      var rootSelectProvider = RootProvider as SelectProvider;
      var currentIsRoot = RootProvider==provider;
      var currentIsOwnedRootSelect = (rootSelectProvider!=null && rootSelectProvider.Source==provider);
      var currentIsOwnedByPaging = !currentIsRoot && Owner.Type is ProviderType.Take or ProviderType.Skip or ProviderType.Paging;

      if (currentIsRoot || currentIsOwnedRootSelect || currentIsOwnedByPaging) {
        query.OrderBy.Clear();
        if (currentIsRoot) {
          foreach (var pair in provider.Header.Order)
            query.OrderBy.Add(GetOrderByExpression(query.Columns[pair.Key], provider, pair.Key), pair.Value==Direction.Positive);
        }
        else {
          var columnExpressions = ExtractColumnExpressions(query);
          var shouldUseColumnPosition = provider.Header.Order.Any(o => o.Key >= columnExpressions.Count);
          if (shouldUseColumnPosition) {
            foreach (var pair in provider.Header.Order) {
              if (pair.Key >= columnExpressions.Count)
                query.OrderBy.Add(pair.Key + 1, pair.Value==Direction.Positive);
              else
                query.OrderBy.Add(GetOrderByExpression(columnExpressions[pair.Key], provider, pair.Key), pair.Value==Direction.Positive);
            }
          }
          else {
            foreach (var pair in provider.Header.Order)
              query.OrderBy.Add(GetOrderByExpression(columnExpressions[pair.Key], provider, pair.Key), pair.Value==Direction.Positive);
          }
        }
      }
      return CreateProvider(query, provider, compiledSource);
    }

    /// <inheritdoc/>
    protected override SqlProvider VisitStore(StoreProvider provider)
    {
      var source =
        provider.Source as ExecutableProvider
          ?? (provider.Source is RawProvider
            ? (ExecutableProvider) (new Rse.Providers.ExecutableRawProvider((RawProvider) provider.Source))
            : Compile((CompilableProvider) provider.Source));
      var columnNames = provider.Header.Columns.Select(column => column.Name).ToArray();
      var descriptor = DomainHandler.TemporaryTableManager
        .BuildDescriptor(Mapping, provider.Name, provider.Header.TupleDescriptor, columnNames);
      var request = CreateQueryRequest(Driver, descriptor.QueryStatement, null, descriptor.TupleDescriptor, QueryRequestOptions.Empty);
      anyTemporaryTablesRequired = true;
      return new SqlStoreProvider(Handlers, request, descriptor, provider, source);
    }
    
    /// <inheritdoc/>
    protected override SqlProvider VisitExistence(ExistenceProvider provider)
    {
      var source = Compile(provider.Source);

      var query = source.Request.Statement.ShallowClone();
      query.Columns.Clear();
      query.Columns.Add(query.Asterisk);
      query.OrderBy.Clear();
      query.GroupBy.Clear();
      SqlExpression existsExpression = SqlDml.Exists(query);
      existsExpression = GetBooleanColumnExpression(existsExpression);
      var select = SqlDml.Select();
      select.Columns.Add(existsExpression, provider.ExistenceColumnName);

      return CreateProvider(select, provider, source);
    }

    /// <inheritdoc/>
    protected override SqlProvider VisitIntersect(IntersectProvider provider)
    {
      var left = Compile(provider.Left);
      var right = Compile(provider.Right);

      var leftSelect = left.Request.Statement;
      var keepOrderForLeft = (leftSelect.HasLimit || leftSelect.HasOffset) && providerInfo.Supports(ProviderFeatures.PagingRequiresOrderBy);
      if(!keepOrderForLeft)
        leftSelect.OrderBy.Clear();

      var rightSelect = right.Request.Statement;
      var keepOrderForRight = (leftSelect.HasLimit || leftSelect.HasOffset) && providerInfo.Supports(ProviderFeatures.PagingRequiresOrderBy);
      if(!keepOrderForRight)
        rightSelect.OrderBy.Clear();

      var result = SqlDml.Intersect(leftSelect, rightSelect);
      var queryRef = SqlDml.QueryRef(result);

      var query = SqlDml.Select(queryRef);
      query.Columns.AddRange(queryRef.Columns);

      return CreateProvider(query, provider, left, right);
    }

    /// <inheritdoc/>
    protected override SqlProvider VisitExcept(ExceptProvider provider)
    {
      var left = Compile(provider.Left);
      var right = Compile(provider.Right);

      var leftSelect = left.Request.Statement;
      var keepOrderForLeft = (leftSelect.HasLimit || leftSelect.HasOffset) && providerInfo.Supports(ProviderFeatures.PagingRequiresOrderBy);
      if (!keepOrderForLeft)
        leftSelect.OrderBy.Clear();

      var rightSelect = right.Request.Statement;
      var keepOrderForRight = (leftSelect.HasLimit || leftSelect.HasOffset) && providerInfo.Supports(ProviderFeatures.PagingRequiresOrderBy);
      if (!keepOrderForRight)
        rightSelect.OrderBy.Clear();

      var result = SqlDml.Except(leftSelect, rightSelect);
      var queryRef = SqlDml.QueryRef(result);
      var query = SqlDml.Select(queryRef);
      query.Columns.AddRange(queryRef.Columns);

      return CreateProvider(query, provider, left, right);
    }

    /// <inheritdoc/>
    protected override SqlProvider VisitConcat(ConcatProvider provider)
    {
      var left = Compile(provider.Left);
      var right = Compile(provider.Right);

      var leftSelect = left.Request.Statement;
      var keepOrderForLeft = (leftSelect.HasLimit || leftSelect.HasOffset) && providerInfo.Supports(ProviderFeatures.PagingRequiresOrderBy);
      if (!keepOrderForLeft)
        leftSelect.OrderBy.Clear();

      var rightSelect = right.Request.Statement;
      var keepOrderForRight = (leftSelect.HasLimit || leftSelect.HasOffset) && providerInfo.Supports(ProviderFeatures.PagingRequiresOrderBy);
      if (!keepOrderForRight)
        rightSelect.OrderBy.Clear();

      var result = SqlDml.UnionAll(leftSelect, rightSelect);
      var queryRef = SqlDml.QueryRef(result);
      var query = SqlDml.Select(queryRef);
      query.Columns.AddRange(queryRef.Columns);

      return CreateProvider(query, provider, left, right);
    }

    /// <inheritdoc/>
    protected override SqlProvider VisitUnion(UnionProvider provider)
    {
      var left = Compile(provider.Left);
      var right = Compile(provider.Right);

      var leftSelect = left.Request.Statement;
      var keepOrderForLeft = (leftSelect.HasLimit || leftSelect.HasOffset) && providerInfo.Supports(ProviderFeatures.PagingRequiresOrderBy);
      if (!keepOrderForLeft)
        leftSelect.OrderBy.Clear();

      var rightSelect = right.Request.Statement;
      var keepOrderForRight = (leftSelect.HasLimit || leftSelect.HasOffset) && providerInfo.Supports(ProviderFeatures.PagingRequiresOrderBy);
      if (!keepOrderForRight)
        rightSelect.OrderBy.Clear();

      var result = SqlDml.Union(leftSelect, rightSelect);
      var queryRef = SqlDml.QueryRef(result);
      var query = SqlDml.Select(queryRef);
      query.Columns.AddRange(queryRef.Columns);

      return CreateProvider(query, provider, left, right);
    }

    protected override SqlProvider VisitRowNumber(RowNumberProvider provider)
    {
      var header = provider.Header;
      var directionCollection = header.Order;
      if (directionCollection.Count == 0)
        directionCollection = new DirectionCollection<int>(1);
      var source = Compile(provider.Source);

      var query = ExtractSqlSelect(provider, source);
      var rowNumber = SqlDml.RowNumber();
      query.Columns.Add(rowNumber, header.Columns.Last().Name);
      var columns = ExtractColumnExpressions(query);
      foreach (var order in directionCollection)
        rowNumber.OrderBy.Add(columns[order.Key], order.Value==Direction.Positive);
      return CreateProvider(query, provider, source);
    }

    /// <inheritdoc/>
    protected override SqlProvider VisitLock(LockProvider provider)
    {
      var source = Compile(provider.Source);

      var query = source.Request.Statement.ShallowClone();
      switch (provider.LockMode.Invoke()) {
      case LockMode.Shared:
        query.Lock = SqlLockType.Shared;
        break;
      case LockMode.Exclusive:
        query.Lock = SqlLockType.Exclusive;
        break;
      case LockMode.Update:
        query.Lock = SqlLockType.Update;
        break;
      }
      switch (provider.LockBehavior.Invoke()) {
      case LockBehavior.Wait:
        break;
      case LockBehavior.ThrowIfLocked:
        query.Lock |= SqlLockType.ThrowIfLocked;
        break;
      case LockBehavior.Skip:
        query.Lock |= SqlLockType.SkipLocked;
        break;
      }
      return CreateProvider(query, provider, source);
    }

    protected override void Initialize()
    {
      foreach (var column in RootProvider.Header.Columns)
        rootColumns.Add(column.Origin);
    }


    // Constructors

    /// <summary>
    /// Initializes a new instance of this class.
    /// </summary>
    public SqlCompiler(HandlerAccessor handlers, CompilerConfiguration configuration)
    {
      Handlers = handlers;
      OuterReferences = new BindingCollection<ApplyParameter, Pair<SqlProvider, bool>>();
      var storageNode = configuration.StorageNode;
      Mapping = storageNode.Mapping;
      TypeIdRegistry = storageNode.TypeIdRegistry;
      NodeConfiguration = storageNode.Configuration;

      providerInfo = Handlers.ProviderInfo;
      temporaryTablesSupported = DomainHandler.TemporaryTableManager.Supported;
<<<<<<< HEAD
      forceApplyViaReference = Handlers.StorageDriver.ServerInfo.Query.Features.HasFlag(Sql.Info.QueryFeatures.CrossApplyForSubqueriesOnly);
      useParameterForTypeId = configuration.PreferTypeIdAsParameter && Driver.ServerInfo.Query.Features.HasFlag(Sql.Info.QueryFeatures.ParameterAsColumn);
=======
      forceApplyViaReference = providerInfo.ProviderName.Equals(WellKnown.Provider.PostgreSql);
>>>>>>> 86d18bc3

      if (!providerInfo.Supports(ProviderFeatures.FullFeaturedBooleanExpressions)) {
        booleanExpressionConverter = new BooleanExpressionConverter(Driver);
      }

      stubColumnMap = new Dictionary<SqlColumnStub, SqlExpression>();
      rootColumns = new HashSet<Column>();
    }
  }
}<|MERGE_RESOLUTION|>--- conflicted
+++ resolved
@@ -1,8 +1,4 @@
-<<<<<<< HEAD
-// Copyright (C) 2009-2022 Xtensive LLC.
-=======
 // Copyright (C) 2009-2024 Xtensive LLC.
->>>>>>> 86d18bc3
 // This code is distributed under MIT license terms.
 // See the License.txt file in the project root for more information.
 // Created by: Vakhtina Elena
@@ -82,13 +78,14 @@
       SqlSelect sourceSelect = source.Request.Statement;
       var sqlSelect = sourceSelect.ShallowClone();
       var sqlSelectColumns = sqlSelect.Columns;
-<<<<<<< HEAD
-      var columns = sqlSelectColumns.ToList();
+      var tempColumns = new SqlColumn[sqlSelectColumns.Count];
+      sqlSelectColumns.CopyTo(tempColumns, 0);
+
       sqlSelectColumns.Clear();
-      for (int i = 0; i < columns.Count; i++) {
+      for (int i = 0; i < tempColumns.Length; i++) {
         var columnName = provider.Header.Columns[i].Name;
         columnName = ProcessAliasedName(columnName);
-        switch (columns[i]) {
+        switch (tempColumns[i]) {
           case SqlColumnRef columnRef:
             sqlSelectColumns.Add(SqlDml.ColumnRef(columnRef.SqlColumn, columnName));
             break;
@@ -99,24 +96,6 @@
             sqlSelectColumns.Add(column, columnName);
             break;
         }
-=======
-      var tempColumns = new SqlColumn[sqlSelectColumns.Count];
-      sqlSelectColumns.CopyTo(tempColumns, 0);
-
-      sqlSelectColumns.Clear();
-      for (int i = 0; i < tempColumns.Length; i++) {
-        var columnName = provider.Header.Columns[i].Name;
-        columnName = ProcessAliasedName(columnName);
-        var column = tempColumns[i];
-        var columnRef = column as SqlColumnRef;
-        var columnStub = column as SqlColumnStub;
-        if (!ReferenceEquals(null, columnRef))
-          sqlSelectColumns.Add(SqlDml.ColumnRef(columnRef.SqlColumn, columnName));
-        else if (!ReferenceEquals(null, columnStub))
-          sqlSelectColumns.Add(columnStub);
-        else
-          sqlSelectColumns.Add(column, columnName);
->>>>>>> 86d18bc3
       }
       return CreateProvider(sqlSelect, provider, source);
     }
@@ -609,12 +588,8 @@
 
       providerInfo = Handlers.ProviderInfo;
       temporaryTablesSupported = DomainHandler.TemporaryTableManager.Supported;
-<<<<<<< HEAD
-      forceApplyViaReference = Handlers.StorageDriver.ServerInfo.Query.Features.HasFlag(Sql.Info.QueryFeatures.CrossApplyForSubqueriesOnly);
+      forceApplyViaReference = providerInfo.ProviderName.Equals(WellKnown.Provider.PostgreSql);
       useParameterForTypeId = configuration.PreferTypeIdAsParameter && Driver.ServerInfo.Query.Features.HasFlag(Sql.Info.QueryFeatures.ParameterAsColumn);
-=======
-      forceApplyViaReference = providerInfo.ProviderName.Equals(WellKnown.Provider.PostgreSql);
->>>>>>> 86d18bc3
 
       if (!providerInfo.Supports(ProviderFeatures.FullFeaturedBooleanExpressions)) {
         booleanExpressionConverter = new BooleanExpressionConverter(Driver);
