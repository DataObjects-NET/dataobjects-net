// Copyright (C) 2003-2010 Xtensive LLC.
// All rights reserved.
// For conditions of distribution and use, see license.
// Created by: Dmitri Maximov
// Created:    2009.08.28

using System;

namespace Xtensive.Orm.Providers
{
  /// <summary>
  /// Enumerates all the features supported by storage providers.
  /// </summary>
  [Flags]
  public enum ProviderFeatures : long
  {
    None = 0,
    DdlBatches = 1L << 0,
    DmlBatches = 1L << 1,
    ClusteredIndexes = 1L << 2,
    Collations = 1L << 3,
    Apply = 1L << 4,
    DeferrableConstraints = 1L << 5,
    ForeignKeyConstraints = 1L << 6,
    FullFeaturedBooleanExpressions = 1L << 7,
    IncludedColumns = 1L << 8,
    KeyColumnSortOrder = 1L << 9,
    LargeObjects = 1L << 10,
    NamedParameters = 1L << 11,
    Sequences = 1L << 12,
    TransactionalDdl = 1L << 13,
    TransactionalFullTextDdl = 1L << 14,
    TreatEmptyBlobAsNull = 1L << 15,
    TreatEmptyStringAsNull = 1L << 16,
    UpdateFrom = 1L << 17,
    Take = 1L << 18,
    Skip = 1L << 19,
    MultipleActiveResultSets = 1L << 20,
    MultipleResultsViaCursorParameters = 1L << 21,
    InsertDefaultValues = 1L << 22,
    UpdateDefaultValues = 1L << 23,
    FullText = 1L << 24,
    FullFeaturedFullText = 1L << 25,
    SingleKeyRankTableFullText = 1L << 26,
    ColumnRename = 1L << 27,
    RowNumber = 1L << 28,
    NativeTake = 1L << 29,
    NativeSkip = 1L << 30,
    Savepoints = 1L << 31,
    ScalarSubqueries = 1L << 32,
    ArbitraryIdentityIncrement = 1L << 33,
    TemporaryTables = 1L << 34,
    TableRename = 1L << 35,
    PartialIndexes = 1L << 36,
    DeleteFrom = 1L << 37,
    Multischema = 1L << 38,
    Multidatabase = 1L << 39,
    PagingRequiresOrderBy = 1L << 40,
    ZeroLimitIsError = 1L << 41,
    TransactionalKeyGenerators = 1L << 42,
    ColumnDrop = 1L << 43,
    ExclusiveWriterConnection = 1L << 44,
    TemporaryTableEmulation = 1L << 45,
    StrictJoinSyntax = 1L << 46,
    SingleConnection = 1L << 47,
    SelfReferencingRowRemovalIsError = 1L << 48,
    FullTextColumnDataTypeSpecification = 1L << 49,
    DateTimeOffset = 1L << 50,
<<<<<<< HEAD
    AutoIncrementSettingsInMemory = 1L << 51,
=======
    UpdateLimit = 1L << 52,
    DeleteLimit = 1L << 53,
>>>>>>> 6374bbcb

    // Feature groups
    Paging = Take | Skip,
    NativePaging = NativeTake | NativeSkip,
    Batches = DdlBatches | DmlBatches,

    // Obsolete features
    [Obsolete("Use ProviderFeatures.ExclusiveWriterConnection instead.")]
    SingleSessionAccess = ExclusiveWriterConnection,
    
  }
}<|MERGE_RESOLUTION|>--- conflicted
+++ resolved
@@ -1,86 +1,83 @@
-// Copyright (C) 2003-2010 Xtensive LLC.
-// All rights reserved.
-// For conditions of distribution and use, see license.
-// Created by: Dmitri Maximov
-// Created:    2009.08.28
-
-using System;
-
-namespace Xtensive.Orm.Providers
-{
-  /// <summary>
-  /// Enumerates all the features supported by storage providers.
-  /// </summary>
-  [Flags]
-  public enum ProviderFeatures : long
-  {
-    None = 0,
-    DdlBatches = 1L << 0,
-    DmlBatches = 1L << 1,
-    ClusteredIndexes = 1L << 2,
-    Collations = 1L << 3,
-    Apply = 1L << 4,
-    DeferrableConstraints = 1L << 5,
-    ForeignKeyConstraints = 1L << 6,
-    FullFeaturedBooleanExpressions = 1L << 7,
-    IncludedColumns = 1L << 8,
-    KeyColumnSortOrder = 1L << 9,
-    LargeObjects = 1L << 10,
-    NamedParameters = 1L << 11,
-    Sequences = 1L << 12,
-    TransactionalDdl = 1L << 13,
-    TransactionalFullTextDdl = 1L << 14,
-    TreatEmptyBlobAsNull = 1L << 15,
-    TreatEmptyStringAsNull = 1L << 16,
-    UpdateFrom = 1L << 17,
-    Take = 1L << 18,
-    Skip = 1L << 19,
-    MultipleActiveResultSets = 1L << 20,
-    MultipleResultsViaCursorParameters = 1L << 21,
-    InsertDefaultValues = 1L << 22,
-    UpdateDefaultValues = 1L << 23,
-    FullText = 1L << 24,
-    FullFeaturedFullText = 1L << 25,
-    SingleKeyRankTableFullText = 1L << 26,
-    ColumnRename = 1L << 27,
-    RowNumber = 1L << 28,
-    NativeTake = 1L << 29,
-    NativeSkip = 1L << 30,
-    Savepoints = 1L << 31,
-    ScalarSubqueries = 1L << 32,
-    ArbitraryIdentityIncrement = 1L << 33,
-    TemporaryTables = 1L << 34,
-    TableRename = 1L << 35,
-    PartialIndexes = 1L << 36,
-    DeleteFrom = 1L << 37,
-    Multischema = 1L << 38,
-    Multidatabase = 1L << 39,
-    PagingRequiresOrderBy = 1L << 40,
-    ZeroLimitIsError = 1L << 41,
-    TransactionalKeyGenerators = 1L << 42,
-    ColumnDrop = 1L << 43,
-    ExclusiveWriterConnection = 1L << 44,
-    TemporaryTableEmulation = 1L << 45,
-    StrictJoinSyntax = 1L << 46,
-    SingleConnection = 1L << 47,
-    SelfReferencingRowRemovalIsError = 1L << 48,
-    FullTextColumnDataTypeSpecification = 1L << 49,
-    DateTimeOffset = 1L << 50,
-<<<<<<< HEAD
-    AutoIncrementSettingsInMemory = 1L << 51,
-=======
-    UpdateLimit = 1L << 52,
-    DeleteLimit = 1L << 53,
->>>>>>> 6374bbcb
-
-    // Feature groups
-    Paging = Take | Skip,
-    NativePaging = NativeTake | NativeSkip,
-    Batches = DdlBatches | DmlBatches,
-
-    // Obsolete features
-    [Obsolete("Use ProviderFeatures.ExclusiveWriterConnection instead.")]
-    SingleSessionAccess = ExclusiveWriterConnection,
-    
-  }
+// Copyright (C) 2003-2010 Xtensive LLC.
+// All rights reserved.
+// For conditions of distribution and use, see license.
+// Created by: Dmitri Maximov
+// Created:    2009.08.28
+
+using System;
+
+namespace Xtensive.Orm.Providers
+{
+  /// <summary>
+  /// Enumerates all the features supported by storage providers.
+  /// </summary>
+  [Flags]
+  public enum ProviderFeatures : long
+  {
+    None = 0,
+    DdlBatches = 1L << 0,
+    DmlBatches = 1L << 1,
+    ClusteredIndexes = 1L << 2,
+    Collations = 1L << 3,
+    Apply = 1L << 4,
+    DeferrableConstraints = 1L << 5,
+    ForeignKeyConstraints = 1L << 6,
+    FullFeaturedBooleanExpressions = 1L << 7,
+    IncludedColumns = 1L << 8,
+    KeyColumnSortOrder = 1L << 9,
+    LargeObjects = 1L << 10,
+    NamedParameters = 1L << 11,
+    Sequences = 1L << 12,
+    TransactionalDdl = 1L << 13,
+    TransactionalFullTextDdl = 1L << 14,
+    TreatEmptyBlobAsNull = 1L << 15,
+    TreatEmptyStringAsNull = 1L << 16,
+    UpdateFrom = 1L << 17,
+    Take = 1L << 18,
+    Skip = 1L << 19,
+    MultipleActiveResultSets = 1L << 20,
+    MultipleResultsViaCursorParameters = 1L << 21,
+    InsertDefaultValues = 1L << 22,
+    UpdateDefaultValues = 1L << 23,
+    FullText = 1L << 24,
+    FullFeaturedFullText = 1L << 25,
+    SingleKeyRankTableFullText = 1L << 26,
+    ColumnRename = 1L << 27,
+    RowNumber = 1L << 28,
+    NativeTake = 1L << 29,
+    NativeSkip = 1L << 30,
+    Savepoints = 1L << 31,
+    ScalarSubqueries = 1L << 32,
+    ArbitraryIdentityIncrement = 1L << 33,
+    TemporaryTables = 1L << 34,
+    TableRename = 1L << 35,
+    PartialIndexes = 1L << 36,
+    DeleteFrom = 1L << 37,
+    Multischema = 1L << 38,
+    Multidatabase = 1L << 39,
+    PagingRequiresOrderBy = 1L << 40,
+    ZeroLimitIsError = 1L << 41,
+    TransactionalKeyGenerators = 1L << 42,
+    ColumnDrop = 1L << 43,
+    ExclusiveWriterConnection = 1L << 44,
+    TemporaryTableEmulation = 1L << 45,
+    StrictJoinSyntax = 1L << 46,
+    SingleConnection = 1L << 47,
+    SelfReferencingRowRemovalIsError = 1L << 48,
+    FullTextColumnDataTypeSpecification = 1L << 49,
+    DateTimeOffset = 1L << 50,
+    AutoIncrementSettingsInMemory = 1L << 51,
+    UpdateLimit = 1L << 52,
+    DeleteLimit = 1L << 53,
+
+    // Feature groups
+    Paging = Take | Skip,
+    NativePaging = NativeTake | NativeSkip,
+    Batches = DdlBatches | DmlBatches,
+
+    // Obsolete features
+    [Obsolete("Use ProviderFeatures.ExclusiveWriterConnection instead.")]
+    SingleSessionAccess = ExclusiveWriterConnection,
+    
+  }
 }