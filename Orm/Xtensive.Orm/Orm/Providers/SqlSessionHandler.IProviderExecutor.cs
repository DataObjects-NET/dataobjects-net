<<<<<<< HEAD
// Copyright (C) 2010-2020 Xtensive LLC.
=======
// Copyright (C) 2010-2021 Xtensive LLC.
>>>>>>> 845fb2f9
// This code is distributed under MIT license terms.
// See the License.txt file in the project root for more information.
// Created by: Alex Yakunin
// Created:    2010.02.09

using System.Collections.Generic;
using System.Threading;
using System.Threading.Tasks;
<<<<<<< HEAD
using Xtensive.Core;
=======
using Xtensive.Orm.Rse.Providers;
>>>>>>> 845fb2f9
using Tuple = Xtensive.Tuples.Tuple;

namespace Xtensive.Orm.Providers
{
  public partial class SqlSessionHandler
  {
    // Implementation of IProviderExecutor

    /// <inheritdoc/>
    DataReader IProviderExecutor.ExecuteTupleReader(QueryRequest request,
      ParameterContext parameterContext)
    {
      Prepare();
      using var context = new CommandProcessorContext(parameterContext);
      return commandProcessor.ExecuteTasksWithReader(request, context);
    }

    /// <inheritdoc/>
    async Task<DataReader> IProviderExecutor.ExecuteTupleReaderAsync(QueryRequest request,
      ParameterContext parameterContext, CancellationToken token)
    {
      await PrepareAsync(token).ConfigureAwait(false);
      var context = new CommandProcessorContext(parameterContext);
      await using (context.ConfigureAwait(false)) {
        return await commandProcessor.ExecuteTasksWithReaderAsync(request, context, token).ConfigureAwait(false);
      }
    }

    /// <inheritdoc/>
    void IProviderExecutor.Store(IPersistDescriptor descriptor, IEnumerable<Tuple> tuples,
      ParameterContext parameterContext)
    {
      Prepare();
      foreach (var tuple in tuples) {
        commandProcessor.RegisterTask(new SqlPersistTask(descriptor.StoreRequest, tuple));
<<<<<<< HEAD
      using (var context = new CommandProcessorContext(parameterContext))
=======
      }

      using (var context = new CommandProcessorContext()) {
>>>>>>> 845fb2f9
        commandProcessor.ExecuteTasks(context);
      }
    }

    /// <inheritdoc/>
    async Task IProviderExecutor.StoreAsync(EnumerationContext enumerationContext,IPersistDescriptor descriptor, IEnumerable<Tuple> tuples, CancellationToken token)
    {
      await PrepareAsync(token).ConfigureAwait(false);

      if (tuples is ExecutableRawProvider rawProvider) {
        var enumerator = await rawProvider.GetEnumeratorAsync(enumerationContext, token).ConfigureAwait(false);
        while(enumerator.MoveNext()) {
          commandProcessor.RegisterTask(new SqlPersistTask(descriptor.StoreRequest, enumerator.Current));
        }
      }
      else {
        foreach (var tuple in tuples) {
          commandProcessor.RegisterTask(new SqlPersistTask(descriptor.StoreRequest, tuple));
        }
      }

      using (var context = new CommandProcessorContext()) {
        await commandProcessor.ExecuteTasksAsync(context, token).ConfigureAwait(false);
      }
    }

    /// <inheritdoc/>
    void IProviderExecutor.Clear(IPersistDescriptor descriptor, ParameterContext parameterContext)
    {
      Prepare();
      commandProcessor.RegisterTask(new SqlPersistTask(descriptor.ClearRequest, null));
      using (var context = new CommandProcessorContext(parameterContext))
        commandProcessor.ExecuteTasks(context);
    }

    /// <inheritdoc/>
    void IProviderExecutor.Overwrite(IPersistDescriptor descriptor, IEnumerable<Tuple> tuples)
    {
      Prepare();
      commandProcessor.RegisterTask(new SqlPersistTask(descriptor.ClearRequest, null));
      foreach (var tuple in tuples)
        commandProcessor.RegisterTask(new SqlPersistTask(descriptor.StoreRequest, tuple));
      using (var context = new CommandProcessorContext(new ParameterContext()))
        commandProcessor.ExecuteTasks(context);
    }
  }
}<|MERGE_RESOLUTION|>--- conflicted
+++ resolved
@@ -1,8 +1,4 @@
-<<<<<<< HEAD
-// Copyright (C) 2010-2020 Xtensive LLC.
-=======
 // Copyright (C) 2010-2021 Xtensive LLC.
->>>>>>> 845fb2f9
 // This code is distributed under MIT license terms.
 // See the License.txt file in the project root for more information.
 // Created by: Alex Yakunin
@@ -11,11 +7,8 @@
 using System.Collections.Generic;
 using System.Threading;
 using System.Threading.Tasks;
-<<<<<<< HEAD
 using Xtensive.Core;
-=======
 using Xtensive.Orm.Rse.Providers;
->>>>>>> 845fb2f9
 using Tuple = Xtensive.Tuples.Tuple;
 
 namespace Xtensive.Orm.Providers
@@ -51,35 +44,24 @@
       Prepare();
       foreach (var tuple in tuples) {
         commandProcessor.RegisterTask(new SqlPersistTask(descriptor.StoreRequest, tuple));
-<<<<<<< HEAD
-      using (var context = new CommandProcessorContext(parameterContext))
-=======
       }
 
-      using (var context = new CommandProcessorContext()) {
->>>>>>> 845fb2f9
+      using (var context = new CommandProcessorContext(parameterContext)) {
         commandProcessor.ExecuteTasks(context);
       }
     }
 
     /// <inheritdoc/>
-    async Task IProviderExecutor.StoreAsync(EnumerationContext enumerationContext,IPersistDescriptor descriptor, IEnumerable<Tuple> tuples, CancellationToken token)
+    async Task IProviderExecutor.StoreAsync(IPersistDescriptor descriptor, IEnumerable<Tuple> tuples,
+      ParameterContext parameterContext, CancellationToken token)
     {
       await PrepareAsync(token).ConfigureAwait(false);
 
-      if (tuples is ExecutableRawProvider rawProvider) {
-        var enumerator = await rawProvider.GetEnumeratorAsync(enumerationContext, token).ConfigureAwait(false);
-        while(enumerator.MoveNext()) {
-          commandProcessor.RegisterTask(new SqlPersistTask(descriptor.StoreRequest, enumerator.Current));
-        }
-      }
-      else {
-        foreach (var tuple in tuples) {
-          commandProcessor.RegisterTask(new SqlPersistTask(descriptor.StoreRequest, tuple));
-        }
+      foreach (var tuple in tuples) {
+        commandProcessor.RegisterTask(new SqlPersistTask(descriptor.StoreRequest, tuple));
       }
 
-      using (var context = new CommandProcessorContext()) {
+      using (var context = new CommandProcessorContext(parameterContext)) {
         await commandProcessor.ExecuteTasksAsync(context, token).ConfigureAwait(false);
       }
     }
