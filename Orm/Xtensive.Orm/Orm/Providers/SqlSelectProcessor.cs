using System.Collections.Generic;
using System.Linq;
using Xtensive.Core;
using Xtensive.Sql;
using Xtensive.Sql.Ddl;
using Xtensive.Sql.Dml;
using Xtensive.Sql.Model;

namespace Xtensive.Orm.Providers
{
  internal class SqlSelectProcessor : ISqlVisitor
  {
    private readonly SqlSelect rootSelect;
    private readonly ProviderInfo providerInfo;
    private readonly HashSet<SqlExpression> visitedExpressions = new HashSet<SqlExpression>();

    public void Visit(SqlAggregate node)
    {
<<<<<<< HEAD
      VisitNullable(node.Expression);
=======
      if (node.Expression is not null)
        Visit(node.Expression);
>>>>>>> 780ddaa5
    }

    public void Visit(SqlAlterDomain node)
    {
    }

    public void Visit(SqlAlterPartitionFunction node)
    {
    }

    public void Visit(SqlAlterPartitionScheme node)
    {
    }

    public void Visit(SqlAlterTable node)
    {
    }

    public void Visit(SqlAlterSequence node)
    {
    }

    public void Visit(SqlArray node)
    {
    }

    public void Visit(SqlAssignment node)
    {
      if (node.Left!=null)
        Visit(node.Left);
<<<<<<< HEAD
      VisitNullable(node.Right);
=======
      if (node.Right is not null)
        Visit(node.Right);
>>>>>>> 780ddaa5
    }

    public void Visit(SqlBatch node)
    {
    }

    public void Visit(SqlBetween node)
    {
<<<<<<< HEAD
      VisitNullable(node.Left);
      VisitNullable(node.Right);
      VisitNullable(node.Expression);
=======
      if (node.Left is not null)
        Visit(node.Left);
      if (node.Right is not null)
        Visit(node.Right);
      if (!node.Expression)
        Visit(node.Expression);
>>>>>>> 780ddaa5
    }

    public void Visit(SqlBinary node)
    {
<<<<<<< HEAD
      VisitNullable(node.Left);
      VisitNullable(node.Right);
=======
      if (node.Left is not null)
        Visit(node.Left);
      if (node.Right is not null)
        Visit(node.Right);
>>>>>>> 780ddaa5
    }

    public void Visit(SqlBreak node)
    {
    }

    public void Visit(SqlCase node)
    {
<<<<<<< HEAD
      VisitNullable(node.Value);
      VisitNullable(node.Else);
=======
      if (node.Value is not null)
        Visit(node.Value);
      if (node.Else is not null)
        Visit(node.Else);
>>>>>>> 780ddaa5
    }

    public void Visit(SqlCast node)
    {
<<<<<<< HEAD
      VisitNullable(node.Operand);
=======
      if (node.Operand is not null)
        Visit(node.Operand);
>>>>>>> 780ddaa5
    }

    public void Visit(SqlCloseCursor node)
    {
    }

    public void Visit(SqlCollate node)
    {
<<<<<<< HEAD
      VisitNullable(node.Operand);
=======
      if (node.Operand is not null)
        Visit(node.Operand);
>>>>>>> 780ddaa5
    }

    public void Visit(SqlColumnRef node)
    {
<<<<<<< HEAD
      VisitNullable(node.SqlColumn);
=======
      if (node.SqlColumn is not null)
        Visit(node.SqlColumn);
>>>>>>> 780ddaa5
    }

    public void Visit(SqlConcat node)
    {
    }

    public void Visit(SqlContainsTable node)
    {
      if (node.TargetTable!=null)
        Visit(node.TargetTable);
      foreach (var column in node.Columns)
        Visit(column);
      foreach (var column in node.TargetColumns)
        Visit(column);
    }

    public void Visit(SqlContinue node)
    {
    }

    public void Visit(SqlContainer node)
    {
    }

    public void Visit(SqlCommand node)
    {
    }

    public void Visit(SqlCreateAssertion node)
    {
    }

    public void Visit(SqlCreateCharacterSet node)
    {
    }

    public void Visit(SqlCreateCollation node)
    {
    }

    public void Visit(SqlCreateDomain node)
    {
    }

    public void Visit(SqlCreateIndex node)
    {
    }

    public void Visit(SqlCreatePartitionFunction node)
    {
    }

    public void Visit(SqlCreatePartitionScheme node)
    {
    }

    public void Visit(SqlCreateSchema node)
    {
    }

    public void Visit(SqlCreateSequence node)
    {
    }

    public void Visit(SqlCreateTable node)
    {
    }

    public void Visit(SqlCreateTranslation node)
    {
    }

    public void Visit(SqlCreateView node)
    {
    }

    public void Visit(SqlCursor node)
    {
    }

    public void Visit(SqlDeclareCursor node)
    {
    }

    public void Visit(SqlDefaultValue node)
    {
    }

    public void Visit(SqlDelete node)
    {
      if (node.Delete!=null)
        Visit(node.Delete);
<<<<<<< HEAD
      VisitNullable(node.Where);
=======
      if (node.Where is not null)
        Visit(node.Where);
>>>>>>> 780ddaa5
    }

    public void Visit(SqlDropAssertion node)
    {
    }

    public void Visit(SqlDropCharacterSet node)
    {
    }

    public void Visit(SqlDropCollation node)
    {
    }

    public void Visit(SqlDropDomain node)
    {
    }

    public void Visit(SqlDropIndex node)
    {
    }

    public void Visit(SqlDropPartitionFunction node)
    {
    }

    public void Visit(SqlDropPartitionScheme node)
    {
    }

    public void Visit(SqlDropSchema node)
    {
    }

    public void Visit(SqlDropSequence node)
    {
    }

    public void Visit(SqlDropTable node)
    {
    }

    public void Visit(SqlDropTranslation node)
    {
    }

    public void Visit(SqlDropView node)
    {
    }

    public void Visit(SqlTruncateTable node)
    {
    }

    public void Visit(SqlDynamicFilter node)
    {
    }

    public void Visit(SqlPlaceholder node)
    {
    }

    public void Visit(SqlExtract node)
    {
<<<<<<< HEAD
      VisitNullable(node.Operand);
=======
      if (node.Operand is not null)
        Visit(node.Operand);
>>>>>>> 780ddaa5
    }

    public void Visit(SqlFastFirstRowsHint node)
    {
    }

    public void Visit(SqlFetch node)
    {
    }

    public void Visit(SqlForceJoinOrderHint node)
    {
    }

    public void Visit(SqlFreeTextTable node)
    {
      if (node.TargetTable!=null)
        Visit(node.TargetTable);
      foreach (var column in node.Columns)
        Visit(column);
      foreach (var column in node.TargetColumns)
        Visit(column);
    }

    public void Visit(SqlFunctionCall node)
    {
      foreach (var argument in node.Arguments)
        Visit(argument);
    }

    public void Visit(SqlCustomFunctionCall node)
    {
      foreach (var argument in node.Arguments)
        Visit(argument);
    }

    public void Visit(SqlIf node)
    {
      if (node.True!=null)
        Visit(node.True);
      if (node.False!=null)
        Visit(node.False);
<<<<<<< HEAD
      VisitNullable(node.Condition);
=======
      if (node.Condition is not null)
        Visit(node.Condition);
>>>>>>> 780ddaa5
    }

    public void Visit(SqlInsert node)
    {
      if (node.From != null) {
        Visit(node.From);
      }
      if (node.Into != null) {
        Visit(node.Into);
      }
      foreach (var value in node.Values.Columns.SelectMany(column => node.Values.ValuesByColumn(column))) {
        Visit(value);
      }        
    }

    public void Visit(SqlJoinExpression node)
    {
<<<<<<< HEAD
      VisitNullable(node.Expression);
      if (node.Left != null)
=======
      if (node.Expression is not null)
        Visit(node.Expression);
      if (node.Left!=null)
>>>>>>> 780ddaa5
        Visit(node.Left);
      if (node.Right != null)
        Visit(node.Right);
    }

    public void Visit(SqlJoinHint node)
    {
    }

    public void Visit(SqlLike node)
    {
<<<<<<< HEAD
      VisitNullable(node.Expression);
      VisitNullable(node.Escape);
      VisitNullable(node.Pattern);
=======
      if (node.Expression is not null)
        Visit(node.Expression);
      if (node.Escape is not null)
        Visit(node.Escape);
      if (node.Pattern is not null)
        Visit(node.Pattern);
>>>>>>> 780ddaa5
    }

    public void Visit(SqlLiteral node)
    {
    }

    public void Visit(SqlMatch node)
    {
<<<<<<< HEAD
      VisitNullable(node.Value);
=======
      if (node.Value is not null)
        Visit(node.Value);
>>>>>>> 780ddaa5
      if (node.SubQuery is not null)
        Visit(node.SubQuery);
    }

    public void Visit(SqlNative node)
    {
    }

    public void Visit(SqlNativeHint node)
    {
    }

    public void Visit(SqlNextValue value)
    {
    }

    public void Visit(SqlNull node)
    {
    }

    public void Visit(SqlOpenCursor node)
    {
    }

    public void Visit(SqlOrder node)
    {
<<<<<<< HEAD
      VisitNullable(node.Expression);
=======
      if (node.Expression is not null)
        Visit(node.Expression);
>>>>>>> 780ddaa5
    }

    public void Visit(SqlParameterRef node)
    {
    }

    public void Visit(SqlRound node)
    {
<<<<<<< HEAD
      VisitNullable(node.Argument);
      VisitNullable(node.Length);
=======
      if (node.Argument is not null)
        Visit(node.Argument);
      if (node.Length is not null)
        Visit(node.Length);
>>>>>>> 780ddaa5
    }

    public void Visit(SqlQueryExpression node)
    {
      if (node.Left!=null)
        Visit(node.Left);
      if (node.Right!=null)
        Visit(node.Right);
    }

    public void Visit(SqlQueryRef node)
    {
      foreach (var column in node.Columns)
        Visit(column);
      if (node.Query!=null)
        Visit(node.Query);
    }

    public void Visit(SqlRow node)
    {
    }

    public void Visit(SqlRowNumber node)
    {
      foreach (var order in node.OrderBy)
        Visit(order);
    }

    public void Visit(SqlRenameTable node)
    {
    }

    public void Visit(SqlStatementBlock node)
    {
    }

    public void Visit(SqlTableColumn node)
    {
    }

    public void Visit(SqlTableRef node)
    {
      if (node.DataTable!=null)
        Visit(node.DataTable);
      foreach (var column in node.Columns)
        Visit(column);
    }

    public void Visit(SqlTrim node)
    {
<<<<<<< HEAD
      VisitNullable(node.Expression);
=======
      if (node.Expression is not null)
        Visit(node.Expression);
>>>>>>> 780ddaa5
    }

    public void Visit(SqlSelect node)
    {
      foreach (var column in node.Columns)
        Visit(column);
      foreach (var column in node.GroupBy)
        Visit(column);
      foreach (var column in node.OrderBy)
        Visit(column);
      if (node.From != null)
        Visit(node.From);
<<<<<<< HEAD
      VisitNullable(node.Having);
      VisitNullable(node.Limit);
      VisitNullable(node.Offset);
      VisitNullable(node.Where);
=======
      if (node.Having is not null)
        Visit(node.Having);
      if (node.Limit is not null)
        Visit(node.Limit);
      if (node.Offset is not null)
        Visit(node.Offset);
      if (node.Where is not null)
        Visit(node.Where);
>>>>>>> 780ddaa5
      foreach (var hint in node.Hints)
        Visit(hint);

      if (node.Columns.Count==0)
        node.Columns.Add(SqlDml.Null, "NULL");

      var hasPaging = node.HasLimit || node.HasOffset;

      var isCurrentRoot = ReferenceEquals(node, rootSelect);
      var keepOrderBy = isCurrentRoot || hasPaging;
      if (!keepOrderBy)
        node.OrderBy.Clear();

      if (!isCurrentRoot) {
        rootSelect.Comment = SqlComment.Join(rootSelect.Comment, node.Comment);
        node.Comment = null;
      }
      
      var addOrderBy = hasPaging
        && node.OrderBy.Count==0
        && providerInfo.Supports(ProviderFeatures.PagingRequiresOrderBy);

      if (addOrderBy)
        node.OrderBy.Add(1);
    }

    public void Visit(SqlSubQuery node)
    {
      if (node.Query!=null)
        Visit(node.Query);
    }

    public void Visit(SqlUnary node)
    {
<<<<<<< HEAD
      VisitNullable(node.Operand);
=======
      if (node.Operand is not null)
        Visit(node.Operand);
>>>>>>> 780ddaa5
    }

    public void Visit(SqlMetadata node)
    {
      Visit(node.Expression);
    }

    public void Visit(SqlUpdate node)
    {
      if (node.From!=null)
        Visit(node.From);
      if (node.Update!=null)
        Visit(node.Update);
<<<<<<< HEAD
      VisitNullable(node.Where);
=======
      if (node.Where is not null)
        Visit(node.Where);
>>>>>>> 780ddaa5
      foreach (var value in node.Values.Values)
        Visit(value);
      foreach (var hint in node.Hints)
        Visit(hint);
    }

    public void Visit(SqlUserColumn node)
    {
<<<<<<< HEAD
      VisitNullable(node.Expression);
=======
      if (node.Expression is not null)
        Visit(node.Expression);
>>>>>>> 780ddaa5
    }

    public void Visit(SqlUserFunctionCall node)
    {
      foreach (var argument in node.Arguments)
        Visit(argument);
    }

    public void Visit(SqlDeclareVariable node)
    {
    }

    public void Visit(SqlVariable node)
    {
    }

    public void Visit(SqlVariant node)
    {
    }

    public void Visit(SqlWhile node)
    {
<<<<<<< HEAD
      VisitNullable(node.Condition);
=======
      if (node.Condition is not null)
        Visit(node.Condition);
>>>>>>> 780ddaa5
      if (node.Statement!=null)
        Visit(node.Statement);
    }

    public void Visit(SqlFragment node)
    {
    }

    public void Visit(SqlExpression sqlExpression)
    {
      if (visitedExpressions.Add(sqlExpression)) {
        sqlExpression.AcceptVisitor(this);
      }
    }

    public void VisitNullable(SqlExpression sqlExpression)
    {
      if (sqlExpression is not null) {
        Visit(sqlExpression);
      }
    }

    public void Visit(SqlStatement sqlStatement)
    {
      sqlStatement.AcceptVisitor(this);
    }

    public void Visit(SqlTable sqlTable)
    {
      sqlTable.AcceptVisitor(this);
    }

    private void Visit(ISqlQueryExpression queryExpression)
    {
      queryExpression.AcceptVisitor(this);
    }

    private void Visit(ISqlLValue sqlLValue)
    {
      sqlLValue.AcceptVisitor(this);
    }

    private void Visit(DataTable dataTable)
    {
    }

    private void Visit(SqlHint sqlExpression)
    {
    }

    public void Visit(SqlComment comment)
    {
      
    }
    
    public static void Process(SqlSelect select, ProviderInfo providerInfo)
    {
      ArgumentValidator.EnsureArgumentNotNull(select, "select");
      ArgumentValidator.EnsureArgumentNotNull(providerInfo, "providerInfo");
      new SqlSelectProcessor(select, providerInfo).Visit(select);
    }

    // Constructors

    private SqlSelectProcessor(SqlSelect rootSelect, ProviderInfo providerInfo)
    {
      this.rootSelect = rootSelect;
      this.providerInfo = providerInfo;
    }
  }
}<|MERGE_RESOLUTION|>--- conflicted
+++ resolved
@@ -16,12 +16,7 @@
 
     public void Visit(SqlAggregate node)
     {
-<<<<<<< HEAD
-      VisitNullable(node.Expression);
-=======
-      if (node.Expression is not null)
-        Visit(node.Expression);
->>>>>>> 780ddaa5
+      VisitNullable(node.Expression);
     }
 
     public void Visit(SqlAlterDomain node)
@@ -52,12 +47,7 @@
     {
       if (node.Left!=null)
         Visit(node.Left);
-<<<<<<< HEAD
       VisitNullable(node.Right);
-=======
-      if (node.Right is not null)
-        Visit(node.Right);
->>>>>>> 780ddaa5
     }
 
     public void Visit(SqlBatch node)
@@ -66,31 +56,15 @@
 
     public void Visit(SqlBetween node)
     {
-<<<<<<< HEAD
       VisitNullable(node.Left);
       VisitNullable(node.Right);
       VisitNullable(node.Expression);
-=======
-      if (node.Left is not null)
-        Visit(node.Left);
-      if (node.Right is not null)
-        Visit(node.Right);
-      if (!node.Expression)
-        Visit(node.Expression);
->>>>>>> 780ddaa5
     }
 
     public void Visit(SqlBinary node)
     {
-<<<<<<< HEAD
       VisitNullable(node.Left);
       VisitNullable(node.Right);
-=======
-      if (node.Left is not null)
-        Visit(node.Left);
-      if (node.Right is not null)
-        Visit(node.Right);
->>>>>>> 780ddaa5
     }
 
     public void Visit(SqlBreak node)
@@ -99,25 +73,13 @@
 
     public void Visit(SqlCase node)
     {
-<<<<<<< HEAD
       VisitNullable(node.Value);
       VisitNullable(node.Else);
-=======
-      if (node.Value is not null)
-        Visit(node.Value);
-      if (node.Else is not null)
-        Visit(node.Else);
->>>>>>> 780ddaa5
     }
 
     public void Visit(SqlCast node)
     {
-<<<<<<< HEAD
       VisitNullable(node.Operand);
-=======
-      if (node.Operand is not null)
-        Visit(node.Operand);
->>>>>>> 780ddaa5
     }
 
     public void Visit(SqlCloseCursor node)
@@ -126,22 +88,12 @@
 
     public void Visit(SqlCollate node)
     {
-<<<<<<< HEAD
       VisitNullable(node.Operand);
-=======
-      if (node.Operand is not null)
-        Visit(node.Operand);
->>>>>>> 780ddaa5
     }
 
     public void Visit(SqlColumnRef node)
     {
-<<<<<<< HEAD
       VisitNullable(node.SqlColumn);
-=======
-      if (node.SqlColumn is not null)
-        Visit(node.SqlColumn);
->>>>>>> 780ddaa5
     }
 
     public void Visit(SqlConcat node)
@@ -234,12 +186,7 @@
     {
       if (node.Delete!=null)
         Visit(node.Delete);
-<<<<<<< HEAD
       VisitNullable(node.Where);
-=======
-      if (node.Where is not null)
-        Visit(node.Where);
->>>>>>> 780ddaa5
     }
 
     public void Visit(SqlDropAssertion node)
@@ -304,12 +251,7 @@
 
     public void Visit(SqlExtract node)
     {
-<<<<<<< HEAD
       VisitNullable(node.Operand);
-=======
-      if (node.Operand is not null)
-        Visit(node.Operand);
->>>>>>> 780ddaa5
     }
 
     public void Visit(SqlFastFirstRowsHint node)
@@ -352,12 +294,7 @@
         Visit(node.True);
       if (node.False!=null)
         Visit(node.False);
-<<<<<<< HEAD
       VisitNullable(node.Condition);
-=======
-      if (node.Condition is not null)
-        Visit(node.Condition);
->>>>>>> 780ddaa5
     }
 
     public void Visit(SqlInsert node)
@@ -370,19 +307,13 @@
       }
       foreach (var value in node.Values.Columns.SelectMany(column => node.Values.ValuesByColumn(column))) {
         Visit(value);
-      }        
+      }
     }
 
     public void Visit(SqlJoinExpression node)
     {
-<<<<<<< HEAD
       VisitNullable(node.Expression);
       if (node.Left != null)
-=======
-      if (node.Expression is not null)
-        Visit(node.Expression);
-      if (node.Left!=null)
->>>>>>> 780ddaa5
         Visit(node.Left);
       if (node.Right != null)
         Visit(node.Right);
@@ -394,18 +325,9 @@
 
     public void Visit(SqlLike node)
     {
-<<<<<<< HEAD
       VisitNullable(node.Expression);
       VisitNullable(node.Escape);
       VisitNullable(node.Pattern);
-=======
-      if (node.Expression is not null)
-        Visit(node.Expression);
-      if (node.Escape is not null)
-        Visit(node.Escape);
-      if (node.Pattern is not null)
-        Visit(node.Pattern);
->>>>>>> 780ddaa5
     }
 
     public void Visit(SqlLiteral node)
@@ -414,12 +336,7 @@
 
     public void Visit(SqlMatch node)
     {
-<<<<<<< HEAD
       VisitNullable(node.Value);
-=======
-      if (node.Value is not null)
-        Visit(node.Value);
->>>>>>> 780ddaa5
       if (node.SubQuery is not null)
         Visit(node.SubQuery);
     }
@@ -446,12 +363,7 @@
 
     public void Visit(SqlOrder node)
     {
-<<<<<<< HEAD
-      VisitNullable(node.Expression);
-=======
-      if (node.Expression is not null)
-        Visit(node.Expression);
->>>>>>> 780ddaa5
+      VisitNullable(node.Expression);
     }
 
     public void Visit(SqlParameterRef node)
@@ -460,15 +372,8 @@
 
     public void Visit(SqlRound node)
     {
-<<<<<<< HEAD
       VisitNullable(node.Argument);
       VisitNullable(node.Length);
-=======
-      if (node.Argument is not null)
-        Visit(node.Argument);
-      if (node.Length is not null)
-        Visit(node.Length);
->>>>>>> 780ddaa5
     }
 
     public void Visit(SqlQueryExpression node)
@@ -519,12 +424,7 @@
 
     public void Visit(SqlTrim node)
     {
-<<<<<<< HEAD
-      VisitNullable(node.Expression);
-=======
-      if (node.Expression is not null)
-        Visit(node.Expression);
->>>>>>> 780ddaa5
+      VisitNullable(node.Expression);
     }
 
     public void Visit(SqlSelect node)
@@ -537,21 +437,10 @@
         Visit(column);
       if (node.From != null)
         Visit(node.From);
-<<<<<<< HEAD
       VisitNullable(node.Having);
       VisitNullable(node.Limit);
       VisitNullable(node.Offset);
       VisitNullable(node.Where);
-=======
-      if (node.Having is not null)
-        Visit(node.Having);
-      if (node.Limit is not null)
-        Visit(node.Limit);
-      if (node.Offset is not null)
-        Visit(node.Offset);
-      if (node.Where is not null)
-        Visit(node.Where);
->>>>>>> 780ddaa5
       foreach (var hint in node.Hints)
         Visit(hint);
 
@@ -569,7 +458,7 @@
         rootSelect.Comment = SqlComment.Join(rootSelect.Comment, node.Comment);
         node.Comment = null;
       }
-      
+
       var addOrderBy = hasPaging
         && node.OrderBy.Count==0
         && providerInfo.Supports(ProviderFeatures.PagingRequiresOrderBy);
@@ -586,12 +475,7 @@
 
     public void Visit(SqlUnary node)
     {
-<<<<<<< HEAD
       VisitNullable(node.Operand);
-=======
-      if (node.Operand is not null)
-        Visit(node.Operand);
->>>>>>> 780ddaa5
     }
 
     public void Visit(SqlMetadata node)
@@ -605,12 +489,7 @@
         Visit(node.From);
       if (node.Update!=null)
         Visit(node.Update);
-<<<<<<< HEAD
       VisitNullable(node.Where);
-=======
-      if (node.Where is not null)
-        Visit(node.Where);
->>>>>>> 780ddaa5
       foreach (var value in node.Values.Values)
         Visit(value);
       foreach (var hint in node.Hints)
@@ -619,12 +498,7 @@
 
     public void Visit(SqlUserColumn node)
     {
-<<<<<<< HEAD
-      VisitNullable(node.Expression);
-=======
-      if (node.Expression is not null)
-        Visit(node.Expression);
->>>>>>> 780ddaa5
+      VisitNullable(node.Expression);
     }
 
     public void Visit(SqlUserFunctionCall node)
@@ -647,12 +521,7 @@
 
     public void Visit(SqlWhile node)
     {
-<<<<<<< HEAD
       VisitNullable(node.Condition);
-=======
-      if (node.Condition is not null)
-        Visit(node.Condition);
->>>>>>> 780ddaa5
       if (node.Statement!=null)
         Visit(node.Statement);
     }
@@ -705,9 +574,9 @@
 
     public void Visit(SqlComment comment)
     {
-      
-    }
-    
+
+    }
+
     public static void Process(SqlSelect select, ProviderInfo providerInfo)
     {
       ArgumentValidator.EnsureArgumentNotNull(select, "select");
