// Copyright (C) 2009-2020 Xtensive LLC.
// This code is distributed under MIT license terms.
// See the License.txt file in the project root for more information.
// Created by: Denis Krjuchkov
// Created:    2009.11.12

using System;
using System.Collections.Generic;
using System.Linq;
using Xtensive.Core;
using Xtensive.Reflection;
using Xtensive.Sql;
using Xtensive.Sql.Dml;
using Xtensive.Sql.Model;
using Xtensive.Tuples;

namespace Xtensive.Orm.Providers
{
  /// <summary>
  /// A manager of temporary tables.
  /// </summary>
  public class TemporaryTableManager : DomainBoundHandler
  {
    private const string TableNamePattern = "Tmp_{0}";
    private const string ColumnNamePattern = "C{0}";

    // Preallocated array of 1 column name
    private static readonly string[] ColumnNames1 = new[] { string.Format(ColumnNamePattern, 0) };

    private TemporaryTableBackEnd backEnd;

    /// <summary>
    /// Gets value indicating whether temporary tables are supported.
    /// </summary>
    public bool Supported { get { return backEnd != null; } }

    /// <summary>
    /// Builds the descriptor of a temporary table.
    /// </summary>
    /// <param name="modelMapping">Model mapping.</param>
    /// <param name="name">The name of the temporary table.</param>
    /// <param name="source">The source.</param>
    /// <returns>Built descriptor.</returns>
    public TemporaryTableDescriptor BuildDescriptor(ModelMapping modelMapping, string name, TupleDescriptor source)
    {
      return BuildDescriptor(modelMapping, name, source, null);
    }

    /// <summary>
    /// Builds the descriptor of a temporary table.
    /// </summary>
    /// <param name="modelMapping">Model mapping.</param>
    /// <param name="name">The name of the temporary table.</param>
    /// <param name="source">The source.</param>
    /// <param name="fieldNames">The names of field in temporary table.</param>
    /// <returns>Built descriptor.</returns>
    public TemporaryTableDescriptor BuildDescriptor(ModelMapping modelMapping, string name, TupleDescriptor source, string[] fieldNames)
    {
      EnsureTemporaryTablesSupported();

      var hasColumns = source.Count > 0;

      // TODO: split this method to a set of various simple virtual methods
      var driver = Handlers.StorageDriver;

      var catalog = new Catalog(modelMapping.TemporaryTableDatabase);
      var schema = catalog.CreateSchema(modelMapping.TemporaryTableSchema);
      var collation = modelMapping.TemporaryTableCollation != null
        ? new Collation(schema, modelMapping.TemporaryTableCollation)
        : null;

      fieldNames ??= BuildFieldNames(source);

      var typeMappings = source
        .Select(driver.GetTypeMapping)
        .ToArray();

      // table
      var table = CreateTemporaryTable(schema, name, source, typeMappings, fieldNames, collation);
      var tableRef = SqlDml.TableRef(table);

      // select statement
      var queryStatement = MakeUpSelectQuery(tableRef, hasColumns);

      // insert statements


      var result = new TemporaryTableDescriptor(name) {
        TupleDescriptor = source,
        QueryStatement = queryStatement,
        CreateStatement = driver.Compile(SqlDdl.Create(table)).GetCommandText(),
        DropStatement = driver.Compile(SqlDdl.Drop(table)).GetCommandText(),
        LazyLevel1BatchStoreRequest = CreateLazyPersistRequest(WellKnown.MultiRowInsertLevel1BatchSize),
        LazyLevel2BatchStoreRequest = CreateLazyPersistRequest(WellKnown.MultiRowInsertLevel2BatchSize),
        LazyStoreRequest = CreateLazyPersistRequest(1),
        ClearRequest = new Lazy<PersistRequest>(() => {
          var request = new PersistRequest(driver, Handlers.ProviderInfo.Supports(ProviderFeatures.TruncateTable) ? SqlDdl.Truncate(table) : SqlDml.Delete(tableRef), null);
          request.Prepare();
          return request;
        })
      };

      return result;

      Lazy<PersistRequest> CreateLazyPersistRequest(int batchSize) =>
        new Lazy<PersistRequest>(() => {
          var bindings = new List<PersistParameterBinding>(batchSize);
          var statement = MakeUpInsertQuery(tableRef, typeMappings, bindings, hasColumns, batchSize);
          var persistRequest = new PersistRequest(driver, statement, bindings);
          persistRequest.Prepare();
          return persistRequest;
        });
    }

    /// <summary>
    /// Acquires the lock on the specified temporary table.
    /// </summary>
    /// <param name="context">The <see cref="EnumerationContext"/>.</param>
    /// <param name="descriptor">The descriptor of temporary table.</param>
    /// <returns>
    /// A <see cref="IDisposable"/> implementor that should be used to free acquired lock.
    /// </returns>
    public IDisposable Acquire(EnumerationContext context, TemporaryTableDescriptor descriptor)
    {
      var name = descriptor.Name;
      var session = context.Session;
      var registry = GetRegistry(session);

      bool isLocked;
      if (!registry.States.TryGetValue(name, out isLocked))
        backEnd.InitializeTable(context, descriptor);
      else if (isLocked)
        return null;

      registry.States[name] = true;
      backEnd.AcquireTable(context, descriptor);

      return new Disposable(disposing => {
        backEnd.ReleaseTable(context, descriptor);
        registry.States[name] = false;
      });
    }

    protected void ExecuteNonQuery(EnumerationContext context, string statement)
    {
      var executor = context.Session.Services.Demand<ISqlExecutor>();
      executor.ExecuteNonQuery(statement);
    }

    private static TemporaryTableStateRegistry GetRegistry(Session session)
    {
      var registry = session.Extensions.Get<TemporaryTableStateRegistry>();
      if (registry == null) {
        registry = new TemporaryTableStateRegistry();
        session.Extensions.Set(registry);
      }
      return registry;
    }

    private void EnsureTemporaryTablesSupported()
    {
      if (!Supported)
        throw new NotSupportedException(Strings.ExTemporaryTablesAreNotSupportedByCurrentStorage);
    }

<<<<<<< HEAD
    private string[] BuildFieldNames(TupleDescriptor source) =>
      source.Count == 1
        ? ColumnNames1
        : Enumerable.Range(0, source.Count)
=======
    private string[] BuildFieldNames(in TupleDescriptor source)
    {
      return Enumerable.Range(0, source.Count)
>>>>>>> ae7810f7
          .Select(i => string.Format(ColumnNamePattern, i))
          .ToArray();

    private Table CreateTemporaryTable(Schema schema, string name, TupleDescriptor source, TypeMapping[] typeMappings, string[] fieldNames, Collation collation)
    {
      var tableName = Handlers.NameBuilder.ApplyNamingRules(string.Format(TableNamePattern, name));
      var table = backEnd.CreateTemporaryTable(schema, tableName);

      if (source.Count > 0) {
        var fieldIndex = 0;
        foreach (var mapping in typeMappings) {
          var column = table.CreateColumn(fieldNames[fieldIndex], mapping.MapType());
          column.IsNullable = true;
          // TODO: Dmitry Maximov, remove this workaround than collation problem will be fixed
          if (mapping.Type == WellKnownTypes.String)
            column.Collation = collation;
          fieldIndex++;
        }
      }
      else
        table.CreateColumn("dummy", new SqlValueType(SqlType.Int32));

      return table;
    }

    private SqlSelect MakeUpSelectQuery(SqlTableRef temporaryTable, bool hasColumns)
    {
      var queryStatement = SqlDml.Select(temporaryTable);
      if (hasColumns) {
        foreach (var column in temporaryTable.Columns)
          queryStatement.Columns.Add(column);
      }
      return queryStatement;
    }

    private SqlInsert MakeUpInsertQuery(SqlTableRef temporaryTable, TypeMapping[] typeMappings, List<PersistParameterBinding> storeRequestBindings, bool hasColumns, int rows = 1)
    {
      var insertStatement = SqlDml.Insert(temporaryTable);
      if (hasColumns) {
        var paramIndex = 0;
        for (int i = 0; i < rows; ++i) {
          var fieldIndex = 0;
          foreach (var column in temporaryTable.Columns) {
            TypeMapping typeMapping = typeMappings[fieldIndex];
            var binding = new PersistParameterBinding(typeMapping, paramIndex);
            insertStatement.Values.Add(column, binding.ParameterReference);
            storeRequestBindings.Add(binding);
            fieldIndex++;
            paramIndex++;
          }
        }
      }
      else {
        insertStatement.Values.SetValueByColumn(temporaryTable.Columns[0], SqlDml.Literal(0));
      }
      return insertStatement;
    }

    /// <inheritdoc/>
    protected override void Initialize()
    {
      var providerInfo = Handlers.ProviderInfo;

      if (providerInfo.Supports(ProviderFeatures.TemporaryTables))
        backEnd = new RealTemporaryTableBackEnd();
      else if (providerInfo.Supports(ProviderFeatures.TemporaryTableEmulation))
        backEnd = new EmulatedTemporaryTableBackEnd();
    }
  }
}<|MERGE_RESOLUTION|>--- conflicted
+++ resolved
@@ -163,16 +163,10 @@
         throw new NotSupportedException(Strings.ExTemporaryTablesAreNotSupportedByCurrentStorage);
     }
 
-<<<<<<< HEAD
-    private string[] BuildFieldNames(TupleDescriptor source) =>
+    private string[] BuildFieldNames(in TupleDescriptor source) =>
       source.Count == 1
         ? ColumnNames1
         : Enumerable.Range(0, source.Count)
-=======
-    private string[] BuildFieldNames(in TupleDescriptor source)
-    {
-      return Enumerable.Range(0, source.Count)
->>>>>>> ae7810f7
           .Select(i => string.Format(ColumnNamePattern, i))
           .ToArray();
 
