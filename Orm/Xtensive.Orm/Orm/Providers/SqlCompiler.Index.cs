--- conflicted
+++ resolved
@@ -1,8 +1,4 @@
-<<<<<<< HEAD
-// Copyright (C) 2009-2021 Xtensive LLC.
-=======
 // Copyright (C) 2009-2024 Xtensive LLC.
->>>>>>> 86d18bc3
 // This code is distributed under MIT license terms.
 // See the License.txt file in the project root for more information.
 // Created by: Denis Krjuchkov
@@ -12,14 +8,10 @@
 using System.Collections.Concurrent;
 using System.Collections.Generic;
 using System.Linq;
-<<<<<<< HEAD
 using System.Linq.Expressions;
 using Xtensive.Core;
 using Xtensive.Linq;
 using Xtensive.Orm.Internals;
-=======
-using Xtensive.Core;
->>>>>>> 86d18bc3
 using Xtensive.Orm.Model;
 using Xtensive.Orm.Rse.Providers;
 using Xtensive.Reflection;
@@ -32,7 +24,6 @@
 {
   public partial class SqlCompiler
   {
-<<<<<<< HEAD
     protected readonly struct QueryAndBindings
     {
       public SqlSelect Query { get; }
@@ -52,18 +43,6 @@
 
     private TypeMapping int32TypeMapping;
 
-    protected override SqlProvider VisitFreeText(FreeTextProvider provider)
-    {
-      throw new NotSupportedException();
-    }
-
-    protected override SqlProvider VisitContainsTable(ContainsTableProvider provider)
-    {
-      throw new NotSupportedException();
-    }
-
-=======
->>>>>>> 86d18bc3
     /// <inheritdoc/>
     protected override SqlProvider VisitIndex(IndexProvider provider)
     {
@@ -155,7 +134,6 @@
       var keyColumnCount = index.KeyColumns.Count;
       var underlyingQueries = index.UnderlyingIndexes.Select(BuildProviderQuery);
 
-<<<<<<< HEAD
       var sourceTables = new List<SqlTable>();
       List<QueryParameterBinding> resultBindings = null;
       if(index.UnderlyingIndexes.Any(i => i.IsVirtual)) {
@@ -181,14 +159,6 @@
           }
         }
       }
-=======
-      var sourceTables = index.UnderlyingIndexes.Any(i => i.IsVirtual)
-        ? underlyingQueries.Select(SqlDml.QueryRef).Cast<SqlTable>().ToList(index.UnderlyingIndexes.Count)
-        : underlyingQueries.Select(q => {
-            var tableRef = (SqlTableRef) q.From;
-            return (SqlTable) SqlDml.TableRef(tableRef.DataTable, tableRef.Name, q.Columns.Select(c => c.Name));
-          }).ToList(index.UnderlyingIndexes.Count);
->>>>>>> 86d18bc3
 
       foreach (var table in sourceTables) {
         if (resultTable==null)
@@ -239,10 +209,7 @@
       var type = index.ReflectedType;
       var discriminatorMap = type.Hierarchy.TypeDiscriminatorMap;
       var filterByTypes = index.FilterByTypes;
-<<<<<<< HEAD
       var filterByTypesCount = filterByTypes.Count;
-=======
->>>>>>> 86d18bc3
       if (underlyingIndex.IsTyped && discriminatorMap != null) {
         var columnType = discriminatorMap.Column.ValueType;
         var discriminatorColumnIndex = underlyingIndex.Columns
@@ -253,13 +220,13 @@
         var discriminatorColumn = baseQuery.From.Columns[discriminatorColumnIndex];
         var containsDefault = filterByTypes.Contains(discriminatorMap.Default);
         
-        if (filterByTypes.Count == 1) {
+        if (filterByTypesCount == 1) {
           var discriminatorValue = GetDiscriminatorValue(discriminatorMap, filterByTypes.First().TypeDiscriminatorValue);
           filter = discriminatorColumn == SqlDml.Literal(discriminatorValue);
         }
         else {
           var values = filterByTypes
-            .SelectToArray(t => GetDiscriminatorValue(discriminatorMap, t.TypeDiscriminatorValue));
+            .Select(t => GetDiscriminatorValue(discriminatorMap, t.TypeDiscriminatorValue)).ToArray(filterByTypesCount);
           filter = SqlDml.In(discriminatorColumn, SqlDml.Array(values));
           if (containsDefault) {
             var allValues = discriminatorMap
@@ -270,7 +237,6 @@
       }
       else {
         var typeIdColumn = baseQuery.Columns[Handlers.Domain.Handlers.NameBuilder.TypeIdColumnName];
-<<<<<<< HEAD
 
         if (!useParameterForTypeId) {
           filter = filterByTypes.Count == 1
@@ -295,11 +261,6 @@
             filter = SqlDml.In(typeIdColumn, SqlDml.Array(typeIdParameters));
           }
         }
-=======
-        filter = filterByTypes.Count == 1
-          ? typeIdColumn == TypeIdRegistry[filterByTypes.First()]
-          : SqlDml.In(typeIdColumn, SqlDml.Array(filterByTypes.SelectToArray(t=> TypeIdRegistry[t])));
->>>>>>> 86d18bc3
       }
       var query = SqlDml.Select(baseQuery.From);
       query.Columns.AddRange(baseQuery.Columns);
