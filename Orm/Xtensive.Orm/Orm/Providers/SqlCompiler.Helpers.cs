--- conflicted
+++ resolved
@@ -19,7 +19,7 @@
 
 namespace Xtensive.Orm.Providers
 {
-  partial class SqlCompiler 
+  partial class SqlCompiler
   {
     protected SqlProvider CreateProvider(SqlSelect statement,
       CompilableProvider origin, params ExecutableProvider[] sources) =>
@@ -307,11 +307,7 @@
         if (columnType == WellKnownTypes.DateTime) {
           return SqlDml.Cast(expression, SqlType.DateTime);
         }
-<<<<<<< HEAD
-#if DO_DATEONLY
-=======
 #if NET6_0_OR_GREATER
->>>>>>> 4e8dfa7f
         if (columnType == WellKnownTypes.DateOnly) {
           return SqlDml.Cast(expression, SqlType.Date);
         }
@@ -335,34 +331,8 @@
         Pair<Column> columnPair;
         if (providerInfo.Supports(ProviderFeatures.DateTimeEmulation)) {
           columnPair = provider.EqualColumns[index];
-<<<<<<< HEAD
-          if (columnPair.First.Type == WellKnownTypes.DateTime) {
-            leftExpression = SqlDml.Cast(leftExpression, SqlType.DateTime);
-          }
-
-          if (columnPair.Second.Type == WellKnownTypes.DateTime) {
-            rightExpression = SqlDml.Cast(rightExpression, SqlType.DateTime);
-          }
-
-#if DO_DATEONLY
-          if (columnPair.First.Type == WellKnownTypes.DateOnly) {
-            leftExpression = SqlDml.Cast(leftExpression, SqlType.Date);
-          }
-          else if (columnPair.First.Type == WellKnownTypes.TimeOnly) {
-            leftExpression = SqlDml.Cast(leftExpression, SqlType.Time);
-          }
-
-          if (columnPair.Second.Type == WellKnownTypes.DateOnly) {
-            rightExpression = SqlDml.Cast(rightExpression, SqlType.Date);
-          }
-          else if (columnPair.Second.Type == WellKnownTypes.TimeOnly) {
-            rightExpression = SqlDml.Cast(rightExpression, SqlType.Time);
-          }
-#endif
-=======
           leftExpression = CastToDateTimeVariantIfNeeded(leftExpression, columnPair.First.Type);
           rightExpression = CastToDateTimeVariantIfNeeded(rightExpression, columnPair.Second.Type);
->>>>>>> 4e8dfa7f
         }
 
         if (providerInfo.Supports(ProviderFeatures.DateTimeOffsetEmulation)) {
