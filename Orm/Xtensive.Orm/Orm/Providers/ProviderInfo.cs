// Copyright (C) 2003-2010 Xtensive LLC.
// All rights reserved.
// For conditions of distribution and use, see license.
// Created by: Alexander Nikolaev
// Created:    2009.06.01

using System;
<<<<<<< HEAD
using Xtensive.Sql.Info;
=======
using Xtensive.Internals.DocTemplates;
>>>>>>> 8f30c649

namespace Xtensive.Orm.Providers
{
  /// <summary>
  /// Provider's features provider.
  /// </summary>
  [Serializable]
  public sealed class ProviderInfo
  {
<<<<<<< HEAD
    private readonly TemporaryTableFeatures temporaryTableFeatures;
=======
    private readonly Version storageVersion;
    private readonly ProviderFeatures providerFeatures;
>>>>>>> 8f30c649

    /// <summary>
    /// Gets provider name.
    /// </summary>
<<<<<<< HEAD
    public string ProviderName { get; private set; }
=======
    /// <param name="required">The required feature set.</param>
    public bool Supports(ProviderFeatures required)
    {
      return (providerFeatures & required)==required;
    }
>>>>>>> 8f30c649

    /// <summary>
    /// Version of the underlying storage.
    /// </summary>
    public Version StorageVersion { get; private set; }

    /// <summary>
    /// Gets the features.
    /// </summary>
    public ProviderFeatures ProviderFeatures { get; private set; }

    /// <summary>
    /// Gets maximal identifier length.
    /// </summary>
    public int MaxIdentifierLength { get; private set; }

    /// <summary>
    /// Gets the constant name of the primary index.
    /// </summary>
    /// <value>The constant name of the primary index.</value>
    public string ConstantPrimaryIndexName { get; private set; }

    /// <summary>
    /// Gets default database for current user.
    /// </summary>
    public string DefaultDatabase { get; private set; }

    /// <summary>
    /// Gets default schema for current user.
    /// </summary>
    public string DefaultSchema { get; private set; }

    /// <summary>
    /// Determines whether the specified features are supported.
    /// </summary>
<<<<<<< HEAD
    /// <param name="required">The required feature set.</param>
    public bool Supports(ProviderFeatures required)
    {
      return (ProviderFeatures & required)==required;
    }

    /// <summary>
    /// Determines whether the specified features are supported.
    /// </summary>
    /// <param name="required">The required feature set.</param>
    public bool Supports(TemporaryTableFeatures required)
    {
      return (temporaryTableFeatures & required)==required;
    }

    // Constructors

    internal ProviderInfo(
      string providerName,
      Version storageVersion,
      ProviderFeatures providerFeatures,
      TemporaryTableFeatures temporaryTableFeatures,
      int maxIdentifierLength,
      string constantPrimaryIndexName,
      string defaultDatabase,
      string defaultSchema)
    {
      ProviderName = providerName;

      StorageVersion = storageVersion;
      ProviderFeatures = providerFeatures;

      this.temporaryTableFeatures = temporaryTableFeatures;

=======
    public ProviderInfo(Version storageVersion, ProviderFeatures providerFeatures, int maxIdentifierLength)
    {
      this.storageVersion = storageVersion;
      this.providerFeatures = providerFeatures;
      MaxIdentifierLength = maxIdentifierLength;
    }

    public ProviderInfo(Version storageVersion, ProviderFeatures providerFeatures, int maxIdentifierLength, string constantPrimaryIndexName)
    {
      this.storageVersion = storageVersion;
      this.providerFeatures = providerFeatures;
>>>>>>> 8f30c649
      MaxIdentifierLength = maxIdentifierLength;
      ConstantPrimaryIndexName = constantPrimaryIndexName;

      DefaultDatabase = defaultDatabase;
      DefaultSchema = defaultSchema;
    }
  }
}<|MERGE_RESOLUTION|>--- conflicted
+++ resolved
@@ -1,131 +1,86 @@
-// Copyright (C) 2003-2010 Xtensive LLC.
-// All rights reserved.
-// For conditions of distribution and use, see license.
-// Created by: Alexander Nikolaev
-// Created:    2009.06.01
-
-using System;
-<<<<<<< HEAD
-using Xtensive.Sql.Info;
-=======
-using Xtensive.Internals.DocTemplates;
->>>>>>> 8f30c649
-
-namespace Xtensive.Orm.Providers
-{
-  /// <summary>
-  /// Provider's features provider.
-  /// </summary>
-  [Serializable]
-  public sealed class ProviderInfo
-  {
-<<<<<<< HEAD
-    private readonly TemporaryTableFeatures temporaryTableFeatures;
-=======
-    private readonly Version storageVersion;
-    private readonly ProviderFeatures providerFeatures;
->>>>>>> 8f30c649
-
-    /// <summary>
-    /// Gets provider name.
-    /// </summary>
-<<<<<<< HEAD
-    public string ProviderName { get; private set; }
-=======
-    /// <param name="required">The required feature set.</param>
-    public bool Supports(ProviderFeatures required)
-    {
-      return (providerFeatures & required)==required;
-    }
->>>>>>> 8f30c649
-
-    /// <summary>
-    /// Version of the underlying storage.
-    /// </summary>
-    public Version StorageVersion { get; private set; }
-
-    /// <summary>
-    /// Gets the features.
-    /// </summary>
-    public ProviderFeatures ProviderFeatures { get; private set; }
-
-    /// <summary>
-    /// Gets maximal identifier length.
-    /// </summary>
-    public int MaxIdentifierLength { get; private set; }
-
-    /// <summary>
-    /// Gets the constant name of the primary index.
-    /// </summary>
-    /// <value>The constant name of the primary index.</value>
-    public string ConstantPrimaryIndexName { get; private set; }
-
-    /// <summary>
-    /// Gets default database for current user.
-    /// </summary>
-    public string DefaultDatabase { get; private set; }
-
-    /// <summary>
-    /// Gets default schema for current user.
-    /// </summary>
-    public string DefaultSchema { get; private set; }
-
-    /// <summary>
-    /// Determines whether the specified features are supported.
-    /// </summary>
-<<<<<<< HEAD
-    /// <param name="required">The required feature set.</param>
-    public bool Supports(ProviderFeatures required)
-    {
-      return (ProviderFeatures & required)==required;
-    }
-
-    /// <summary>
-    /// Determines whether the specified features are supported.
-    /// </summary>
-    /// <param name="required">The required feature set.</param>
-    public bool Supports(TemporaryTableFeatures required)
-    {
-      return (temporaryTableFeatures & required)==required;
-    }
-
-    // Constructors
-
-    internal ProviderInfo(
-      string providerName,
-      Version storageVersion,
-      ProviderFeatures providerFeatures,
-      TemporaryTableFeatures temporaryTableFeatures,
-      int maxIdentifierLength,
-      string constantPrimaryIndexName,
-      string defaultDatabase,
-      string defaultSchema)
-    {
-      ProviderName = providerName;
-
-      StorageVersion = storageVersion;
-      ProviderFeatures = providerFeatures;
-
-      this.temporaryTableFeatures = temporaryTableFeatures;
-
-=======
-    public ProviderInfo(Version storageVersion, ProviderFeatures providerFeatures, int maxIdentifierLength)
-    {
-      this.storageVersion = storageVersion;
-      this.providerFeatures = providerFeatures;
-      MaxIdentifierLength = maxIdentifierLength;
-    }
-
-    public ProviderInfo(Version storageVersion, ProviderFeatures providerFeatures, int maxIdentifierLength, string constantPrimaryIndexName)
-    {
-      this.storageVersion = storageVersion;
-      this.providerFeatures = providerFeatures;
->>>>>>> 8f30c649
-      MaxIdentifierLength = maxIdentifierLength;
-      ConstantPrimaryIndexName = constantPrimaryIndexName;
-
-      DefaultDatabase = defaultDatabase;
-      DefaultSchema = defaultSchema;
-    }
-  }
+// Copyright (C) 2003-2010 Xtensive LLC.
+// All rights reserved.
+// For conditions of distribution and use, see license.
+// Created by: Alexander Nikolaev
+// Created:    2009.06.01
+
+using System;
+
+namespace Xtensive.Orm.Providers
+{
+  /// <summary>
+  /// Provider's features provider.
+  /// </summary>
+  [Serializable]
+  public sealed class ProviderInfo
+  {
+
+    /// <summary>
+    /// Gets provider name.
+    /// </summary>
+    public string ProviderName { get; private set; }
+
+    /// <summary>
+    /// Version of the underlying storage.
+    /// </summary>
+    public Version StorageVersion { get; private set; }
+
+    /// <summary>
+    /// Gets the features.
+    /// </summary>
+    public ProviderFeatures ProviderFeatures { get; private set; }
+
+    /// <summary>
+    /// Gets maximal identifier length.
+    /// </summary>
+    public int MaxIdentifierLength { get; private set; }
+
+    /// <summary>
+    /// Gets the constant name of the primary index.
+    /// </summary>
+    /// <value>The constant name of the primary index.</value>
+    public string ConstantPrimaryIndexName { get; private set; }
+
+    /// <summary>
+    /// Gets default database for current user.
+    /// </summary>
+    public string DefaultDatabase { get; private set; }
+
+    /// <summary>
+    /// Gets default schema for current user.
+    /// </summary>
+    public string DefaultSchema { get; private set; }
+
+    /// <summary>
+    /// Determines whether the specified features are supported.
+    /// </summary>
+    /// <param name="required">The required feature set.</param>
+    public bool Supports(ProviderFeatures required)
+    {
+      return (ProviderFeatures & required)==required;
+    }
+
+    // Constructors
+
+    internal ProviderInfo(
+      string providerName,
+      Version storageVersion,
+      ProviderFeatures providerFeatures,
+      int maxIdentifierLength,
+      string constantPrimaryIndexName,
+      string defaultDatabase,
+      string defaultSchema)
+    {
+      ProviderName = providerName;
+
+      StorageVersion = storageVersion;
+      ProviderFeatures = providerFeatures;
+
+      MaxIdentifierLength = maxIdentifierLength;
+      ConstantPrimaryIndexName = constantPrimaryIndexName;
+
+      DefaultDatabase = defaultDatabase;
+      DefaultSchema = defaultSchema;
+    }
+  }
 }