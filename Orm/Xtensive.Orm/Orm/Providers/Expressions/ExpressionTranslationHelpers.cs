--- conflicted
+++ resolved
@@ -33,10 +33,10 @@
 
     public static SqlExpression ToFloat(SqlExpression target) =>
       Cast(target, WellKnownTypes.Single);
-    
+
     public static SqlExpression ToDecimal(SqlExpression target) =>
       Cast(target, WellKnownTypes.Decimal);
-    
+
     public static SqlExpression ToByte(SqlExpression target) =>
       Cast(target, WellKnownTypes.Byte);
 
@@ -45,13 +45,8 @@
 
     public static SqlExpression ToDateTime(SqlExpression target) =>
       Cast(target, WellKnownTypes.DateTime);
-<<<<<<< HEAD
-
-#if DO_DATEONLY
-=======
 #if NET6_0_OR_GREATER
 
->>>>>>> 4e8dfa7f
     public static SqlExpression ToDate(SqlExpression target) =>
       Cast(target, WellKnownTypes.DateOnly);
 
