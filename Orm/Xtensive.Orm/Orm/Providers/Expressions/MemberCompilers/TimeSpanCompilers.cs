<<<<<<< HEAD
﻿// Copyright (C) 2009-2020 Xtensive LLC.
// This code is distributed under MIT license terms.
// See the License.txt file in the project root for more information.
=======
﻿// Copyright (C) 2003-2010 Xtensive LLC.
// All rights reserved.
// For conditions of distribution and use, see license.
>>>>>>> b5d188a2
// Created by: Denis Krjuchkov
// Created:    2009.02.24

using System;
<<<<<<< HEAD
=======
using Xtensive.Linq;
>>>>>>> b5d188a2
using Xtensive.Sql;
using Xtensive.Sql.Dml;
using Operator = Xtensive.Reflection.WellKnown.Operator;

namespace Xtensive.Orm.Providers
{
  [CompilerContainer(typeof(SqlExpression))]
  internal static class TimeSpanCompilers
  {
<<<<<<< HEAD
    private const long MillisecondsPerSecond = 1000;
    private const long MillisecondsPerMinute = MillisecondsPerSecond * 60; //     60,000
    private const long MillisecondsPerHour = MillisecondsPerMinute * 60;   //  3,600,000
    private const long MillisecondsPerDay = MillisecondsPerHour * 24;      // 86,400,000

    private const long NanosecondsPerTick = 100;
    private const long NanosecondsPerMillisecond = 1000000;
=======
    private static readonly long TicksPerMillisecond = TimeSpan.FromMilliseconds(1).Ticks;

    private static readonly double MillisecondsPerDay = TimeSpan.FromDays(1).TotalMilliseconds;
    private static readonly double MillisecondsPerHour = TimeSpan.FromHours(1).TotalMilliseconds;
    private static readonly double MillisecondsPerMinute = TimeSpan.FromMinutes(1).TotalMilliseconds;
    private static readonly double MillisecondsPerSecond = TimeSpan.FromSeconds(1).TotalMilliseconds;
    private static readonly double MillisecondsPerTick = TimeSpan.FromTicks(1).TotalMilliseconds;

    private const int NanosecondsPerTick = 100;
    private const int NanosecondsPerMillisecond = 1000000;
>>>>>>> b5d188a2

    #region Constructors

    internal static SqlExpression GenericIntervalConstruct(
      SqlExpression days,
      SqlExpression hours,
      SqlExpression minutes,
      SqlExpression seconds,
      SqlExpression milliseconds)
    {
      var m = milliseconds + 1000L * (seconds + 60L * (minutes + 60L * (hours + 24L * days)));
      var nanoseconds = NanosecondsPerMillisecond * SqlDml.Cast(m, SqlType.Int64);
      return SqlDml.IntervalConstruct(nanoseconds);
    }

    [Compiler(typeof(TimeSpan), null, TargetKind.Constructor)]
    public static SqlExpression TimeSpanCtor(
      [Type(typeof(long))] SqlExpression ticks)
    {
      return SqlDml.IntervalConstruct(ticks * NanosecondsPerTick);
    }

    [Compiler(typeof(TimeSpan), null, TargetKind.Constructor)]
    public static SqlExpression TimeSpanCtor(
      [Type(typeof(int))] SqlExpression hours,
      [Type(typeof(int))] SqlExpression minutes,
      [Type(typeof(int))] SqlExpression seconds)
    {
      return GenericIntervalConstruct(0, hours, minutes, seconds, 0);
    }

    [Compiler(typeof(TimeSpan), null, TargetKind.Constructor)]
    public static SqlExpression TimeSpanCtor(
      [Type(typeof(int))] SqlExpression days,
      [Type(typeof(int))] SqlExpression hours,
      [Type(typeof(int))] SqlExpression minutes,
      [Type(typeof(int))] SqlExpression seconds)
    {
      return GenericIntervalConstruct(days, hours, minutes, seconds, 0);
    }

    [Compiler(typeof(TimeSpan), null, TargetKind.Constructor)]
    public static SqlExpression TimeSpanCtor(
      [Type(typeof(int))] SqlExpression days,
      [Type(typeof(int))] SqlExpression hours,
      [Type(typeof(int))] SqlExpression minutes,
      [Type(typeof(int))] SqlExpression seconds,
<<<<<<< HEAD
      [Type(typeof(int))] SqlExpression milliseconds)
    {
      return GenericIntervalConstruct(days, hours, minutes, seconds, milliseconds);
=======
      [Type(typeof(int))] SqlExpression millliseconds)
    {
      return GenericIntervalConstruct(days, hours, minutes, seconds, millliseconds);
>>>>>>> b5d188a2
    }

    [Compiler(typeof(TimeSpan), "FromDays", TargetKind.Method | TargetKind.Static)]
    public static SqlExpression TimeSpanFromDays(
      [Type(typeof(double))] SqlExpression days)
    {
      return SqlDml.IntervalConstruct(days * MillisecondsPerDay * NanosecondsPerMillisecond);
    }

    [Compiler(typeof(TimeSpan), "FromHours", TargetKind.Method | TargetKind.Static)]
    public static SqlExpression TimeSpanFromHours(
      [Type(typeof(double))] SqlExpression hours)
    {
      return SqlDml.IntervalConstruct(hours * MillisecondsPerHour * NanosecondsPerMillisecond);
    }

    [Compiler(typeof(TimeSpan), "FromMinutes", TargetKind.Method | TargetKind.Static)]
    public static SqlExpression TimeSpanFromMinutes(
      [Type(typeof(double))] SqlExpression minutes)
    {
      return SqlDml.IntervalConstruct(minutes * MillisecondsPerMinute * NanosecondsPerMillisecond);
    }

    [Compiler(typeof(TimeSpan), "FromSeconds", TargetKind.Method | TargetKind.Static)]
    public static SqlExpression TimeSpanFromSeconds(
      [Type(typeof(double))] SqlExpression seconds)
    {
      return SqlDml.IntervalConstruct(seconds * MillisecondsPerSecond * NanosecondsPerMillisecond);
    }

    [Compiler(typeof(TimeSpan), "FromMilliseconds", TargetKind.Method | TargetKind.Static)]
    public static SqlExpression TimeSpanFromMilliseconds(
      [Type(typeof(double))] SqlExpression milliseconds)
    {
      return SqlDml.IntervalConstruct(milliseconds * NanosecondsPerMillisecond);
    }

    [Compiler(typeof(TimeSpan), "FromTicks", TargetKind.Method | TargetKind.Static)]
    public static SqlExpression TimeSpanFromTicks(
      [Type(typeof(long))] SqlExpression ticks)
    {
      return SqlDml.IntervalConstruct(ticks * NanosecondsPerTick);
    }

    #endregion

    #region Extractors

    [Compiler(typeof(TimeSpan), "Milliseconds", TargetKind.PropertyGet)]
    public static SqlExpression TimeSpanMilliseconds(SqlExpression _this)
    {
      return ExpressionTranslationHelpers.ToInt(SqlDml.Extract(SqlIntervalPart.Millisecond, _this));
    }

    [Compiler(typeof(TimeSpan), "Seconds", TargetKind.PropertyGet)]
    public static SqlExpression TimeSpanSeconds(SqlExpression _this)
    {
      return ExpressionTranslationHelpers.ToInt(SqlDml.Extract(SqlIntervalPart.Second, _this));
    }

    [Compiler(typeof(TimeSpan), "Minutes", TargetKind.PropertyGet)]
    public static SqlExpression TimeSpanMinutes(SqlExpression _this)
    {
      return ExpressionTranslationHelpers.ToInt(SqlDml.Extract(SqlIntervalPart.Minute, _this));
    }

    [Compiler(typeof(TimeSpan), "Hours", TargetKind.PropertyGet)]
    public static SqlExpression TimeSpanHours(SqlExpression _this)
    {
      return ExpressionTranslationHelpers.ToInt(SqlDml.Extract(SqlIntervalPart.Hour, _this));
    }
    
    [Compiler(typeof(TimeSpan), "Days", TargetKind.PropertyGet)]
    public static SqlExpression TimeSpanDays(SqlExpression _this)
    {
      return ExpressionTranslationHelpers.ToInt(SqlDml.Extract(SqlIntervalPart.Day, _this));
    }

    #endregion

    #region Converters

    [Compiler(typeof(TimeSpan), "Ticks", TargetKind.PropertyGet)]
    public static SqlExpression TimeSpanTicks(SqlExpression _this)
    {
      return ExpressionTranslationHelpers.ToLong(SqlDml.IntervalToNanoseconds(_this) / NanosecondsPerTick);
    }

    [Compiler(typeof(TimeSpan), "TotalMilliseconds", TargetKind.PropertyGet)]
    public static SqlExpression TimeSpanTotalMilliseconds(SqlExpression _this)
    {
      return ExpressionTranslationHelpers.ToDouble(SqlDml.IntervalToMilliseconds(_this));
    }

    [Compiler(typeof(TimeSpan), "TotalSeconds", TargetKind.PropertyGet)]
    public static SqlExpression TimeSpanTotalSeconds(SqlExpression _this)
    {
      return ExpressionTranslationHelpers.ToDouble(SqlDml.IntervalToMilliseconds(_this)) / MillisecondsPerSecond;
    }

    [Compiler(typeof(TimeSpan), "TotalMinutes", TargetKind.PropertyGet)]
    public static SqlExpression TimeSpanTotalMinutes(SqlExpression _this)
    {
      return ExpressionTranslationHelpers.ToDouble(SqlDml.IntervalToMilliseconds(_this)) / MillisecondsPerMinute;
    }

    [Compiler(typeof(TimeSpan), "TotalHours", TargetKind.PropertyGet)]
    public static SqlExpression TimeSpanTotalHours(SqlExpression _this)
    {
      return ExpressionTranslationHelpers.ToDouble(SqlDml.IntervalToMilliseconds(_this)) / MillisecondsPerHour;
    }

    [Compiler(typeof(TimeSpan), "TotalDays", TargetKind.PropertyGet)]
    public static SqlExpression TimeSpanTotalDays(SqlExpression _this)
    {
      return ExpressionTranslationHelpers.ToDouble(SqlDml.IntervalToMilliseconds(_this)) / MillisecondsPerDay;
    }

    #endregion

    #region Operators

    [Compiler(typeof(TimeSpan), Operator.Equality, TargetKind.Operator)]
    public static SqlExpression TimeSpanOperatorEquality(
      [Type(typeof(TimeSpan))] SqlExpression t1,
      [Type(typeof(TimeSpan))] SqlExpression t2)
    {
      return t1==t2;
    }

    [Compiler(typeof(TimeSpan), Operator.Inequality, TargetKind.Operator)]
    public static SqlExpression TimeSpanOperatorInequality(
      [Type(typeof(TimeSpan))] SqlExpression t1,
      [Type(typeof(TimeSpan))] SqlExpression t2)
    {
      return t1 != t2;
    }

    [Compiler(typeof(TimeSpan), Operator.GreaterThan, TargetKind.Operator)]
    public static SqlExpression TimeSpanOperatorGreaterThan(
      [Type(typeof(TimeSpan))] SqlExpression t1,
      [Type(typeof(TimeSpan))] SqlExpression t2)
    {
      return t1 > t2;
    }

    [Compiler(typeof(TimeSpan), Operator.GreaterThanOrEqual, TargetKind.Operator)]
    public static SqlExpression TimeSpanOperatorGreaterThanOrEqual(
      [Type(typeof(TimeSpan))] SqlExpression t1,
      [Type(typeof(TimeSpan))] SqlExpression t2)
    {
      return t1 >= t2;
    }

    [Compiler(typeof(TimeSpan), Operator.LessThan, TargetKind.Operator)]
    public static SqlExpression TimeSpanOperatorLessThan(
      [Type(typeof(TimeSpan))] SqlExpression t1,
      [Type(typeof(TimeSpan))] SqlExpression t2)
    {
      return t1 < t2;
    }

    [Compiler(typeof(TimeSpan), Operator.LessThanOrEqual, TargetKind.Operator)]
    public static SqlExpression TimeSpanOperatorLessThanOrEqual(
      [Type(typeof(TimeSpan))] SqlExpression t1,
      [Type(typeof(TimeSpan))] SqlExpression t2)
    {
      return t1 <= t2;
    }

    [Compiler(typeof(TimeSpan), Operator.Addition, TargetKind.Operator)]
    public static SqlExpression TimeSpanOperatorAddition(
      [Type(typeof(TimeSpan))] SqlExpression t1,
      [Type(typeof(TimeSpan))] SqlExpression t2)
    {
      return t1 + t2;
    }

    [Compiler(typeof(TimeSpan), Operator.Subtraction, TargetKind.Operator)]
    public static SqlExpression TimeSpanOperatorSubtraction(
      [Type(typeof(TimeSpan))] SqlExpression t1,
      [Type(typeof(TimeSpan))] SqlExpression t2)
    {
      return t1 - t2;
    }

    [Compiler(typeof(TimeSpan), Operator.UnaryPlus, TargetKind.Operator)]
    public static SqlExpression TimeSpanOperatorUnaryPlus(
      [Type(typeof(TimeSpan))] SqlExpression t)
    {
      return t;
    }

    [Compiler(typeof(TimeSpan), Operator.UnaryNegation, TargetKind.Operator)]
    public static SqlExpression TimeSpanOperatorUnaryNegation(
      [Type(typeof(TimeSpan))] SqlExpression t)
    {
      return -t;
    }

    #endregion

    #region Other mappings

    [Compiler(typeof(TimeSpan), "Add")]
    public static SqlExpression TimeSpanAdd(SqlExpression _this,
      [Type(typeof(TimeSpan))] SqlExpression t)
    {
      return _this + t;
    }

    [Compiler(typeof(TimeSpan), "Subtract")]
    public static SqlExpression TimeSpanSubtract(SqlExpression _this,
      [Type(typeof(TimeSpan))] SqlExpression t)
    {
      return _this - t;
    }

    [Compiler(typeof(TimeSpan), "Negate")]
    public static SqlExpression TimeSpanNegate(SqlExpression _this)
    {
      return SqlDml.IntervalNegate(_this);
    }
    
    [Compiler(typeof(TimeSpan), "Duration")]
    public static SqlExpression TimeSpanDuration(SqlExpression _this)
    {
      return SqlDml.IntervalAbs(_this);
    }

    #endregion
  }
}<|MERGE_RESOLUTION|>--- conflicted
+++ resolved
@@ -1,20 +1,10 @@
-<<<<<<< HEAD
 ﻿// Copyright (C) 2009-2020 Xtensive LLC.
 // This code is distributed under MIT license terms.
 // See the License.txt file in the project root for more information.
-=======
-﻿// Copyright (C) 2003-2010 Xtensive LLC.
-// All rights reserved.
-// For conditions of distribution and use, see license.
->>>>>>> b5d188a2
 // Created by: Denis Krjuchkov
 // Created:    2009.02.24
 
 using System;
-<<<<<<< HEAD
-=======
-using Xtensive.Linq;
->>>>>>> b5d188a2
 using Xtensive.Sql;
 using Xtensive.Sql.Dml;
 using Operator = Xtensive.Reflection.WellKnown.Operator;
@@ -24,7 +14,6 @@
   [CompilerContainer(typeof(SqlExpression))]
   internal static class TimeSpanCompilers
   {
-<<<<<<< HEAD
     private const long MillisecondsPerSecond = 1000;
     private const long MillisecondsPerMinute = MillisecondsPerSecond * 60; //     60,000
     private const long MillisecondsPerHour = MillisecondsPerMinute * 60;   //  3,600,000
@@ -32,18 +21,6 @@
 
     private const long NanosecondsPerTick = 100;
     private const long NanosecondsPerMillisecond = 1000000;
-=======
-    private static readonly long TicksPerMillisecond = TimeSpan.FromMilliseconds(1).Ticks;
-
-    private static readonly double MillisecondsPerDay = TimeSpan.FromDays(1).TotalMilliseconds;
-    private static readonly double MillisecondsPerHour = TimeSpan.FromHours(1).TotalMilliseconds;
-    private static readonly double MillisecondsPerMinute = TimeSpan.FromMinutes(1).TotalMilliseconds;
-    private static readonly double MillisecondsPerSecond = TimeSpan.FromSeconds(1).TotalMilliseconds;
-    private static readonly double MillisecondsPerTick = TimeSpan.FromTicks(1).TotalMilliseconds;
-
-    private const int NanosecondsPerTick = 100;
-    private const int NanosecondsPerMillisecond = 1000000;
->>>>>>> b5d188a2
 
     #region Constructors
 
@@ -91,15 +68,9 @@
       [Type(typeof(int))] SqlExpression hours,
       [Type(typeof(int))] SqlExpression minutes,
       [Type(typeof(int))] SqlExpression seconds,
-<<<<<<< HEAD
       [Type(typeof(int))] SqlExpression milliseconds)
     {
       return GenericIntervalConstruct(days, hours, minutes, seconds, milliseconds);
-=======
-      [Type(typeof(int))] SqlExpression millliseconds)
-    {
-      return GenericIntervalConstruct(days, hours, minutes, seconds, millliseconds);
->>>>>>> b5d188a2
     }
 
     [Compiler(typeof(TimeSpan), "FromDays", TargetKind.Method | TargetKind.Static)]
