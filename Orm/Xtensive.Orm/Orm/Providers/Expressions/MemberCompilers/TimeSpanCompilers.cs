--- conflicted
+++ resolved
@@ -1,8 +1,4 @@
-<<<<<<< HEAD
-﻿// Copyright (C) 2009-2020 Xtensive LLC.
-=======
 // Copyright (C) 2009-2021 Xtensive LLC.
->>>>>>> 3d010c62
 // This code is distributed under MIT license terms.
 // See the License.txt file in the project root for more information.
 // Created by: Denis Krjuchkov
@@ -18,7 +14,6 @@
   [CompilerContainer(typeof(SqlExpression))]
   internal static class TimeSpanCompilers
   {
-<<<<<<< HEAD
     private const long MillisecondsPerSecond = 1000;
     private const long MillisecondsPerMinute = MillisecondsPerSecond * 60; //     60,000
     private const long MillisecondsPerHour = MillisecondsPerMinute * 60;   //  3,600,000
@@ -26,15 +21,6 @@
 
     private const long NanosecondsPerTick = 100;
     private const long NanosecondsPerMillisecond = 1000000;
-=======
-    private static readonly double MillisecondsPerDay = TimeSpan.FromDays(1).TotalMilliseconds;
-    private static readonly double MillisecondsPerHour = TimeSpan.FromHours(1).TotalMilliseconds;
-    private static readonly double MillisecondsPerMinute = TimeSpan.FromMinutes(1).TotalMilliseconds;
-    private static readonly double MillisecondsPerSecond = TimeSpan.FromSeconds(1).TotalMilliseconds;
-
-    private const int NanosecondsPerTick = 100;
-    private const int NanosecondsPerMillisecond = 1000000;
->>>>>>> 3d010c62
 
     #region Constructors
 
