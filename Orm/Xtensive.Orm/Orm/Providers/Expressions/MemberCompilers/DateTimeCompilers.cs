--- conflicted
+++ resolved
@@ -73,7 +73,7 @@
       return ExpressionTranslationHelpers.ToInt(SqlDml.Extract(SqlDateTimePart.DayOfYear, _this));
     }
 
-#if DO_DATEONLY
+#if NET_6_0_OR_GREATER
     [Compiler(typeof(DateOnly), "Year", TargetKind.PropertyGet)]
     public static SqlExpression DateOnlyYear(SqlExpression _this) =>
       ExpressionTranslationHelpers.ToInt(SqlDml.Extract(SqlDateTimePart.Year, _this));
@@ -155,7 +155,7 @@
       return DateTimeConstruct(year, month, day, hour, minute, second, millisecond);
     }
 
-#if DO_DATEONLY
+#if NET_6_0_OR_GREATER
     [Compiler(typeof(DateOnly), null, TargetKind.Constructor)]
     public static SqlExpression DateOnlyCtor(
         [Type(typeof(int))] SqlExpression year,
@@ -258,8 +258,7 @@
       return SqlDml.DateTimeMinusDateTime(d1, d2);
     }
 
-<<<<<<< HEAD
-#if DO_DATEONLY
+#if NET_6_0_OR_GREATER
     [Compiler(typeof(DateOnly), Operator.Equality, TargetKind.Operator)]
     public static SqlExpression DateOnlyOperatorEquality(
       [Type(typeof(DateOnly))] SqlExpression d1,
@@ -355,57 +354,6 @@
     {
       return d1 <= d2;
     }
-=======
-    #endregion
-
-    [Compiler(typeof(DateTime), "Add")]
-    public static SqlExpression DateTimeAdd(SqlExpression _this, [Type(typeof(TimeSpan))] SqlExpression value) =>
-      SqlDml.DateTimePlusInterval(_this, value);
-
-    [Compiler(typeof(DateTime), "AddYears")]
-    public static SqlExpression DateTimeAddYears(SqlExpression _this, [Type(typeof(int))] SqlExpression value) =>
-      SqlDml.DateTimeAddYears(_this, value);
-
-    [Compiler(typeof(DateTime), "AddMonths")]
-    public static SqlExpression DateTimeAddMonths(SqlExpression _this, [Type(typeof(int))] SqlExpression value) =>
-      SqlDml.DateTimeAddMonths(_this, value);
-
-    [Compiler(typeof(DateTime), "AddDays")]
-    public static SqlExpression DateTimeAddDays(SqlExpression _this, [Type(typeof(double))] SqlExpression value) =>
-      SqlDml.DateTimePlusInterval(_this, TimeSpanCompilers.TimeSpanFromDays(value));
-
-    [Compiler(typeof(DateTime), "AddHours")]
-    public static SqlExpression DateTimeAddHours(SqlExpression _this, [Type(typeof(double))] SqlExpression value) =>
-      SqlDml.DateTimePlusInterval(_this, TimeSpanCompilers.TimeSpanFromHours(value));
-
-    [Compiler(typeof(DateTime), "AddMinutes")]
-    public static SqlExpression DateTimeAddMinutes(SqlExpression _this, [Type(typeof(double))] SqlExpression value) =>
-      SqlDml.DateTimePlusInterval(_this, TimeSpanCompilers.TimeSpanFromMinutes(value));
-
-    [Compiler(typeof(DateTime), "AddSeconds")]
-    public static SqlExpression DateTimeAddSeconds(SqlExpression _this, [Type(typeof(double))] SqlExpression value) =>
-      SqlDml.DateTimePlusInterval(_this, TimeSpanCompilers.TimeSpanFromSeconds(value));
-
-    [Compiler(typeof(DateTime), "AddMilliseconds")]
-    public static SqlExpression DateTimeAddMilliseconds(SqlExpression _this, [Type(typeof(double))] SqlExpression value) =>
-      SqlDml.DateTimePlusInterval(_this, TimeSpanCompilers.TimeSpanFromMilliseconds(value));
-
-    [Compiler(typeof(DateTime), "Subtract")]
-    public static SqlExpression DateTimeSubtractTimeSpan(SqlExpression _this, [Type(typeof(TimeSpan))] SqlExpression value) =>
-      SqlDml.DateTimeMinusInterval(_this, value);
-
-    [Compiler(typeof(DateTime), "Subtract")]
-    public static SqlExpression DateTimeSubtractDateTime(SqlExpression _this, [Type(typeof(DateTime))] SqlExpression value) =>
-      SqlDml.DateTimeMinusDateTime(_this, value);
-
-    [Compiler(typeof(DateTime), "Now", TargetKind.Static | TargetKind.PropertyGet)]
-    public static SqlExpression DateTimeNow() =>
-      SqlDml.CurrentTimeStamp();
-
-    [Compiler(typeof(DateTime), "Today", TargetKind.Static | TargetKind.PropertyGet)]
-    public static SqlExpression DateTimeToday() =>
-      SqlDml.CurrentDate();
->>>>>>> 4e8dfa7f
 
 #endif // DO_DATEONLY
 
@@ -491,21 +439,13 @@
     {
       var stringValue = value as SqlLiteral<string>;
 
-<<<<<<< HEAD
-      if (stringValue == null)
-        throw new NotSupportedException(Strings.ExTranslationOfDateTimeToStringWithArbitraryArgumentsIsNotSupported);
-
-      if (!stringValue.Value.Equals("s"))
-        throw new NotSupportedException(Strings.ExTranslationOfDateTimeToStringWithArbitraryArgumentsIsNotSupported);
-=======
       if (stringValue == null || !stringValue.Value.Equals("s"))
         throw new NotSupportedException(Strings.ExTranslationOfDateTimeToStringWithArbitraryArgumentIsNotSupported);
->>>>>>> 4e8dfa7f
 
       return SqlDml.DateTimeToStringIso(_this);
     }
 
-#if DO_DATEONLY
+#if NET_6_0_OR_GREATER
     [Compiler(typeof(DateOnly), "AddYears")]
     public static SqlExpression DateOnlyAddYears(SqlExpression _this, [Type(typeof(int))] SqlExpression value) =>
       SqlDml.DateTimeAddYears(_this, value);
