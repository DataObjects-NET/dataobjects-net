<<<<<<< HEAD
// Copyright (C) 2008-2022 Xtensive LLC.
=======
// Copyright (C) 2008-2024 Xtensive LLC.
>>>>>>> 86d18bc3
// This code is distributed under MIT license terms.
// See the License.txt file in the project root for more information.
// Created by: Alexey Kochetov
// Created:    2008.09.05

using System;
using System.Collections.Generic;
using System.Linq;
using System.Linq.Expressions;
using Xtensive.Core;
using Xtensive.Linq;
using Xtensive.Orm.Linq;
using Xtensive.Orm.Linq.MemberCompilation;
using Xtensive.Orm.Rse;
using Xtensive.Orm.Rse.Providers;
using Xtensive.Reflection;
using Xtensive.Sql;
using Xtensive.Sql.Dml;

namespace Xtensive.Orm.Providers
{
  internal sealed partial class ExpressionProcessor : ExpressionVisitor<SqlExpression>
  {
    [Flags]
    private enum ProcessorOptions
    {
      None = 0,
      FixBooleanExpressions = 1 << 0,
      PreferCaseOverVariant = 1 << 1,
      EmptyStringIsNull = 1 << 2,
      DateTimeEmulation = 1 << 3,
      DateTimeOffsetEmulation = 1 << 4,
      SpecialByteArrayComparison = 1 << 5
    }

    private static readonly SqlExpression SqlFalse = SqlDml.Literal(false);
    private static readonly SqlExpression SqlTrue = SqlDml.Literal(true);

    private readonly SqlCompiler compiler;
    private readonly LambdaExpression lambda;
    private readonly StorageDriver driver;
    private readonly BooleanExpressionConverter booleanExpressionConverter;
    private readonly IMemberCompilerProvider<SqlExpression> memberCompilerProvider;
    private readonly IReadOnlyList<SqlExpression>[] sourceColumns;
    private readonly ExpressionEvaluator evaluator;
    private readonly ParameterExtractor parameterExtractor;
    private readonly ProviderInfo providerInfo;
    private readonly ProcessorOptions options;

    private readonly List<ParameterExpression> activeParameters = new();
    private readonly Dictionary<ParameterExpression, IReadOnlyList<SqlExpression>> sourceMapping = new();
    private readonly Dictionary<QueryParameterIdentity, QueryParameterBinding> bindingsWithIdentity = new();
    private readonly List<QueryParameterBinding> otherBindings = new();

    private bool executed;

    private bool FixBooleanExpressions => (options & ProcessorOptions.FixBooleanExpressions) !=0;
    private bool PreferCaseOverVariant => options.HasFlag(ProcessorOptions.PreferCaseOverVariant);
    private bool EmptyStringIsNull => (options & ProcessorOptions.EmptyStringIsNull) != 0;
    private bool DateTimeEmulation => (options & ProcessorOptions.DateTimeEmulation) != 0;
    private bool DateTimeOffsetEmulation => (options & ProcessorOptions.DateTimeOffsetEmulation) != 0;
    private bool SpecialByteArrayComparison => (options & ProcessorOptions.SpecialByteArrayComparison) != 0;


    public SqlExpression Translate()
    {
      if (executed)
        throw new InvalidOperationException();
      executed = true;
      using (new ExpressionTranslationScope(providerInfo, driver, booleanExpressionConverter)) {
        return Visit(lambda);
      }
    }

    public IEnumerable<QueryParameterBinding> GetBindings()
    {
      return bindingsWithIdentity.Values.Concat(otherBindings);
    }

    protected override SqlExpression Visit(Expression e)
    {
      return Visit(e, false);
    }

    private SqlExpression Visit(Expression e, bool smartNull)
    {
      if (e == null)
        return null;
      if (evaluator.CanBeEvaluated(e)) {
        if (parameterExtractor.IsParameter(e))
          return VisitParameterAccess(e, smartNull);
        return VisitConstant(ExpressionEvaluator.Evaluate(e));
      }
      return base.Visit(e);
    }

    private SqlExpression VisitParameterAccess(Expression e, bool smartNull)
    {
      var type = e.Type;
      // In rare cases (when calculated column is just parameter access) we need to strip cast to object.
      if (e.NodeType==ExpressionType.Convert && e.Type==WellKnownTypes.Object)
        type = ((UnaryExpression) e).Operand.Type;
      bool optimizeBooleanParameter = type==WellKnownTypes.Bool;
      type = type.StripNullable();
      var typeMapping = driver.GetTypeMapping(type);
      var expression = ParameterAccessorFactory.CreateAccessorExpression<object>(e);
      var bindingType = optimizeBooleanParameter
        ? QueryParameterBindingType.BooleanConstant
        : (smartNull
            ? QueryParameterBindingType.SmartNull
            : QueryParameterBindingType.Regular);
      var binding = RegisterParameterBinding(typeMapping, expression, bindingType);
      SqlExpression result;
      if (optimizeBooleanParameter) {
        result = SqlDml.Variant(binding, SqlFalse, SqlTrue);
        if (FixBooleanExpressions)
          result = booleanExpressionConverter.IntToBoolean(result);
      }
      else {
        result = binding.ParameterReference;
        if (type == WellKnownTypes.Bool && FixBooleanExpressions)
          result = booleanExpressionConverter.IntToBoolean(result);
        else if (typeMapping.ParameterCastRequired)
          result = SqlDml.Cast(result, typeMapping.MapType());
      }
      return result;
    }

    protected override SqlExpression VisitUnary(UnaryExpression expression)
    {
      var operand = Visit(expression.Operand);

      if (expression.Method!=null)
        return CompileMember(expression.Method, null, operand);

      switch (expression.NodeType) {
        case ExpressionType.ArrayLength:
          if (expression.Operand.Type!=WellKnownTypes.ByteArray)
            throw new NotSupportedException(string.Format(Strings.ExTypeXIsNotSupported, expression.Operand.Type));
          return SqlDml.Cast(SqlDml.BinaryLength(operand), driver.MapValueType(WellKnownTypes.Int32));
        case ExpressionType.Negate:
        case ExpressionType.NegateChecked:
          return SqlDml.Negate(operand);
        case ExpressionType.UnaryPlus:
          return operand;
        case ExpressionType.Not:
          return IsBooleanExpression(expression.Operand)
            ? SqlDml.Not(operand)
            : SqlDml.BitNot(operand);
        case ExpressionType.Convert:
        case ExpressionType.ConvertChecked:
          return VisitCast(expression, operand);
      }
      return operand;
    }

    private SqlExpression VisitCast(UnaryExpression cast, SqlExpression operand)
    {
      var sourceType = cast.Operand.Type.StripNullable();
      var targetType = cast.Type.StripNullable();
      if (sourceType==targetType || targetType==WellKnownTypes.Object || sourceType==WellKnownTypes.Object)
        return operand;
      if (IsEnumUnderlyingType(sourceType, targetType) || IsEnumUnderlyingType(targetType, sourceType))
        return operand;
      // Special case for boolean cast
      if (FixBooleanExpressions && IsBooleanExpression(cast.Operand)) {
        var result = SqlDml.Case();
        _ = result.Add(operand, 1);
        result.Else = 0;
        operand = result;
      }
      return SqlDml.Cast(operand, driver.MapValueType(targetType));
    }

    protected override SqlExpression VisitBinary(BinaryExpression expression)
    {
      // handle x.CompareTo(y) > 0 and similar comparisons
      var result = TryTranslateCompareExpression(expression);
      if (result is not null) {
        return result;
      }

      SqlExpression left;
      SqlExpression right;

      var expressionNodeType = expression.NodeType;
      var expressionLeft = expression.Left;
      var expressionRight = expression.Right;

      var isEqualityCheck = expressionNodeType is ExpressionType.Equal or ExpressionType.NotEqual;

<<<<<<< HEAD
      var isBooleanFixRequired = fixBooleanExpressions
        && (isEqualityCheck || expressionNodeType == ExpressionType.Coalesce)
        && (IsBooleanExpression(expressionLeft) || IsBooleanExpression(expressionRight));
=======
      var isBooleanFixRequired = FixBooleanExpressions
        && (isEqualityCheck || expression.NodeType == ExpressionType.Coalesce)
        && (IsBooleanExpression(expression.Left) || IsBooleanExpression(expression.Right));
>>>>>>> 86d18bc3

      var isLeftCharToIntConvert = IsCharToIntConvert(expressionLeft);

      if (isLeftCharToIntConvert && IsCharToIntConvert(expressionRight)) {
        // chars are compared as integers, but we store them as strings and should compare them like strings.
        left = Visit(GetOperand(expressionLeft), isEqualityCheck);
        right = Visit(GetOperand(expressionRight), isEqualityCheck);
      }
      else if (isLeftCharToIntConvert && IsIntConstant(expressionRight)) {
        // another case of char comparison
        left = Visit(GetOperand(expressionLeft), isEqualityCheck);
        right = ConvertIntConstantToSingleCharString(expressionRight);
      }
      else if (IsIntConstant(expressionLeft) && IsCharToIntConvert(expressionRight)) {
        // another case of char comparison
        left = ConvertIntConstantToSingleCharString(expressionLeft);
        right = Visit(GetOperand(expressionRight), isEqualityCheck);
      }
      else {
        // regular case
        left = Visit(expressionLeft, isEqualityCheck);
        right = Visit(expressionRight, isEqualityCheck);
      }
      if (isBooleanFixRequired) {
        // boolean expressions should be compared as integers.
        // additional check is required because some type information might be lost.
        // we assume they already have correct format in that case.
        if (IsBooleanExpression(expressionLeft)) {
          left = booleanExpressionConverter.BooleanToInt(left);
        }
        if (IsBooleanExpression(expressionRight)) {
          right = booleanExpressionConverter.BooleanToInt(right);
        }
      }

      //handle SQLite DateTime comparsion
      if (DateTimeEmulation
          && left.NodeType != SqlNodeType.Null
          && right.NodeType != SqlNodeType.Null
          && IsComparisonExpression(expression)) {
        if (IsDateTimeExpression(expression.Left) || IsDateTimeExpression(expression.Right)) {
          left = SqlDml.Cast(left, SqlType.DateTime);
          right = SqlDml.Cast(right, SqlType.DateTime);
        }
#if NET6_0_OR_GREATER
        else if (IsDateOnlyExpression(expression.Left) || IsDateOnlyExpression(expression.Right)) {
          left = SqlDml.Cast(left, SqlType.Date);
          right = SqlDml.Cast(right, SqlType.Date);
        }
        else if (IsTimeOnlyExpression(expression.Left) || IsDateOnlyExpression(expression.Right)) {
          left = SqlDml.Cast(left, SqlType.Time);
          right = SqlDml.Cast(right, SqlType.Time);
        }
#endif
      }

      //handle SQLite DateTimeOffset comparsion
      if (DateTimeOffsetEmulation
          && left.NodeType != SqlNodeType.Null
          && right.NodeType != SqlNodeType.Null
          && IsComparisonExpression(expression)
          && (IsDateTimeOffsetExpression(expressionLeft) || IsDateTimeOffsetExpression(expressionRight))) {
        left = SqlDml.Cast(left, SqlType.DateTimeOffset);
        right = SqlDml.Cast(right, SqlType.DateTimeOffset);
      }

      //handle Oracle special syntax of BLOB comparison
      if (SpecialByteArrayComparison
        && (IsExpressionOf(expression.Left, WellKnownTypes.ByteArray) || IsExpressionOf(expression.Left, WellKnownTypes.ByteArray))) {
        var comparison = BuildByteArraySyntaxComparison(left, right);
        left = comparison.left;
        right = comparison.right;
      }

      // handle special cases
      result = TryTranslateBinaryExpressionSpecialCases(expression, left, right);
      if (result is not null) {
        return result;
      }

      // handle overloaded operators
      if (expression.Method != null) {
        return CompileMember(expression.Method, null, left, right);
      }

      //handle wrapped enums
      if (left is SqlContainer leftContainer) {
        left = TryUnwrapEnum(leftContainer);
      }
      if (right is SqlContainer rightContainer) {
        right = TryUnwrapEnum(rightContainer);
      }

      switch (expressionNodeType) {
        case ExpressionType.Add:
        case ExpressionType.AddChecked:
          return SqlDml.Add(left, right);
        case ExpressionType.And:
          return IsBooleanExpression(expression.Left)
            ? SqlDml.And(left, right)
            : SqlDml.BitAnd(left, right);
        case ExpressionType.AndAlso:
          return SqlDml.And(left, right);
        case ExpressionType.Coalesce:
          var coalesce = (SqlExpression) SqlDml.Coalesce(left, right);
          if (isBooleanFixRequired) {
            coalesce = booleanExpressionConverter.IntToBoolean(coalesce);
          }
          return coalesce;
        case ExpressionType.Divide:
          return SqlDml.Divide(left, right);
        case ExpressionType.Equal:
          return SqlDml.Equals(left, right);
        case ExpressionType.ExclusiveOr:
          return SqlDml.BitXor(left, right);
        case ExpressionType.GreaterThan:
          return SqlDml.GreaterThan(left, right);
        case ExpressionType.GreaterThanOrEqual:
          return SqlDml.GreaterThanOrEquals(left, right);
        case ExpressionType.LessThan:
          return SqlDml.LessThan(left, right);
        case ExpressionType.LessThanOrEqual:
          return SqlDml.LessThanOrEquals(left, right);
        case ExpressionType.Modulo:
          return SqlDml.Modulo(left, right);
        case ExpressionType.Multiply:
        case ExpressionType.MultiplyChecked:
          return SqlDml.Multiply(left, right);
        case ExpressionType.NotEqual:
          return SqlDml.NotEquals(left, right);
        case ExpressionType.Or:
          return IsBooleanExpression(expression.Left)
            ? SqlDml.Or(left, right)
            : SqlDml.BitOr(left, right);
        case ExpressionType.OrElse:
          return SqlDml.Or(left, right);
        case ExpressionType.Subtract:
        case ExpressionType.SubtractChecked:
          return SqlDml.Subtract(left, right);
        default:
          throw new ArgumentOutOfRangeException("expression");
      }
    }

    protected override SqlExpression VisitTypeIs(TypeBinaryExpression tb)
    {
      throw new NotSupportedException();
    }

    protected override SqlExpression VisitConditional(ConditionalExpression expression)
    {
      var check = Visit(expression.Test);
      var ifTrue = Visit(expression.IfTrue);
      var ifFalse = Visit(expression.IfFalse);

      if (ifTrue is SqlContainer ifTrueContainer)
        ifTrue = TryUnwrapEnum(ifTrueContainer);
      if (ifFalse is SqlContainer ifFalseContainer)
        ifFalse = TryUnwrapEnum(ifFalseContainer);

      var fixExpressions = FixBooleanExpressions;

      var boolCheck = fixExpressions
        ? booleanExpressionConverter.BooleanToInt(check)
        : check;
      var varCheck = boolCheck as SqlVariant;
<<<<<<< HEAD
      if (varCheck is not null)
=======

      if (!PreferCaseOverVariant && varCheck is not null) {
>>>>>>> 86d18bc3
        return SqlDml.Variant(varCheck.Id, ifFalse, ifTrue);
      }
      var @case = SqlDml.Case();
      if (fixExpressions && IsBooleanExpression(expression)) {
        @case[check] = booleanExpressionConverter.BooleanToInt(ifTrue);
        @case.Else = booleanExpressionConverter.BooleanToInt(ifFalse);
        return booleanExpressionConverter.IntToBoolean(@case);
      }
      else {
        @case[check] = ifTrue;
        @case.Else = ifFalse;
        return @case;
      }
    }

    protected override SqlExpression VisitConstant(ConstantExpression expression)
    {
      if (expression.Value==null)
        return FixBooleanExpressions && expression.Type==WellKnownTypes.NullableBool
          ? booleanExpressionConverter.IntToBoolean(SqlDml.Null)
          : SqlDml.Null;
      var type = expression.Type;
      if (type==WellKnownTypes.Object)
        type = expression.Value.GetType();
      type = type.StripNullable();
      if (FixBooleanExpressions && type==WellKnownTypes.Bool) {
        var literal = SqlDml.Literal((bool) expression.Value);
        return booleanExpressionConverter.IntToBoolean(literal);
      }
      return SqlDml.LiteralOrContainer(expression.Value);
    }

    protected override SqlExpression VisitDefault(DefaultExpression d) => throw new NotSupportedException();

    protected override SqlExpression VisitParameter(ParameterExpression expression)
    {
      throw new NotSupportedException();
    }

    protected override SqlExpression VisitMemberAccess(MemberExpression m)
    {
      return CompileMember(m.Member, Visit(m.Expression));
    }

    protected override SqlExpression VisitMethodCall(MethodCallExpression mc)
    {
      if (mc.AsTupleAccess(activeParameters) != null)
        return VisitTupleAccess(mc);

      var arguments = mc.Arguments.SelectToArray(a => Visit(a));
      var mi = mc.Method;

      if (mc.Object!=null && mc.Object.Type!=mi.ReflectedType)
        mi = mc.Object.Type.GetMethod(mi.Name, mi.GetParameterTypes());

      return CompileMember(mi, Visit(mc.Object), arguments);
    }

    private SqlExpression VisitTupleAccess(MethodCallExpression tupleAccess)
    {
      int columnIndex = tupleAccess.GetTupleAccessArgument();
      SqlExpression result;
      var applyParameter = tupleAccess.GetApplyParameter();
      if (applyParameter!=null) {
        if (compiler==null)
          throw Exceptions.InternalError(Strings.ExOuterParameterReferenceFoundButNoSqlCompilerProvided, OrmLog.Instance);
        result = compiler.GetOuterExpression(applyParameter, columnIndex);
      }
      else {
        var queryRef = sourceMapping[(ParameterExpression) tupleAccess.Object];
        result = queryRef[columnIndex];
      }
      if (FixBooleanExpressions && IsBooleanExpression(tupleAccess))
        result = booleanExpressionConverter.IntToBoolean(result);
      return result;
    }

    protected override SqlExpression VisitLambda(LambdaExpression l)
    {
      if (activeParameters.Count>0)
        throw new InvalidOperationException();
      activeParameters.AddRange(l.Parameters);
      for (int i = 0, count = l.Parameters.Count; i < count; i++) {
        var p = l.Parameters[i];
        sourceMapping[p] = sourceColumns[i];
      }
      var body = Visit(l.Body);
      var sqlContainer = body as SqlContainer;
      if (sqlContainer!=null)
        return TryUnwrapEnum(sqlContainer);
      return body;
    }

    protected override SqlExpression VisitNew(NewExpression n)
    {
      return CompileMember(n.Constructor, null, n.Arguments.SelectToArray(a => Visit(a)));
    }

    protected override SqlExpression VisitNewArray(NewArrayExpression expression)
    {
      if (expression.NodeType!=ExpressionType.NewArrayInit)
        throw new NotSupportedException();
      var expressions = expression.Expressions.SelectToArray(e => Visit(e));
      return SqlDml.Container(expressions);
    }

    protected override SqlExpression VisitInvocation(InvocationExpression i)
    {
      throw new NotSupportedException();
    }

    protected override SqlExpression VisitMemberInit(MemberInitExpression mi)
    {
      throw new NotSupportedException();
    }

    protected override SqlExpression VisitListInit(ListInitExpression li)
    {
      throw new NotSupportedException();
    }

    private SqlExpression TryUnwrapEnum(SqlContainer container)
    {
      var valueType = container.Value.GetType();
      if (valueType.IsEnum)
        return SqlDml.Literal(Convert.ChangeType(container.Value, Enum.GetUnderlyingType(valueType)));
      return container;
    }


    // Constructors

    public ExpressionProcessor(LambdaExpression lambda,
      HandlerAccessor handlers,
      SqlCompiler compiler,
      in bool preferCaseOverVariant,
      params IReadOnlyList<SqlExpression>[] sourceColumns)
    {
      ArgumentValidator.EnsureArgumentNotNull(lambda, "lambda");
      ArgumentValidator.EnsureArgumentNotNull(handlers, "handlers");
      ArgumentValidator.EnsureArgumentNotNull(sourceColumns, "sourceColumns");

      if (lambda.Parameters.Count != sourceColumns.Length)
        throw Exceptions.InternalError(Strings.ExParametersCountIsNotSameAsSourceColumnListsCount, OrmLog.Instance);
      if (sourceColumns.Any(list => list.Any(c => c is null)))
        throw Exceptions.InternalError(Strings.ExSourceColumnListContainsNullValues, OrmLog.Instance);

      this.compiler = compiler; // This might be null, check before use!
      this.lambda = lambda;
      this.sourceColumns = sourceColumns;

      providerInfo = handlers.ProviderInfo;
      driver = handlers.StorageDriver;
      memberCompilerProvider = handlers.DomainHandler.GetMemberCompilerProvider<SqlExpression>();

      evaluator = new ExpressionEvaluator(lambda);
      parameterExtractor = new ParameterExtractor(evaluator);

      options = ProcessorOptions.None;
      if (!providerInfo.Supports(ProviderFeatures.FullFeaturedBooleanExpressions)) {
        options |= ProcessorOptions.FixBooleanExpressions;
        booleanExpressionConverter = new BooleanExpressionConverter(driver);
<<<<<<< HEAD
      if (lambda.Parameters.Count!=sourceColumns.Length)
        throw Exceptions.InternalError(Strings.ExParametersCountIsNotSameAsSourceColumnListsCount, OrmLog.Instance);
      if (sourceColumns.Any(list => list.Any(c => c is null)))
        throw Exceptions.InternalError(Strings.ExSourceColumnListContainsNullValues, OrmLog.Instance);
      sourceMapping = new Dictionary<ParameterExpression, IReadOnlyList<SqlExpression>>();
=======
      }
      if (providerInfo.Supports(ProviderFeatures.TreatEmptyStringAsNull))
        options |= ProcessorOptions.EmptyStringIsNull;
      if (providerInfo.Supports(ProviderFeatures.DateTimeEmulation))
        options |= ProcessorOptions.DateTimeEmulation;
      if (providerInfo.Supports(ProviderFeatures.DateTimeOffsetEmulation))
        options |= ProcessorOptions.DateTimeOffsetEmulation;
      if (providerInfo.ProviderName.Equals(WellKnown.Provider.Oracle))
        options |= ProcessorOptions.SpecialByteArrayComparison;
      if (preferCaseOverVariant)
        options |= ProcessorOptions.PreferCaseOverVariant;
>>>>>>> 86d18bc3
    }
  }
}<|MERGE_RESOLUTION|>--- conflicted
+++ resolved
@@ -1,8 +1,4 @@
-<<<<<<< HEAD
-// Copyright (C) 2008-2022 Xtensive LLC.
-=======
 // Copyright (C) 2008-2024 Xtensive LLC.
->>>>>>> 86d18bc3
 // This code is distributed under MIT license terms.
 // See the License.txt file in the project root for more information.
 // Created by: Alexey Kochetov
@@ -194,15 +190,9 @@
 
       var isEqualityCheck = expressionNodeType is ExpressionType.Equal or ExpressionType.NotEqual;
 
-<<<<<<< HEAD
-      var isBooleanFixRequired = fixBooleanExpressions
+      var isBooleanFixRequired = FixBooleanExpressions
         && (isEqualityCheck || expressionNodeType == ExpressionType.Coalesce)
         && (IsBooleanExpression(expressionLeft) || IsBooleanExpression(expressionRight));
-=======
-      var isBooleanFixRequired = FixBooleanExpressions
-        && (isEqualityCheck || expression.NodeType == ExpressionType.Coalesce)
-        && (IsBooleanExpression(expression.Left) || IsBooleanExpression(expression.Right));
->>>>>>> 86d18bc3
 
       var isLeftCharToIntConvert = IsCharToIntConvert(expressionLeft);
 
@@ -369,12 +359,7 @@
         ? booleanExpressionConverter.BooleanToInt(check)
         : check;
       var varCheck = boolCheck as SqlVariant;
-<<<<<<< HEAD
-      if (varCheck is not null)
-=======
-
       if (!PreferCaseOverVariant && varCheck is not null) {
->>>>>>> 86d18bc3
         return SqlDml.Variant(varCheck.Id, ifFalse, ifTrue);
       }
       var @case = SqlDml.Case();
@@ -537,13 +522,6 @@
       if (!providerInfo.Supports(ProviderFeatures.FullFeaturedBooleanExpressions)) {
         options |= ProcessorOptions.FixBooleanExpressions;
         booleanExpressionConverter = new BooleanExpressionConverter(driver);
-<<<<<<< HEAD
-      if (lambda.Parameters.Count!=sourceColumns.Length)
-        throw Exceptions.InternalError(Strings.ExParametersCountIsNotSameAsSourceColumnListsCount, OrmLog.Instance);
-      if (sourceColumns.Any(list => list.Any(c => c is null)))
-        throw Exceptions.InternalError(Strings.ExSourceColumnListContainsNullValues, OrmLog.Instance);
-      sourceMapping = new Dictionary<ParameterExpression, IReadOnlyList<SqlExpression>>();
-=======
       }
       if (providerInfo.Supports(ProviderFeatures.TreatEmptyStringAsNull))
         options |= ProcessorOptions.EmptyStringIsNull;
@@ -555,7 +533,6 @@
         options |= ProcessorOptions.SpecialByteArrayComparison;
       if (preferCaseOverVariant)
         options |= ProcessorOptions.PreferCaseOverVariant;
->>>>>>> 86d18bc3
     }
   }
 }