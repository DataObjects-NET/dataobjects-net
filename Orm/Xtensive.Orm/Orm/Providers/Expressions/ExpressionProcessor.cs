// Copyright (C) 2008-2024 Xtensive LLC.
// This code is distributed under MIT license terms.
// See the License.txt file in the project root for more information.
// Created by: Alexey Kochetov
// Created:    2008.09.05

using System;
using System.Collections.Generic;
using System.Linq;
using System.Linq.Expressions;
using Xtensive.Core;
using Xtensive.Linq;
using Xtensive.Orm.Linq;
using Xtensive.Orm.Linq.MemberCompilation;
using Xtensive.Orm.Rse;
using Xtensive.Orm.Rse.Providers;
using Xtensive.Reflection;
using Xtensive.Sql;
using Xtensive.Sql.Dml;

namespace Xtensive.Orm.Providers
{
  internal sealed partial class ExpressionProcessor : ExpressionVisitor<SqlExpression>
  {
    [Flags]
    private enum ProcessorOptions
    {
      None = 0,
      FixBooleanExpressions = 1 << 0,
      PreferCaseOverVariant = 1 << 1,
      EmptyStringIsNull = 1 << 2,
      DateTimeEmulation = 1 << 3,
      DateTimeOffsetEmulation = 1 << 4,
      SpecialByteArrayComparison = 1 << 5
    }

    private static readonly SqlExpression SqlFalse = SqlDml.Literal(false);
    private static readonly SqlExpression SqlTrue = SqlDml.Literal(true);

    private readonly SqlCompiler compiler;
    private readonly LambdaExpression lambda;
    private readonly StorageDriver driver;
    private readonly BooleanExpressionConverter booleanExpressionConverter;
    private readonly IMemberCompilerProvider<SqlExpression> memberCompilerProvider;
    private readonly IReadOnlyList<SqlExpression>[] sourceColumns;
    private readonly ExpressionEvaluator evaluator;
    private readonly ParameterExtractor parameterExtractor;
    private readonly ProviderInfo providerInfo;
    private readonly ProcessorOptions options;

    private readonly List<ParameterExpression> activeParameters
      = new List<ParameterExpression>();
    private readonly Dictionary<ParameterExpression, IReadOnlyList<SqlExpression>> sourceMapping
      = new Dictionary<ParameterExpression, IReadOnlyList<SqlExpression>>();
    private readonly Dictionary<QueryParameterIdentity, QueryParameterBinding> bindingsWithIdentity
      = new Dictionary<QueryParameterIdentity, QueryParameterBinding>();
    private readonly List<QueryParameterBinding> otherBindings
      = new List<QueryParameterBinding>();

    private bool executed;

    private bool FixBooleanExpressions => (options & ProcessorOptions.FixBooleanExpressions) !=0;
    private bool PreferCaseOverVariant => options.HasFlag(ProcessorOptions.PreferCaseOverVariant);
    private bool EmptyStringIsNull => (options & ProcessorOptions.EmptyStringIsNull) != 0;
    private bool DateTimeEmulation => (options & ProcessorOptions.DateTimeEmulation) != 0;
    private bool DateTimeOffsetEmulation => (options & ProcessorOptions.DateTimeOffsetEmulation) != 0;
    private bool SpecialByteArrayComparison => (options & ProcessorOptions.SpecialByteArrayComparison) != 0;


    public SqlExpression Translate()
    {
      if (executed)
        throw new InvalidOperationException();
      executed = true;
      using (new ExpressionTranslationScope(providerInfo, driver, booleanExpressionConverter)) {
        return Visit(lambda);
      }
    }

    public IEnumerable<QueryParameterBinding> GetBindings()
    {
      return bindingsWithIdentity.Values.Concat(otherBindings);
    }

    protected override SqlExpression Visit(Expression e)
    {
      return Visit(e, false);
    }

    private SqlExpression Visit(Expression e, bool smartNull)
    {
      if (e == null)
        return null;
      if (evaluator.CanBeEvaluated(e)) {
        if (parameterExtractor.IsParameter(e))
          return VisitParameterAccess(e, smartNull);
        return VisitConstant(ExpressionEvaluator.Evaluate(e));
      }
      return base.Visit(e);
    }

    private SqlExpression VisitParameterAccess(Expression e, bool smartNull)
    {
      var type = e.Type;
      // In rare cases (when calculated column is just parameter access) we need to strip cast to object.
      if (e.NodeType==ExpressionType.Convert && e.Type==WellKnownTypes.Object)
        type = ((UnaryExpression) e).Operand.Type;
      bool optimizeBooleanParameter = type==WellKnownTypes.Bool;
      type = type.StripNullable();
      var typeMapping = driver.GetTypeMapping(type);
      var expression = ParameterAccessorFactory.CreateAccessorExpression<object>(e);
      var bindingType = optimizeBooleanParameter
        ? QueryParameterBindingType.BooleanConstant
        : (smartNull
            ? QueryParameterBindingType.SmartNull
            : QueryParameterBindingType.Regular);
      var binding = RegisterParameterBinding(typeMapping, expression, bindingType);
      SqlExpression result;
      if (optimizeBooleanParameter) {
        result = SqlDml.Variant(binding, SqlFalse, SqlTrue);
        if (FixBooleanExpressions)
          result = booleanExpressionConverter.IntToBoolean(result);
      }
      else {
        result = binding.ParameterReference;
<<<<<<< HEAD
        if (type==WellKnownTypes.Bool && fixBooleanExpressions)
=======
        if (type == typeof(bool) && FixBooleanExpressions)
>>>>>>> 88837ebc
          result = booleanExpressionConverter.IntToBoolean(result);
        else if (typeMapping.ParameterCastRequired)
          result = SqlDml.Cast(result, typeMapping.MapType());
      }
      return result;
    }

    protected override SqlExpression VisitUnary(UnaryExpression expression)
    {
      var operand = Visit(expression.Operand);

      if (expression.Method!=null)
        return CompileMember(expression.Method, null, operand);

      switch (expression.NodeType) {
        case ExpressionType.ArrayLength:
          if (expression.Operand.Type!=WellKnownTypes.ByteArray)
            throw new NotSupportedException(string.Format(Strings.ExTypeXIsNotSupported, expression.Operand.Type));
          return SqlDml.Cast(SqlDml.BinaryLength(operand), driver.MapValueType(WellKnownTypes.Int32));
        case ExpressionType.Negate:
        case ExpressionType.NegateChecked:
          return SqlDml.Negate(operand);
        case ExpressionType.UnaryPlus:
          return operand;
        case ExpressionType.Not:
          return IsBooleanExpression(expression.Operand)
            ? SqlDml.Not(operand)
            : SqlDml.BitNot(operand);
        case ExpressionType.Convert:
        case ExpressionType.ConvertChecked:
          return VisitCast(expression, operand);
      }
      return operand;
    }

    private SqlExpression VisitCast(UnaryExpression cast, SqlExpression operand)
    {
      var sourceType = cast.Operand.Type.StripNullable();
      var targetType = cast.Type.StripNullable();
      if (sourceType==targetType || targetType==WellKnownTypes.Object || sourceType==WellKnownTypes.Object)
        return operand;
      if (IsEnumUnderlyingType(sourceType, targetType) || IsEnumUnderlyingType(targetType, sourceType))
        return operand;
      // Special case for boolean cast
      if (FixBooleanExpressions && IsBooleanExpression(cast.Operand)) {
        var result = SqlDml.Case();
        _ = result.Add(operand, 1);
        result.Else = 0;
        operand = result;
      }
      return SqlDml.Cast(operand, driver.MapValueType(targetType));
    }



    protected override SqlExpression VisitBinary(BinaryExpression expression)
    {
      // handle x.CompareTo(y) > 0 and similar comparisons
      var result = TryTranslateCompareExpression(expression);
      if (!result.IsNullReference()) {
        return result;
      }

      SqlExpression left;
      SqlExpression right;

      var isEqualityCheck =
        expression.NodeType == ExpressionType.Equal
        || expression.NodeType == ExpressionType.NotEqual;

      var isBooleanFixRequired = FixBooleanExpressions
        && (isEqualityCheck || expression.NodeType == ExpressionType.Coalesce)
        && (IsBooleanExpression(expression.Left) || IsBooleanExpression(expression.Right));

      if (IsCharToIntConvert(expression.Left) && IsCharToIntConvert(expression.Right)) {
        // chars are compared as integers, but we store them as strings and should compare them like strings.
        left = Visit(GetOperand(expression.Left), isEqualityCheck);
        right = Visit(GetOperand(expression.Right), isEqualityCheck);
      }
      else if (IsCharToIntConvert(expression.Left) && IsIntConstant(expression.Right)) {
        // another case of char comparison
        left = Visit(GetOperand(expression.Left), isEqualityCheck);
        right = ConvertIntConstantToSingleCharString(expression.Right);
      }
      else if (IsIntConstant(expression.Left) && IsCharToIntConvert(expression.Right)) {
        // another case of char comparison
        left = ConvertIntConstantToSingleCharString(expression.Left);
        right = Visit(GetOperand(expression.Right), isEqualityCheck);
      }
      else {
        // regular case
        left = Visit(expression.Left, isEqualityCheck);
        right = Visit(expression.Right, isEqualityCheck);
      }
      if (isBooleanFixRequired) {
        // boolean expressions should be compared as integers.
        // additional check is required because some type information might be lost.
        // we assume they already have correct format in that case.
        if (IsBooleanExpression(expression.Left)) {
          left = booleanExpressionConverter.BooleanToInt(left);
        }
        if (IsBooleanExpression(expression.Right)) {
          right = booleanExpressionConverter.BooleanToInt(right);
        }
      }

      //handle SQLite DateTime comparsion
      if (DateTimeEmulation
          && left.NodeType != SqlNodeType.Null
          && right.NodeType != SqlNodeType.Null
          && IsComparisonExpression(expression)
          && (IsDateTimeExpression(expression.Left) || IsDateTimeExpression(expression.Right))) {
        left = SqlDml.Cast(left, SqlType.DateTime);
        right = SqlDml.Cast(right, SqlType.DateTime);
      }

      //handle SQLite DateTimeOffset comparsion
      if (DateTimeOffsetEmulation
          && left.NodeType != SqlNodeType.Null
          && right.NodeType != SqlNodeType.Null
          && IsComparisonExpression(expression)
          && (IsDateTimeOffsetExpression(expression.Left) || IsDateTimeOffsetExpression(expression.Right))) {
        left = SqlDml.Cast(left, SqlType.DateTimeOffset);
        right = SqlDml.Cast(right, SqlType.DateTimeOffset);
      }

      //handle Oracle special syntax of BLOB comparison
<<<<<<< HEAD
      if (specialByteArrayComparison
        && (IsExpressionOf(expression.Left, WellKnownTypes.ByteArray) || IsExpressionOf(expression.Left, WellKnownTypes.ByteArray))) {
=======
      if (SpecialByteArrayComparison
        && (IsExpressionOf(expression.Left, typeof(byte[])) || IsExpressionOf(expression.Left, typeof(byte[])))) {
>>>>>>> 88837ebc
        var comparison = BuildByteArraySyntaxComparison(left, right);
        left = comparison.left;
        right = comparison.right;
      }

      // handle special cases
      result = TryTranslateBinaryExpressionSpecialCases(expression, left, right);
      if (!result.IsNullReference()) {
        return result;
      }

      // handle overloaded operators
      if (expression.Method != null) {
        return CompileMember(expression.Method, null, left, right);
      }

      //handle wrapped enums
      var container = left as SqlContainer;
      if (container != null) {
        left = TryUnwrapEnum(container);
      }
      container = right as SqlContainer;
      if (container != null) {
        right = TryUnwrapEnum(container);
      }

      switch (expression.NodeType) {
        case ExpressionType.Add:
        case ExpressionType.AddChecked:
          return SqlDml.Add(left, right);
        case ExpressionType.And:
          return IsBooleanExpression(expression.Left)
            ? SqlDml.And(left, right)
            : SqlDml.BitAnd(left, right);
        case ExpressionType.AndAlso:
          return SqlDml.And(left, right);
        case ExpressionType.Coalesce:
          var coalesce = (SqlExpression) SqlDml.Coalesce(left, right);
          if (isBooleanFixRequired) {
            coalesce = booleanExpressionConverter.IntToBoolean(coalesce);
          }
          return coalesce;
        case ExpressionType.Divide:
          return SqlDml.Divide(left, right);
        case ExpressionType.Equal:
          return SqlDml.Equals(left, right);
        case ExpressionType.ExclusiveOr:
          return SqlDml.BitXor(left, right);
        case ExpressionType.GreaterThan:
          return SqlDml.GreaterThan(left, right);
        case ExpressionType.GreaterThanOrEqual:
          return SqlDml.GreaterThanOrEquals(left, right);
        case ExpressionType.LessThan:
          return SqlDml.LessThan(left, right);
        case ExpressionType.LessThanOrEqual:
          return SqlDml.LessThanOrEquals(left, right);
        case ExpressionType.Modulo:
          return SqlDml.Modulo(left, right);
        case ExpressionType.Multiply:
        case ExpressionType.MultiplyChecked:
          return SqlDml.Multiply(left, right);
        case ExpressionType.NotEqual:
          return SqlDml.NotEquals(left, right);
        case ExpressionType.Or:
          return IsBooleanExpression(expression.Left)
            ? SqlDml.Or(left, right)
            : SqlDml.BitOr(left, right);
        case ExpressionType.OrElse:
          return SqlDml.Or(left, right);
        case ExpressionType.Subtract:
        case ExpressionType.SubtractChecked:
          return SqlDml.Subtract(left, right);
        default:
          throw new ArgumentOutOfRangeException("expression");
      }
    }

    protected override SqlExpression VisitTypeIs(TypeBinaryExpression tb)
    {
      throw new NotSupportedException();
    }

    protected override SqlExpression VisitConditional(ConditionalExpression expression)
    {
      var check = Visit(expression.Test);
      var ifTrue = Visit(expression.IfTrue);
      var ifFalse = Visit(expression.IfFalse);

      if (ifTrue is SqlContainer ifTrueContainer)
        ifTrue = TryUnwrapEnum(ifTrueContainer);
      if (ifFalse is SqlContainer ifFalseContainer)
        ifFalse = TryUnwrapEnum(ifFalseContainer);

      var fixExpressions = FixBooleanExpressions;

      var boolCheck = fixExpressions
        ? booleanExpressionConverter.BooleanToInt(check)
        : check;
      var varCheck = boolCheck as SqlVariant;

      if (!PreferCaseOverVariant && !varCheck.IsNullReference()) {
        return SqlDml.Variant(varCheck.Id, ifFalse, ifTrue);
      }
      var @case = SqlDml.Case();
      if (fixExpressions && IsBooleanExpression(expression)) {
        @case[check] = booleanExpressionConverter.BooleanToInt(ifTrue);
        @case.Else = booleanExpressionConverter.BooleanToInt(ifFalse);
        return booleanExpressionConverter.IntToBoolean(@case);
      }
      else {
        @case[check] = ifTrue;
        @case.Else = ifFalse;
        return @case;
      }
    }

    protected override SqlExpression VisitConstant(ConstantExpression expression)
    {
      if (expression.Value==null)
<<<<<<< HEAD
        return fixBooleanExpressions && expression.Type==WellKnownTypes.NullableBool
=======
        return FixBooleanExpressions && expression.Type==typeof (bool?)
>>>>>>> 88837ebc
          ? booleanExpressionConverter.IntToBoolean(SqlDml.Null)
          : SqlDml.Null;
      var type = expression.Type;
      if (type==WellKnownTypes.Object)
        type = expression.Value.GetType();
      type = type.StripNullable();
<<<<<<< HEAD
      if (fixBooleanExpressions && type==WellKnownTypes.Bool) {
=======
      if (FixBooleanExpressions && type == typeof(bool)) {
>>>>>>> 88837ebc
        var literal = SqlDml.Literal((bool) expression.Value);
        return booleanExpressionConverter.IntToBoolean(literal);
      }
      return SqlDml.LiteralOrContainer(expression.Value);
    }

    protected override SqlExpression VisitParameter(ParameterExpression expression)
    {
      throw new NotSupportedException();
    }

    protected override SqlExpression VisitMemberAccess(MemberExpression m)
    {
      return CompileMember(m.Member, Visit(m.Expression));
    }

    protected override SqlExpression VisitMethodCall(MethodCallExpression mc)
    {
      if (mc.AsTupleAccess(activeParameters) != null)
        return VisitTupleAccess(mc);

      var arguments = mc.Arguments.Select(a => Visit(a)).ToArray();
      var mi = mc.Method;

      if (mc.Object!=null && mc.Object.Type!=mi.ReflectedType)
        mi = mc.Object.Type.GetMethod(mi.Name, mi.GetParameterTypes());

      return CompileMember(mi, Visit(mc.Object), arguments);
    }

    private SqlExpression VisitTupleAccess(MethodCallExpression tupleAccess)
    {
      int columnIndex = tupleAccess.GetTupleAccessArgument();
      SqlExpression result;
      var applyParameter = tupleAccess.GetApplyParameter();
      if (applyParameter!=null) {
        if (compiler==null)
          throw Exceptions.InternalError(Strings.ExOuterParameterReferenceFoundButNoSqlCompilerProvided, OrmLog.Instance);
        result = compiler.GetOuterExpression(applyParameter, columnIndex);
      }
      else {
        var queryRef = sourceMapping[(ParameterExpression) tupleAccess.Object];
        result = queryRef[columnIndex];
      }
      if (FixBooleanExpressions && IsBooleanExpression(tupleAccess))
        result = booleanExpressionConverter.IntToBoolean(result);
      return result;
    }

    protected override SqlExpression VisitLambda(LambdaExpression l)
    {
      if (activeParameters.Count>0)
        throw new InvalidOperationException();
      activeParameters.AddRange(l.Parameters);
      for (int i = 0; i < l.Parameters.Count; i++) {
        var p = l.Parameters[i];
        sourceMapping[p] = sourceColumns[i];
      }
      var body = Visit(l.Body);
      var sqlContainer = body as SqlContainer;
      if (sqlContainer!=null)
        return TryUnwrapEnum(sqlContainer);
      return body;
    }

    protected override SqlExpression VisitNew(NewExpression n)
    {
      return CompileMember(n.Constructor, null, n.Arguments.Select(a => Visit(a)).ToArray());
    }

    protected override SqlExpression VisitNewArray(NewArrayExpression expression)
    {
      if (expression.NodeType!=ExpressionType.NewArrayInit)
        throw new NotSupportedException();
      var expressions = expression.Expressions.Select(e => Visit(e)).ToArray();
      return SqlDml.Container(expressions);
    }

    protected override SqlExpression VisitInvocation(InvocationExpression i)
    {
      throw new NotSupportedException();
    }

    protected override SqlExpression VisitMemberInit(MemberInitExpression mi)
    {
      throw new NotSupportedException();
    }

    protected override SqlExpression VisitListInit(ListInitExpression li)
    {
      throw new NotSupportedException();
    }

    private SqlExpression TryUnwrapEnum(SqlContainer container)
    {
      var valueType = container.Value.GetType();
      if (valueType.IsEnum)
        return SqlDml.Literal(Convert.ChangeType(container.Value, Enum.GetUnderlyingType(valueType)));
      return container;
    }


    // Constructors

    public ExpressionProcessor(LambdaExpression lambda,
      HandlerAccessor handlers,
      SqlCompiler compiler,
      in bool preferCaseOverVariant,
      params IReadOnlyList<SqlExpression>[] sourceColumns)
    {
      ArgumentValidator.EnsureArgumentNotNull(lambda, "lambda");
      ArgumentValidator.EnsureArgumentNotNull(handlers, "handlers");
      ArgumentValidator.EnsureArgumentNotNull(sourceColumns, "sourceColumns");

      if (lambda.Parameters.Count != sourceColumns.Length)
        throw Exceptions.InternalError(Strings.ExParametersCountIsNotSameAsSourceColumnListsCount, OrmLog.Instance);
      if (sourceColumns.Any(list => list.Any(c => c.IsNullReference())))
        throw Exceptions.InternalError(Strings.ExSourceColumnListContainsNullValues, OrmLog.Instance);

      this.compiler = compiler; // This might be null, check before use!
      this.lambda = lambda;
      this.sourceColumns = sourceColumns;

      providerInfo = handlers.ProviderInfo;
      driver = handlers.StorageDriver;
      memberCompilerProvider = handlers.DomainHandler.GetMemberCompilerProvider<SqlExpression>();

      evaluator = new ExpressionEvaluator(lambda);
      parameterExtractor = new ParameterExtractor(evaluator);

      options = ProcessorOptions.None;
      if (!providerInfo.Supports(ProviderFeatures.FullFeaturedBooleanExpressions)) {
        options |= ProcessorOptions.FixBooleanExpressions;
        booleanExpressionConverter = new BooleanExpressionConverter(driver);
      }
      if (providerInfo.Supports(ProviderFeatures.TreatEmptyStringAsNull))
        options |= ProcessorOptions.EmptyStringIsNull;
      if (providerInfo.Supports(ProviderFeatures.DateTimeEmulation))
        options |= ProcessorOptions.DateTimeEmulation;
      if (providerInfo.Supports(ProviderFeatures.DateTimeOffsetEmulation))
        options |= ProcessorOptions.DateTimeOffsetEmulation;
      if (providerInfo.ProviderName.Equals(WellKnown.Provider.Oracle))
        options |= ProcessorOptions.SpecialByteArrayComparison;
      if (preferCaseOverVariant)
        options |= ProcessorOptions.PreferCaseOverVariant;
    }
  }
}<|MERGE_RESOLUTION|>--- conflicted
+++ resolved
@@ -123,11 +123,7 @@
       }
       else {
         result = binding.ParameterReference;
-<<<<<<< HEAD
-        if (type==WellKnownTypes.Bool && fixBooleanExpressions)
-=======
-        if (type == typeof(bool) && FixBooleanExpressions)
->>>>>>> 88837ebc
+        if (type == WellKnownTypes.Bool && FixBooleanExpressions)
           result = booleanExpressionConverter.IntToBoolean(result);
         else if (typeMapping.ParameterCastRequired)
           result = SqlDml.Cast(result, typeMapping.MapType());
@@ -255,13 +251,8 @@
       }
 
       //handle Oracle special syntax of BLOB comparison
-<<<<<<< HEAD
-      if (specialByteArrayComparison
+      if (SpecialByteArrayComparison
         && (IsExpressionOf(expression.Left, WellKnownTypes.ByteArray) || IsExpressionOf(expression.Left, WellKnownTypes.ByteArray))) {
-=======
-      if (SpecialByteArrayComparison
-        && (IsExpressionOf(expression.Left, typeof(byte[])) || IsExpressionOf(expression.Left, typeof(byte[])))) {
->>>>>>> 88837ebc
         var comparison = BuildByteArraySyntaxComparison(left, right);
         left = comparison.left;
         right = comparison.right;
@@ -381,22 +372,14 @@
     protected override SqlExpression VisitConstant(ConstantExpression expression)
     {
       if (expression.Value==null)
-<<<<<<< HEAD
-        return fixBooleanExpressions && expression.Type==WellKnownTypes.NullableBool
-=======
-        return FixBooleanExpressions && expression.Type==typeof (bool?)
->>>>>>> 88837ebc
+        return FixBooleanExpressions && expression.Type==WellKnownTypes.NullableBool
           ? booleanExpressionConverter.IntToBoolean(SqlDml.Null)
           : SqlDml.Null;
       var type = expression.Type;
       if (type==WellKnownTypes.Object)
         type = expression.Value.GetType();
       type = type.StripNullable();
-<<<<<<< HEAD
-      if (fixBooleanExpressions && type==WellKnownTypes.Bool) {
-=======
-      if (FixBooleanExpressions && type == typeof(bool)) {
->>>>>>> 88837ebc
+      if (FixBooleanExpressions && type==WellKnownTypes.Bool) {
         var literal = SqlDml.Literal((bool) expression.Value);
         return booleanExpressionConverter.IntToBoolean(literal);
       }
