--- conflicted
+++ resolved
@@ -1,8 +1,4 @@
-<<<<<<< HEAD
-// Copyright (C) 2009-2020 Xtensive LLC.
-=======
 // Copyright (C) 2009-2021 Xtensive LLC.
->>>>>>> 3d010c62
 // This code is distributed under MIT license terms.
 // See the License.txt file in the project root for more information.
 // Created by: Denis Krjuchkov
@@ -23,15 +19,6 @@
 {
   partial class ExpressionProcessor
   {
-    private readonly static Type ObjectType = typeof(object);
-    private readonly static Type BooleanType = typeof(bool);
-    private readonly static Type Int32Type = typeof(int);
-    private readonly static Type CharType = typeof(char);
-
-    private readonly static Type DateTimeType = typeof(DateTime);
-    private readonly static Type DateTimeOffsetType = typeof(DateTimeOffset);
-    private readonly static Type ParameterType = typeof(Parameter);
-
     private SqlExpression TryTranslateCompareExpression(BinaryExpression expression)
     {
       bool isGoodExpression =
@@ -216,52 +203,26 @@
     private static bool IsCharToIntConvert(Expression e)
     {
       return
-<<<<<<< HEAD
-        e.NodeType==ExpressionType.Convert &&
-        e.Type==WellKnownTypes.Int32 &&
-        ((UnaryExpression) e).Operand.Type==WellKnownTypes.Char;
-    }
-
-    private static bool IsIntConstant(Expression expression)
-    {
-      return expression.NodeType==ExpressionType.Constant && expression.Type==WellKnownTypes.Int32;
-    }
-
-    private static bool IsBooleanExpression(Expression expression)
-    {
-      return StripObjectCasts(expression).Type.StripNullable()==WellKnownTypes.Bool;
-    }
-
-    private static bool IsDateTimeExpression(Expression expression)
-    {
-      return StripObjectCasts(expression).Type.StripNullable()==WellKnownTypes.DateTime;
-    }
-=======
         e.NodeType == ExpressionType.Convert &&
-        e.Type == Int32Type &&
-        ((UnaryExpression) e).Operand.Type == CharType;
+        e.Type == WellKnownTypes.Int32 &&
+        ((UnaryExpression) e).Operand.Type == WellKnownTypes.Char;
     }
 
     private static bool IsIntConstant(Expression expression) =>
-      expression.NodeType == ExpressionType.Constant && expression.Type == Int32Type;
+      expression.NodeType == ExpressionType.Constant && expression.Type == WellKnownTypes.Int32;
 
     private static bool IsBooleanExpression(Expression expression) =>
-      IsExpressionOf(expression, BooleanType);
+      IsExpressionOf(expression, WellKnownTypes.Bool);
 
     private static bool IsDateTimeExpression(Expression expression) =>
-      IsExpressionOf(expression, DateTimeType);
+      IsExpressionOf(expression, WellKnownTypes.DateTime);
 
     private static bool IsDateTimeOffsetExpression(Expression expression) =>
-      IsExpressionOf(expression, DateTimeOffsetType);
->>>>>>> 3d010c62
+      IsExpressionOf(expression, WellKnownTypes.DateTimeOffset);
 
     private static bool IsExpressionOf(Expression expression, Type type)
     {
-<<<<<<< HEAD
-      return StripObjectCasts(expression).Type.StripNullable()==WellKnownTypes.DateTimeOffset;
-=======
       return StripObjectCasts(expression).Type.StripNullable() == type;
->>>>>>> 3d010c62
     }
 
     private static bool IsComparisonExpression(Expression expression)
@@ -277,11 +238,7 @@
 
     private static Expression StripObjectCasts(Expression expression)
     {
-<<<<<<< HEAD
-      while (expression.Type==WellKnownTypes.Object && expression.NodeType==ExpressionType.Convert)
-=======
-      while (expression.Type == ObjectType && expression.NodeType == ExpressionType.Convert) {
->>>>>>> 3d010c62
+      while (expression.Type == WellKnownTypes.Object && expression.NodeType == ExpressionType.Convert) {
         expression = GetOperand(expression);
       }
       return expression;
@@ -314,35 +271,21 @@
     private static QueryParameterIdentity GetParameterIdentity(TypeMapping mapping,
       Expression<Func<ParameterContext, object>> accessor, QueryParameterBindingType bindingType)
     {
-      Expression operand;
       var expression = accessor.Body;
     
       // Strip cast to object
-<<<<<<< HEAD
-      if (expression.NodeType==ExpressionType.Convert) {
-=======
       if (expression.NodeType == ExpressionType.Convert) {
->>>>>>> 3d010c62
         expression = ((UnaryExpression) expression).Operand;
       }
 
       // Check for closure member access
-<<<<<<< HEAD
-      if (expression.NodeType!=ExpressionType.MemberAccess) {
-=======
       if (expression.NodeType != ExpressionType.MemberAccess) {
->>>>>>> 3d010c62
         return null;
       }
 
       var memberAccess = (MemberExpression) expression;
-<<<<<<< HEAD
-      operand = memberAccess.Expression;
-      if (operand==null || !operand.Type.IsClosure()) {
-=======
       var operand = memberAccess.Expression;
       if (operand == null || !operand.Type.IsClosure()) {
->>>>>>> 3d010c62
         return null;
       }
 
@@ -355,7 +298,6 @@
       }
 
       // Check for parameterized closure
-<<<<<<< HEAD
       if (operand.NodeType==ExpressionType.Call) {
         var callExpression = (MethodCallExpression) operand;
         if (string.Equals(callExpression.Method.Name, nameof(ParameterContext.GetValue), StringComparison.Ordinal)) {
@@ -366,15 +308,6 @@
         }
 
         var isParameter = operand != null && operand.NodeType == ExpressionType.Constant;
-=======
-      if (operand.NodeType == ExpressionType.MemberAccess) {
-        memberAccess = (MemberExpression) operand;
-        operand = memberAccess.Expression;
-        var isParameter = operand != null
-          && operand.NodeType == ExpressionType.Constant
-          && ParameterType.IsAssignableFrom(operand.Type)
-          && memberAccess.Member.Name == "Value";
->>>>>>> 3d010c62
         if (isParameter) {
           var parameterObject = ((ConstantExpression) operand).Value;
           return new QueryParameterIdentity(mapping, parameterObject, fieldName, bindingType);
