<<<<<<< HEAD
// Copyright (C) 2003-2022 Xtensive LLC.
=======
// Copyright (C) 2008-2024 Xtensive LLC.
>>>>>>> bafc803a
// This code is distributed under MIT license terms.
// See the License.txt file in the project root for more information.
// Created by: Dmitri Maximov
// Created:    2008.09.26

using System;
using System.Collections.Generic;
using System.Linq;
using Xtensive.Core;
using Xtensive.Sql;
using Xtensive.Sql.Dml;

namespace Xtensive.Orm.Providers
{
  /// <summary>
  /// Describes SQL parameter binding.
  /// </summary>
  public abstract class ParameterBinding
  {
    public TypeMapping TypeMapping { get; }

    public ParameterTransmissionType TransmissionType { get; }

    public SqlExpression ParameterReference { get; }

<<<<<<< HEAD
    public static IReadOnlyCollection<T> NormalizeBindings<T>(IEnumerable<T> bindings) where T : ParameterBinding =>
      bindings != null ? new HashSet<T>(bindings) : Array.Empty<T>();
=======
    public static IEnumerable<T> NormalizeBindings<T>(IEnumerable<T> bindings)
      where T : ParameterBinding
    {
      if (bindings is null)
        return Array.Empty<T>();
      var normalized = bindings.ToArray();
      if (normalized.Length == 0)
        return Array.Empty<T>();
      return normalized;
    }
>>>>>>> bafc803a


    // Constructors

    protected ParameterBinding(TypeMapping typeMapping, ParameterTransmissionType transmissionType)
    {
      TypeMapping = typeMapping;
      TransmissionType = transmissionType;
      ParameterReference = SqlDml.Placeholder(this);
    }
  }
}<|MERGE_RESOLUTION|>--- conflicted
+++ resolved
@@ -1,8 +1,4 @@
-<<<<<<< HEAD
-// Copyright (C) 2003-2022 Xtensive LLC.
-=======
 // Copyright (C) 2008-2024 Xtensive LLC.
->>>>>>> bafc803a
 // This code is distributed under MIT license terms.
 // See the License.txt file in the project root for more information.
 // Created by: Dmitri Maximov
@@ -28,21 +24,8 @@
 
     public SqlExpression ParameterReference { get; }
 
-<<<<<<< HEAD
     public static IReadOnlyCollection<T> NormalizeBindings<T>(IEnumerable<T> bindings) where T : ParameterBinding =>
       bindings != null ? new HashSet<T>(bindings) : Array.Empty<T>();
-=======
-    public static IEnumerable<T> NormalizeBindings<T>(IEnumerable<T> bindings)
-      where T : ParameterBinding
-    {
-      if (bindings is null)
-        return Array.Empty<T>();
-      var normalized = bindings.ToArray();
-      if (normalized.Length == 0)
-        return Array.Empty<T>();
-      return normalized;
-    }
->>>>>>> bafc803a
 
 
     // Constructors
