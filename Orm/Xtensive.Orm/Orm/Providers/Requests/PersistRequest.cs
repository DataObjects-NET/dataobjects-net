// Copyright (C) 2003-2022 Xtensive LLC.
// This code is distributed under MIT license terms.
// See the License.txt file in the project root for more information.
// Created by: Dmitri Maximov
// Created:    2008.08.22

using System;
using System.Collections.Generic;
using Xtensive.Core;
using Xtensive.Orm.Configuration;
using Xtensive.Sql;
using Xtensive.Sql.Compiler;

namespace Xtensive.Orm.Providers
{
  /// <summary>
  /// Modification (INSERT, UPDATE, DELETE) request.
  /// </summary>
  public sealed class PersistRequest
  {
    private readonly StorageDriver driver;

    private SqlCompilationResult compiledStatement;

    public SqlStatement Statement { get; private set; }

    public ISqlCompileUnit CompileUnit { get; private set; }

    public IReadOnlyCollection<PersistParameterBinding> ParameterBindings { get; }

    internal NodeConfiguration NodeConfiguration { get; }

    public SqlCompilationResult GetCompiledStatement() =>
      compiledStatement ?? throw new InvalidOperationException(Strings.ExRequestIsNotPrepared);

    public void Prepare()
    {
      if (compiledStatement != null)
        return;
<<<<<<< HEAD
      compiledStatement = (NodeConfiguration != null)
        ? driver.Compile(CompileUnit, NodeConfiguration)
        : driver.Compile(CompileUnit);
=======
      compiledStatement = driver.Compile(CompileUnit);
>>>>>>> d1e4da8e
      CompileUnit = null;
      Statement = null;
    }

    // Constructors

    public PersistRequest(
      StorageDriver driver, SqlStatement statement, IEnumerable<PersistParameterBinding> parameterBindings)
      : this(driver, statement, parameterBindings, null)
    {
    }

    public PersistRequest(
      StorageDriver driver, SqlStatement statement, IEnumerable<PersistParameterBinding> parameterBindings, NodeConfiguration nodeConfiguration)
    {
      ArgumentValidator.EnsureArgumentNotNull(driver, "driver");
      ArgumentValidator.EnsureArgumentNotNull(statement, "statement");

      var compileUnit = statement as ISqlCompileUnit
        ?? throw new ArgumentException("Statement is not ISqlCompileUnit");

      this.driver = driver;
      Statement = statement;
      CompileUnit = compileUnit;
      ParameterBindings = ParameterBinding.NormalizeBindings(parameterBindings);
      NodeConfiguration = nodeConfiguration;
    }
  }
}<|MERGE_RESOLUTION|>--- conflicted
+++ resolved
@@ -37,13 +37,7 @@
     {
       if (compiledStatement != null)
         return;
-<<<<<<< HEAD
-      compiledStatement = (NodeConfiguration != null)
-        ? driver.Compile(CompileUnit, NodeConfiguration)
-        : driver.Compile(CompileUnit);
-=======
       compiledStatement = driver.Compile(CompileUnit);
->>>>>>> d1e4da8e
       CompileUnit = null;
       Statement = null;
     }
