// Copyright (C) 2003-2022 Xtensive LLC.
// This code is distributed under MIT license terms.
// See the License.txt file in the project root for more information.
// Created by: Dmitri Maximov
// Created:    2008.08.22

using System;
using System.Collections.Generic;
using Xtensive.Core;
using Xtensive.Orm.Configuration;
using Xtensive.Sql;
using Xtensive.Sql.Compiler;

namespace Xtensive.Orm.Providers
{
  /// <summary>
  /// Modification (INSERT, UPDATE, DELETE) request.
  /// </summary>
  public sealed class PersistRequest
  {
    private readonly StorageDriver driver;

    private SqlCompilationResult compiledStatement;

    public SqlStatement Statement { get; private set; }

    public ISqlCompileUnit CompileUnit { get; private set; }

    public IReadOnlyCollection<PersistParameterBinding> ParameterBindings { get; }

<<<<<<< HEAD
    internal NodeConfiguration NodeConfiguration { get; }

    public SqlCompilationResult GetCompiledStatement() =>
      compiledStatement ?? throw new InvalidOperationException(Strings.ExRequestIsNotPrepared);
=======
    public SqlCompilationResult GetCompiledStatement()
    {
      if (compiledStatement==null)
        throw new InvalidOperationException(Strings.ExRequestIsNotPrepared);
      return compiledStatement;
    }
>>>>>>> e57a0704

    public void Prepare()
    {
      if (compiledStatement != null)
        return;
      compiledStatement = (NodeConfiguration != null)
        ? driver.Compile(CompileUnit, NodeConfiguration)
        : driver.Compile(CompileUnit);
      CompileUnit = null;
      Statement = null;
    }

    // Constructors

    public PersistRequest(
      StorageDriver driver, SqlStatement statement, IEnumerable<PersistParameterBinding> parameterBindings)
    {
      ArgumentValidator.EnsureArgumentNotNull(driver, "driver");
      ArgumentValidator.EnsureArgumentNotNull(statement, "statement");

      var compileUnit = statement as ISqlCompileUnit;
      if (compileUnit == null)
        throw new ArgumentException("Statement is not ISqlCompileUnit");

      this.driver = driver;
      Statement = statement;
      CompileUnit = compileUnit;
      ParameterBindings = ParameterBinding.NormalizeBindings(parameterBindings);
    }

    [Obsolete]
    public PersistRequest(
      StorageDriver driver, SqlStatement statement, IEnumerable<PersistParameterBinding> parameterBindings, NodeConfiguration nodeConfiguration)
    {
      ArgumentValidator.EnsureArgumentNotNull(driver, "driver");
      ArgumentValidator.EnsureArgumentNotNull(statement, "statement");

      var compileUnit = statement as ISqlCompileUnit
        ?? throw new ArgumentException("Statement is not ISqlCompileUnit");

      this.driver = driver;
      Statement = statement;
      CompileUnit = compileUnit;
      ParameterBindings = ParameterBinding.NormalizeBindings(parameterBindings);
    }
  }
}<|MERGE_RESOLUTION|>--- conflicted
+++ resolved
@@ -28,27 +28,14 @@
 
     public IReadOnlyCollection<PersistParameterBinding> ParameterBindings { get; }
 
-<<<<<<< HEAD
-    internal NodeConfiguration NodeConfiguration { get; }
-
     public SqlCompilationResult GetCompiledStatement() =>
       compiledStatement ?? throw new InvalidOperationException(Strings.ExRequestIsNotPrepared);
-=======
-    public SqlCompilationResult GetCompiledStatement()
-    {
-      if (compiledStatement==null)
-        throw new InvalidOperationException(Strings.ExRequestIsNotPrepared);
-      return compiledStatement;
-    }
->>>>>>> e57a0704
 
     public void Prepare()
     {
       if (compiledStatement != null)
         return;
-      compiledStatement = (NodeConfiguration != null)
-        ? driver.Compile(CompileUnit, NodeConfiguration)
-        : driver.Compile(CompileUnit);
+      compiledStatement = driver.Compile(CompileUnit);
       CompileUnit = null;
       Statement = null;
     }
@@ -61,9 +48,8 @@
       ArgumentValidator.EnsureArgumentNotNull(driver, "driver");
       ArgumentValidator.EnsureArgumentNotNull(statement, "statement");
 
-      var compileUnit = statement as ISqlCompileUnit;
-      if (compileUnit == null)
-        throw new ArgumentException("Statement is not ISqlCompileUnit");
+      var compileUnit = statement as ISqlCompileUnit
+        ?? throw new ArgumentException("Statement is not ISqlCompileUnit");
 
       this.driver = driver;
       Statement = statement;
