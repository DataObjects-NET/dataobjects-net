<<<<<<< HEAD
// Copyright (C) 2008-2020 Xtensive LLC.
=======
// Copyright (C) 2008-2021 Xtensive LLC.
>>>>>>> 845fb2f9
// This code is distributed under MIT license terms.
// See the License.txt file in the project root for more information.
// Created by: Dmitri Maximov
// Created:    2008.09.05

using System.Threading;
using System.Threading.Tasks;
using Xtensive.Orm.Rse.Providers;

namespace Xtensive.Orm.Providers
{
  /// <summary>
  /// Default implementation of SQL temporary data provider.
  /// </summary>
  public sealed class SqlStoreProvider : SqlTemporaryDataProvider
  {
    private new StoreProvider Origin
    {
      get { return (StoreProvider) base.Origin; }
    }

    private ExecutableProvider Source
    {
      get { return (ExecutableProvider) Sources[0]; }
    }

    /// <inheritdoc/>
    protected internal override void OnBeforeEnumerate(Rse.Providers.EnumerationContext context)
    {
      base.OnBeforeEnumerate(context);
      LockAndStore(context, Source.ToEnumerable(context));
    }

<<<<<<< HEAD
    protected internal override void OnAfterEnumerate(Rse.Providers.EnumerationContext context)
=======
    /// <inheritdoc/>
    protected override async Task OnBeforeEnumerateAsync(Rse.Providers.EnumerationContext context, CancellationToken token)
    {
      await base.OnBeforeEnumerateAsync(context, token).ConfigureAwait(false);
      await LockAndStoreAsync(context, Source, token).ConfigureAwait(false);
    }

    protected override void OnAfterEnumerate(Rse.Providers.EnumerationContext context)
>>>>>>> 845fb2f9
    {
      _ = ClearAndUnlock(context);
      base.OnAfterEnumerate(context);
    }


    // Constructors

    /// <summary>
    /// Initializes a new instance of this class.
    /// </summary>
    /// <param name="handlers">The handlers.</param>
    /// <param name="request">The request.</param>
    /// <param name="descriptor">The descriptor.</param>
    /// <param name="origin">The origin.</param>
    /// <param name="source">The source.</param>
    public SqlStoreProvider(
      HandlerAccessor handlers, QueryRequest request, TemporaryTableDescriptor descriptor,
      StoreProvider origin, ExecutableProvider source)
      : base(handlers, request, descriptor, origin, new[] {source})
    {
      Initialize();
    }
  }
}<|MERGE_RESOLUTION|>--- conflicted
+++ resolved
@@ -1,8 +1,4 @@
-<<<<<<< HEAD
-// Copyright (C) 2008-2020 Xtensive LLC.
-=======
 // Copyright (C) 2008-2021 Xtensive LLC.
->>>>>>> 845fb2f9
 // This code is distributed under MIT license terms.
 // See the License.txt file in the project root for more information.
 // Created by: Dmitri Maximov
@@ -36,18 +32,14 @@
       LockAndStore(context, Source.ToEnumerable(context));
     }
 
-<<<<<<< HEAD
-    protected internal override void OnAfterEnumerate(Rse.Providers.EnumerationContext context)
-=======
     /// <inheritdoc/>
-    protected override async Task OnBeforeEnumerateAsync(Rse.Providers.EnumerationContext context, CancellationToken token)
+    protected internal override async Task OnBeforeEnumerateAsync(Rse.Providers.EnumerationContext context, CancellationToken token)
     {
       await base.OnBeforeEnumerateAsync(context, token).ConfigureAwait(false);
-      await LockAndStoreAsync(context, Source, token).ConfigureAwait(false);
+      await LockAndStoreAsync(context, Source.ToEnumerable(context), token).ConfigureAwait(false);
     }
 
-    protected override void OnAfterEnumerate(Rse.Providers.EnumerationContext context)
->>>>>>> 845fb2f9
+    protected internal override void OnAfterEnumerate(Rse.Providers.EnumerationContext context)
     {
       _ = ClearAndUnlock(context);
       base.OnAfterEnumerate(context);
