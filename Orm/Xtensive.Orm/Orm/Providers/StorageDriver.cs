--- conflicted
+++ resolved
@@ -1,11 +1,6 @@
 // Copyright (C) 2009-2021 Xtensive LLC.
-<<<<<<< HEAD
 // This code is distributed under MIT license terms.
 // See the License.txt file in the project root for more information.
-=======
-// All rights reserved.
-// For conditions of distribution and use, see license.
->>>>>>> 9d3e71c9
 // Created by: Denis Krjuchkov
 // Created:    2009.08.14
 
@@ -13,11 +8,8 @@
 using System.Collections.Generic;
 using System.Linq;
 using System.Linq.Expressions;
-<<<<<<< HEAD
 using System.Threading;
 using System.Threading.Tasks;
-=======
->>>>>>> 9d3e71c9
 using System.Reflection;
 using Xtensive.Core;
 using Xtensive.Linq;
@@ -188,11 +180,7 @@
       List<IDbConnectionAccessor> instances;
       Dictionary<Type, Func<IDbConnectionAccessor>> factoriesLocal;
 
-<<<<<<< HEAD
-      if(connectionAccessorTypes is IReadOnlyCollection<Type> asCollection) {
-=======
       if (connectionAccessorTypes is IReadOnlyCollection<Type> asCollection) {
->>>>>>> 9d3e71c9
         if (asCollection.Count == 0)
           return Array.Empty<IDbConnectionAccessor>();
         instances = new List<IDbConnectionAccessor>(asCollection.Count);
@@ -215,11 +203,7 @@
         instances.Add(accessorFactory());
         factoriesLocal[type] = accessorFactory;
       }
-<<<<<<< HEAD
-      factories = factoriesLocal; 
-=======
       factories = factoriesLocal;
->>>>>>> 9d3e71c9
       return instances.ToArray();
     }
 
@@ -248,7 +232,6 @@
       var providerInfo = ProviderInfoBuilder.Build(configuration.ConnectionInfo.Provider, driver);
 
       return new StorageDriver(driver, providerInfo, configuration, GetNullModel, factories);
-<<<<<<< HEAD
     }
 
     public static async Task<StorageDriver> CreateAsync(
@@ -269,19 +252,13 @@
       var providerInfo = ProviderInfoBuilder.Build(configuration.ConnectionInfo.Provider, driver);
 
       return new StorageDriver(driver, providerInfo, configuration, GetNullModel, factories);
-=======
->>>>>>> 9d3e71c9
     }
 
     private StorageDriver(SqlDriver driver,
       ProviderInfo providerInfo,
       DomainConfiguration configuration,
       Func<DomainModel> modelProvider,
-<<<<<<< HEAD
-      IReadOnlyDictionary<Type,Func<IDbConnectionAccessor>> factoryCache)
-=======
       IReadOnlyDictionary<Type, Func<IDbConnectionAccessor>> factoryCache)
->>>>>>> 9d3e71c9
     {
       underlyingDriver = driver;
       ProviderInfo = providerInfo;
