--- conflicted
+++ resolved
@@ -79,17 +79,9 @@
     {
       PutTasksForExecution(context);
 
-<<<<<<< HEAD
-      while (context.ProcessingTasks.Count >= batchSize) {
-        _ = await ExecuteBatchAsync(batchSize, null, context, token).ConfigureAwaitFalse();
-      }
-
-      while (!context.AllowPartialExecution && context.ProcessingTasks.Count > 0) {
-        _ = await ExecuteBatchAsync(context.ProcessingTasks.Count, null, context, token).ConfigureAwaitFalse();
-=======
       var processingTasks = context.ProcessingTasks;
       while (processingTasks.Count >= batchSize) {
-        _ = await ExecuteBatchAsync(batchSize, null, context, token).ConfigureAwait(false);
+        _ = await ExecuteBatchAsync(batchSize, null, context, token).ConfigureAwaitFalse();
       }
 
       if (!context.AllowPartialExecution) {
@@ -103,7 +95,6 @@
         for(int i = 0, count = processingTasks.Count; i < count; i++) {
           tasks.Enqueue(processingTasks.Dequeue());
         }
->>>>>>> 852bbbf2
       }
     }
 
@@ -136,12 +127,8 @@
       }
 
       for (; ; ) {
-<<<<<<< HEAD
-        var result = await ExecuteBatchAsync(context.ProcessingTasks.Count, request, context, token).ConfigureAwaitFalse();
-=======
         var currentBatchSize = (context.ProcessingTasks.Count > batchSize) ? batchSize : context.ProcessingTasks.Count;
-        var result = await ExecuteBatchAsync(currentBatchSize, request, context, token).ConfigureAwait(false);
->>>>>>> 852bbbf2
+        var result = await ExecuteBatchAsync(currentBatchSize, request, context, token).ConfigureAwaitFalse();
         if (result != null && context.ProcessingTasks.Count == 0) {
           return result.CreateReader(request.GetAccessor());
         }
