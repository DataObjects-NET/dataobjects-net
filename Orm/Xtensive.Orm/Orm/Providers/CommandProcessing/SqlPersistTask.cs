// Copyright (C) 2009-2024 Xtensive LLC.
// This code is distributed under MIT license terms.
// See the License.txt file in the project root for more information.
// Created by: Denis Krjuchkov
// Created:    2009.08.21

using System;
using System.Collections.Generic;
using System.Linq;
using Xtensive.Collections;
using Xtensive.Tuples;
using Tuple = Xtensive.Tuples.Tuple;

namespace Xtensive.Orm.Providers
{
  /// <summary>
  /// A persist task (i.e. INSERT, UPDATE, DELETE) for <see cref="CommandProcessor"/>.
  /// </summary>
  public sealed class SqlPersistTask : SqlTask
  {
    /// <summary>
    /// A key of an entity to persist (optional).
    /// </summary>
    public readonly Key EntityKey;

    /// <summary>
    /// Requests to execute.
    /// </summary>
    public readonly IReadOnlyCollection<PersistRequest> RequestSequence;

    /// <summary>
    /// A tuple that stores changed column values.
    /// </summary>
    public readonly Tuple Tuple;

    /// <summary>
    /// A tuples that store changed column values for multi-record INSERT.
    /// <see cref="Tuple"/> should remain <see langword="null" />
    /// </summary>
    public readonly IReadOnlyList<Tuple> Tuples;

    /// <summary>
    /// A tuple that stored original column values.
    /// </summary>
    public readonly Tuple OriginalTuple;

    /// <summary>
    /// A value indicating if number of affected rows should be checked.
    /// </summary>
    public readonly bool ValidateRowCount;

    /// <inheritdoc/>
    public override void ProcessWith(ISqlTaskProcessor processor, CommandProcessorContext context)
    {
      processor.ProcessTask(this, context);
    }

    // Constructors

    public SqlPersistTask(PersistRequest request, Tuple tuple = null)
    {
      RequestSequence = new PersistRequest[1] { request };
      Tuple = tuple;
    }

<<<<<<< HEAD
    public SqlPersistTask(PersistRequest request, IReadOnlyList<Tuple> tuples)
    {
      RequestSequence = EnumerableUtils.One(request);
      Tuples = tuples;
    }

=======
    [Obsolete]
>>>>>>> bafc803a
    public SqlPersistTask(Key key, IEnumerable<PersistRequest> requestSequence, Tuple tuple)
      : this(key, (requestSequence as IReadOnlyCollection<PersistRequest>)?? requestSequence.ToList(), tuple)
    {
    }

    [Obsolete]
    public SqlPersistTask(Key key, IEnumerable<PersistRequest> requestSequence, Tuple tuple, Tuple originalTuple, bool validateRowCount)
      : this(key, (requestSequence as IReadOnlyCollection<PersistRequest>) ?? requestSequence.ToList(), tuple, originalTuple, validateRowCount)
    {
    }

    public SqlPersistTask(Key key, IReadOnlyCollection<PersistRequest> requestSequence, Tuple tuple)
    {
      EntityKey = key;
      RequestSequence = requestSequence;
      Tuple = tuple;
    }

    public SqlPersistTask(Key key, IReadOnlyCollection<PersistRequest> requestSequence, Tuple tuple, Tuple originalTuple, bool validateRowCount)
    {
      EntityKey = key;
      RequestSequence = requestSequence;
      Tuple = tuple;
      OriginalTuple = originalTuple;
      ValidateRowCount = validateRowCount;
    }
  }
}<|MERGE_RESOLUTION|>--- conflicted
+++ resolved
@@ -63,16 +63,13 @@
       Tuple = tuple;
     }
 
-<<<<<<< HEAD
     public SqlPersistTask(PersistRequest request, IReadOnlyList<Tuple> tuples)
     {
-      RequestSequence = EnumerableUtils.One(request);
+      RequestSequence = new PersistRequest[1] { request };
       Tuples = tuples;
     }
 
-=======
     [Obsolete]
->>>>>>> bafc803a
     public SqlPersistTask(Key key, IEnumerable<PersistRequest> requestSequence, Tuple tuple)
       : this(key, (requestSequence as IReadOnlyCollection<PersistRequest>)?? requestSequence.ToList(), tuple)
     {
