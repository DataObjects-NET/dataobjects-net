--- conflicted
+++ resolved
@@ -1,8 +1,4 @@
-<<<<<<< HEAD
-// Copyright (C) 2009-2022 Xtensive LLC.
-=======
 // Copyright (C) 2009-2024 Xtensive LLC.
->>>>>>> 86d18bc3
 // This code is distributed under MIT license terms.
 // See the License.txt file in the project root for more information.
 // Created by: Denis Krjuchkov
@@ -50,14 +46,10 @@
       ArgumentValidator.EnsureArgumentNotNull(task, "task");
       ArgumentValidator.EnsureArgumentNotNullOrEmpty(parameterNamePrefix, "parameterNamePrefix");
 
-<<<<<<< HEAD
       var nodeConfiguration = Session.StorageNode.Configuration;
       var shareStorageNodesOverNodes = Session.Domain.Configuration.ShareStorageSchemaOverNodes;
 
-      var result = new List<CommandPart>();
-=======
       var result = new List<CommandPart>(task.RequestSequence.Count);
->>>>>>> 86d18bc3
       int parameterIndex = 0;
       foreach (var request in task.RequestSequence) {
         var tuple = task.Tuple;
