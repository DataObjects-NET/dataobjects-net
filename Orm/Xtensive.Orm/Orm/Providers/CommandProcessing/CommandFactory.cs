// Copyright (C) 2009-2022 Xtensive LLC.
// This code is distributed under MIT license terms.
// See the License.txt file in the project root for more information.
// Created by: Denis Krjuchkov
// Created:    2009.10.09

using System;
using System.Collections.Generic;
using System.Reflection;
using Xtensive.Core;
using Xtensive.Orm.Configuration;
using Xtensive.Sql;
using Xtensive.Sql.Compiler;
using Tuple = Xtensive.Tuples.Tuple;

namespace Xtensive.Orm.Providers
{
  /// <summary>
  /// A factory of <see cref="Command"/>s and <see cref="CommandPart"/>s.
  /// </summary>
  public class CommandFactory
  {
    private const string ParameterNameFormat = "{0}{1}";
    private const string RowFilterParameterNameFormat = "{0}_{1}_{2}";
    private const string DefaultParameterNamePrefix = "p0_";
    private const int LobBlockSize = ushort.MaxValue;

    private readonly bool emptyStringIsNull;

    public StorageDriver Driver { get; private set; }

    public Session Session { get; private set; }

    public SqlConnection Connection { get; private set; }

    public Command CreateCommand()
    {
      return new Command(this, Connection.CreateCommand());
    }

    public IEnumerable<CommandPart> CreatePersistParts(SqlPersistTask task)
    {
      return CreatePersistParts(task, DefaultParameterNamePrefix);
    }

    public virtual IEnumerable<CommandPart> CreatePersistParts(SqlPersistTask task, string parameterNamePrefix)
    {
      ArgumentValidator.EnsureArgumentNotNull(task, "task");
      ArgumentValidator.EnsureArgumentNotNullOrEmpty(parameterNamePrefix, "parameterNamePrefix");

      var nodeConfiguration = Session.StorageNode.Configuration;
      var shareStorageNodesOverNodes = Session.Domain.Configuration.ShareStorageSchemaOverNodes;

      var result = new List<CommandPart>();
      int parameterIndex = 0;
      foreach (var request in task.RequestSequence) {
        var tuple = task.Tuple;
        var compilationResult = request.GetCompiledStatement();
<<<<<<< HEAD
        var configuration = new SqlPostCompilerConfiguration(Session.StorageNode);
=======
        var configuration = shareStorageNodesOverNodes
          ? new SqlPostCompilerConfiguration(nodeConfiguration.GetDatabaseMapping(), nodeConfiguration.GetSchemaMapping())
          : new SqlPostCompilerConfiguration();

>>>>>>> d1e4da8e
        var part = new CommandPart();
        
        foreach (var binding in request.ParameterBindings) {
          var parameterValue = GetParameterValue(task, binding);
          if (binding.BindingType==PersistParameterBindingType.VersionFilter && IsHandledLikeNull(parameterValue)) {
            configuration.AlternativeBranches.Add(binding);
          }
          else {
            var parameterName = GetParameterName(parameterNamePrefix, ref parameterIndex);
            configuration.PlaceholderValues.Add(binding, Driver.BuildParameterReference(parameterName));
            AddParameter(part, binding, parameterName, parameterValue);
          }
        }

        part.Statement = compilationResult.GetCommandText(configuration);
        result.Add(part);
      }
      return result;
    }

    public CommandPart CreateQueryPart(SqlLoadTask task)
    {
      return CreateQueryPart(task.Request, DefaultParameterNamePrefix, task.ParameterContext);
    }

    public CommandPart CreateQueryPart(SqlLoadTask task, string parameterNamePrefix)
    {
      return CreateQueryPart(task.Request, parameterNamePrefix, task.ParameterContext);
    }

    public CommandPart CreateQueryPart(IQueryRequest request, ParameterContext parameterContext)
    {
      return CreateQueryPart(request, DefaultParameterNamePrefix, parameterContext);
    }

    public virtual CommandPart CreateQueryPart(IQueryRequest request, string parameterNamePrefix, ParameterContext parameterContext)
    {
      ArgumentValidator.EnsureArgumentNotNull(request, "request");
      ArgumentValidator.EnsureArgumentNotNullOrEmpty(parameterNamePrefix, "parameterNamePrefix");

      int parameterIndex = 0;
      var compilationResult = request.GetCompiledStatement();
<<<<<<< HEAD
      var configuration = new SqlPostCompilerConfiguration(Session.StorageNode);
=======
      var upgradeContext = Upgrade.UpgradeContext.GetCurrent(Session.Domain.UpgradeContextCookie);
      var nodeConfiguration = upgradeContext != null ? upgradeContext.NodeConfiguration : Session.StorageNode.Configuration;

      var shareStorageNodesOverNodes = Session.Domain.Configuration.ShareStorageSchemaOverNodes;
      var configuration = shareStorageNodesOverNodes
          ? new SqlPostCompilerConfiguration(nodeConfiguration.GetDatabaseMapping(), nodeConfiguration.GetSchemaMapping())
          : new SqlPostCompilerConfiguration();
      ;
>>>>>>> d1e4da8e
      var result = new CommandPart();

      foreach (var binding in request.ParameterBindings) {
        object parameterValue = GetParameterValue(binding, parameterContext);
        switch (binding.BindingType) {
        case QueryParameterBindingType.Regular:
          break;
        case QueryParameterBindingType.SmartNull:
          // replacing "x = @p" with "x is null" when @p = null (or empty string in case of Oracle)
          if (IsHandledLikeNull(parameterValue)) {
            configuration.AlternativeBranches.Add(binding);
            continue;
          }
          break;
        case QueryParameterBindingType.BooleanConstant:
          // expanding true/false parameters to constants to help query optimizer with branching
          if ((bool) parameterValue)
            configuration.AlternativeBranches.Add(binding);
          continue;
        case QueryParameterBindingType.LimitOffset:
          // not parameter, just inlined constant
          configuration.PlaceholderValues.Add(binding, parameterValue.ToString());
          continue;
        case QueryParameterBindingType.NonZeroLimitOffset:
          // Like "LimitOffset" but we handle zero value specially
          // We replace value with 1 and activate special branch that evaluates "where" part to "false"
          var stringValue = parameterValue.ToString();
          if (stringValue=="0") {
            configuration.PlaceholderValues.Add(binding, "1");
            configuration.AlternativeBranches.Add(binding);
          }
          else
            configuration.PlaceholderValues.Add(binding, stringValue);
          continue;
        case QueryParameterBindingType.RowFilter:
          var filterData = (List<Tuple>) parameterValue;
          var rowTypeMapping = ((QueryRowFilterParameterBinding) binding).RowTypeMapping;
          if (filterData==null) {
            configuration.AlternativeBranches.Add(binding);
            continue;
          }
          var commonPrefix = GetParameterName(parameterNamePrefix, ref parameterIndex);
          var filterValues = new List<string[]>();
          for (int tupleIndex = 0; tupleIndex < filterData.Count; tupleIndex++) {
            var tuple = filterData[tupleIndex];
            var parameterReferences = new string[tuple.Count];
            for (int fieldIndex = 0; fieldIndex < tuple.Count; fieldIndex++) {
              var name = string.Format(RowFilterParameterNameFormat, commonPrefix, tupleIndex, fieldIndex);
              var value = tuple.GetValueOrDefault(fieldIndex);
              parameterReferences[fieldIndex] = Driver.BuildParameterReference(name);
              AddRegularParameter(result, rowTypeMapping[fieldIndex], name, value);
            }
            filterValues.Add(parameterReferences);
          }
          configuration.DynamicFilterValues.Add(binding, filterValues);
          continue;
          case QueryParameterBindingType.TypeIdentifier: {
            var originalTypeId = ((QueryTypeIdentifierParameterBinding) binding).OriginalTypeId;
            parameterValue = Session.StorageNode.TypeIdRegistry[Session.Domain.Model.Types[originalTypeId]];
            break;
          }
        default:
          throw new ArgumentOutOfRangeException("binding.BindingType");
        }
        // regular case -> just adding the parameter
        string parameterName = GetParameterName(parameterNamePrefix, ref parameterIndex);
        configuration.PlaceholderValues.Add(binding, Driver.BuildParameterReference(parameterName));
        AddParameter(result, binding, parameterName, parameterValue);
      }

      result.Statement = compilationResult.GetCommandText(configuration);
      return result;
    }

    private bool IsHandledLikeNull(object parameterValue)
    {
      return parameterValue==null || emptyStringIsNull && parameterValue.Equals(string.Empty);
    }

    private static object GetParameterValue(QueryParameterBinding binding, ParameterContext parameterContext)
    {
      try {
        return binding.ValueAccessor.Invoke(parameterContext);
      }
      catch(Exception exception) {
        throw new TargetInvocationException(Strings.ExExceptionHasBeenThrownByTheParameterValueAccessor, exception);
      }
    }

    private object GetParameterValue(SqlPersistTask task, PersistParameterBinding binding)
    {
      switch (binding.BindingType) {
      case PersistParameterBindingType.Regular:
        return task.Tuple.GetValueOrDefault(binding.FieldIndex);
      case PersistParameterBindingType.VersionFilter:
        return task.OriginalTuple.GetValueOrDefault(binding.FieldIndex);
      default:
        throw new ArgumentOutOfRangeException("binding.Source");
      }
    }

    private void AddRegularParameter(CommandPart commandPart, TypeMapping mapping, string name, object value)
    {
      var parameter = Connection.CreateParameter();
      parameter.ParameterName = name;
      mapping.BindValue(parameter, value);
      commandPart.Parameters.Add(parameter);
    }

    private void AddCharacterLobParameter(CommandPart commandPart, string name, string value)
    {
      var lob = Connection.CreateCharacterLargeObject();
      commandPart.Resources.Add(lob);
      if (value!=null) {
        if (value.Length > 0) {
          int offset = 0;
          int remainingSize = value.Length;
          while (remainingSize >= LobBlockSize) {
            lob.Write(value.ToCharArray(offset, LobBlockSize), 0, LobBlockSize);
            offset += LobBlockSize;
            remainingSize -= LobBlockSize;
          }
          if (remainingSize > 0)
            lob.Write(value.ToCharArray(offset, remainingSize), 0, remainingSize);
        }
        else {
          lob.Erase();
        }
      }
      var parameter = Connection.CreateParameter();
      parameter.ParameterName = name;
      lob.BindTo(parameter);
      commandPart.Parameters.Add(parameter);
    }

    private void AddBinaryLobParameter(CommandPart commandPart, string name, byte[] value)
    {
      var lob = Connection.CreateBinaryLargeObject();
      commandPart.Resources.Add(lob);
      if (value!=null) {
        if (value.Length > 0)
          lob.Write(value, 0, value.Length);
        else
          lob.Erase();
      }
      var parameter = Connection.CreateParameter();
      parameter.ParameterName = name;
      lob.BindTo(parameter);
      commandPart.Parameters.Add(parameter);
    }

    private void AddParameter(
      CommandPart commandPart, ParameterBinding binding, string parameterName, object parameterValue)
    {
      switch (binding.TransmissionType) {
      case ParameterTransmissionType.Regular:
        AddRegularParameter(commandPart, binding.TypeMapping, parameterName, parameterValue);
        break;
      case ParameterTransmissionType.CharacterLob:
        AddCharacterLobParameter(commandPart, parameterName, (string) parameterValue);
        break;
      case ParameterTransmissionType.BinaryLob:
        AddBinaryLobParameter(commandPart, parameterName, (byte[]) parameterValue);
        break;
      default:
        throw new ArgumentOutOfRangeException("binding.BindingType");
      }
    }
    
    private string GetParameterName(string prefix, ref int index)
    {
      var result = string.Format(ParameterNameFormat, prefix, index);
      index++;
      return result;
    }


    // Constructors

    public CommandFactory(StorageDriver driver, Session session, SqlConnection connection)
    {
      ArgumentValidator.EnsureArgumentNotNull(driver, "driver");
      ArgumentValidator.EnsureArgumentNotNull(session, "session");
      ArgumentValidator.EnsureArgumentNotNull(connection, "connection");

      Driver = driver;
      Session = session;
      Connection = connection;

      emptyStringIsNull = driver.ProviderInfo.Supports(ProviderFeatures.TreatEmptyStringAsNull);
    }
  }
}<|MERGE_RESOLUTION|>--- conflicted
+++ resolved
@@ -56,14 +56,10 @@
       foreach (var request in task.RequestSequence) {
         var tuple = task.Tuple;
         var compilationResult = request.GetCompiledStatement();
-<<<<<<< HEAD
-        var configuration = new SqlPostCompilerConfiguration(Session.StorageNode);
-=======
         var configuration = shareStorageNodesOverNodes
           ? new SqlPostCompilerConfiguration(nodeConfiguration.GetDatabaseMapping(), nodeConfiguration.GetSchemaMapping())
           : new SqlPostCompilerConfiguration();
 
->>>>>>> d1e4da8e
         var part = new CommandPart();
         
         foreach (var binding in request.ParameterBindings) {
@@ -106,9 +102,6 @@
 
       int parameterIndex = 0;
       var compilationResult = request.GetCompiledStatement();
-<<<<<<< HEAD
-      var configuration = new SqlPostCompilerConfiguration(Session.StorageNode);
-=======
       var upgradeContext = Upgrade.UpgradeContext.GetCurrent(Session.Domain.UpgradeContextCookie);
       var nodeConfiguration = upgradeContext != null ? upgradeContext.NodeConfiguration : Session.StorageNode.Configuration;
 
@@ -117,7 +110,6 @@
           ? new SqlPostCompilerConfiguration(nodeConfiguration.GetDatabaseMapping(), nodeConfiguration.GetSchemaMapping())
           : new SqlPostCompilerConfiguration();
       ;
->>>>>>> d1e4da8e
       var result = new CommandPart();
 
       foreach (var binding in request.ParameterBindings) {
