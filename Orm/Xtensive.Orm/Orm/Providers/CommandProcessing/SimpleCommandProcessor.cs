--- conflicted
+++ resolved
@@ -114,13 +114,8 @@
       context.AllowPartialExecution = oldValue;
 
       var lastRequestCommand = Factory.CreateCommand();
-<<<<<<< HEAD
       var commandPart = Factory.CreateQueryPart(lastRequest, context.ParameterContext);
-      ValidateCommandParameters(commandPart);
-=======
-      var commandPart = Factory.CreateQueryPart(lastRequest);
       ValidateCommandPartParameters(commandPart);
->>>>>>> d61895ca
       lastRequestCommand.AddPart(commandPart);
       lastRequestCommand.ExecuteReader();
       return lastRequestCommand.CreateReader(lastRequest.GetAccessor());
@@ -137,13 +132,8 @@
       context.AllowPartialExecution = oldValue;
 
       var lastRequestCommand = Factory.CreateCommand();
-<<<<<<< HEAD
       var commandPart = Factory.CreateQueryPart(lastRequest, context.ParameterContext);
-      ValidateCommandParameters(commandPart);
-=======
-      var commandPart = Factory.CreateQueryPart(lastRequest);
       ValidateCommandPartParameters(commandPart);
->>>>>>> d61895ca
       lastRequestCommand.AddPart(commandPart);
       token.ThrowIfCancellationRequested();
       await lastRequestCommand.ExecuteReaderAsync(token).ConfigureAwait(false);
