--- conflicted
+++ resolved
@@ -17,15 +17,6 @@
   [Serializable]
   internal sealed class Key<T1, T2, T3, T4> : Key
   {
-<<<<<<< HEAD
-    private static readonly Predicate<T1, T1> equalityComparer1 =
-      ComparerProvider.Default.GetComparer<T1>().Equals;
-    private static readonly Predicate<T2, T2> equalityComparer2 =
-      ComparerProvider.Default.GetComparer<T2>().Equals;
-    private static readonly Predicate<T3, T3> equalityComparer3 =
-      ComparerProvider.Default.GetComparer<T3>().Equals;
-    private static readonly Predicate<T4, T4> equalityComparer4 =
-=======
     private static readonly Predicate<T1, T1> EqualityComparer1 =
       ComparerProvider.Default.GetComparer<T1>().Equals;
     private static readonly Predicate<T2, T2> EqualityComparer2 =
@@ -33,7 +24,6 @@
     private static readonly Predicate<T3, T3> EqualityComparer3 =
       ComparerProvider.Default.GetComparer<T3>().Equals;
     private static readonly Predicate<T4, T4> EqualityComparer4 =
->>>>>>> 74d92fac
       ComparerProvider.Default.GetComparer<T4>().Equals;
 
     private readonly T1 value1;
@@ -57,17 +47,10 @@
       if (otherKey == null)
         return false;
       return
-<<<<<<< HEAD
-        equalityComparer4.Invoke(value4, otherKey.value4) &&
-        equalityComparer3.Invoke(value3, otherKey.value3) &&
-        equalityComparer2.Invoke(value2, otherKey.value2) &&
-        equalityComparer1.Invoke(value1, otherKey.value1);
-=======
         EqualityComparer4.Invoke(value4, otherKey.value4) &&
         EqualityComparer3.Invoke(value3, otherKey.value3) &&
         EqualityComparer2.Invoke(value2, otherKey.value2) &&
         EqualityComparer1.Invoke(value1, otherKey.value1);
->>>>>>> 74d92fac
     }
 
     protected override int CalculateHashCode()
