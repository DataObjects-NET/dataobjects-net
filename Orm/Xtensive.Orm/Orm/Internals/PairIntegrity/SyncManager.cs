--- conflicted
+++ resolved
@@ -1,12 +1,6 @@
-<<<<<<< HEAD
 // Copyright (C) 2008-2020 Xtensive LLC.
 // This code is distributed under MIT license terms.
 // See the License.txt file in the project root for more information.
-=======
-// Copyright (C) 2003-2010 Xtensive LLC.
-// All rights reserved.
-// For conditions of distribution and use, see license.
->>>>>>> b5d188a2
 // Created by: Dmitri Maximov
 // Created:    2008.10.08
 
@@ -81,13 +75,6 @@
 
     private static SyncActionSet GetSyncActions(AssociationInfo association)
     {
-<<<<<<< HEAD
-=======
-      Func<AssociationInfo, IEntity, IEntity> getValue = null;
-      Action<AssociationInfo, IEntity, IEntity> @break = null;
-      Action<AssociationInfo, IEntity, IEntity> create = null;
-
->>>>>>> b5d188a2
       switch (association.Multiplicity) {
       case Multiplicity.OneToOne:
       case Multiplicity.ManyToOne:
