--- conflicted
+++ resolved
@@ -182,7 +182,6 @@
       if (result.HasLoops) {
         sortedNodes = result.SortedNodes.Union(result.LoopNodes).ToList();
         var loopNodes = result.LoopNodes.ToDictionary(el => el as Collections.Graphs.Node);
-<<<<<<< HEAD
         for (var i = notBreakedEdges.Count; i-- > 0;) {
           var edge = notBreakedEdges[i];
           if (loopNodes.ContainsKey(edge.Source) && loopNodes.ContainsKey(edge.Target)) {
@@ -190,10 +189,6 @@
             break;
           }
         }
-=======
-        var loopEdgeForBreak = notBreakedEdges.ReverseList().First(edge => loopNodes.ContainsKey(edge.Source) && loopNodes.ContainsKey(edge.Target));
-        result.BrokenEdges.Add(loopEdgeForBreak);
->>>>>>> 86d18bc3
       }
       else {
         sortedNodes = result.SortedNodes;
