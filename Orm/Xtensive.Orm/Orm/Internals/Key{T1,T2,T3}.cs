--- conflicted
+++ resolved
@@ -17,19 +17,11 @@
   [Serializable]
   internal sealed class Key<T1, T2, T3> : Key
   {
-<<<<<<< HEAD
-    private static readonly Predicate<T1, T1> equalityComparer1 =
-      ComparerProvider.Default.GetComparer<T1>().Equals;
-    private static readonly Predicate<T2, T2> equalityComparer2 =
-      ComparerProvider.Default.GetComparer<T2>().Equals;
-    private static readonly Predicate<T3, T3> equalityComparer3 =
-=======
     private static readonly Predicate<T1, T1> EqualityComparer1 =
       ComparerProvider.Default.GetComparer<T1>().Equals;
     private static readonly Predicate<T2, T2> EqualityComparer2 =
       ComparerProvider.Default.GetComparer<T2>().Equals;
     private static readonly Predicate<T3, T3> EqualityComparer3 =
->>>>>>> 74d92fac
       ComparerProvider.Default.GetComparer<T3>().Equals;
 
     private readonly T1 value1;
@@ -51,15 +43,9 @@
       if (otherKey == null)
         return false;
       return
-<<<<<<< HEAD
-        equalityComparer3.Invoke(value3, otherKey.value3) &&
-        equalityComparer2.Invoke(value2, otherKey.value2) &&
-        equalityComparer1.Invoke(value1, otherKey.value1);
-=======
         EqualityComparer3.Invoke(value3, otherKey.value3) &&
         EqualityComparer2.Invoke(value2, otherKey.value2) &&
         EqualityComparer1.Invoke(value1, otherKey.value1);
->>>>>>> 74d92fac
     }
 
     protected override int CalculateHashCode()
