--- conflicted
+++ resolved
@@ -221,10 +221,6 @@
       domain = session.Domain;
 
       this.endpoint = endpoint;
-<<<<<<< HEAD
-      this.queryKey = (queryKey, session.StorageNodeId);
-=======
->>>>>>> 0c61bdbe
       this.queryTarget = queryTarget;
       this.outerContext = outerContext;
 
