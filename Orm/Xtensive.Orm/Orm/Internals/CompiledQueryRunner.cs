--- conflicted
+++ resolved
@@ -226,16 +226,10 @@
       this.queryTarget = queryTarget;
       this.outerContext = outerContext;
 
-<<<<<<< HEAD
-      this.queryKey = domain.Configuration.ShareQueryCacheOverNodes
-        ? queryKey
-        : (queryKey, session.StorageNodeId);
-=======
       var domainConfig = domain.Configuration;
       this.queryKey = domainConfig.ShareStorageSchemaOverNodes && domainConfig.PreferTypeIdsAsQueryParameters
         ? queryKey
         : new Pair<object, string>(queryKey, session.StorageNodeId);
->>>>>>> 146c357f
     }
   }
 }