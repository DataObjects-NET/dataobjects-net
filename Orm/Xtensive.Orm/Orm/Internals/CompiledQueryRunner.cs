// Copyright (C) 2012-2021 Xtensive LLC.
// This code is distributed under MIT license terms.
// See the License.txt file in the project root for more information.
// Created by: Denis Krjuchkov
// Created:    2012.01.27

using System;
using System.Linq;
using System.Linq.Expressions;
using System.Threading;
using System.Threading.Tasks;
using Xtensive.Caching;
using Xtensive.Core;
using Xtensive.Orm.Linq;
using Xtensive.Orm.Linq.Expressions.Visitors;
using Xtensive.Reflection;

namespace Xtensive.Orm.Internals
{
  internal class CompiledQueryRunner
  {
    private readonly Domain domain;
    private readonly Session session;
    private readonly QueryEndpoint endpoint;
    private readonly object queryKey;
    private readonly object queryTarget;
    private readonly ParameterContext outerContext;

    private Parameter queryParameter;
    private ExtendedExpressionReplacer queryParameterReplacer;

    public QueryResult<TElement> ExecuteCompiled<TElement>(Func<QueryEndpoint, IQueryable<TElement>> query)
    {
      var parameterizedQuery = GetSequenceQuery(query);
      return parameterizedQuery.ExecuteSequence<TElement>(session, CreateParameterContext(parameterizedQuery));
    }

    public QueryResult<TElement> ExecuteCompiled<TElement>(Func<QueryEndpoint, IOrderedQueryable<TElement>> query)
    {
      var parameterizedQuery = GetSequenceQuery(query);
      return parameterizedQuery.ExecuteSequence<TElement>(session, CreateParameterContext(parameterizedQuery));
    }

    public TResult ExecuteCompiled<TResult>(Func<QueryEndpoint, TResult> query)
    {
      var parameterizedQuery = GetCachedQuery();
      if (parameterizedQuery!=null) {
        return parameterizedQuery.ExecuteScalar<TResult>(session, CreateParameterContext(parameterizedQuery));
      }

      GetScalarQuery(query, true, out var result);
      return result;
    }

    public Task<QueryResult<TElement>> ExecuteCompiledAsync<TElement>(
      Func<QueryEndpoint, IQueryable<TElement>> query, CancellationToken token)
    {
      var parameterizedQuery = GetSequenceQuery(query);
      token.ThrowIfCancellationRequested();
      var parameterContext = CreateParameterContext(parameterizedQuery);
      token.ThrowIfCancellationRequested();

      return parameterizedQuery.ExecuteSequenceAsync<TElement>(session, parameterContext, token);
    }

    public Task<QueryResult<TElement>> ExecuteCompiledAsync<TElement>(
      Func<QueryEndpoint, IOrderedQueryable<TElement>> query, CancellationToken token) =>
      ExecuteCompiledAsync((Func<QueryEndpoint, IQueryable<TElement>>)query, token);

    public Task<TResult> ExecuteCompiledAsync<TResult>(Func<QueryEndpoint, TResult> query, CancellationToken token)
    {
      var parameterizedQuery = GetCachedQuery();
      if (parameterizedQuery!=null) {
        token.ThrowIfCancellationRequested();
        return parameterizedQuery.ExecuteScalarAsync<TResult>(session, CreateParameterContext(parameterizedQuery), token);
      }

      parameterizedQuery = GetScalarQuery(query, false, out _);
      token.ThrowIfCancellationRequested();
      return parameterizedQuery.ExecuteScalarAsync<TResult>(session, CreateParameterContext(parameterizedQuery), token);
    }

    public DelayedScalarQuery<TResult> CreateDelayedQuery<TResult>(Func<QueryEndpoint, TResult> query)
    {
      var parameterizedQuery = GetCachedQuery() ?? GetScalarQuery(query, false, out _);
      var parameterContext = CreateParameterContext(parameterizedQuery);
      var result = new DelayedScalarQuery<TResult>(session, parameterizedQuery, parameterContext);
      session.RegisterUserDefinedDelayedQuery(result.Task);
      return result;
    }

    public DelayedQuery<TElement> CreateDelayedQuery<TElement>(Func<QueryEndpoint, IOrderedQueryable<TElement>> query) =>
      CreateDelayedSequenceQuery(query);

    public DelayedQuery<TElement> CreateDelayedQuery<TElement>(Func<QueryEndpoint, IQueryable<TElement>> query) =>
      CreateDelayedSequenceQuery(query);

    private DelayedQuery<TElement> CreateDelayedSequenceQuery<TElement>(
      Func<QueryEndpoint, IQueryable<TElement>> query)
    {
      var parameterizedQuery = GetSequenceQuery(query);
      var parameterContext = CreateParameterContext(parameterizedQuery);
      var result = new DelayedQuery<TElement>(session, parameterizedQuery, parameterContext);
      session.RegisterUserDefinedDelayedQuery(result.Task);
      return result;
    }

    private ParameterizedQuery GetScalarQuery<TResult>(
      Func<QueryEndpoint, TResult> query, bool executeAsSideEffect, out TResult result)
    {
      AllocateParameterAndReplacer();

      var parameterContext = new ParameterContext(outerContext);
      parameterContext.SetValue(queryParameter, queryTarget);
      var scope = new CompiledQueryProcessingScope(
        queryParameter, queryParameterReplacer, parameterContext, executeAsSideEffect);
      using (scope.Enter()) {
        result = query.Invoke(endpoint);
      }

      var parameterizedQuery = (ParameterizedQuery) scope.ParameterizedQuery;
      if (parameterizedQuery==null && queryTarget!=null) {
        throw new NotSupportedException(Strings.ExNonLinqCallsAreNotSupportedWithinQueryExecuteDelayed);
      }

      PutCachedQuery(parameterizedQuery);
      return parameterizedQuery;
    }

    private ParameterizedQuery GetSequenceQuery<TElement>(
      Func<QueryEndpoint, IQueryable<TElement>> query)
    {
      var parameterizedQuery = GetCachedQuery();
      if (parameterizedQuery!=null) {
        return parameterizedQuery;
      }

      AllocateParameterAndReplacer();
      var scope = new CompiledQueryProcessingScope(queryParameter, queryParameterReplacer);
      using (scope.Enter()) {
        var result = query.Invoke(endpoint);
        var translatedQuery = endpoint.Provider.Translate(result.Expression);
        parameterizedQuery = (ParameterizedQuery) translatedQuery;
      }

      PutCachedQuery(parameterizedQuery);
      return parameterizedQuery;
    }

    private void AllocateParameterAndReplacer()
    {
      if (queryTarget == null) {
        queryParameter = null;
        queryParameterReplacer = new ExtendedExpressionReplacer(e => e);
        return;
      }

      var closureType = queryTarget.GetType();
      var parameterType = WellKnownOrmTypes.ParameterOfT.MakeGenericType(closureType);
      var valueMemberInfo = parameterType.GetProperty(nameof(Parameter<object>.Value), closureType);
      queryParameter = (Parameter) System.Activator.CreateInstance(parameterType, "pClosure");
      queryParameterReplacer = new ExtendedExpressionReplacer(expression => {
<<<<<<< HEAD
        if (expression.NodeType != ExpressionType.Constant) {
          return null;
        }

        if (expression.Type.IsClosure()) {
          if (expression.Type==closureType) {
            return Expression.MakeMemberAccess(Expression.Constant(queryParameter, parameterType), valueMemberInfo);
=======
        if (expression.NodeType == ExpressionType.Constant) {
          if ((expression as ConstantExpression).Value == null) {
            return null;
          }
          if (expression.Type.IsClosure()) {
            if (expression.Type == closureType) {
              return Expression.MakeMemberAccess(Expression.Constant(queryParameter, parameterType), valueMemberInfo);
            }
            else {
              throw new NotSupportedException(string.Format(
                Strings.ExExpressionDefinedOutsideOfCachingQueryClosure, expression));
            }
>>>>>>> 9d3e71c9
          }

          throw new NotSupportedException(string.Format(
            Strings.ExExpressionDefinedOutsideOfCachingQueryClosure, expression));
        }

        if (closureType.DeclaringType==null) {
          if (expression.Type==closureType) {
            return Expression.MakeMemberAccess(Expression.Constant(queryParameter, parameterType), valueMemberInfo);
          }
        }
        else {
          if (expression.Type==closureType) {
            return Expression.MakeMemberAccess(Expression.Constant(queryParameter, parameterType), valueMemberInfo);
          }

          if (expression.Type==closureType.DeclaringType) {
            var memberInfo = closureType.TryGetFieldInfoFromClosure(expression.Type);
            if (memberInfo!=null) {
              return Expression.MakeMemberAccess(
                Expression.MakeMemberAccess(Expression.Constant(queryParameter, parameterType), valueMemberInfo),
                memberInfo);
            }
          }

        }
        return null;
      });
    }

    private ParameterizedQuery GetCachedQuery() =>
      domain.QueryCache.TryGetItem(queryKey, true, out var item) ? item.Second : null;

    private void PutCachedQuery(ParameterizedQuery parameterizedQuery) =>
      domain.QueryCache.Add(new Pair<object, ParameterizedQuery>(queryKey, parameterizedQuery));

    private ParameterContext CreateParameterContext(ParameterizedQuery query)
    {
      var parameterContext = new ParameterContext(outerContext);
      if (query.QueryParameter!=null) {
        parameterContext.SetValue(query.QueryParameter, queryTarget);
      }

      return parameterContext;
    }

    public CompiledQueryRunner(QueryEndpoint endpoint, object queryKey, object queryTarget, ParameterContext outerContext = null)
    {
      session = endpoint.Provider.Session;
      domain = session.Domain;

      this.endpoint = endpoint;
      this.queryKey = new Pair<object, string>(queryKey, session.StorageNodeId);
      this.queryTarget = queryTarget;
      this.outerContext = outerContext;
    }
  }
}<|MERGE_RESOLUTION|>--- conflicted
+++ resolved
@@ -160,15 +160,6 @@
       var valueMemberInfo = parameterType.GetProperty(nameof(Parameter<object>.Value), closureType);
       queryParameter = (Parameter) System.Activator.CreateInstance(parameterType, "pClosure");
       queryParameterReplacer = new ExtendedExpressionReplacer(expression => {
-<<<<<<< HEAD
-        if (expression.NodeType != ExpressionType.Constant) {
-          return null;
-        }
-
-        if (expression.Type.IsClosure()) {
-          if (expression.Type==closureType) {
-            return Expression.MakeMemberAccess(Expression.Constant(queryParameter, parameterType), valueMemberInfo);
-=======
         if (expression.NodeType == ExpressionType.Constant) {
           if ((expression as ConstantExpression).Value == null) {
             return null;
@@ -181,32 +172,23 @@
               throw new NotSupportedException(string.Format(
                 Strings.ExExpressionDefinedOutsideOfCachingQueryClosure, expression));
             }
->>>>>>> 9d3e71c9
-          }
-
-          throw new NotSupportedException(string.Format(
-            Strings.ExExpressionDefinedOutsideOfCachingQueryClosure, expression));
-        }
-
-        if (closureType.DeclaringType==null) {
-          if (expression.Type==closureType) {
-            return Expression.MakeMemberAccess(Expression.Constant(queryParameter, parameterType), valueMemberInfo);
-          }
-        }
-        else {
-          if (expression.Type==closureType) {
-            return Expression.MakeMemberAccess(Expression.Constant(queryParameter, parameterType), valueMemberInfo);
-          }
-
-          if (expression.Type==closureType.DeclaringType) {
-            var memberInfo = closureType.TryGetFieldInfoFromClosure(expression.Type);
-            if (memberInfo!=null) {
-              return Expression.MakeMemberAccess(
-                Expression.MakeMemberAccess(Expression.Constant(queryParameter, parameterType), valueMemberInfo),
-                memberInfo);
+          }
+
+          if (closureType.DeclaringType == null) {
+            if (expression.Type == closureType)
+              return Expression.MakeMemberAccess(Expression.Constant(queryParameter, parameterType), valueMemberInfo);
+          }
+          else {
+            if (expression.Type == closureType)
+              return Expression.MakeMemberAccess(Expression.Constant(queryParameter, parameterType), valueMemberInfo);
+            if (expression.Type == closureType.DeclaringType) {
+              var memberInfo = closureType.TryGetFieldInfoFromClosure(expression.Type);
+              if (memberInfo != null)
+                return Expression.MakeMemberAccess(
+                  Expression.MakeMemberAccess(Expression.Constant(queryParameter, parameterType), valueMemberInfo),
+                  memberInfo);
             }
           }
-
         }
         return null;
       });
