--- conflicted
+++ resolved
@@ -17,11 +17,7 @@
   [Serializable]
   internal sealed class Key<T> : Key
   {
-<<<<<<< HEAD
-    private static readonly Predicate<T, T> equalityComparer1 =
-=======
     private static readonly Predicate<T, T> EqualityComparer1 =
->>>>>>> 74d92fac
       ComparerProvider.Default.GetComparer<T>().Equals;
 
     private readonly T value1;
