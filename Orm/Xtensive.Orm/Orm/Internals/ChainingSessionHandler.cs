// Copyright (C) 2003-2010 Xtensive LLC.
// All rights reserved.
// For conditions of distribution and use, see license.
// Created by: Alexander Nikolaev
// Created:    2009.07.06

using System.Collections.Generic;
using Xtensive.Core;
<<<<<<< HEAD
using Xtensive.Internals.DocTemplates;
=======

using Xtensive.Orm.Model;
using Tuple = Xtensive.Tuples.Tuple;
>>>>>>> dadb3e5b
using Xtensive.Orm.Internals.Prefetch;
using Xtensive.Orm.Model;
using Xtensive.Orm.Providers;
using Tuple = Xtensive.Tuples.Tuple;

namespace Xtensive.Orm.Internals
{
  /// <summary>
  /// The base class for <see cref="SessionHandler"/>s which support the chaining 
  /// with another handler.
  /// </summary>
  public abstract class ChainingSessionHandler : SessionHandler
  {
    /// <summary>
    /// The chained handler.
    /// </summary>
    protected internal readonly SessionHandler ChainedHandler;

    internal override int PrefetchTaskExecutionCount { get { return ChainedHandler.PrefetchTaskExecutionCount; } }

    /// <inheritdoc/>
    public override bool TransactionIsStarted { get { return ChainedHandler.TransactionIsStarted; } }

    public override void SetCommandTimeout(int? commandTimeout)
    {
      ChainedHandler.SetCommandTimeout(commandTimeout);
    }

    /// <inheritdoc/>
    public override void BeginTransaction(Transaction transaction)
    {
      ChainedHandler.BeginTransaction(transaction);
    }

    /// <inheritdoc/>
    public override void CompletingTransaction(Transaction transaction)
    {
      ChainedHandler.CompletingTransaction(transaction);
    }

    /// <inheritdoc/>
    public override void CommitTransaction(Transaction transaction)
    {
      ChainedHandler.CommitTransaction(transaction);
    }

    /// <inheritdoc/>
    public override void RollbackTransaction(Transaction transaction)
    {
      ChainedHandler.RollbackTransaction(transaction);
    }

    /// <inheritdoc/>
    public override void CreateSavepoint(Transaction transaction)
    {
      ChainedHandler.CreateSavepoint(transaction);
    }

    /// <inheritdoc/>
    public override void RollbackToSavepoint(Transaction transaction)
    {
      ChainedHandler.RollbackToSavepoint(transaction);
    }

    /// <inheritdoc/>
    public override void ReleaseSavepoint(Transaction transaction)
    {
      ChainedHandler.ReleaseSavepoint(transaction);
    }

    /// <inheritdoc/>
    public override void ExecuteQueryTasks(IEnumerable<QueryTask> queryTasks, bool allowPartialExecution)
    {
      ChainedHandler.ExecuteQueryTasks(queryTasks, allowPartialExecution);
    }

    /// <inheritdoc/>
    public override void Persist(EntityChangeRegistry registry, bool allowPartialExecution)
    {
      ChainedHandler.Persist(registry, allowPartialExecution);
    }

    public override StrongReferenceContainer Prefetch(Key key, TypeInfo type, IList<PrefetchFieldDescriptor> descriptors)
    {
      return ChainedHandler.Prefetch(key, type, descriptors);
    }

    /// <inheritdoc/>
    public override StrongReferenceContainer ExecutePrefetchTasks(bool skipPersist)
    {
      return ChainedHandler.ExecutePrefetchTasks(skipPersist);
    }

    /// <inheritdoc/>
    public override EntityState FetchEntityState(Key key)
    {
      return ChainedHandler.FetchEntityState(key);
    }

    /// <inheritdoc/>
    public override void FetchField(Key key, FieldInfo field)
    {
      ChainedHandler.FetchField(key, field);
    }

    /// <inheritdoc/>
    public override void FetchEntitySet(Key ownerKey, FieldInfo field, int? itemCountLimit)
    {
      ChainedHandler.FetchEntitySet(ownerKey, field, itemCountLimit);
    }

    internal override EntitySetState UpdateState(Key key, FieldInfo fieldInfo,
      bool isFullyLoaded, List<Key> entities, List<Pair<Key, Tuple>> auxEntities)
    {
      return ChainedHandler.UpdateState(key, fieldInfo, isFullyLoaded, entities, auxEntities);
    }

    internal override EntityState UpdateState(Key key, Tuple tuple)
    {
      return ChainedHandler.UpdateState(key, tuple);
    }

    internal override bool LookupState(Key key, FieldInfo fieldInfo, out EntitySetState entitySetState)
    {
      return ChainedHandler.LookupState(key, fieldInfo, out entitySetState);
    }

    internal override bool LookupState(Key key, out EntityState entityState)
    {
      return ChainedHandler.LookupState(key, out entityState);
    }

    /// <inheritdoc/>
    public override void Dispose()
    {
      ChainedHandler.Dispose();
    }

    // Constructors

    /// <summary>
    /// Initializes a new instance of this class.
    /// </summary>
    /// <param name="chainedHandler">The handler to be chained.</param>
    protected ChainingSessionHandler(SessionHandler chainedHandler)
      : base(chainedHandler.Session)
    {
      ChainedHandler = chainedHandler;
    }
  }
}<|MERGE_RESOLUTION|>--- conflicted
+++ resolved
@@ -1,166 +1,160 @@
-// Copyright (C) 2003-2010 Xtensive LLC.
-// All rights reserved.
-// For conditions of distribution and use, see license.
-// Created by: Alexander Nikolaev
-// Created:    2009.07.06
-
-using System.Collections.Generic;
-using Xtensive.Core;
-<<<<<<< HEAD
-using Xtensive.Internals.DocTemplates;
-=======
-
-using Xtensive.Orm.Model;
-using Tuple = Xtensive.Tuples.Tuple;
->>>>>>> dadb3e5b
-using Xtensive.Orm.Internals.Prefetch;
-using Xtensive.Orm.Model;
-using Xtensive.Orm.Providers;
-using Tuple = Xtensive.Tuples.Tuple;
-
-namespace Xtensive.Orm.Internals
-{
-  /// <summary>
-  /// The base class for <see cref="SessionHandler"/>s which support the chaining 
-  /// with another handler.
-  /// </summary>
-  public abstract class ChainingSessionHandler : SessionHandler
-  {
-    /// <summary>
-    /// The chained handler.
-    /// </summary>
-    protected internal readonly SessionHandler ChainedHandler;
-
-    internal override int PrefetchTaskExecutionCount { get { return ChainedHandler.PrefetchTaskExecutionCount; } }
-
-    /// <inheritdoc/>
-    public override bool TransactionIsStarted { get { return ChainedHandler.TransactionIsStarted; } }
-
-    public override void SetCommandTimeout(int? commandTimeout)
-    {
-      ChainedHandler.SetCommandTimeout(commandTimeout);
-    }
-
-    /// <inheritdoc/>
-    public override void BeginTransaction(Transaction transaction)
-    {
-      ChainedHandler.BeginTransaction(transaction);
-    }
-
-    /// <inheritdoc/>
-    public override void CompletingTransaction(Transaction transaction)
-    {
-      ChainedHandler.CompletingTransaction(transaction);
-    }
-
-    /// <inheritdoc/>
-    public override void CommitTransaction(Transaction transaction)
-    {
-      ChainedHandler.CommitTransaction(transaction);
-    }
-
-    /// <inheritdoc/>
-    public override void RollbackTransaction(Transaction transaction)
-    {
-      ChainedHandler.RollbackTransaction(transaction);
-    }
-
-    /// <inheritdoc/>
-    public override void CreateSavepoint(Transaction transaction)
-    {
-      ChainedHandler.CreateSavepoint(transaction);
-    }
-
-    /// <inheritdoc/>
-    public override void RollbackToSavepoint(Transaction transaction)
-    {
-      ChainedHandler.RollbackToSavepoint(transaction);
-    }
-
-    /// <inheritdoc/>
-    public override void ReleaseSavepoint(Transaction transaction)
-    {
-      ChainedHandler.ReleaseSavepoint(transaction);
-    }
-
-    /// <inheritdoc/>
-    public override void ExecuteQueryTasks(IEnumerable<QueryTask> queryTasks, bool allowPartialExecution)
-    {
-      ChainedHandler.ExecuteQueryTasks(queryTasks, allowPartialExecution);
-    }
-
-    /// <inheritdoc/>
-    public override void Persist(EntityChangeRegistry registry, bool allowPartialExecution)
-    {
-      ChainedHandler.Persist(registry, allowPartialExecution);
-    }
-
-    public override StrongReferenceContainer Prefetch(Key key, TypeInfo type, IList<PrefetchFieldDescriptor> descriptors)
-    {
-      return ChainedHandler.Prefetch(key, type, descriptors);
-    }
-
-    /// <inheritdoc/>
-    public override StrongReferenceContainer ExecutePrefetchTasks(bool skipPersist)
-    {
-      return ChainedHandler.ExecutePrefetchTasks(skipPersist);
-    }
-
-    /// <inheritdoc/>
-    public override EntityState FetchEntityState(Key key)
-    {
-      return ChainedHandler.FetchEntityState(key);
-    }
-
-    /// <inheritdoc/>
-    public override void FetchField(Key key, FieldInfo field)
-    {
-      ChainedHandler.FetchField(key, field);
-    }
-
-    /// <inheritdoc/>
-    public override void FetchEntitySet(Key ownerKey, FieldInfo field, int? itemCountLimit)
-    {
-      ChainedHandler.FetchEntitySet(ownerKey, field, itemCountLimit);
-    }
-
-    internal override EntitySetState UpdateState(Key key, FieldInfo fieldInfo,
-      bool isFullyLoaded, List<Key> entities, List<Pair<Key, Tuple>> auxEntities)
-    {
-      return ChainedHandler.UpdateState(key, fieldInfo, isFullyLoaded, entities, auxEntities);
-    }
-
-    internal override EntityState UpdateState(Key key, Tuple tuple)
-    {
-      return ChainedHandler.UpdateState(key, tuple);
-    }
-
-    internal override bool LookupState(Key key, FieldInfo fieldInfo, out EntitySetState entitySetState)
-    {
-      return ChainedHandler.LookupState(key, fieldInfo, out entitySetState);
-    }
-
-    internal override bool LookupState(Key key, out EntityState entityState)
-    {
-      return ChainedHandler.LookupState(key, out entityState);
-    }
-
-    /// <inheritdoc/>
-    public override void Dispose()
-    {
-      ChainedHandler.Dispose();
-    }
-
-    // Constructors
-
-    /// <summary>
-    /// Initializes a new instance of this class.
-    /// </summary>
-    /// <param name="chainedHandler">The handler to be chained.</param>
-    protected ChainingSessionHandler(SessionHandler chainedHandler)
-      : base(chainedHandler.Session)
-    {
-      ChainedHandler = chainedHandler;
-    }
-  }
+// Copyright (C) 2003-2010 Xtensive LLC.
+// All rights reserved.
+// For conditions of distribution and use, see license.
+// Created by: Alexander Nikolaev
+// Created:    2009.07.06
+
+using System.Collections.Generic;
+using Xtensive.Core;
+
+using Xtensive.Orm.Internals.Prefetch;
+using Xtensive.Orm.Model;
+using Xtensive.Orm.Providers;
+using Tuple = Xtensive.Tuples.Tuple;
+
+namespace Xtensive.Orm.Internals
+{
+  /// <summary>
+  /// The base class for <see cref="SessionHandler"/>s which support the chaining 
+  /// with another handler.
+  /// </summary>
+  public abstract class ChainingSessionHandler : SessionHandler
+  {
+    /// <summary>
+    /// The chained handler.
+    /// </summary>
+    protected internal readonly SessionHandler ChainedHandler;
+
+    internal override int PrefetchTaskExecutionCount { get { return ChainedHandler.PrefetchTaskExecutionCount; } }
+
+    /// <inheritdoc/>
+    public override bool TransactionIsStarted { get { return ChainedHandler.TransactionIsStarted; } }
+
+    public override void SetCommandTimeout(int? commandTimeout)
+    {
+      ChainedHandler.SetCommandTimeout(commandTimeout);
+    }
+
+    /// <inheritdoc/>
+    public override void BeginTransaction(Transaction transaction)
+    {
+      ChainedHandler.BeginTransaction(transaction);
+    }
+
+    /// <inheritdoc/>
+    public override void CompletingTransaction(Transaction transaction)
+    {
+      ChainedHandler.CompletingTransaction(transaction);
+    }
+
+    /// <inheritdoc/>
+    public override void CommitTransaction(Transaction transaction)
+    {
+      ChainedHandler.CommitTransaction(transaction);
+    }
+
+    /// <inheritdoc/>
+    public override void RollbackTransaction(Transaction transaction)
+    {
+      ChainedHandler.RollbackTransaction(transaction);
+    }
+
+    /// <inheritdoc/>
+    public override void CreateSavepoint(Transaction transaction)
+    {
+      ChainedHandler.CreateSavepoint(transaction);
+    }
+
+    /// <inheritdoc/>
+    public override void RollbackToSavepoint(Transaction transaction)
+    {
+      ChainedHandler.RollbackToSavepoint(transaction);
+    }
+
+    /// <inheritdoc/>
+    public override void ReleaseSavepoint(Transaction transaction)
+    {
+      ChainedHandler.ReleaseSavepoint(transaction);
+    }
+
+    /// <inheritdoc/>
+    public override void ExecuteQueryTasks(IEnumerable<QueryTask> queryTasks, bool allowPartialExecution)
+    {
+      ChainedHandler.ExecuteQueryTasks(queryTasks, allowPartialExecution);
+    }
+
+    /// <inheritdoc/>
+    public override void Persist(EntityChangeRegistry registry, bool allowPartialExecution)
+    {
+      ChainedHandler.Persist(registry, allowPartialExecution);
+    }
+
+    public override StrongReferenceContainer Prefetch(Key key, TypeInfo type, IList<PrefetchFieldDescriptor> descriptors)
+    {
+      return ChainedHandler.Prefetch(key, type, descriptors);
+    }
+
+    /// <inheritdoc/>
+    public override StrongReferenceContainer ExecutePrefetchTasks(bool skipPersist)
+    {
+      return ChainedHandler.ExecutePrefetchTasks(skipPersist);
+    }
+
+    /// <inheritdoc/>
+    public override EntityState FetchEntityState(Key key)
+    {
+      return ChainedHandler.FetchEntityState(key);
+    }
+
+    /// <inheritdoc/>
+    public override void FetchField(Key key, FieldInfo field)
+    {
+      ChainedHandler.FetchField(key, field);
+    }
+
+    /// <inheritdoc/>
+    public override void FetchEntitySet(Key ownerKey, FieldInfo field, int? itemCountLimit)
+    {
+      ChainedHandler.FetchEntitySet(ownerKey, field, itemCountLimit);
+    }
+
+    internal override EntitySetState UpdateState(Key key, FieldInfo fieldInfo,
+      bool isFullyLoaded, List<Key> entities, List<Pair<Key, Tuple>> auxEntities)
+    {
+      return ChainedHandler.UpdateState(key, fieldInfo, isFullyLoaded, entities, auxEntities);
+    }
+
+    internal override EntityState UpdateState(Key key, Tuple tuple)
+    {
+      return ChainedHandler.UpdateState(key, tuple);
+    }
+
+    internal override bool LookupState(Key key, FieldInfo fieldInfo, out EntitySetState entitySetState)
+    {
+      return ChainedHandler.LookupState(key, fieldInfo, out entitySetState);
+    }
+
+    internal override bool LookupState(Key key, out EntityState entityState)
+    {
+      return ChainedHandler.LookupState(key, out entityState);
+    }
+
+    /// <inheritdoc/>
+    public override void Dispose()
+    {
+      ChainedHandler.Dispose();
+    }
+
+    // Constructors
+
+    /// <summary>
+    /// Initializes a new instance of this class.
+    /// </summary>
+    /// <param name="chainedHandler">The handler to be chained.</param>
+    protected ChainingSessionHandler(SessionHandler chainedHandler)
+      : base(chainedHandler.Session)
+    {
+      ChainedHandler = chainedHandler;
+    }
+  }
 }