<<<<<<< HEAD
// Copyright (C) 2008-2020 Xtensive LLC.
=======
// Copyright (C) 2008-2021 Xtensive LLC.
>>>>>>> 0f34a016
// This code is distributed under MIT license terms.
// See the License.txt file in the project root for more information.
// Created by: Dmitri Maximov
// Created:    2008.10.14

using System;
using System.Collections;
using System.Collections.Generic;
using System.Linq;
using System.Threading;
using Xtensive.Caching;
using Xtensive.Core;
using KeyCache = Xtensive.Caching.ICache<Xtensive.Orm.Key, Xtensive.Orm.Key>;

namespace Xtensive.Orm.Internals
{
  /// <summary>
  /// Describes cached state of <see cref="EntitySetBase"/>
  /// </summary>
  public sealed class EntitySetState : TransactionalStateContainer<KeyCache>,
    IEnumerable<Key>,
    IInvalidatable
  {
    private class BackupedState
    {
      public bool IsLoaded { get; private set; }
      public long? TotalItemCount { get; private set; }
      public IEnumerable<Key> AddedKeys { get; private set; }
      public IEnumerable<Key> RemovedKeys { get; private set; }

      public BackupedState(EntitySetState state)
      {
        IsLoaded = state.IsLoaded;
        TotalItemCount = state.TotalItemCount;
        AddedKeys = state.addedKeys.Values.ToList();
        RemovedKeys = state.removedKeys.Values.ToList();
      }
    }

    private readonly EntitySetBase owner;
    private readonly bool isDisconnected;

    private Guid lastManualPrefetchId;
    private bool isLoaded;
    private long? totalItemCount;
    private int version;
    private IDictionary<Key, Key> addedKeys;
    private IDictionary<Key, Key> removedKeys;

    private BackupedState previousState;

    public KeyCache FetchedKeys
    {
      get => State;
      set => State = value;
    }

    /// <summary>
    /// Gets total count of elements which entity set contains.
    /// </summary>
    public long? TotalItemCount
    {
      get {
        EnsureIsActual();
        return totalItemCount;
      }
      internal set => totalItemCount = value;
    }

    /// <summary>
    /// Gets the number of cached items.
    /// </summary>
    public long CachedItemCount
      => FetchedItemsCount - RemovedItemsCount + AddedItemsCount;

    /// <summary>
    /// Gets the number of fetched keys.
    /// </summary>
    public long FetchedItemsCount => FetchedKeys.Count;

    /// <summary>
    /// Gets count of keys which was added but changes are not applyed.
    /// </summary>
    public int AddedItemsCount => addedKeys.Count;

    /// <summary>
    /// Gets count of keys which was removed but changes are not applied.
    /// </summary>
    public int RemovedItemsCount => removedKeys.Count;

    /// <summary>
    /// Gets a value indicating whether state contains all keys which stored in database.
    /// </summary>
    public bool IsFullyLoaded => TotalItemCount == CachedItemCount;

    /// <summary>
    /// Gets or sets a value indicating whether this instance is loaded.
    /// </summary>
    /// <value>
    /// <see langword="true"/> if this instance is preloaded; otherwise, <see langword="false"/>.
    /// </value>
    public bool IsLoaded
    {
      get {
        EnsureIsActual();
        return isLoaded;
      }
      internal set => isLoaded = value;
    }

    /// <summary>
    /// Get value indicating whether state has changes.
    /// </summary>
    /// <value>
    /// <see langword="true"/> if this state has changes; otherwise, <see langword="false"/>.
    /// </value>
    public bool HasChanges
      => AddedItemsCount != 0 || RemovedItemsCount != 0;

    /// <summary>
    /// Sets cached keys to <paramref name="keys"/>.
    /// </summary>
    /// <param name="keys">The keys.</param>
    /// <param name="count">Total item count.</param>
    public void Update(IEnumerable<Key> keys, long? count)
    {
      if (HasChanges) {
        UpdateCachedState(keys, count);
      }
      else {
        UpdateSyncedState(keys, count);
      }
    }

    /// <summary>
    /// Determines whether cached state contains specified item.
    /// </summary>
    /// <param name="key">The key.</param>
    /// <returns>Check result.</returns>
    public bool Contains(Key key)
    {
      if (removedKeys.ContainsKey(key)) {
        return false;
      }
      if (addedKeys.ContainsKey(key)) {
        return true;
      }
      return FetchedKeys.ContainsKey(key);
    }

    /// <summary>
    /// Registers the specified fetched key in cached state.
    /// </summary>
    /// <param name="key">The key to register.</param>
    public void Register(Key key) => FetchedKeys.Add(key);

    /// <summary>
    /// Adds the specified key.
    /// </summary>
    /// <param name="key">The key to add.</param>
    public void Add(Key key)
    {
      if (removedKeys.ContainsKey(key)) {
        _ = removedKeys.Remove(key);
      }
      else {
        addedKeys[key] = key;
      }
      if (TotalItemCount != null) {
        TotalItemCount++;
      }

      unchecked {
        _ = Interlocked.Add(ref version, 1);
      }
      Rebind();
    }

    /// <summary>
    /// Removes the specified key.
    /// </summary>
    /// <param name="key">The key to remove.</param>
    public void Remove(Key key)
    {
      if (addedKeys.ContainsKey(key)) {
        _ = addedKeys.Remove(key);
      }
      else {
        removedKeys[key] = key;
      }
      if (TotalItemCount!=null) {
        TotalItemCount--;
      }

      unchecked {
        _ = Interlocked.Add(ref version, 1);
      }
      Rebind();
    }

    /// <summary>
    /// Applies all changes to state.
    /// </summary>
    public bool ApplyChanges()
    {
      if (HasChanges) {
        EnsureFetchedKeysIsNotNull();
        BackupState();
        var currentFetchedKeys = FetchedKeys;
        InitializeFetchedKeys();

        foreach (var currentFetchedKey in currentFetchedKeys) {
          if (!removedKeys.ContainsKey(currentFetchedKey)) {
            FetchedKeys.Add(currentFetchedKey);
          }
        }

        foreach (var addedKey in addedKeys) {
          FetchedKeys.Add(addedKey.Value);
        }
        InitializeDifferenceCollections();
        Rebind();
        return true;
      }
      return false;
    }

    /// <summary>
    /// Clear all changes.
    /// </summary>
    public void CancelChanges()
    {
      InitializeDifferenceCollections();
      unchecked {
        _ =  Interlocked.Add(ref version, 1);
      }
      Rebind();
    }

    internal void RollbackState()
    {
      if (previousState != null) {
        TotalItemCount = previousState.TotalItemCount;
        IsLoaded = previousState.IsLoaded;
        var fetchedKeys = FetchedKeys;

        InitializeFetchedKeys();
        InitializeDifferenceCollections();

        foreach (var fetchedKey in fetchedKeys) {
          FetchedKeys.Add(fetchedKey);
        }

        foreach (var addedKey in previousState.AddedKeys) {
          if (fetchedKeys.ContainsKey(addedKey)) {
            FetchedKeys.Remove(addedKey);
          }
          addedKeys.Add(addedKey, addedKey);
        }
        foreach (var removedKey in previousState.RemovedKeys) {
          if (!FetchedKeys.ContainsKey(removedKey)) {
            FetchedKeys.Add(removedKey);
          }
          removedKeys.Add(removedKey, removedKey);
        }
      }
    }

    internal void RemapKeys(KeyMapping mapping)
    {
      var oldAddedKeys = addedKeys;
      var oldRemovedKeys = removedKeys;
      InitializeDifferenceCollections();

      foreach (var oldAddedKey in oldAddedKeys) {
        var newKey = mapping.TryRemapKey(oldAddedKey.Key);
        addedKeys.Add(newKey, newKey);
      }
      foreach (var oldRemovedKey in oldRemovedKeys) {
        var newKey = mapping.TryRemapKey(oldRemovedKey.Key);
        removedKeys.Add(newKey, newKey);
      }
    }

    internal bool ShouldUseForcePrefetch(Guid? currentPrefetchOperation)
    {
      if (currentPrefetchOperation.HasValue) {
        if (currentPrefetchOperation.Value == lastManualPrefetchId) {
          return false;
        }

        lastManualPrefetchId = currentPrefetchOperation.Value;
      }

      if (Session.Transaction != null) {
        switch (Session.Transaction.Outermost.IsolationLevel) {
          case System.Transactions.IsolationLevel.ReadCommitted:
          case System.Transactions.IsolationLevel.ReadUncommitted:
            return true;
          case System.Transactions.IsolationLevel.RepeatableRead:
            return string.Equals(Session.Handlers.ProviderInfo.ProviderName, WellKnown.Provider.SqlServer, StringComparison.Ordinal);
          default:
            return false;
        }
      }

      if (isDisconnected) {
        return true;
      }

      return false;
    }

    internal void SetLastManualPrefetchId(Guid? prefetchOperationId)
    {
      if (prefetchOperationId.HasValue) {
        lastManualPrefetchId = prefetchOperationId.Value;
      }
    }

    /// <inheritdoc/>
    protected override void Invalidate()
    {
      TotalItemCount = null;
      IsLoaded = false;
      base.Invalidate();
    }

    void IInvalidatable.Invalidate() => Invalidate();

    /// <inheritdoc/>
    protected override void Refresh() => InitializeFetchedKeys();

    #region GetEnumerator<...> methods

    /// <inheritdoc/>
    public IEnumerator<Key> GetEnumerator()
    {
      var versionSnapshot = version;
<<<<<<< HEAD
      using (var fetchedKeysEnumerator = FetchedKeys.GetEnumerator()) {
        while (true) {
          if (versionSnapshot != version) {
            throw new InvalidOperationException(Strings.ExCollectionHasBeenChanged);
          }

          if (!fetchedKeysEnumerator.MoveNext()) {
            break;
          }

          var fetchedKey = fetchedKeysEnumerator.Current;
          if (!removedKeys.ContainsKey(fetchedKey)) {
            yield return fetchedKey;
          }
        }
=======
      var fetchedKeysBeforePersist = FetchedKeys;
      var addedKeysBeforePersist = addedKeys;
      var removedKeysBeforePersist = removedKeys;
      foreach (var fetchedKey in fetchedKeysBeforePersist) {
        if (versionSnapshot != version) {
          throw new InvalidOperationException(Strings.ExCollectionHasBeenChanged);
        }

        if (!removedKeysBeforePersist.ContainsKey(fetchedKey)) {
          yield return fetchedKey;
        }
      }
      foreach (var addedKey in addedKeysBeforePersist) {
        yield return versionSnapshot != version
          ? throw new InvalidOperationException(Strings.ExCollectionHasBeenChanged)
          : addedKey.Value;
>>>>>>> 0f34a016
      }

      using (var addedKeysEnumerator = addedKeys.GetEnumerator()) {
        while (true) {
          if (versionSnapshot != version) {
            throw new InvalidOperationException(Strings.ExCollectionHasBeenChanged);
          }

          if (!addedKeysEnumerator.MoveNext()) {
            break;
          }

          var addedKey = addedKeysEnumerator.Current;
          yield return addedKey.Value;
        }
      }
    }

    /// <inheritdoc/>
    IEnumerator IEnumerable.GetEnumerator()
    {
      return GetEnumerator();
    }

    #endregion

    private void UpdateSyncedState(IEnumerable<Key> keys, long? count)
    {
      FetchedKeys.Clear();
      TotalItemCount = count;
      foreach (var key in keys) {
        FetchedKeys.Add(key);
      }
      Rebind();
    }

    public void UpdateCachedState(IEnumerable<Key> syncronizedKeys, long? count)
    {
      FetchedKeys.Clear();
      var becameRemovedOnSever = new HashSet<Key>(removedKeys.Keys);
      foreach (var key in syncronizedKeys) {
        if (addedKeys.ContainsKey(key)) {
          _ = addedKeys.Remove(key);
        }
        else if (becameRemovedOnSever.Contains(key)) {
          _ = becameRemovedOnSever.Remove(key);
        }
        FetchedKeys.Add(key);
      }
      foreach (var removedOnServer in becameRemovedOnSever) {
        _ = removedKeys.Remove(removedOnServer);
      }

      TotalItemCount = count.HasValue
        ? FetchedKeys.Count - removedKeys.Count + AddedItemsCount
        : count;
    }

    private void EnsureFetchedKeysIsNotNull()
    {
      if (FetchedKeys == null) {
        InitializeFetchedKeys();
      }
    }

    private void BackupState() => previousState = new BackupedState(this);

    private void InitializeFetchedKeys()
      => FetchedKeys = new LruCache<Key, Key>(WellKnown.EntitySetCacheSize, cachedKey => cachedKey);

    private void InitializeDifferenceCollections()
    {
      addedKeys = new Dictionary<Key, Key>();
      removedKeys = new Dictionary<Key, Key>();
    }

    // Constructors

    internal EntitySetState(EntitySetBase entitySet)
      : base(entitySet.Session)
    {
      InitializeFetchedKeys();
      InitializeDifferenceCollections();
      owner = entitySet;
      version = int.MinValue;
      isDisconnected = entitySet.Session.IsDisconnected;
      lastManualPrefetchId = Guid.Empty;
    }
  }
}<|MERGE_RESOLUTION|>--- conflicted
+++ resolved
@@ -1,8 +1,4 @@
-<<<<<<< HEAD
-// Copyright (C) 2008-2020 Xtensive LLC.
-=======
 // Copyright (C) 2008-2021 Xtensive LLC.
->>>>>>> 0f34a016
 // This code is distributed under MIT license terms.
 // See the License.txt file in the project root for more information.
 // Created by: Dmitri Maximov
@@ -342,7 +338,6 @@
     public IEnumerator<Key> GetEnumerator()
     {
       var versionSnapshot = version;
-<<<<<<< HEAD
       using (var fetchedKeysEnumerator = FetchedKeys.GetEnumerator()) {
         while (true) {
           if (versionSnapshot != version) {
@@ -358,24 +353,6 @@
             yield return fetchedKey;
           }
         }
-=======
-      var fetchedKeysBeforePersist = FetchedKeys;
-      var addedKeysBeforePersist = addedKeys;
-      var removedKeysBeforePersist = removedKeys;
-      foreach (var fetchedKey in fetchedKeysBeforePersist) {
-        if (versionSnapshot != version) {
-          throw new InvalidOperationException(Strings.ExCollectionHasBeenChanged);
-        }
-
-        if (!removedKeysBeforePersist.ContainsKey(fetchedKey)) {
-          yield return fetchedKey;
-        }
-      }
-      foreach (var addedKey in addedKeysBeforePersist) {
-        yield return versionSnapshot != version
-          ? throw new InvalidOperationException(Strings.ExCollectionHasBeenChanged)
-          : addedKey.Value;
->>>>>>> 0f34a016
       }
 
       using (var addedKeysEnumerator = addedKeys.GetEnumerator()) {
