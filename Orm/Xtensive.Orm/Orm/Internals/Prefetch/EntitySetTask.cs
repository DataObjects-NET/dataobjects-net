// Copyright (C) 2009-2021 Xtensive LLC.
// This code is distributed under MIT license terms.
// See the License.txt file in the project root for more information.
// Created by: Alexander Nikolaev
// Created:    2009.09.09

using System;
using System.Collections.Generic;
using System.Linq;
using System.Linq.Expressions;
using System.Reflection;
using Xtensive.Core;
using Xtensive.Orm.Linq;
using Xtensive.Orm.Model;
using Xtensive.Orm.Rse;
using Xtensive.Orm.Rse.Providers;
using FieldInfo = Xtensive.Orm.Model.FieldInfo;
using Tuple = Xtensive.Tuples.Tuple;

namespace Xtensive.Orm.Internals.Prefetch
{
  internal readonly struct ItemsQueryCacheKey : IEquatable<ItemsQueryCacheKey>
  {
    public readonly FieldInfo ReferencingField;
    public readonly int? ItemCountLimit;
    private readonly int cachedHashCode;

    public bool Equals(ItemsQueryCacheKey other)
    {
      return (ItemCountLimit == null) == (other.ItemCountLimit == null)
        && Equals(other.ReferencingField, ReferencingField);
    }

    public override bool Equals(object obj) =>
      obj is ItemsQueryCacheKey other && Equals(other);

    public override int GetHashCode() => cachedHashCode;

    // Constructors

    public ItemsQueryCacheKey(FieldInfo referencingField, int? itemCountLimit)
    {
      ReferencingField = referencingField;
      ItemCountLimit = itemCountLimit;
      unchecked {
        cachedHashCode = (ReferencingField.GetHashCode() * 397)
                         ^ (ItemCountLimit.HasValue ? 1 : 0);
      }
    }
  }

  [Serializable]
  internal sealed class EntitySetTask : IEquatable<EntitySetTask>
  {
    private static readonly Parameter<Tuple> ownerParameter = new Parameter<Tuple>(WellKnown.KeyFieldName);
    private static readonly Parameter<int> itemCountLimitParameter = new Parameter<int>("ItemCountLimit");

    private static readonly Func<ItemsQueryCacheKey, CompilableProvider> CreateRecordSetLoadingItems = cachingKey => {
      var association = cachingKey.ReferencingField.Associations.Last();
      var primaryTargetIndex = association.TargetType.Indexes.PrimaryIndex;
      var resultColumns = new List<int>(primaryTargetIndex.Columns.Count);
      var result = association.AuxiliaryType == null
        ? CreateQueryForDirectAssociation(cachingKey, primaryTargetIndex, resultColumns)
        : CreateQueryForAssociationViaAuxType(cachingKey, primaryTargetIndex, resultColumns);
      result = result.Select(resultColumns);
      if (cachingKey.ItemCountLimit != null)
        result = result.Take(context => context.GetValue(itemCountLimitParameter));
      return result;
    };

    private readonly Key ownerKey;
    private readonly bool isOwnerCached;
    private readonly PrefetchManager manager;
    private QueryTask itemsQueryTask;
    private readonly PrefetchFieldDescriptor referencingFieldDescriptor;
    private readonly ItemsQueryCacheKey cacheKey;

    public FieldInfo ReferencingField {get { return referencingFieldDescriptor.Field; } }

    public CompilableProvider QueryProvider { get; private set; }

    public int? ItemCountLimit { get; private set; }

    public void RegisterQueryTask()
    {
      if (isOwnerCached && manager.Owner.LookupState(ownerKey, ReferencingField, out var state)) {
        if (state == null || (state.IsFullyLoaded && !state.ShouldUseForcePrefetch(referencingFieldDescriptor.PrefetchOperationId))) {
          return;
        }
      }

      itemsQueryTask = CreateQueryTask();
      manager.Owner.Session.RegisterInternalDelayedQuery(itemsQueryTask);
    }

    public void UpdateCache()
    {
      if (itemsQueryTask == null) {
        return;
      }

      var areToNotifyAboutKeys = !manager.Owner.Session.Domain.Model
        .Types[referencingFieldDescriptor.Field.ItemType].IsLeaf;
      var reader = manager.Owner.Session.Domain.EntityDataReader;
      var records = reader.Read(itemsQueryTask.Result, QueryProvider.Header, manager.Owner.Session);
      var entityKeys = new List<Key>(itemsQueryTask.Result.Count);
      var association = ReferencingField.Associations.Last();
      var auxEntities = (association.AuxiliaryType != null)
        ? new List<Pair<Key, Tuple>>(itemsQueryTask.Result.Count)
        : null;

      foreach (var record in records) {
        for (var i = 0; i < record.Count; i++) {
          var key = record.GetKey(i);
          if (key == null) {
            continue;
          }
          var tuple = record.GetTuple(i);
          if (tuple == null) {
            continue;
          }
          if (association.AuxiliaryType != null) {
            if (i == 0) {
              auxEntities.Add(new Pair<Key, Tuple>(key, tuple));
            }
            else {
              manager.SaveStrongReference(manager.Owner.UpdateState(key, tuple));
              entityKeys.Add(key);
              if (areToNotifyAboutKeys) {
                referencingFieldDescriptor.NotifySubscriber(ownerKey, key);
              }
            }
          }
          else {
            manager.SaveStrongReference(manager.Owner.UpdateState(key, tuple));
            entityKeys.Add(key);
            if (areToNotifyAboutKeys) {
              referencingFieldDescriptor.NotifySubscriber(ownerKey, key);
            }
          }
        }
      }
      var updatedState = manager.Owner.UpdateState(ownerKey, ReferencingField,
        ItemCountLimit == null || entityKeys.Count < ItemCountLimit, entityKeys, auxEntities);
      if (updatedState != null) {
        updatedState.SetLastManualPrefetchId(referencingFieldDescriptor.PrefetchOperationId);
      }
    }

    public bool Equals(EntitySetTask other)
    {
      if (ReferenceEquals(null, other)) {
        return false;
      }
      if (ReferenceEquals(this, other)) {
        return true;
      }
      return other.cacheKey.Equals(cacheKey);
    }

    public override bool Equals(object obj) =>
      ReferenceEquals(this, obj)
        || obj is EntitySetTask other && Equals(other);

    public override int GetHashCode() => cacheKey.GetHashCode();

    #region Private / internal methods

    private QueryTask CreateQueryTask()
    {
      var parameterContext = new ParameterContext();
      parameterContext.SetValue(ownerParameter, ownerKey.Value);
      if (ItemCountLimit != null) {
        parameterContext.SetValue(itemCountLimitParameter, ItemCountLimit.Value);
      }

      var session = manager.Owner.Session;
      var scope = new CompiledQueryProcessingScope(null, null, parameterContext, false);
<<<<<<< HEAD
      QueryProvider = (CompilableProvider) session.StorageNode.InternalQueryCache.GetOrAdd(key, generator);
      if (session.Domain.TagsEnabled && session.Tags != null) {
        foreach (var tag in session.Tags) {
          QueryProvider = new TagProvider(QueryProvider, tag);
        }
      }
=======
      QueryProvider = session.StorageNode.EntitySetFetchQueryCache.GetOrAdd(cacheKey, CreateRecordSetLoadingItems);
>>>>>>> 74d92fac
      ExecutableProvider executableProvider;
      using (scope.Enter()) {
        executableProvider = session.Compile(QueryProvider);
      }
      return new QueryTask(executableProvider, session.GetLifetimeToken(), parameterContext);
    }

    private static CompilableProvider CreateQueryForAssociationViaAuxType(in ItemsQueryCacheKey cachingKey, IndexInfo primaryTargetIndex, List<int> resultColumns)
    {
      var association = cachingKey.ReferencingField.Associations.Last();
      var associationIndex = association.UnderlyingIndex;
      var joiningColumns = GetJoiningColumnIndexes(primaryTargetIndex, associationIndex,
        association.AuxiliaryType != null);
      AddResultColumnIndexes(resultColumns, associationIndex, 0);
      AddResultColumnIndexes(resultColumns, primaryTargetIndex, resultColumns.Count);
      var firstKeyColumnIndex = associationIndex.Columns.IndexOf(associationIndex.KeyColumns[0].Key);
      var keyColumnTypes = associationIndex
        .Columns
        .Skip(firstKeyColumnIndex)
        .Take(associationIndex.KeyColumns.Count)
        .Select(column => column.ValueType)
        .ToList();
      return associationIndex.GetQuery()
        .Filter(QueryHelper.BuildFilterLambda(firstKeyColumnIndex, keyColumnTypes, ownerParameter))
        .Alias("a")
        .Join(primaryTargetIndex.GetQuery(), joiningColumns);
    }

    private static CompilableProvider CreateQueryForDirectAssociation(in ItemsQueryCacheKey cachingKey, IndexInfo primaryTargetIndex, List<int> resultColumns)
    {
      AddResultColumnIndexes(resultColumns, primaryTargetIndex, 0);
      var association = cachingKey.ReferencingField.Associations.Last();
      var field = association.Reversed.OwnerField;
      var keyColumnTypes = field.Columns.Select(column => column.ValueType).ToList();
      return primaryTargetIndex
        .GetQuery()
        .Filter(QueryHelper.BuildFilterLambda(field.MappingInfo.Offset, keyColumnTypes, ownerParameter));
    }

    private static void AddResultColumnIndexes(ICollection<int> indexes, IndexInfo index,
      int columnIndexOffset)
    {
      for (var i = 0; i < index.Columns.Count; i++) {
        var column = index.Columns[i];
        if (PrefetchHelper.IsFieldToBeLoadedByDefault(column.Field)) {
          indexes.Add(i + columnIndexOffset);
        }
      }
    }

    private static Pair<int>[] GetJoiningColumnIndexes(IndexInfo primaryIndex, IndexInfo associationIndex, bool hasAuxType)
    {
      var joiningColumns = new Pair<int>[primaryIndex.KeyColumns.Count];
      var firstColumnIndex = primaryIndex.Columns.IndexOf(primaryIndex.KeyColumns[0].Key);
      for (var i = 0; i < joiningColumns.Length; i++) {
        if (hasAuxType) {
          joiningColumns[i] =
            new Pair<int>(associationIndex.Columns.IndexOf(associationIndex.ValueColumns[i]),
              firstColumnIndex + i);
        }
        else {
          joiningColumns[i] =
            new Pair<int>(associationIndex.Columns.IndexOf(primaryIndex.KeyColumns[i].Key),
              firstColumnIndex + i);
        }
      }

      return joiningColumns;
    }

    #endregion


    // Constructors

    public EntitySetTask(Key ownerKey, PrefetchFieldDescriptor referencingFieldDescriptor, bool isOwnerCached,
      PrefetchManager manager)
    {
      ArgumentValidator.EnsureArgumentNotNull(ownerKey, "ownerKey");
      ArgumentValidator.EnsureArgumentNotNull(referencingFieldDescriptor, "referencingFieldDescriptor");
      ArgumentValidator.EnsureArgumentNotNull(manager, "processor");

      this.ownerKey = ownerKey;
      this.referencingFieldDescriptor = referencingFieldDescriptor;
      this.isOwnerCached = isOwnerCached;
      ItemCountLimit = referencingFieldDescriptor.EntitySetItemCountLimit;
      this.manager = manager;
      cacheKey = new ItemsQueryCacheKey(ReferencingField, ItemCountLimit);
    }
  }
}<|MERGE_RESOLUTION|>--- conflicted
+++ resolved
@@ -176,16 +176,12 @@
 
       var session = manager.Owner.Session;
       var scope = new CompiledQueryProcessingScope(null, null, parameterContext, false);
-<<<<<<< HEAD
-      QueryProvider = (CompilableProvider) session.StorageNode.InternalQueryCache.GetOrAdd(key, generator);
+      QueryProvider = session.StorageNode.EntitySetFetchQueryCache.GetOrAdd(cacheKey, CreateRecordSetLoadingItems);
       if (session.Domain.TagsEnabled && session.Tags != null) {
         foreach (var tag in session.Tags) {
           QueryProvider = new TagProvider(QueryProvider, tag);
         }
       }
-=======
-      QueryProvider = session.StorageNode.EntitySetFetchQueryCache.GetOrAdd(cacheKey, CreateRecordSetLoadingItems);
->>>>>>> 74d92fac
       ExecutableProvider executableProvider;
       using (scope.Enter()) {
         executableProvider = session.Compile(QueryProvider);
