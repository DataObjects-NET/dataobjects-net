// Copyright (C) 2009-2021 Xtensive LLC.
// This code is distributed under MIT license terms.
// See the License.txt file in the project root for more information.
// Created by: Alexander Nikolaev
// Created:    2009.09.09

using System;
using System.Collections.Generic;
using System.Linq;
using System.Linq.Expressions;
using System.Reflection;
using Xtensive.Core;
using Xtensive.Orm.Linq;
using Xtensive.Orm.Model;
using Xtensive.Orm.Rse;
using Xtensive.Orm.Rse.Providers;
using FieldInfo = Xtensive.Orm.Model.FieldInfo;
using Tuple = Xtensive.Tuples.Tuple;

namespace Xtensive.Orm.Internals.Prefetch
{
  internal readonly struct ItemsQueryCacheKey : IEquatable<ItemsQueryCacheKey>
  {
    public readonly FieldInfo ReferencingField;
    public readonly int? ItemCountLimit;
    private readonly int cachedHashCode;

    public bool Equals(ItemsQueryCacheKey other)
    {
      return (ItemCountLimit == null) == (other.ItemCountLimit == null)
        && Equals(other.ReferencingField, ReferencingField);
    }

    public override bool Equals(object obj) =>
      obj is ItemsQueryCacheKey other && Equals(other);

    public override int GetHashCode() => cachedHashCode;

    // Constructors

    public ItemsQueryCacheKey(FieldInfo referencingField, int? itemCountLimit)
    {
      ReferencingField = referencingField;
      ItemCountLimit = itemCountLimit;
      unchecked {
        cachedHashCode = (ReferencingField.GetHashCode() * 397)
                         ^ (ItemCountLimit.HasValue ? 1 : 0);
      }
    }
  }

  [Serializable]
  internal sealed class EntitySetTask : IEquatable<EntitySetTask>
  {
    private static readonly Parameter<Tuple> ownerParameter = new Parameter<Tuple>(WellKnown.KeyFieldName);
    private static readonly Parameter<int> itemCountLimitParameter = new Parameter<int>("ItemCountLimit");

    private static readonly Func<ItemsQueryCacheKey, CompilableProvider> CreateRecordSetLoadingItems = cachingKey => {
      var association = cachingKey.ReferencingField.Associations.Last();
      var primaryTargetIndex = association.TargetType.Indexes.PrimaryIndex;
      var resultColumns = new List<int>(primaryTargetIndex.Columns.Count);
      var result = association.AuxiliaryType == null
        ? CreateQueryForDirectAssociation(cachingKey, primaryTargetIndex, resultColumns)
        : CreateQueryForAssociationViaAuxType(cachingKey, primaryTargetIndex, resultColumns);
      result = result.Select(resultColumns);
      if (cachingKey.ItemCountLimit != null)
        result = result.Take(context => context.GetValue(itemCountLimitParameter));
      return result;
    };

    private readonly Key ownerKey;
    private readonly bool isOwnerCached;
    private readonly PrefetchManager manager;
    private QueryTask itemsQueryTask;
    private readonly PrefetchFieldDescriptor referencingFieldDescriptor;
    private readonly ItemsQueryCacheKey cacheKey;

    public FieldInfo ReferencingField {get { return referencingFieldDescriptor.Field; } }

    public CompilableProvider QueryProvider { get; private set; }

    public int? ItemCountLimit { get; private set; }

    public void RegisterQueryTask()
    {
      if (isOwnerCached && manager.Owner.LookupState(ownerKey, ReferencingField, out var state)) {
        if (state == null || (state.IsFullyLoaded && !state.ShouldUseForcePrefetch(referencingFieldDescriptor.PrefetchOperationId))) {
          return;
        }
      }

      itemsQueryTask = CreateQueryTask();
      manager.Owner.Session.RegisterInternalDelayedQuery(itemsQueryTask);
    }

    public void UpdateCache()
    {
      if (itemsQueryTask == null) {
        return;
      }

      var areToNotifyAboutKeys = !manager.Owner.Session.Domain.Model
        .Types[referencingFieldDescriptor.Field.ItemType].IsLeaf;
      var reader = manager.Owner.Session.Domain.EntityDataReader;
      var records = reader.Read(itemsQueryTask.Result, QueryProvider.Header, manager.Owner.Session);
      var entityKeys = new List<Key>(itemsQueryTask.Result.Count);
      var association = ReferencingField.Associations.Last();
      var auxEntities = (association.AuxiliaryType != null)
        ? new List<Pair<Key, Tuple>>(itemsQueryTask.Result.Count)
        : null;

      foreach (var record in records) {
        for (var i = 0; i < record.Count; i++) {
          var key = record.GetKey(i);
          if (key == null) {
            continue;
          }
          var tuple = record.GetTuple(i);
          if (tuple == null) {
            continue;
          }
          if (association.AuxiliaryType != null) {
            if (i == 0) {
              auxEntities.Add(new Pair<Key, Tuple>(key, tuple));
            }
            else {
              manager.SaveStrongReference(manager.Owner.UpdateState(key, tuple));
              entityKeys.Add(key);
              if (areToNotifyAboutKeys) {
                referencingFieldDescriptor.NotifySubscriber(ownerKey, key);
              }
            }
          }
          else {
            manager.SaveStrongReference(manager.Owner.UpdateState(key, tuple));
            entityKeys.Add(key);
            if (areToNotifyAboutKeys) {
              referencingFieldDescriptor.NotifySubscriber(ownerKey, key);
            }
          }
        }
      }
      var updatedState = manager.Owner.UpdateState(ownerKey, ReferencingField,
        ItemCountLimit == null || entityKeys.Count < ItemCountLimit, entityKeys, auxEntities);
      if (updatedState != null) {
        updatedState.SetLastManualPrefetchId(referencingFieldDescriptor.PrefetchOperationId);
      }
    }

    public bool Equals(EntitySetTask other)
    {
      if (ReferenceEquals(null, other)) {
        return false;
      }
      if (ReferenceEquals(this, other)) {
        return true;
      }
      return other.cacheKey.Equals(cacheKey);
    }

    public override bool Equals(object obj) =>
      ReferenceEquals(this, obj)
        || obj is EntitySetTask other && Equals(other);

    public override int GetHashCode() => cacheKey.GetHashCode();

    #region Private / internal methods

    private QueryTask CreateQueryTask()
    {
      var parameterContext = new ParameterContext();
      parameterContext.SetValue(ownerParameter, ownerKey.Value);
      if (ItemCountLimit != null) {
        parameterContext.SetValue(itemCountLimitParameter, ItemCountLimit.Value);
      }

      var session = manager.Owner.Session;
      var scope = new CompiledQueryProcessingScope(null, null, parameterContext, false);
<<<<<<< HEAD
      QueryProvider = session.StorageNode.InternalItemsQueryCache.GetOrAdd(cacheKey, CreateRecordSetLoadingItems);
=======
      QueryProvider = session.StorageNode.EntitySetFetchQueryCache.GetOrAdd(cacheKey, CreateRecordSetLoadingItems);
>>>>>>> 12bc6cfc
      ExecutableProvider executableProvider;
      using (scope.Enter()) {
        executableProvider = session.Compile(QueryProvider);
      }
      return new QueryTask(executableProvider, session.GetLifetimeToken(), parameterContext);
    }

    private static CompilableProvider CreateQueryForAssociationViaAuxType(in ItemsQueryCacheKey cachingKey, IndexInfo primaryTargetIndex, List<int> resultColumns)
    {
      var association = cachingKey.ReferencingField.Associations.Last();
      var associationIndex = association.UnderlyingIndex;
      var joiningColumns = GetJoiningColumnIndexes(primaryTargetIndex, associationIndex,
        association.AuxiliaryType != null);
      AddResultColumnIndexes(resultColumns, associationIndex, 0);
      AddResultColumnIndexes(resultColumns, primaryTargetIndex, resultColumns.Count);
      var firstKeyColumnIndex = associationIndex.Columns.IndexOf(associationIndex.KeyColumns[0].Key);
      var keyColumnTypes = associationIndex
        .Columns
        .Skip(firstKeyColumnIndex)
        .Take(associationIndex.KeyColumns.Count)
        .Select(column => column.ValueType)
        .ToList();
      return associationIndex.GetQuery()
        .Filter(QueryHelper.BuildFilterLambda(firstKeyColumnIndex, keyColumnTypes, ownerParameter))
        .Alias("a")
        .Join(primaryTargetIndex.GetQuery(), joiningColumns);
    }

    private static CompilableProvider CreateQueryForDirectAssociation(in ItemsQueryCacheKey cachingKey, IndexInfo primaryTargetIndex, List<int> resultColumns)
    {
      AddResultColumnIndexes(resultColumns, primaryTargetIndex, 0);
      var association = cachingKey.ReferencingField.Associations.Last();
      var field = association.Reversed.OwnerField;
      var keyColumnTypes = field.Columns.Select(column => column.ValueType).ToList();
      return primaryTargetIndex
        .GetQuery()
        .Filter(QueryHelper.BuildFilterLambda(field.MappingInfo.Offset, keyColumnTypes, ownerParameter));
    }

    private static void AddResultColumnIndexes(ICollection<int> indexes, IndexInfo index,
      int columnIndexOffset)
    {
      for (var i = 0; i < index.Columns.Count; i++) {
        var column = index.Columns[i];
        if (PrefetchHelper.IsFieldToBeLoadedByDefault(column.Field)) {
          indexes.Add(i + columnIndexOffset);
        }
      }
    }

    private static Pair<int>[] GetJoiningColumnIndexes(IndexInfo primaryIndex, IndexInfo associationIndex, bool hasAuxType)
    {
      var joiningColumns = new Pair<int>[primaryIndex.KeyColumns.Count];
      var firstColumnIndex = primaryIndex.Columns.IndexOf(primaryIndex.KeyColumns[0].Key);
      for (var i = 0; i < joiningColumns.Length; i++) {
        if (hasAuxType) {
          joiningColumns[i] =
            new Pair<int>(associationIndex.Columns.IndexOf(associationIndex.ValueColumns[i]),
              firstColumnIndex + i);
        }
        else {
          joiningColumns[i] =
            new Pair<int>(associationIndex.Columns.IndexOf(primaryIndex.KeyColumns[i].Key),
              firstColumnIndex + i);
        }
      }

      return joiningColumns;
    }

    #endregion


    // Constructors

    public EntitySetTask(Key ownerKey, PrefetchFieldDescriptor referencingFieldDescriptor, bool isOwnerCached,
      PrefetchManager manager)
    {
      ArgumentValidator.EnsureArgumentNotNull(ownerKey, "ownerKey");
      ArgumentValidator.EnsureArgumentNotNull(referencingFieldDescriptor, "referencingFieldDescriptor");
      ArgumentValidator.EnsureArgumentNotNull(manager, "processor");

      this.ownerKey = ownerKey;
      this.referencingFieldDescriptor = referencingFieldDescriptor;
      this.isOwnerCached = isOwnerCached;
      ItemCountLimit = referencingFieldDescriptor.EntitySetItemCountLimit;
      this.manager = manager;
      cacheKey = new ItemsQueryCacheKey(ReferencingField, ItemCountLimit);
    }
  }
}<|MERGE_RESOLUTION|>--- conflicted
+++ resolved
@@ -176,11 +176,7 @@
 
       var session = manager.Owner.Session;
       var scope = new CompiledQueryProcessingScope(null, null, parameterContext, false);
-<<<<<<< HEAD
-      QueryProvider = session.StorageNode.InternalItemsQueryCache.GetOrAdd(cacheKey, CreateRecordSetLoadingItems);
-=======
       QueryProvider = session.StorageNode.EntitySetFetchQueryCache.GetOrAdd(cacheKey, CreateRecordSetLoadingItems);
->>>>>>> 12bc6cfc
       ExecutableProvider executableProvider;
       using (scope.Enter()) {
         executableProvider = session.Compile(QueryProvider);
