--- conflicted
+++ resolved
@@ -67,13 +67,6 @@
     private static readonly object itemsQueryCachingRegion = new object();
     private static readonly Parameter<Tuple> ownerParameter = new Parameter<Tuple>(WellKnown.KeyFieldName);
     private static readonly Parameter<int> itemCountLimitParameter = new Parameter<int>("ItemCountLimit");
-<<<<<<< HEAD
-=======
-    //private static readonly MethodInfo getValueMethodDefinition = typeof (Tuple)
-    //  .GetMethods(BindingFlags.Public | BindingFlags.Instance)
-    //  .Where(method => method.Name=="GetValue" && method.GetParameters().Length == 1
-    //    && method.IsGenericMethodDefinition).Single();
->>>>>>> 0f34a016
 
     private readonly Key ownerKey;
     private readonly bool isOwnerCached;
@@ -186,23 +179,9 @@
     private QueryTask CreateQueryTask()
     {
       var parameterContext = new ParameterContext();
-<<<<<<< HEAD
       parameterContext.SetValue(ownerParameter, ownerKey.Value);
       if (ItemCountLimit != null) {
         parameterContext.SetValue(itemCountLimitParameter, ItemCountLimit.Value);
-=======
-      using (parameterContext.Activate()) {
-        ownerParameter.Value = ownerKey.Value;
-        if (ItemCountLimit != null) {
-          itemCountLimitParameter.Value = ItemCountLimit.Value;
-        }
-        object key = new Pair<object, CacheKey>(itemsQueryCachingRegion, cacheKey);
-        Func<object, object> generator = CreateRecordSetLoadingItems;
-        var session = manager.Owner.Session;
-        QueryProvider = (CompilableProvider) session.StorageNode.InternalQueryCache.GetOrAdd(key, generator);
-        var executableProvider = session.Compile(QueryProvider);
-        return new QueryTask(executableProvider, session.GetLifetimeToken(), parameterContext);
->>>>>>> 0f34a016
       }
 
       object key = new Pair<object, CacheKey>(itemsQueryCachingRegion, cacheKey);
@@ -223,25 +202,12 @@
       var association = pair.Second.ReferencingField.Associations.Last();
       var primaryTargetIndex = association.TargetType.Indexes.PrimaryIndex;
       var resultColumns = new List<int>(primaryTargetIndex.Columns.Count);
-<<<<<<< HEAD
-      CompilableProvider result;
-      if (association.AuxiliaryType == null)
-        result = CreateQueryForDirectAssociation(pair, primaryTargetIndex, resultColumns);
-      else
-        result = CreateQueryForAssociationViaAuxType(pair, primaryTargetIndex, resultColumns);
-      result = result.Select(resultColumns.ToArray());
-      if (pair.Second.ItemCountLimit != null)
-        result = result.Take(context => context.GetValue(itemCountLimitParameter));
-=======
-      ParameterExpression tupleParameter;
       var result = association.AuxiliaryType == null
         ? CreateQueryForDirectAssociation(pair, primaryTargetIndex, resultColumns)
         : CreateQueryForAssociationViaAuxType(pair, primaryTargetIndex, resultColumns);
       result = result.Select(resultColumns.ToArray());
-      if (pair.Second.ItemCountLimit != null) {
-        result = result.Take(() => itemCountLimitParameter.Value);
-      }
->>>>>>> 0f34a016
+      if (pair.Second.ItemCountLimit != null)
+        result = result.Take(context => context.GetValue(itemCountLimitParameter));
       return result;
     }
 
