<<<<<<< HEAD
// Copyright (C) 2009-2020 Xtensive LLC.
// This code is distributed under MIT license terms.
// See the License.txt file in the project root for more information.
// Created by: Alexander Nikolaev
// Created:    2009.10.20

using System.Collections.Generic;
using System.Linq;
using System.Threading;
using System.Threading.Tasks;
=======
// Copyright (C) 2003-2010 Xtensive LLC.
// All rights reserved.
// For conditions of distribution and use, see license.
// Created by: Alexander Nikolaev
// Created:    2009.10.20

using System;
using System.Collections.Generic;
using System.Linq;
>>>>>>> b5d188a2
using Xtensive.Collections;
using Xtensive.Core;

namespace Xtensive.Orm.Internals.Prefetch
{
  internal sealed class Fetcher
  {
    private readonly SetSlim<EntityGroupTask> tasks = new SetSlim<EntityGroupTask>();
    private readonly HashSet<Key> foundKeys = new HashSet<Key>();

    private readonly PrefetchManager manager;

<<<<<<< HEAD
    public async ValueTask<int> ExecuteTasks(IReadOnlyCollection<GraphContainer> containers, bool skipPersist,
      bool isAsync, CancellationToken token)
=======
    public int ExecuteTasks(IEnumerable<GraphContainer> containers, bool skipPersist)
>>>>>>> b5d188a2
    {
      var batchExecuted = 0;
      try {
        var rootEntityContainers = containers
<<<<<<< HEAD
          .Where(container => container.RootEntityContainer != null)
          .Select(container => container.RootEntityContainer);
        foreach (var container in rootEntityContainers) {
          AddTask(container);
        }

        RegisterAllEntityGroupTasks();
        RegisterAllEntitySetTasks(containers);

        var isExecuted = isAsync
          ? await manager.Owner.Session.ExecuteInternalDelayedQueriesAsync(skipPersist, token).ConfigureAwait(false)
          : manager.Owner.Session.ExecuteInternalDelayedQueries(skipPersist);
        batchExecuted += isExecuted ? 1 : 0;

=======
          .Where(container => container.RootEntityContainer!=null)
          .Select(container => container.RootEntityContainer);
        foreach (var container in rootEntityContainers)
          AddTask(container);
        RegisterAllEntityGroupTasks();
        RegisterAllEntitySetTasks(containers);

        batchExecuted += manager.Owner.Session.ExecuteInternalDelayedQueries(skipPersist) ? 1 : 0;
>>>>>>> b5d188a2
        UpdateCacheFromAllEntityGroupTasks();
        UpdateCacheFromAllEntitySetTasks(containers);

        tasks.Clear();

        var referencedEntityContainers = containers
          .Select(container => container.ReferencedEntityContainers)
<<<<<<< HEAD
          .Where(referencedEntityPrefetchContainers => referencedEntityPrefetchContainers != null)
          .SelectMany(referencedEntityPrefetchContainers => referencedEntityPrefetchContainers);
        foreach (var container in referencedEntityContainers) {
          AddTask(container);
        }

        if (tasks.Count == 0) {
          return batchExecuted;
        }

        RegisterAllEntityGroupTasks();

        isExecuted = isAsync
          ? await manager.Owner.Session.ExecuteInternalDelayedQueriesAsync(skipPersist, token).ConfigureAwait(false)
          : manager.Owner.Session.ExecuteInternalDelayedQueries(skipPersist);
        batchExecuted += isExecuted ? 1 : 0;

=======
          .Where(referencedEntityPrefetchContainers => referencedEntityPrefetchContainers!=null)
          .SelectMany(referencedEntityPrefetchContainers => referencedEntityPrefetchContainers);
        foreach (var container in referencedEntityContainers)
          AddTask(container);

        if (tasks.Count==0)
          return batchExecuted;
        RegisterAllEntityGroupTasks();

        batchExecuted += manager.Owner.Session.ExecuteInternalDelayedQueries(skipPersist) ? 1 : 0;
>>>>>>> b5d188a2
        UpdateCacheFromAllEntityGroupTasks();
        return batchExecuted;
      }
      finally {
        tasks.Clear();
        foundKeys.Clear();
      }
    }

    private static void UpdateCacheFromAllEntitySetTasks(IEnumerable<GraphContainer> containers)
    {
      foreach (var container in containers) {
        var entitySetPrefetchTasks = container.EntitySetTasks;
<<<<<<< HEAD
        if (entitySetPrefetchTasks != null) {
          foreach (var entitySetPrefetchTask in entitySetPrefetchTasks) {
            entitySetPrefetchTask.UpdateCache();
          }
=======
        if (entitySetPrefetchTasks!=null) {
          foreach (var entitySetPrefetchTask in entitySetPrefetchTasks)
            entitySetPrefetchTask.UpdateCache();
>>>>>>> b5d188a2
        }
      }
    }

    private static void RegisterAllEntitySetTasks(IEnumerable<GraphContainer> containers)
    {
      foreach (var container in containers) {
        var entitySetPrefetchTasks = container.EntitySetTasks;
<<<<<<< HEAD
        if (entitySetPrefetchTasks != null) {
          foreach (var entitySetPrefetchTask in entitySetPrefetchTasks) {
            entitySetPrefetchTask.RegisterQueryTask();
          }
=======
        if (entitySetPrefetchTasks!=null) {
          foreach (var entitySetPrefetchTask in entitySetPrefetchTasks)
            entitySetPrefetchTask.RegisterQueryTask();
>>>>>>> b5d188a2
        }
      }
    }

    private void AddTask(EntityContainer container)
    {
      var newTask = container.GetTask();
<<<<<<< HEAD
      if (newTask != null) {
=======
      if (newTask!=null) {
>>>>>>> b5d188a2
        var existingTask = tasks[newTask];
        if (existingTask == null) {
          tasks.Add(newTask);
          existingTask = newTask;
        }
<<<<<<< HEAD

=======
>>>>>>> b5d188a2
        existingTask.AddKey(container.Key, container.ExactType);
      }
    }

    private void UpdateCacheFromAllEntityGroupTasks()
    {
      foreach (var task in tasks) {
        foundKeys.Clear();
        task.UpdateCache(foundKeys);
      }
    }

    private void RegisterAllEntityGroupTasks()
    {
<<<<<<< HEAD
      foreach (var task in tasks) {
        task.RegisterQueryTasks();
      }
=======
      foreach (var task in tasks)
        task.RegisterQueryTasks();
>>>>>>> b5d188a2
    }


    // Constructors

    public Fetcher(PrefetchManager manager)
    {
<<<<<<< HEAD
      ArgumentValidator.EnsureArgumentNotNull(manager, nameof(manager));
=======
      ArgumentValidator.EnsureArgumentNotNull(manager, "processor");

>>>>>>> b5d188a2
      this.manager = manager;
    }
  }
}<|MERGE_RESOLUTION|>--- conflicted
+++ resolved
@@ -1,4 +1,3 @@
-<<<<<<< HEAD
 // Copyright (C) 2009-2020 Xtensive LLC.
 // This code is distributed under MIT license terms.
 // See the License.txt file in the project root for more information.
@@ -9,17 +8,6 @@
 using System.Linq;
 using System.Threading;
 using System.Threading.Tasks;
-=======
-// Copyright (C) 2003-2010 Xtensive LLC.
-// All rights reserved.
-// For conditions of distribution and use, see license.
-// Created by: Alexander Nikolaev
-// Created:    2009.10.20
-
-using System;
-using System.Collections.Generic;
-using System.Linq;
->>>>>>> b5d188a2
 using Xtensive.Collections;
 using Xtensive.Core;
 
@@ -32,17 +20,12 @@
 
     private readonly PrefetchManager manager;
 
-<<<<<<< HEAD
     public async ValueTask<int> ExecuteTasks(IReadOnlyCollection<GraphContainer> containers, bool skipPersist,
       bool isAsync, CancellationToken token)
-=======
-    public int ExecuteTasks(IEnumerable<GraphContainer> containers, bool skipPersist)
->>>>>>> b5d188a2
     {
       var batchExecuted = 0;
       try {
         var rootEntityContainers = containers
-<<<<<<< HEAD
           .Where(container => container.RootEntityContainer != null)
           .Select(container => container.RootEntityContainer);
         foreach (var container in rootEntityContainers) {
@@ -57,16 +40,6 @@
           : manager.Owner.Session.ExecuteInternalDelayedQueries(skipPersist);
         batchExecuted += isExecuted ? 1 : 0;
 
-=======
-          .Where(container => container.RootEntityContainer!=null)
-          .Select(container => container.RootEntityContainer);
-        foreach (var container in rootEntityContainers)
-          AddTask(container);
-        RegisterAllEntityGroupTasks();
-        RegisterAllEntitySetTasks(containers);
-
-        batchExecuted += manager.Owner.Session.ExecuteInternalDelayedQueries(skipPersist) ? 1 : 0;
->>>>>>> b5d188a2
         UpdateCacheFromAllEntityGroupTasks();
         UpdateCacheFromAllEntitySetTasks(containers);
 
@@ -74,7 +47,6 @@
 
         var referencedEntityContainers = containers
           .Select(container => container.ReferencedEntityContainers)
-<<<<<<< HEAD
           .Where(referencedEntityPrefetchContainers => referencedEntityPrefetchContainers != null)
           .SelectMany(referencedEntityPrefetchContainers => referencedEntityPrefetchContainers);
         foreach (var container in referencedEntityContainers) {
@@ -92,18 +64,6 @@
           : manager.Owner.Session.ExecuteInternalDelayedQueries(skipPersist);
         batchExecuted += isExecuted ? 1 : 0;
 
-=======
-          .Where(referencedEntityPrefetchContainers => referencedEntityPrefetchContainers!=null)
-          .SelectMany(referencedEntityPrefetchContainers => referencedEntityPrefetchContainers);
-        foreach (var container in referencedEntityContainers)
-          AddTask(container);
-
-        if (tasks.Count==0)
-          return batchExecuted;
-        RegisterAllEntityGroupTasks();
-
-        batchExecuted += manager.Owner.Session.ExecuteInternalDelayedQueries(skipPersist) ? 1 : 0;
->>>>>>> b5d188a2
         UpdateCacheFromAllEntityGroupTasks();
         return batchExecuted;
       }
@@ -117,16 +77,10 @@
     {
       foreach (var container in containers) {
         var entitySetPrefetchTasks = container.EntitySetTasks;
-<<<<<<< HEAD
         if (entitySetPrefetchTasks != null) {
           foreach (var entitySetPrefetchTask in entitySetPrefetchTasks) {
             entitySetPrefetchTask.UpdateCache();
           }
-=======
-        if (entitySetPrefetchTasks!=null) {
-          foreach (var entitySetPrefetchTask in entitySetPrefetchTasks)
-            entitySetPrefetchTask.UpdateCache();
->>>>>>> b5d188a2
         }
       }
     }
@@ -135,16 +89,10 @@
     {
       foreach (var container in containers) {
         var entitySetPrefetchTasks = container.EntitySetTasks;
-<<<<<<< HEAD
         if (entitySetPrefetchTasks != null) {
           foreach (var entitySetPrefetchTask in entitySetPrefetchTasks) {
             entitySetPrefetchTask.RegisterQueryTask();
           }
-=======
-        if (entitySetPrefetchTasks!=null) {
-          foreach (var entitySetPrefetchTask in entitySetPrefetchTasks)
-            entitySetPrefetchTask.RegisterQueryTask();
->>>>>>> b5d188a2
         }
       }
     }
@@ -152,20 +100,13 @@
     private void AddTask(EntityContainer container)
     {
       var newTask = container.GetTask();
-<<<<<<< HEAD
       if (newTask != null) {
-=======
-      if (newTask!=null) {
->>>>>>> b5d188a2
         var existingTask = tasks[newTask];
         if (existingTask == null) {
           tasks.Add(newTask);
           existingTask = newTask;
         }
-<<<<<<< HEAD
 
-=======
->>>>>>> b5d188a2
         existingTask.AddKey(container.Key, container.ExactType);
       }
     }
@@ -180,14 +121,9 @@
 
     private void RegisterAllEntityGroupTasks()
     {
-<<<<<<< HEAD
       foreach (var task in tasks) {
         task.RegisterQueryTasks();
       }
-=======
-      foreach (var task in tasks)
-        task.RegisterQueryTasks();
->>>>>>> b5d188a2
     }
 
 
@@ -195,12 +131,7 @@
 
     public Fetcher(PrefetchManager manager)
     {
-<<<<<<< HEAD
       ArgumentValidator.EnsureArgumentNotNull(manager, nameof(manager));
-=======
-      ArgumentValidator.EnsureArgumentNotNull(manager, "processor");
-
->>>>>>> b5d188a2
       this.manager = manager;
     }
   }
