--- conflicted
+++ resolved
@@ -1,12 +1,6 @@
-<<<<<<< HEAD
 // Copyright (C) 2011-2020 Xtensive LLC.
 // This code is distributed under MIT license terms.
 // See the License.txt file in the project root for more information.
-=======
-// Copyright (C) 2011 Xtensive LLC.
-// All rights reserved.
-// For conditions of distribution and use, see license.
->>>>>>> b5d188a2
 // Created by: Alexis Kochetov
 // Created:    2011.01.13
 
@@ -19,28 +13,16 @@
 {
   internal class KeyExtractorNode<T> : Node, IHasNestedNodes
   {
-<<<<<<< HEAD
     public Func<T, IReadOnlyCollection<Key>> KeyExtractor { get; }
 
     public ReadOnlyCollection<BaseFieldNode> NestedNodes { get; }
 
     IReadOnlyCollection<Key> IHasNestedNodes.ExtractKeys(object target)
-=======
-    public Func<T, IEnumerable<Key>> KeyExtractor { get; private set; }
-
-    public ReadOnlyCollection<BaseFieldNode> NestedNodes { get; private set; }
-
-    IEnumerable<Key> IHasNestedNodes.ExtractKeys(object target)
->>>>>>> b5d188a2
     {
       return ExtractKeys((T) target);
     }
 
-<<<<<<< HEAD
     public IReadOnlyCollection<Key> ExtractKeys(T target)
-=======
-    public IEnumerable<Key> ExtractKeys(T target)
->>>>>>> b5d188a2
     {
       return KeyExtractor.Invoke(target);
     }
@@ -60,19 +42,11 @@
       return string.Format("KeyExtraction<{0}>", typeof (T).Name);
     }
 
-<<<<<<< HEAD
     public KeyExtractorNode(Func<T, IReadOnlyCollection<Key>> extractor, ReadOnlyCollection<BaseFieldNode> nestedNodes)
       : base("*")
     {
       ArgumentValidator.EnsureArgumentNotNull(extractor, nameof(extractor));
       ArgumentValidator.EnsureArgumentNotNull(nestedNodes, nameof(nestedNodes));
-=======
-    public KeyExtractorNode(Func<T, IEnumerable<Key>> extractor, ReadOnlyCollection<BaseFieldNode> nestedNodes)
-      : base("*")
-    {
-      ArgumentValidator.EnsureArgumentNotNull(extractor, "extractor");
-      ArgumentValidator.EnsureArgumentNotNull(nestedNodes, "nestedNodes");
->>>>>>> b5d188a2
 
       KeyExtractor = extractor;
       NestedNodes = nestedNodes;
