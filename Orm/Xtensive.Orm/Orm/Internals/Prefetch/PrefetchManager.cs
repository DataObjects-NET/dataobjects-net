--- conflicted
+++ resolved
@@ -96,7 +96,6 @@
 
     public StrongReferenceContainer Prefetch(Key key, TypeInfo type, IList<PrefetchFieldDescriptor> descriptors)
     {
-<<<<<<< HEAD
       var prefetchTask = Prefetch(key, type, descriptors, false, default);
       return prefetchTask.GetAwaiter().GetResult();
     }
@@ -113,13 +112,6 @@
     {
       ArgumentValidator.EnsureArgumentNotNull(key, nameof(key));
       ArgumentValidator.EnsureArgumentNotNull(descriptors, nameof(descriptors));
-      if (descriptors.Count==0) {
-        return null;
-      }
-=======
-      ArgumentValidator.EnsureArgumentNotNull(key, "key");
-      ArgumentValidator.EnsureArgumentNotNull(descriptors, "fields");
->>>>>>> 0f34a016
 
       if (descriptors.Count == 0) {
         return null;
@@ -156,18 +148,11 @@
 
         StrongReferenceContainer container = null;
         if (graphContainers.Count >= MaxContainerCount) {
-<<<<<<< HEAD
           container = await ExecuteTasks(false, isAsync, token).ConfigureAwait(false);
         }
 
-        if (referenceContainer!=null) {
-          referenceContainer.JoinIfPossible(container);
-=======
-          container = ExecuteTasks();
-        }
         if (referenceContainer != null) {
           _ = referenceContainer.JoinIfPossible(container);
->>>>>>> 0f34a016
           return referenceContainer;
         }
         return container;
@@ -197,10 +182,6 @@
         foreach (var graphContainer in graphContainers) {
           graphContainer.NotifyAboutExtractionOfKeysWithUnknownType();
         }
-<<<<<<< HEAD
-
-=======
->>>>>>> 0f34a016
         return referenceContainer;
       }
       finally {
