--- conflicted
+++ resolved
@@ -294,13 +294,8 @@
         }
       }
 
-<<<<<<< HEAD
-      if (type.RecursiveInterfaces.Contains(key.TypeReference.Type)
-        || key.TypeReference.Type.RecursiveInterfaces.Contains(type)) {
-=======
       if (type.AllInterfaces.Contains(key.TypeReference.Type)
         || key.TypeReference.Type.AllInterfaces.Contains(type)) {
->>>>>>> ed81e6b5
         return;
       }
 
