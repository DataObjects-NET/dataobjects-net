--- conflicted
+++ resolved
@@ -1,8 +1,4 @@
-<<<<<<< HEAD
-// Copyright (C) 2009-2021 Xtensive LLC.
-=======
 // Copyright (C) 2009-2024 Xtensive LLC.
->>>>>>> 86d18bc3
 // This code is distributed under MIT license terms.
 // See the License.txt file in the project root for more information.
 // Created by: Alexander Nikolaev
@@ -157,27 +153,6 @@
       return new QueryTask(executableProvider, session.GetLifetimeToken(), parameterContext);
     }
 
-<<<<<<< HEAD
-=======
-    private static CompilableProvider CreateRecordSet(object cachingKey)
-    {
-      var cachedKey = ((Pair<object, CacheKey>) cachingKey).Second;
-      var selectedColumnIndexes = cachedKey.ColumnIndexes;
-      var primaryIndex = cachedKey.Type.Indexes.PrimaryIndex;
-      var keyColumnsCount = primaryIndex.KeyColumns.Count;
-
-      var keyColumnIndexes = new int[keyColumnsCount];
-      for(var index = 0; index < keyColumnsCount; index++) {
-        keyColumnIndexes[index] = index;
-      }
-
-      var columnCollectionLength = primaryIndex.Columns.Count;
-      return primaryIndex.GetQuery().Include(IncludeAlgorithm.ComplexCondition,
-        true, context => context.GetValue(includeParameter), $"includeColumnName-{Guid.NewGuid()}",
-        keyColumnIndexes).Filter(t => t.GetValue<bool>(columnCollectionLength)).Select(selectedColumnIndexes);
-    }
-
->>>>>>> 86d18bc3
     private void PutLoadedStatesInCache(IEnumerable<Tuple> queryResult, EntityDataReader reader,
       HashSet<Key> foundedKeys)
     {
