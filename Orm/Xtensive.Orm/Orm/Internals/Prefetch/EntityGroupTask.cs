<<<<<<< HEAD
// Copyright (C) 2009-2020 Xtensive LLC.
// This code is distributed under MIT license terms.
// See the License.txt file in the project root for more information.
=======
// Copyright (C) 2003-2010 Xtensive LLC.
// All rights reserved.
// For conditions of distribution and use, see license.
>>>>>>> b5d188a2
// Created by: Alexander Nikolaev
// Created:    2009.10.20

using System;
using System.Collections.Generic;
using System.Linq;
using Xtensive.Core;
using Xtensive.Orm.Model;
using Xtensive.Orm.Rse;
using Xtensive.Orm.Rse.Providers;
using Tuple = Xtensive.Tuples.Tuple;

namespace Xtensive.Orm.Internals.Prefetch
{
  [Serializable]
  internal sealed class EntityGroupTask : IEquatable<EntityGroupTask>
  {
    #region Nested classes

    private struct CacheKey : IEquatable<CacheKey>
    {
      public readonly int[] ColumnIndexes;
      public readonly TypeInfo Type;
      private readonly int cachedHashCode;

      public bool Equals(CacheKey other)
      {
<<<<<<< HEAD
        if (!Type.Equals(other.Type)) {
          return false;
        }

        if (ColumnIndexes.Length != other.ColumnIndexes.Length) {
          return false;
        }

        for (var i = ColumnIndexes.Length - 1; i >= 0; i--) {
          if (ColumnIndexes[i] != other.ColumnIndexes[i]) {
            return false;
          }
        }

=======
        if (!Type.Equals(other.Type))
          return false;
        if (ColumnIndexes.Length!=other.ColumnIndexes.Length)
          return false;
        for (var i = ColumnIndexes.Length - 1; i >= 0; i--)
          if (ColumnIndexes[i]!=other.ColumnIndexes[i])
            return false;
>>>>>>> b5d188a2
        return true;
      }

      public override bool Equals(object obj)
      {
<<<<<<< HEAD
        if (ReferenceEquals(null, obj)) {
          return false;
        }

        if (obj.GetType() != typeof(CacheKey)) {
          return false;
        }

        return Equals((CacheKey) obj);
      }

      public override int GetHashCode() => cachedHashCode;
=======
        if (ReferenceEquals(null, obj))
          return false;
        if (obj.GetType()!=typeof (CacheKey))
          return false;
        return Equals((CacheKey) obj);
      }

      public override int GetHashCode()
      {
        return cachedHashCode;
      }
>>>>>>> b5d188a2


      // Constructors

      public CacheKey(int[] columnIndexes, TypeInfo type, int cachedHashCode)
      {
<<<<<<< HEAD
        ColumnIndexes = columnIndexes;
        Type = type;
=======
        this.ColumnIndexes = columnIndexes;
        this.Type = type;
>>>>>>> b5d188a2
        this.cachedHashCode = cachedHashCode;
      }
    }

    #endregion

    private const int MaxKeyCountInOneStatement = 40;
    private static readonly object recordSetCachingRegion = new object();
<<<<<<< HEAD
    private static readonly Parameter<IEnumerable<Tuple>> includeParameter =
      new Parameter<IEnumerable<Tuple>>("Keys");

    private Dictionary<Key, bool> keys;
    private readonly TypeInfo type;
=======
    private static readonly Parameter<Tuple> seekParameter = new Parameter<Tuple>(WellKnown.KeyFieldName);
    private static readonly Parameter<IEnumerable<Tuple>> includeParameter =
      new Parameter<IEnumerable<Tuple>>("Keys");
    private static readonly IEqualityComparer<HashSet<int>> columnIndexesComparer =
      HashSet<int>.CreateSetComparer();

    private readonly int[] columnIndexes;
    private Dictionary<Key, bool> keys;
    private readonly TypeInfo type;
    private readonly int cachedHashCode;
>>>>>>> b5d188a2
    private readonly PrefetchManager manager;
    private List<QueryTask> queryTasks;
    private readonly CacheKey cacheKey;

    public CompilableProvider Provider { get; private set; }

    public void AddKey(Key key, bool exactType)
    {
<<<<<<< HEAD
      if (keys == null) {
        keys = new Dictionary<Key, bool>();
      }

      if (keys.ContainsKey(key)) {
        return;
      }

=======
      if (keys == null)
        keys = new Dictionary<Key, bool>();
      if (keys.ContainsKey(key))
        return;
>>>>>>> b5d188a2
      keys.Add(key, exactType);
    }

    public void RegisterQueryTasks()
    {
      queryTasks = new List<QueryTask>(keys.Count);
<<<<<<< HEAD
=======
      var skipCount = 0;
>>>>>>> b5d188a2
      var count = 0;
      var keyCount = keys.Count;
      var totalCount = 0;
      List<Tuple> currentKeySet = null;
      foreach (var pair in keys) {
<<<<<<< HEAD
        if (count == 0) {
          currentKeySet = new List<Tuple>(MaxKeyCountInOneStatement);
        }

=======
        if (count == 0)
          currentKeySet = new List<Tuple>(MaxKeyCountInOneStatement);
>>>>>>> b5d188a2
        currentKeySet.Add(pair.Key.Value);
        count++;
        totalCount++;
        if (count == MaxKeyCountInOneStatement || totalCount == keyCount) {
          count = 0;
          var queryTask = CreateQueryTask(currentKeySet);
          queryTasks.Add(queryTask);
          manager.Owner.Session.RegisterInternalDelayedQuery(queryTask);
        }
      }
    }

    public void UpdateCache(HashSet<Key> foundKeys)
    {
<<<<<<< HEAD
      var reader = manager.Owner.Session.Domain.EntityDataReader;
      foreach (var queryTask in queryTasks) {
        PutLoadedStatesInCache(queryTask.Result, reader, foundKeys);
      }

=======
      var reader = manager.Owner.Session.Domain.RecordSetReader;
      foreach (var queryTask in queryTasks)
        PutLoadedStatesInCache(queryTask.Result, reader, foundKeys);
>>>>>>> b5d188a2
      HandleMissedKeys(foundKeys);
    }

    public bool Equals(EntityGroupTask other)
    {
<<<<<<< HEAD
      if (ReferenceEquals(null, other)) {
        return false;
      }

      return ReferenceEquals(this, other) || other.cacheKey.Equals(cacheKey);
=======
      if (ReferenceEquals(null, other))
        return false;
      if (ReferenceEquals(this, other))
        return true;
      return other.cacheKey.Equals(cacheKey);
>>>>>>> b5d188a2
    }

    public override bool Equals(object obj)
    {
<<<<<<< HEAD
      if (ReferenceEquals(null, obj)) {
        return false;
      }

      if (ReferenceEquals(this, obj)) {
        return true;
      }

      return obj is EntityGroupTask entityGroupTask && Equals(entityGroupTask);
    }

    public override int GetHashCode() => cacheKey.GetHashCode();
=======
      if (ReferenceEquals(null, obj))
        return false;
      if (ReferenceEquals(this, obj))
        return true;
      if (obj.GetType()!=typeof (EntityGroupTask))
        return false;
      return Equals((EntityGroupTask) obj);
    }

    public override int GetHashCode()
    {
      return cacheKey.GetHashCode();
    }
>>>>>>> b5d188a2

    private QueryTask CreateQueryTask(List<Tuple> currentKeySet)
    {
      var parameterContext = new ParameterContext();
<<<<<<< HEAD
      parameterContext.SetValue(includeParameter, currentKeySet);
      object key = new Pair<object, CacheKey>(recordSetCachingRegion, cacheKey);
      Func<object, object> generator = CreateRecordSet;
      var session = manager.Owner.Session;
      Provider = (CompilableProvider) session.StorageNode.InternalQueryCache.GetOrAdd(key, generator);
      var executableProvider = session.Compile(Provider);
      return new QueryTask(executableProvider, session.GetLifetimeToken(), parameterContext);
=======
      using (parameterContext.Activate()) {
        includeParameter.Value = currentKeySet;
        object key = new Pair<object, CacheKey>(recordSetCachingRegion, cacheKey);
        Func<object, object> generator = CreateRecordSet;
        var session = manager.Owner.Session;
        Provider = (CompilableProvider) session.StorageNode.InternalQueryCache.GetOrAdd(key, generator);
        var executableProvider = session.Compile(Provider);
        return new QueryTask(executableProvider, session.GetLifetimeToken(), parameterContext);
      }
>>>>>>> b5d188a2
    }

    private static CompilableProvider CreateRecordSet(object cachingKey)
    {
      var pair = (Pair<object, CacheKey>) cachingKey;
      var selectedColumnIndexes = pair.Second.ColumnIndexes;
      var keyColumnsCount = pair.Second.Type.Indexes.PrimaryIndex.KeyColumns.Count;
      var keyColumnIndexes = new int[keyColumnsCount];
      foreach (var index in Enumerable.Range(0, keyColumnsCount)) {
        keyColumnIndexes[index] = index;
      }
<<<<<<< HEAD

      var columnCollectionLength = pair.Second.Type.Indexes.PrimaryIndex.Columns.Count;
      return pair.Second.Type.Indexes.PrimaryIndex.GetQuery().Include(IncludeAlgorithm.ComplexCondition,
        true, context => context.GetValue(includeParameter), $"includeColumnName-{Guid.NewGuid()}",
        keyColumnIndexes).Filter(t => t.GetValue<bool>(columnCollectionLength)).Select(selectedColumnIndexes);
    }

    private void PutLoadedStatesInCache(IEnumerable<Tuple> queryResult, EntityDataReader reader,
      HashSet<Key> foundedKeys)
    {
      var entityRecords = reader.Read(queryResult, Provider.Header, manager.Owner.Session);
      foreach (var entityRecord in entityRecords) {
        if (entityRecord != null) {
          var fetchedKey = entityRecord.GetKey();
          var tuple = entityRecord.GetTuple();
          if (tuple != null) {
=======
      var columnCollectionLength = pair.Second.Type.Indexes.PrimaryIndex.Columns.Count;
      return pair.Second.Type.Indexes.PrimaryIndex.GetQuery().Include(IncludeAlgorithm.ComplexCondition,
        true, () => includeParameter.Value, $"includeColumnName-{Guid.NewGuid()}",
        keyColumnIndexes).Filter(t => t.GetValue<bool>(columnCollectionLength)).Select(selectedColumnIndexes);
    }

    private void PutLoadedStatesInCache(IEnumerable<Tuple> queryResult, RecordSetReader reader,
      HashSet<Key> foundedKeys)
    {
      var records = reader.Read(queryResult, Provider.Header, manager.Owner.Session);
      foreach (var record in records) {
        if (record!=null) {
          var fetchedKey = record.GetKey();
          var tuple = record.GetTuple();
          if (tuple!=null) {
>>>>>>> b5d188a2
            manager.SaveStrongReference(manager.Owner.UpdateState(fetchedKey, tuple));
            foundedKeys.Add(fetchedKey);
          }
        }
      }
    }

    private void HandleMissedKeys(HashSet<Key> foundKeys)
    {
<<<<<<< HEAD
      if (foundKeys.Count == keys.Count) {
        return;
      }

=======
      if (foundKeys.Count == keys.Count)
        return;
>>>>>>> b5d188a2
      var countOfHandledKeys = foundKeys.Count;
      var totalCount = keys.Count;
      foreach (var pair in keys) {
        if (!foundKeys.Contains(pair.Key)) {
          MarkMissedEntityState(pair.Key, pair.Value);
          countOfHandledKeys++;
        }
<<<<<<< HEAD

        if (countOfHandledKeys == totalCount) {
          break;
        }
=======
        if (countOfHandledKeys == totalCount)
          break;
>>>>>>> b5d188a2
      }
    }

    private void MarkMissedEntityState(Key key, bool exactType)
    {
<<<<<<< HEAD
      var cachedEntityState = manager.GetCachedEntityState(ref key, out var isRemoved);
      if (exactType && !isRemoved
        && (cachedEntityState==null || cachedEntityState.Key.HasExactType && cachedEntityState.Key
          .TypeReference.Type==type)) {
        // Ensures there will be "removed" EntityState associated with this key
        manager.SaveStrongReference(manager.Owner.UpdateState(key, null));
      }
=======
      bool isRemoved;
      var cachedEntityState = manager.GetCachedEntityState(ref key, out isRemoved);
      if (exactType && !isRemoved
        && (cachedEntityState==null || cachedEntityState.Key.HasExactType && cachedEntityState.Key
          .TypeReference.Type==type))
        // Ensures there will be "removed" EntityState associated with this key
        manager.SaveStrongReference(manager.Owner.UpdateState(key, null));
>>>>>>> b5d188a2
    }


    // Constructors

    public EntityGroupTask(TypeInfo type, int[] columnIndexes, PrefetchManager manager)
    {
<<<<<<< HEAD
      ArgumentValidator.EnsureArgumentNotNull(type, nameof(type));
      ArgumentValidator.EnsureArgumentNotNull(columnIndexes, nameof(columnIndexes));
      ArgumentValidator.EnsureArgumentIsGreaterThan(columnIndexes.Length, 0, "columnIndexes.Length");
      ArgumentValidator.EnsureArgumentNotNull(manager, nameof(manager));

      this.type = type;
      this.manager = manager;
      var cachedHashCode = 0;
      foreach (var columnIndex in columnIndexes) {
        cachedHashCode = unchecked (379 * cachedHashCode + columnIndex);
      }

      cachedHashCode ^= type.GetHashCode();
=======
      ArgumentValidator.EnsureArgumentNotNull(type, "type");
      ArgumentValidator.EnsureArgumentNotNull(columnIndexes, "columnIndexes");
      ArgumentValidator.EnsureArgumentIsGreaterThan(columnIndexes.Length, 0, "columnIndexes.Length");
      ArgumentValidator.EnsureArgumentNotNull(manager, "processor");

      this.type = type;
      this.columnIndexes = columnIndexes;
      this.manager = manager;
      var cachedHashCode = 0;
      for (var i = 0; i < columnIndexes.Length; i++)
        cachedHashCode = unchecked (379 * cachedHashCode + columnIndexes[i]);
      cachedHashCode = unchecked (cachedHashCode ^ type.GetHashCode());
>>>>>>> b5d188a2
      cacheKey = new CacheKey(columnIndexes, type, cachedHashCode);
    }
  }
}<|MERGE_RESOLUTION|>--- conflicted
+++ resolved
@@ -1,12 +1,6 @@
-<<<<<<< HEAD
 // Copyright (C) 2009-2020 Xtensive LLC.
 // This code is distributed under MIT license terms.
 // See the License.txt file in the project root for more information.
-=======
-// Copyright (C) 2003-2010 Xtensive LLC.
-// All rights reserved.
-// For conditions of distribution and use, see license.
->>>>>>> b5d188a2
 // Created by: Alexander Nikolaev
 // Created:    2009.10.20
 
@@ -34,7 +28,6 @@
 
       public bool Equals(CacheKey other)
       {
-<<<<<<< HEAD
         if (!Type.Equals(other.Type)) {
           return false;
         }
@@ -49,21 +42,11 @@
           }
         }
 
-=======
-        if (!Type.Equals(other.Type))
-          return false;
-        if (ColumnIndexes.Length!=other.ColumnIndexes.Length)
-          return false;
-        for (var i = ColumnIndexes.Length - 1; i >= 0; i--)
-          if (ColumnIndexes[i]!=other.ColumnIndexes[i])
-            return false;
->>>>>>> b5d188a2
         return true;
       }
 
       public override bool Equals(object obj)
       {
-<<<<<<< HEAD
         if (ReferenceEquals(null, obj)) {
           return false;
         }
@@ -76,32 +59,14 @@
       }
 
       public override int GetHashCode() => cachedHashCode;
-=======
-        if (ReferenceEquals(null, obj))
-          return false;
-        if (obj.GetType()!=typeof (CacheKey))
-          return false;
-        return Equals((CacheKey) obj);
-      }
-
-      public override int GetHashCode()
-      {
-        return cachedHashCode;
-      }
->>>>>>> b5d188a2
 
 
       // Constructors
 
       public CacheKey(int[] columnIndexes, TypeInfo type, int cachedHashCode)
       {
-<<<<<<< HEAD
         ColumnIndexes = columnIndexes;
         Type = type;
-=======
-        this.ColumnIndexes = columnIndexes;
-        this.Type = type;
->>>>>>> b5d188a2
         this.cachedHashCode = cachedHashCode;
       }
     }
@@ -110,24 +75,11 @@
 
     private const int MaxKeyCountInOneStatement = 40;
     private static readonly object recordSetCachingRegion = new object();
-<<<<<<< HEAD
     private static readonly Parameter<IEnumerable<Tuple>> includeParameter =
       new Parameter<IEnumerable<Tuple>>("Keys");
 
     private Dictionary<Key, bool> keys;
     private readonly TypeInfo type;
-=======
-    private static readonly Parameter<Tuple> seekParameter = new Parameter<Tuple>(WellKnown.KeyFieldName);
-    private static readonly Parameter<IEnumerable<Tuple>> includeParameter =
-      new Parameter<IEnumerable<Tuple>>("Keys");
-    private static readonly IEqualityComparer<HashSet<int>> columnIndexesComparer =
-      HashSet<int>.CreateSetComparer();
-
-    private readonly int[] columnIndexes;
-    private Dictionary<Key, bool> keys;
-    private readonly TypeInfo type;
-    private readonly int cachedHashCode;
->>>>>>> b5d188a2
     private readonly PrefetchManager manager;
     private List<QueryTask> queryTasks;
     private readonly CacheKey cacheKey;
@@ -136,7 +88,6 @@
 
     public void AddKey(Key key, bool exactType)
     {
-<<<<<<< HEAD
       if (keys == null) {
         keys = new Dictionary<Key, bool>();
       }
@@ -145,36 +96,21 @@
         return;
       }
 
-=======
-      if (keys == null)
-        keys = new Dictionary<Key, bool>();
-      if (keys.ContainsKey(key))
-        return;
->>>>>>> b5d188a2
       keys.Add(key, exactType);
     }
 
     public void RegisterQueryTasks()
     {
       queryTasks = new List<QueryTask>(keys.Count);
-<<<<<<< HEAD
-=======
-      var skipCount = 0;
->>>>>>> b5d188a2
       var count = 0;
       var keyCount = keys.Count;
       var totalCount = 0;
       List<Tuple> currentKeySet = null;
       foreach (var pair in keys) {
-<<<<<<< HEAD
         if (count == 0) {
           currentKeySet = new List<Tuple>(MaxKeyCountInOneStatement);
         }
 
-=======
-        if (count == 0)
-          currentKeySet = new List<Tuple>(MaxKeyCountInOneStatement);
->>>>>>> b5d188a2
         currentKeySet.Add(pair.Key.Value);
         count++;
         totalCount++;
@@ -189,40 +125,25 @@
 
     public void UpdateCache(HashSet<Key> foundKeys)
     {
-<<<<<<< HEAD
       var reader = manager.Owner.Session.Domain.EntityDataReader;
       foreach (var queryTask in queryTasks) {
         PutLoadedStatesInCache(queryTask.Result, reader, foundKeys);
       }
 
-=======
-      var reader = manager.Owner.Session.Domain.RecordSetReader;
-      foreach (var queryTask in queryTasks)
-        PutLoadedStatesInCache(queryTask.Result, reader, foundKeys);
->>>>>>> b5d188a2
       HandleMissedKeys(foundKeys);
     }
 
     public bool Equals(EntityGroupTask other)
     {
-<<<<<<< HEAD
       if (ReferenceEquals(null, other)) {
         return false;
       }
 
       return ReferenceEquals(this, other) || other.cacheKey.Equals(cacheKey);
-=======
-      if (ReferenceEquals(null, other))
-        return false;
-      if (ReferenceEquals(this, other))
-        return true;
-      return other.cacheKey.Equals(cacheKey);
->>>>>>> b5d188a2
     }
 
     public override bool Equals(object obj)
     {
-<<<<<<< HEAD
       if (ReferenceEquals(null, obj)) {
         return false;
       }
@@ -235,26 +156,10 @@
     }
 
     public override int GetHashCode() => cacheKey.GetHashCode();
-=======
-      if (ReferenceEquals(null, obj))
-        return false;
-      if (ReferenceEquals(this, obj))
-        return true;
-      if (obj.GetType()!=typeof (EntityGroupTask))
-        return false;
-      return Equals((EntityGroupTask) obj);
-    }
-
-    public override int GetHashCode()
-    {
-      return cacheKey.GetHashCode();
-    }
->>>>>>> b5d188a2
 
     private QueryTask CreateQueryTask(List<Tuple> currentKeySet)
     {
       var parameterContext = new ParameterContext();
-<<<<<<< HEAD
       parameterContext.SetValue(includeParameter, currentKeySet);
       object key = new Pair<object, CacheKey>(recordSetCachingRegion, cacheKey);
       Func<object, object> generator = CreateRecordSet;
@@ -262,17 +167,6 @@
       Provider = (CompilableProvider) session.StorageNode.InternalQueryCache.GetOrAdd(key, generator);
       var executableProvider = session.Compile(Provider);
       return new QueryTask(executableProvider, session.GetLifetimeToken(), parameterContext);
-=======
-      using (parameterContext.Activate()) {
-        includeParameter.Value = currentKeySet;
-        object key = new Pair<object, CacheKey>(recordSetCachingRegion, cacheKey);
-        Func<object, object> generator = CreateRecordSet;
-        var session = manager.Owner.Session;
-        Provider = (CompilableProvider) session.StorageNode.InternalQueryCache.GetOrAdd(key, generator);
-        var executableProvider = session.Compile(Provider);
-        return new QueryTask(executableProvider, session.GetLifetimeToken(), parameterContext);
-      }
->>>>>>> b5d188a2
     }
 
     private static CompilableProvider CreateRecordSet(object cachingKey)
@@ -284,7 +178,6 @@
       foreach (var index in Enumerable.Range(0, keyColumnsCount)) {
         keyColumnIndexes[index] = index;
       }
-<<<<<<< HEAD
 
       var columnCollectionLength = pair.Second.Type.Indexes.PrimaryIndex.Columns.Count;
       return pair.Second.Type.Indexes.PrimaryIndex.GetQuery().Include(IncludeAlgorithm.ComplexCondition,
@@ -301,23 +194,6 @@
           var fetchedKey = entityRecord.GetKey();
           var tuple = entityRecord.GetTuple();
           if (tuple != null) {
-=======
-      var columnCollectionLength = pair.Second.Type.Indexes.PrimaryIndex.Columns.Count;
-      return pair.Second.Type.Indexes.PrimaryIndex.GetQuery().Include(IncludeAlgorithm.ComplexCondition,
-        true, () => includeParameter.Value, $"includeColumnName-{Guid.NewGuid()}",
-        keyColumnIndexes).Filter(t => t.GetValue<bool>(columnCollectionLength)).Select(selectedColumnIndexes);
-    }
-
-    private void PutLoadedStatesInCache(IEnumerable<Tuple> queryResult, RecordSetReader reader,
-      HashSet<Key> foundedKeys)
-    {
-      var records = reader.Read(queryResult, Provider.Header, manager.Owner.Session);
-      foreach (var record in records) {
-        if (record!=null) {
-          var fetchedKey = record.GetKey();
-          var tuple = record.GetTuple();
-          if (tuple!=null) {
->>>>>>> b5d188a2
             manager.SaveStrongReference(manager.Owner.UpdateState(fetchedKey, tuple));
             foundedKeys.Add(fetchedKey);
           }
@@ -327,15 +203,10 @@
 
     private void HandleMissedKeys(HashSet<Key> foundKeys)
     {
-<<<<<<< HEAD
       if (foundKeys.Count == keys.Count) {
         return;
       }
 
-=======
-      if (foundKeys.Count == keys.Count)
-        return;
->>>>>>> b5d188a2
       var countOfHandledKeys = foundKeys.Count;
       var totalCount = keys.Count;
       foreach (var pair in keys) {
@@ -343,21 +214,15 @@
           MarkMissedEntityState(pair.Key, pair.Value);
           countOfHandledKeys++;
         }
-<<<<<<< HEAD
 
         if (countOfHandledKeys == totalCount) {
           break;
         }
-=======
-        if (countOfHandledKeys == totalCount)
-          break;
->>>>>>> b5d188a2
       }
     }
 
     private void MarkMissedEntityState(Key key, bool exactType)
     {
-<<<<<<< HEAD
       var cachedEntityState = manager.GetCachedEntityState(ref key, out var isRemoved);
       if (exactType && !isRemoved
         && (cachedEntityState==null || cachedEntityState.Key.HasExactType && cachedEntityState.Key
@@ -365,15 +230,6 @@
         // Ensures there will be "removed" EntityState associated with this key
         manager.SaveStrongReference(manager.Owner.UpdateState(key, null));
       }
-=======
-      bool isRemoved;
-      var cachedEntityState = manager.GetCachedEntityState(ref key, out isRemoved);
-      if (exactType && !isRemoved
-        && (cachedEntityState==null || cachedEntityState.Key.HasExactType && cachedEntityState.Key
-          .TypeReference.Type==type))
-        // Ensures there will be "removed" EntityState associated with this key
-        manager.SaveStrongReference(manager.Owner.UpdateState(key, null));
->>>>>>> b5d188a2
     }
 
 
@@ -381,7 +237,6 @@
 
     public EntityGroupTask(TypeInfo type, int[] columnIndexes, PrefetchManager manager)
     {
-<<<<<<< HEAD
       ArgumentValidator.EnsureArgumentNotNull(type, nameof(type));
       ArgumentValidator.EnsureArgumentNotNull(columnIndexes, nameof(columnIndexes));
       ArgumentValidator.EnsureArgumentIsGreaterThan(columnIndexes.Length, 0, "columnIndexes.Length");
@@ -395,20 +250,6 @@
       }
 
       cachedHashCode ^= type.GetHashCode();
-=======
-      ArgumentValidator.EnsureArgumentNotNull(type, "type");
-      ArgumentValidator.EnsureArgumentNotNull(columnIndexes, "columnIndexes");
-      ArgumentValidator.EnsureArgumentIsGreaterThan(columnIndexes.Length, 0, "columnIndexes.Length");
-      ArgumentValidator.EnsureArgumentNotNull(manager, "processor");
-
-      this.type = type;
-      this.columnIndexes = columnIndexes;
-      this.manager = manager;
-      var cachedHashCode = 0;
-      for (var i = 0; i < columnIndexes.Length; i++)
-        cachedHashCode = unchecked (379 * cachedHashCode + columnIndexes[i]);
-      cachedHashCode = unchecked (cachedHashCode ^ type.GetHashCode());
->>>>>>> b5d188a2
       cacheKey = new CacheKey(columnIndexes, type, cachedHashCode);
     }
   }
