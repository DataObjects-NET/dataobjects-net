--- conflicted
+++ resolved
@@ -17,15 +17,9 @@
   [Serializable]
   internal sealed class Key<T1, T2> : Key
   {
-<<<<<<< HEAD
-    private static readonly Predicate<T1, T1> equalityComparer1 =
-      ComparerProvider.Default.GetComparer<T1>().Equals;
-    private static readonly Predicate<T2, T2> equalityComparer2 =
-=======
     private static readonly Predicate<T1, T1> EqualityComparer1 =
       ComparerProvider.Default.GetComparer<T1>().Equals;
     private static readonly Predicate<T2, T2> EqualityComparer2 =
->>>>>>> 74d92fac
       ComparerProvider.Default.GetComparer<T2>().Equals;
 
     private readonly T1 value1;
@@ -45,13 +39,8 @@
       if (otherKey == null)
         return false;
       return
-<<<<<<< HEAD
-        equalityComparer2.Invoke(value2, otherKey.value2) &&
-        equalityComparer1.Invoke(value1, otherKey.value1);
-=======
         EqualityComparer2.Invoke(value2, otherKey.value2) &&
         EqualityComparer1.Invoke(value1, otherKey.value1);
->>>>>>> 74d92fac
     }
 
     protected override int CalculateHashCode()
