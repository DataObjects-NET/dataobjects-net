--- conflicted
+++ resolved
@@ -1,78 +1,71 @@
-// Copyright (C) 2003-2010 Xtensive LLC.
-// All rights reserved.
-// For conditions of distribution and use, see license.
-// Created by: Alexander Nikolaev
-// Created:    2009.08.19
-
-using System;
-using System.Collections.Generic;
-using Xtensive.Core;
-using Xtensive.Orm.Linq;
-using Tuple = Xtensive.Tuples.Tuple;
-
-namespace Xtensive.Orm.Internals
-{
-  /// <summary>
-  /// Abstract base for a future query and future scalar implementation.
-  /// </summary>
-  /// <typeparam name="TResult">The type of the result.</typeparam>
-  [Serializable]
-  public abstract class DelayedQueryResult<TResult>
-  {
-    private readonly ParameterContext parameterContext;
-    private readonly Func<IEnumerable<Tuple>, Session, Dictionary<Parameter<Tuple>, Tuple>, ParameterContext, TResult> materializer;
-    private readonly Dictionary<Parameter<Tuple>, Tuple> tupleParameterBindings;
-
-    protected readonly Transaction Transaction;
-
-    /// <summary>
-    /// Gets the task for this future.
-    /// </summary>
-    public QueryTask Task { get; private set; }
-
-    /// <summary>
-    /// Materializes a result.
-    /// </summary>
-    /// <param name="session"></param>
-    /// <returns>The materialized result.</returns>
-    protected TResult Materialize(Session session)
-    {
-      if (Transaction!=session.Transaction)
-        throw new InvalidOperationException(
-          Strings.ExCurrentTransactionIsDifferentFromTransactionBoundToThisInstance);
-      if (Task.Result==null)
-        session.ExecuteDelayedQueries(false);
-      return materializer.Invoke(Task.Result, session, tupleParameterBindings, parameterContext);
-    }
-
-
-    // Constructors
-
-    /// <summary>
-    /// Initializes a new instance of this class.
-    /// </summary>
-    /// <param name="session"></param>
-    /// <param name="translatedQuery">The translated query.</param>
-    /// <param name="parameterContext">The parameter context.</param>
-    internal DelayedQueryResult(Session session, TranslatedQuery<TResult> translatedQuery, ParameterContext parameterContext)
-    {
-<<<<<<< HEAD
-      Transaction = session.DemandTransaction();
-=======
-      ArgumentValidator.EnsureArgumentNotNull(session, "session");
-      ArgumentValidator.EnsureArgumentNotNull(translatedQuery, "translatedQuery");
-      ArgumentValidator.EnsureArgumentNotNull(parameterContext, "parameterContext");
-
-      if (session.Transaction==null)
-        throw new InvalidOperationException(Strings.ExTransactionRequired);
-
-      Transaction = session.Transaction;
->>>>>>> 92df005d
-
-      materializer = translatedQuery.Materializer;
-      tupleParameterBindings = translatedQuery.TupleParameterBindings;
-      this.parameterContext = parameterContext;
-      Task = new QueryTask(translatedQuery.DataSource, parameterContext);
-    }
-  }
+// Copyright (C) 2003-2010 Xtensive LLC.
+// All rights reserved.
+// For conditions of distribution and use, see license.
+// Created by: Alexander Nikolaev
+// Created:    2009.08.19
+
+using System;
+using System.Collections.Generic;
+using Xtensive.Core;
+using Xtensive.Orm.Linq;
+using Tuple = Xtensive.Tuples.Tuple;
+
+namespace Xtensive.Orm.Internals
+{
+  /// <summary>
+  /// Abstract base for a future query and future scalar implementation.
+  /// </summary>
+  /// <typeparam name="TResult">The type of the result.</typeparam>
+  [Serializable]
+  public abstract class DelayedQueryResult<TResult>
+  {
+    private readonly ParameterContext parameterContext;
+    private readonly Func<IEnumerable<Tuple>, Session, Dictionary<Parameter<Tuple>, Tuple>, ParameterContext, TResult> materializer;
+    private readonly Dictionary<Parameter<Tuple>, Tuple> tupleParameterBindings;
+
+    protected readonly Transaction Transaction;
+
+    /// <summary>
+    /// Gets the task for this future.
+    /// </summary>
+    public QueryTask Task { get; private set; }
+
+    /// <summary>
+    /// Materializes a result.
+    /// </summary>
+    /// <param name="session"></param>
+    /// <returns>The materialized result.</returns>
+    protected TResult Materialize(Session session)
+    {
+      if (Transaction!=session.Transaction)
+        throw new InvalidOperationException(
+          Strings.ExCurrentTransactionIsDifferentFromTransactionBoundToThisInstance);
+      if (Task.Result==null)
+        session.ExecuteDelayedQueries(false);
+      return materializer.Invoke(Task.Result, session, tupleParameterBindings, parameterContext);
+    }
+
+
+    // Constructors
+
+    /// <summary>
+    /// Initializes a new instance of this class.
+    /// </summary>
+    /// <param name="session"></param>
+    /// <param name="translatedQuery">The translated query.</param>
+    /// <param name="parameterContext">The parameter context.</param>
+    internal DelayedQueryResult(Session session, TranslatedQuery<TResult> translatedQuery, ParameterContext parameterContext)
+    {
+      ArgumentValidator.EnsureArgumentNotNull(session, "session");
+      ArgumentValidator.EnsureArgumentNotNull(translatedQuery, "translatedQuery");
+      ArgumentValidator.EnsureArgumentNotNull(parameterContext, "parameterContext");
+
+      Transaction = session.DemandTransaction();
+
+      materializer = translatedQuery.Materializer;
+      tupleParameterBindings = translatedQuery.TupleParameterBindings;
+      this.parameterContext = parameterContext;
+      Task = new QueryTask(translatedQuery.DataSource, parameterContext);
+    }
+  }
 }