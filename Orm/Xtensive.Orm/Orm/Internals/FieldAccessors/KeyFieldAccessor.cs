<<<<<<< HEAD
// Copyright (C) 2008-2020 Xtensive LLC.
// This code is distributed under MIT license terms.
// See the License.txt file in the project root for more information.
=======
// Copyright (C) 2003-2010 Xtensive LLC.
// All rights reserved.
// For conditions of distribution and use, see license.
>>>>>>> b5d188a2
// Created by: Alex Yakunin
// Created:    2008.11.21

using System;
using Xtensive.Tuples;
using Tuple = Xtensive.Tuples.Tuple;

namespace Xtensive.Orm.Internals.FieldAccessors
{
  internal class KeyFieldAccessor<T> : FieldAccessor<T> 
  {
<<<<<<< HEAD
    private static readonly T @default = default;
=======
    private static readonly T @default;
>>>>>>> b5d188a2

    /// <inheritdoc/>
    public override bool AreSameValues(object oldValue, object newValue)
    {
      return object.Equals(oldValue, newValue);
    }

    /// <inheritdoc/>
    public override T GetValue(Persistent obj)
    {
      var field = Field;
      int fieldIndex = field.MappingInfo.Offset;
      var tuple = obj.Tuple;
      TupleFieldState state;
      var value = tuple.GetValue<string>(fieldIndex, out state);
      if (!state.IsAvailable())
        return @default;
      return (T) (object) Key.Parse(obj.Session.Domain, value);
    }

    /// <inheritdoc/>
    public override void SetValue(Persistent obj, T value)
    {
      var field = Field;
      var key = (Key) (object) value;
      obj.Tuple.SetValue(field.MappingInfo.Offset, key==null ? null : key.Format());
    }
  }
}<|MERGE_RESOLUTION|>--- conflicted
+++ resolved
@@ -1,12 +1,6 @@
-<<<<<<< HEAD
 // Copyright (C) 2008-2020 Xtensive LLC.
 // This code is distributed under MIT license terms.
 // See the License.txt file in the project root for more information.
-=======
-// Copyright (C) 2003-2010 Xtensive LLC.
-// All rights reserved.
-// For conditions of distribution and use, see license.
->>>>>>> b5d188a2
 // Created by: Alex Yakunin
 // Created:    2008.11.21
 
@@ -18,11 +12,7 @@
 {
   internal class KeyFieldAccessor<T> : FieldAccessor<T> 
   {
-<<<<<<< HEAD
     private static readonly T @default = default;
-=======
-    private static readonly T @default;
->>>>>>> b5d188a2
 
     /// <inheritdoc/>
     public override bool AreSameValues(object oldValue, object newValue)
