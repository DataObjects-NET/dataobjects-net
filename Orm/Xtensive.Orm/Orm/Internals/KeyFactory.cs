--- conflicted
+++ resolved
@@ -5,11 +5,8 @@
 // Created:    2009.10.09
 
 using System;
-<<<<<<< HEAD
 using System.Collections.Generic;
-=======
 using Xtensive.Caching;
->>>>>>> a85a8157
 using Xtensive.Collections;
 using Xtensive.Core;
 using Xtensive.Reflection;
