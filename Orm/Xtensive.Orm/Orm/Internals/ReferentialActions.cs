// Copyright (C) 2003-2010 Xtensive LLC.
// All rights reserved.
// For conditions of distribution and use, see license.
// Created by: Dmitri Maximov
// Created:    2009.07.15

using System;
using Xtensive.Core;
using Xtensive.Orm.Model;
using Xtensive.Orm.PairIntegrity;
using Xtensive.Orm.ReferentialIntegrity;

namespace Xtensive.Orm.Internals
{
  [Serializable]
  internal static class ReferentialActions
  {
    public static readonly Func<AssociationInfo, IEntity, IEntity> GetReference = OnGetReference;

    public static readonly Action<AssociationInfo, IEntity, IEntity, SyncContext, RemovalContext> ClearReference = OnClearReference;

    public static readonly Action<AssociationInfo, IEntity, IEntity, SyncContext, RemovalContext> SetReference = OnSetReference;

    public static readonly Action<AssociationInfo, IEntity, IEntity, SyncContext, RemovalContext> AddReference = OnAddReference;

    public static readonly Action<AssociationInfo, IEntity, IEntity, SyncContext, RemovalContext> RemoveReference = OnRemoveReference;

    #region Implementation

    private static IEntity OnGetReference(AssociationInfo association, IEntity owner)
    {
      return (IEntity) ((Entity) owner).GetFieldValue(association.OwnerField);
    }

    private static void OnClearReference(AssociationInfo association, IEntity owner, IEntity target, SyncContext syncContext, RemovalContext removalContext)
    {
      var nullIsEntity = owner as IHasNullEntity;
<<<<<<< HEAD
      var nullValue = nullIsEntity==null ? null : nullIsEntity.NullEntity;
      if (nullValue!=null || association.OwnerField.IsNullable || removalContext.Contains((Entity) owner))
=======
      var nullValue = nullIsEntity == null ? null : nullIsEntity.NullEntity;
      if (nullValue != null || association.OwnerField.IsNullable || removalContext?.Contains((Entity) owner) == true)
>>>>>>> f6fa7aba
        // If field is non-nullable & null value is real null, we should avoid assigning it,
        // since this will lead to an error on persist in almost any case;
        // but if we won't assign it, it will either fail with ref. constraint violation later,
        // or will succeed, if both target and owner will be removed.
        ((Entity) owner).SetFieldValue(association.OwnerField, nullValue, syncContext, removalContext);
    }

    private static void OnSetReference(AssociationInfo association, IEntity owner, IEntity target, SyncContext syncContext, RemovalContext removalContext)
    {
      ((Entity) owner).SetFieldValue(association.OwnerField, target, syncContext, removalContext);
    }

    private static void OnAddReference(AssociationInfo association, IEntity owner, IEntity target, SyncContext syncContext, RemovalContext removalContext)
    {
      ((EntitySetBase) ((Entity) owner).GetFieldValue(association.OwnerField)).Add((Entity) target, syncContext, removalContext);
    }

    private static void OnRemoveReference(AssociationInfo association, IEntity owner, IEntity target, SyncContext syncContext, RemovalContext removalContext)
    {
      ((EntitySetBase) ((Entity) owner).GetFieldValue(association.OwnerField)).Remove((Entity) target, syncContext, removalContext);
    }

    #endregion
  }
}<|MERGE_RESOLUTION|>--- conflicted
+++ resolved
@@ -1,69 +1,64 @@
-// Copyright (C) 2003-2010 Xtensive LLC.
-// All rights reserved.
-// For conditions of distribution and use, see license.
-// Created by: Dmitri Maximov
-// Created:    2009.07.15
-
-using System;
-using Xtensive.Core;
-using Xtensive.Orm.Model;
-using Xtensive.Orm.PairIntegrity;
-using Xtensive.Orm.ReferentialIntegrity;
-
-namespace Xtensive.Orm.Internals
-{
-  [Serializable]
-  internal static class ReferentialActions
-  {
-    public static readonly Func<AssociationInfo, IEntity, IEntity> GetReference = OnGetReference;
-
-    public static readonly Action<AssociationInfo, IEntity, IEntity, SyncContext, RemovalContext> ClearReference = OnClearReference;
-
-    public static readonly Action<AssociationInfo, IEntity, IEntity, SyncContext, RemovalContext> SetReference = OnSetReference;
-
-    public static readonly Action<AssociationInfo, IEntity, IEntity, SyncContext, RemovalContext> AddReference = OnAddReference;
-
-    public static readonly Action<AssociationInfo, IEntity, IEntity, SyncContext, RemovalContext> RemoveReference = OnRemoveReference;
-
-    #region Implementation
-
-    private static IEntity OnGetReference(AssociationInfo association, IEntity owner)
-    {
-      return (IEntity) ((Entity) owner).GetFieldValue(association.OwnerField);
-    }
-
-    private static void OnClearReference(AssociationInfo association, IEntity owner, IEntity target, SyncContext syncContext, RemovalContext removalContext)
-    {
-      var nullIsEntity = owner as IHasNullEntity;
-<<<<<<< HEAD
-      var nullValue = nullIsEntity==null ? null : nullIsEntity.NullEntity;
-      if (nullValue!=null || association.OwnerField.IsNullable || removalContext.Contains((Entity) owner))
-=======
-      var nullValue = nullIsEntity == null ? null : nullIsEntity.NullEntity;
-      if (nullValue != null || association.OwnerField.IsNullable || removalContext?.Contains((Entity) owner) == true)
->>>>>>> f6fa7aba
-        // If field is non-nullable & null value is real null, we should avoid assigning it,
-        // since this will lead to an error on persist in almost any case;
-        // but if we won't assign it, it will either fail with ref. constraint violation later,
-        // or will succeed, if both target and owner will be removed.
-        ((Entity) owner).SetFieldValue(association.OwnerField, nullValue, syncContext, removalContext);
-    }
-
-    private static void OnSetReference(AssociationInfo association, IEntity owner, IEntity target, SyncContext syncContext, RemovalContext removalContext)
-    {
-      ((Entity) owner).SetFieldValue(association.OwnerField, target, syncContext, removalContext);
-    }
-
-    private static void OnAddReference(AssociationInfo association, IEntity owner, IEntity target, SyncContext syncContext, RemovalContext removalContext)
-    {
-      ((EntitySetBase) ((Entity) owner).GetFieldValue(association.OwnerField)).Add((Entity) target, syncContext, removalContext);
-    }
-
-    private static void OnRemoveReference(AssociationInfo association, IEntity owner, IEntity target, SyncContext syncContext, RemovalContext removalContext)
-    {
-      ((EntitySetBase) ((Entity) owner).GetFieldValue(association.OwnerField)).Remove((Entity) target, syncContext, removalContext);
-    }
-
-    #endregion
-  }
+// Copyright (C) 2003-2010 Xtensive LLC.
+// All rights reserved.
+// For conditions of distribution and use, see license.
+// Created by: Dmitri Maximov
+// Created:    2009.07.15
+
+using System;
+using Xtensive.Core;
+using Xtensive.Orm.Model;
+using Xtensive.Orm.PairIntegrity;
+using Xtensive.Orm.ReferentialIntegrity;
+
+namespace Xtensive.Orm.Internals
+{
+  [Serializable]
+  internal static class ReferentialActions
+  {
+    public static readonly Func<AssociationInfo, IEntity, IEntity> GetReference = OnGetReference;
+
+    public static readonly Action<AssociationInfo, IEntity, IEntity, SyncContext, RemovalContext> ClearReference = OnClearReference;
+
+    public static readonly Action<AssociationInfo, IEntity, IEntity, SyncContext, RemovalContext> SetReference = OnSetReference;
+
+    public static readonly Action<AssociationInfo, IEntity, IEntity, SyncContext, RemovalContext> AddReference = OnAddReference;
+
+    public static readonly Action<AssociationInfo, IEntity, IEntity, SyncContext, RemovalContext> RemoveReference = OnRemoveReference;
+
+    #region Implementation
+
+    private static IEntity OnGetReference(AssociationInfo association, IEntity owner)
+    {
+      return (IEntity) ((Entity) owner).GetFieldValue(association.OwnerField);
+    }
+
+    private static void OnClearReference(AssociationInfo association, IEntity owner, IEntity target, SyncContext syncContext, RemovalContext removalContext)
+    {
+      var nullIsEntity = owner as IHasNullEntity;
+      var nullValue = nullIsEntity == null ? null : nullIsEntity.NullEntity;
+      if (nullValue != null || association.OwnerField.IsNullable || removalContext?.Contains((Entity) owner) == true)
+        // If field is non-nullable & null value is real null, we should avoid assigning it,
+        // since this will lead to an error on persist in almost any case;
+        // but if we won't assign it, it will either fail with ref. constraint violation later,
+        // or will succeed, if both target and owner will be removed.
+        ((Entity) owner).SetFieldValue(association.OwnerField, nullValue, syncContext, removalContext);
+    }
+
+    private static void OnSetReference(AssociationInfo association, IEntity owner, IEntity target, SyncContext syncContext, RemovalContext removalContext)
+    {
+      ((Entity) owner).SetFieldValue(association.OwnerField, target, syncContext, removalContext);
+    }
+
+    private static void OnAddReference(AssociationInfo association, IEntity owner, IEntity target, SyncContext syncContext, RemovalContext removalContext)
+    {
+      ((EntitySetBase) ((Entity) owner).GetFieldValue(association.OwnerField)).Add((Entity) target, syncContext, removalContext);
+    }
+
+    private static void OnRemoveReference(AssociationInfo association, IEntity owner, IEntity target, SyncContext syncContext, RemovalContext removalContext)
+    {
+      ((EntitySetBase) ((Entity) owner).GetFieldValue(association.OwnerField)).Remove((Entity) target, syncContext, removalContext);
+    }
+
+    #endregion
+  }
 }