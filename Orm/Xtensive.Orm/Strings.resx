--- conflicted
+++ resolved
@@ -2576,11 +2576,7 @@
   <data name="ExUnsupportedDistinctBy" xml:space="preserve">
     <value>IQueryable.DistinctBy() extension is not supported. Use '.AsEnumerable().DistinctBy()' instead.</value>
   </data>
-<<<<<<< HEAD
-  <data name="ApplyingChangesToMetadata" xml:space="preserve">
-=======
   <data name="LogApplyModelFixesForMySql" xml:space="preserve">
->>>>>>> 0afc1c1c
     <value>Applying changes to Metadata-related types for MySQL</value>
   </data>
 </root>