﻿<?xml version="1.0" encoding="utf-8"?>
<root>
  <!-- 
    Microsoft ResX Schema 
    
    Version 2.0
    
    The primary goals of this format is to allow a simple XML format 
    that is mostly human readable. The generation and parsing of the 
    various data types are done through the TypeConverter classes 
    associated with the data types.
    
    Example:
    
    ... ado.net/XML headers & schema ...
    <resheader name="resmimetype">text/microsoft-resx</resheader>
    <resheader name="version">2.0</resheader>
    <resheader name="reader">System.Resources.ResXResourceReader, System.Windows.Forms, ...</resheader>
    <resheader name="writer">System.Resources.ResXResourceWriter, System.Windows.Forms, ...</resheader>
    <data name="Name1"><value>this is my long string</value><comment>this is a comment</comment></data>
    <data name="Color1" type="System.Drawing.Color, System.Drawing">Blue</data>
    <data name="Bitmap1" mimetype="application/x-microsoft.net.object.binary.base64">
        <value>[base64 mime encoded serialized .NET Framework object]</value>
    </data>
    <data name="Icon1" type="System.Drawing.Icon, System.Drawing" mimetype="application/x-microsoft.net.object.bytearray.base64">
        <value>[base64 mime encoded string representing a byte array form of the .NET Framework object]</value>
        <comment>This is a comment</comment>
    </data>
                
    There are any number of "resheader" rows that contain simple 
    name/value pairs.
    
    Each data row contains a name, and value. The row also contains a 
    type or mimetype. Type corresponds to a .NET class that support 
    text/value conversion through the TypeConverter architecture. 
    Classes that don't support this are serialized and stored with the 
    mimetype set.
    
    The mimetype is used for serialized objects, and tells the 
    ResXResourceReader how to depersist the object. This is currently not 
    extensible. For a given mimetype the value must be set accordingly:
    
    Note - application/x-microsoft.net.object.binary.base64 is the format 
    that the ResXResourceWriter will generate, however the reader can 
    read any of the formats listed below.
    
    mimetype: application/x-microsoft.net.object.binary.base64
    value   : The object must be serialized with 
            : System.Runtime.Serialization.Formatters.Binary.BinaryFormatter
            : and then encoded with base64 encoding.
    
    mimetype: application/x-microsoft.net.object.soap.base64
    value   : The object must be serialized with 
            : System.Runtime.Serialization.Formatters.Soap.SoapFormatter
            : and then encoded with base64 encoding.

    mimetype: application/x-microsoft.net.object.bytearray.base64
    value   : The object must be serialized into a byte array 
            : using a System.ComponentModel.TypeConverter
            : and then encoded with base64 encoding.
    -->
  <xsd:schema id="root" xmlns="" xmlns:xsd="http://www.w3.org/2001/XMLSchema" xmlns:msdata="urn:schemas-microsoft-com:xml-msdata">
    <xsd:import namespace="http://www.w3.org/XML/1998/namespace" />
    <xsd:element name="root" msdata:IsDataSet="true">
      <xsd:complexType>
        <xsd:choice maxOccurs="unbounded">
          <xsd:element name="metadata">
            <xsd:complexType>
              <xsd:sequence>
                <xsd:element name="value" type="xsd:string" minOccurs="0" />
              </xsd:sequence>
              <xsd:attribute name="name" use="required" type="xsd:string" />
              <xsd:attribute name="type" type="xsd:string" />
              <xsd:attribute name="mimetype" type="xsd:string" />
              <xsd:attribute ref="xml:space" />
            </xsd:complexType>
          </xsd:element>
          <xsd:element name="assembly">
            <xsd:complexType>
              <xsd:attribute name="alias" type="xsd:string" />
              <xsd:attribute name="name" type="xsd:string" />
            </xsd:complexType>
          </xsd:element>
          <xsd:element name="data">
            <xsd:complexType>
              <xsd:sequence>
                <xsd:element name="value" type="xsd:string" minOccurs="0" msdata:Ordinal="1" />
                <xsd:element name="comment" type="xsd:string" minOccurs="0" msdata:Ordinal="2" />
              </xsd:sequence>
              <xsd:attribute name="name" type="xsd:string" use="required" msdata:Ordinal="1" />
              <xsd:attribute name="type" type="xsd:string" msdata:Ordinal="3" />
              <xsd:attribute name="mimetype" type="xsd:string" msdata:Ordinal="4" />
              <xsd:attribute ref="xml:space" />
            </xsd:complexType>
          </xsd:element>
          <xsd:element name="resheader">
            <xsd:complexType>
              <xsd:sequence>
                <xsd:element name="value" type="xsd:string" minOccurs="0" msdata:Ordinal="1" />
              </xsd:sequence>
              <xsd:attribute name="name" type="xsd:string" use="required" />
            </xsd:complexType>
          </xsd:element>
        </xsd:choice>
      </xsd:complexType>
    </xsd:element>
  </xsd:schema>
  <resheader name="resmimetype">
    <value>text/microsoft-resx</value>
  </resheader>
  <resheader name="version">
    <value>2.0</value>
  </resheader>
  <resheader name="reader">
    <value>System.Resources.ResXResourceReader, System.Windows.Forms, Version=4.0.0.0, Culture=neutral, PublicKeyToken=b77a5c561934e089</value>
  </resheader>
  <resheader name="writer">
    <value>System.Resources.ResXResourceWriter, System.Windows.Forms, Version=4.0.0.0, Culture=neutral, PublicKeyToken=b77a5c561934e089</value>
  </resheader>
  <data name="ExArgumentValueMustBeGreaterThanOrEqualToZero" xml:space="preserve">
    <value>Argument value must be greater than or equal to zero.</value>
  </data>
  <data name="ExArgumentValueMustBeGreaterThanZero" xml:space="preserve">
    <value>Argument value must be greater than zero.</value>
  </data>
  <data name="ExCollectionAlreadyContainsItemWithSpecifiedKey" xml:space="preserve">
    <value>Collection already contains item with the specified key.</value>
  </data>
  <data name="ExCollectionHasBeenChanged" xml:space="preserve">
    <value>Collection has been changed during the enumeration.</value>
  </data>
  <data name="ExCollectionIsEmpty" xml:space="preserve">
    <value>Collection is empty.</value>
  </data>
  <data name="ExCollectionIsReadOnly" xml:space="preserve">
    <value>Collection is read-only.</value>
  </data>
  <data name="ExDependencyOperationIsAlreadyRegistered" xml:space="preserve">
    <value>Dependency operation with full name "{0}" is already registered.</value>
  </data>
  <data name="ExDescriptorIsInInvalidState" xml:space="preserve">
    <value>Descriptor is in invalid state.</value>
  </data>
  <data name="ExDestionationArrayIsTooSmall" xml:space="preserve">
    <value>Destionation array is too small.</value>
  </data>
  <data name="ExGivenKeyNotPresent" xml:space="preserve">
    <value>The given key was not present in the dictionary.</value>
  </data>
  <data name="ExIncompatibleArrayType" xml:space="preserve">
    <value>Incompatible array type.</value>
  </data>
  <data name="ExInconsistentComparisons" xml:space="preserve">
    <value>The two collections cannot be combined because they use different comparison operations.</value>
  </data>
  <data name="ExIndexShouldBeInNMRange" xml:space="preserve">
    <value>Index should be in [{0}...{1}] range.</value>
  </data>
  <data name="ExInstanceIsLocked" xml:space="preserve">
    <value>Instance is locked.</value>
  </data>
  <data name="ExInvalidCapacity" xml:space="preserve">
    <value>The specified capacity value is less than collection count.</value>
  </data>
  <data name="ExItemCantBeCachedIncompatibleType" xml:space="preserve">
    <value>The specified item cannot be cached because its type is incompatible with underlying storage format.</value>
  </data>
  <data name="ExItemIsInUse" xml:space="preserve">
    <value>Specified item is already in use.</value>
  </data>
  <data name="ExItemIsNotInUse" xml:space="preserve">
    <value>Specified item is not in use.</value>
  </data>
  <data name="ExItemIsNotPooled" xml:space="preserve">
    <value>Specified item isn't pooled.</value>
  </data>
  <data name="ExItemNotFound" xml:space="preserve">
    <value>Specified item isn't found.</value>
  </data>
  <data name="ExLinkedOperationMissingFormat" xml:space="preserve">
    <value>Linked operation for property {0} missing.</value>
  </data>
  <data name="ExMaxItemCountIsN" xml:space="preserve">
    <value>Maximal item count is {0}.</value>
  </data>
  <data name="ExNoAvailableItems" xml:space="preserve">
    <value>There are no more available items.</value>
  </data>
  <data name="ExNoObjectWithSpecifiedKey" xml:space="preserve">
    <value>There is no object with specified key.</value>
  </data>
  <data name="ExOperationLinkTypeUndefined" xml:space="preserve">
    <value>Operation LinkType should be defined before it can be registered in OperationDictionary.</value>
  </data>
  <data name="ExOperationMustBeLocked" xml:space="preserve">
    <value>Operation must be locked before it can be registered in OperationDictionary.</value>
  </data>
  <data name="ExOperationPropertyNameUndefined" xml:space="preserve">
    <value>Operation PropertyName must be specified before it can be registered in OperationDictionary.</value>
  </data>
  <data name="ExPoolMustBeSyncronized" xml:space="preserve">
    <value>Pool should be in syncronized mode to utilize AutoCleanup feature.</value>
  </data>
  <data name="ExPoolWrongKey" xml:space="preserve">
    <value>Item already exists in the pool with another key.</value>
  </data>
  <data name="ExPortOutOfRange" xml:space="preserve">
    <value>Port value must be in [0,65535] range.</value>
  </data>
  <data name="ExInvalidUrl" xml:space="preserve">
    <value>"{0}" is invalid URL.</value>
  </data>
  <data name="ExArrayDoesNotHaveZeroBasedIndexing" xml:space="preserve">
    <value>Array does not have zero-based indexing.</value>
  </data>
  <data name="ExWrongSourceCollectionElementType" xml:space="preserve">
    <value>Source collection contains at least one item of type "{0}", that cannot be cast to the item type of the destination collection.</value>
  </data>
  <data name="ExInstanceMustHaveSyncRoot" xml:space="preserve">
    <value>A instance must have non-null IHasSyncRoot.SyncRoot property value.</value>
  </data>
  <data name="ExCouldNotLoadTypesFromAssembly" xml:space="preserve">
    <value>Could not load types from the assembly '{0}'.</value>
  </data>
  <data name="ExItemCantBeComparedIncompatibleType" xml:space="preserve">
    <value>The specified item cannot be cached because its type is incompatible with ITuple.</value>
  </data>
  <data name="ExArgumentCannotBeEmptyString" xml:space="preserve">
    <value>Argument can't be an empty string.</value>
  </data>
  <data name="ExArrayIsMultidimensional" xml:space="preserve">
    <value>Array is multidimentional.</value>
  </data>
  <data name="ExCollectionAlreadyContainsSpecifiedItem" xml:space="preserve">
    <value>Collecton already contains specified item.</value>
  </data>
  <data name="ExSpecifiedCapacityIsLessThenCollectionCount" xml:space="preserve">
    <value>The specified capacity value is less than collection count.</value>
  </data>
  <data name="ExIndexOutOfRange" xml:space="preserve">
    <value>Index is out of range.</value>
  </data>
  <data name="ExInvalidArgumentType" xml:space="preserve">
    <value>Invalid argument type: expected type is {0}.</value>
  </data>
  <data name="ExSystemTimeChanged" xml:space="preserve">
    <value>System date \ time has been changed.</value>
  </data>
  <data name="ExMeasurementIsAlreadyCompleted" xml:space="preserve">
    <value>Measurement is already completed.</value>
  </data>
  <data name="ExInternalError" xml:space="preserve">
    <value>Internal error: {0}</value>
  </data>
  <data name="ExItemWithTheSameKeyHasBeenAdded" xml:space="preserve">
    <value>An item with the same key has already been added.</value>
  </data>
  <data name="ExArgumentShouldBeInRange" xml:space="preserve">
    <value>Argument should be in range [{0}...{1}].</value>
  </data>
  <data name="ExPropertyDoesNotHaveGetter" xml:space="preserve">
    <value>Property '{0}' of type '{1}' does not have public get accessor.</value>
  </data>
  <data name="ExPropertyDoesNotHaveSetter" xml:space="preserve">
    <value>Property '{0}' of type '{1}' does not have public set accessor.</value>
  </data>
  <data name="ExMemberIsNotPublicPropertyOrField" xml:space="preserve">
    <value>Member: '{0}' is not a Public Property or Field of Type: '{1}'</value>
  </data>
  <data name="ExDeserializationStreamLengthIncorrect" xml:space="preserve">
    <value>Stream length not enough to deserialize object of specified type.</value>
  </data>
  <data name="ExTypeIsNotSupportedByBinaryPrimitiveSerializer" xml:space="preserve">
    <value>Type is not supported by BinaryPrimitiveSerializer.</value>
  </data>
  <data name="ExObjectIsReadOnly" xml:space="preserve">
    <value>Object is read-only.</value>
  </data>
  <data name="ExAlreadyInitialized" xml:space="preserve">
    <value>Instance is already initialized.</value>
  </data>
  <data name="ExPropertyIsAlreadyInitialized" xml:space="preserve">
    <value>Property '{0}' is already initialized.</value>
  </data>
  <data name="ExInvalidActiveScope" xml:space="preserve">
    <value>Active scope is invalid - it differs from the expected one. Probably you have forgot to dispose some nested scope.</value>
  </data>
  <data name="ExScopeCantBeDisposed" xml:space="preserve">
    <value>Scope can't be disposed. Most likely it is bound to a different thread.</value>
  </data>
  <data name="ExContextRequired" xml:space="preserve">
    <value>{0} is required. Use {1} to set it.</value>
  </data>
  <data name="ExCantFindAssociate" xml:space="preserve">
    <value>Can't find associated {0} of type '{1}' for type '{2}'.</value>
  </data>
  <data name="ExCopyToMustOperateWithDifferentStreams" xml:space="preserve">
    <value>Unable to copy a part of the stream to itself. Use StreamExtensions.Copy method instead.</value>
  </data>
  <data name="ExUnableToCreateProviderInstance" xml:space="preserve">
    <value>Unable to create provider instance. Check if provider's class has static "Instance" property.</value>
  </data>
  <data name="LogScopeDisposeError" xml:space="preserve">
    <value>Scope dispose error.</value>
  </data>
  <data name="ExCollectionOrCoutableExcpected" xml:space="preserve">
    <value>Item should be either an ICollection or ICountable.</value>
  </data>
  <data name="ExCantCreateAssociateForGenericTypeDefinitions" xml:space="preserve">
    <value>Can't create associates for generic type definitions (type '{0}').</value>
  </data>
  <data name="ExMultipleAssociatesMatch" xml:space="preserve">
    <value>Multiple associates match type '{0}' by its interfaces (at least '{1}' and '{2}').</value>
  </data>
  <data name="LogGenericAssociateCreationHasFailedFor" xml:space="preserve">
    <value>'{0}&lt;{1}, {2}&gt;' creation has failed for '{3}'.</value>
  </data>
  <data name="LogGenericAssociateIsUsedFor" xml:space="preserve">
    <value>'{0}&lt;{1}, {2}&gt;' was used for '{3}'.</value>
  </data>
  <data name="ExCantFindAssociate2" xml:space="preserve">
    <value>Can't find associated {0} of type '{1}' for type '{2}' or '{3}'.</value>
  </data>
  <data name="ExCantPassNoInfinityToThisConstructor" xml:space="preserve">
    <value>InfinityType.None can't be passed to this constructor.</value>
  </data>
  <data name="ExValueIsNotAvailable" xml:space="preserve">
    <value>Value is not available.</value>
  </data>
  <data name="Infinity" xml:space="preserve">
    <value>inf</value>
  </data>
  <data name="ReversedFormat" xml:space="preserve">
    <value>Reversed({0})</value>
  </data>
  <data name="ExInadmissibleTypeConversion" xml:space="preserve">
    <value>Conversion from type {0} to type {1} is inadmissible.</value>
  </data>
  <data name="LogCantFindAssociateFor" xml:space="preserve">
    <value>Can't find {0} ('{1}') for type '{2}'.</value>
  </data>
  <data name="ExMinMaxValuesAreNotSupportedForTupleFieldAdvancedComparer" xml:space="preserve">
    <value>MinMaxValues aren't supported for TupleFieldAdvancedComparer.</value>
  </data>
  <data name="ExSpecifiedTypeShouldBeGeneratedTupleDescriptorOrItsDescendant" xml:space="preserve">
    <value>Specified type should be either GeneratedTupleDescriptor or its descendant.</value>
  </data>
  <data name="ExTypeXMustBeReferenceType" xml:space="preserve">
    <value>Type '{0}' must be reference type.</value>
  </data>
  <data name="ExTypeXMustImplementY" xml:space="preserve">
    <value>Type '{0}' must implement '{1}', or must be its descendant.</value>
  </data>
  <data name="ExFieldIsInfinite" xml:space="preserve">
    <value>Field with index '{0}' is infinite.</value>
  </data>
  <data name="ExCultureOfAppliedRuleShouldBeEitherNullOrTheSameAsOnTarget" xml:space="preserve">
    <value>Culture of the applied rule should either be undefined (null), or be the same as on target rule.</value>
  </data>
  <data name="InfinitesimalFormat" xml:space="preserve">
    <value>{0}{1}d</value>
  </data>
  <data name="ExGenericParameterShouldBeOfTypeT" xml:space="preserve">
    <value>Generic parameter '{0}' should be of type '{1}'.</value>
  </data>
  <data name="ExMergeOperationRequireIntersectionOfOperands" xml:space="preserve">
    <value>Merge operation require intersection of operands.</value>
  </data>
  <data name="ExEndPointOrderMustBeEqual" xml:space="preserve">
    <value>EndPoints order of both ranges must be equal.</value>
  </data>
  <data name="ExRangeIsEmpty" xml:space="preserve">
    <value>Range is empty.</value>
  </data>
  <data name="ExValueXIsNotAllowedHere" xml:space="preserve">
    <value>'{0}' is not allowed or invalid here.</value>
  </data>
  <data name="ExItemWithNameWasNotFound" xml:space="preserve">
    <value>Item with name '{0}' was not found.</value>
  </data>
  <data name="ExEnumerationIsAlreadyFinished" xml:space="preserve">
    <value>Enumeration is already finished.</value>
  </data>
  <data name="ExInvalidCast" xml:space="preserve">
    <value>Cast from '{0}' to '{1}' is invalid.</value>
  </data>
  <data name="ExBothMeasurementsHaveNoValue" xml:space="preserve">
    <value>Both measurements have no value.</value>
  </data>
  <data name="ExMeasurementMustHaveValue" xml:space="preserve">
    <value>Measurement '{0}' must have value.</value>
  </data>
  <data name="AnyCulture" xml:space="preserve">
    <value>*</value>
  </data>
  <data name="ComparisonRuleFormat" xml:space="preserve">
    <value>ComparisonRule({0}, {1})</value>
  </data>
  <data name="ComparisonRulesFormat" xml:space="preserve">
    <value>ComparisonRules({0}, [{1}])</value>
  </data>
  <data name="BoxFormat" xml:space="preserve">
    <value>Box({0})</value>
  </data>
  <data name="EntireFormat" xml:space="preserve">
    <value>Entire({0})</value>
  </data>
  <data name="PairFormat" xml:space="preserve">
    <value>({0}, {1})</value>
  </data>
  <data name="TripletFormat" xml:space="preserve">
    <value>({0}, {1}, {2})</value>
  </data>
  <data name="TupleFormat" xml:space="preserve">
    <value>({0})</value>
  </data>
  <data name="Null" xml:space="preserve">
    <value>null</value>
  </data>
  <data name="Recursive" xml:space="preserve">
    <value>recursive</value>
  </data>
  <data name="ExRecursiveAssociateLookupDetected" xml:space="preserve">
    <value>Recursive associate lookup is detected.</value>
  </data>
  <data name="ExNotInitialized" xml:space="preserve">
    <value>Instance is not initialized (or not initialized properly).</value>
  </data>
  <data name="ExPropertyIsNotInitialized" xml:space="preserve">
    <value>Property '{0}' is not initialized (or not initialized properly).</value>
  </data>
  <data name="ExDifferentTupleDescriptors" xml:space="preserve">
    <value>Different TupleDescriptors are not valid here: {0} and {1}.</value>
  </data>
  <data name="LogRegionBegin" xml:space="preserve">
    <value>{0}: started.</value>
  </data>
  <data name="LogRegionEnd" xml:space="preserve">
    <value>{0}: completed.</value>
  </data>
  <data name="LogAttemptToUseDisposedInstance" xml:space="preserve">
    <value>Attempt to use disposed instance of type '{0}'.</value>
  </data>
  <data name="LogSafeDisposeFailing" xml:space="preserve">
    <value>Safe dispose of '{0}' failing.</value>
  </data>
  <data name="ExInvalidTupleDescriptorExpectedDescriptorIs" xml:space="preserve">
    <value>Invalid TupleDescriptor. Expected descriptor is {0}.</value>
  </data>
  <data name="TransformedTupleFormat" xml:space="preserve">
    <value>{0}: {1} of ({2})</value>
  </data>
  <data name="TupleTransformFormat" xml:space="preserve">
    <value>{0}({1})</value>
  </data>
  <data name="ExTheNumberOfSourcesIsTooSmallExpected" xml:space="preserve">
    <value>The number of sources is too small. Expected number is {0}.</value>
  </data>
  <data name="TupleDescriptorFormat" xml:space="preserve">
    <value>TupleDescriptor({0})</value>
  </data>
  <data name="SegmentFormat" xml:space="preserve">
    <value>[{0} ... {1}]</value>
  </data>
  <data name="ReadOnly" xml:space="preserve">
    <value>read-only</value>
  </data>
  <data name="ReadOnlyShort" xml:space="preserve">
    <value>r/o</value>
  </data>
  <data name="ReadWrite" xml:space="preserve">
    <value>read-write</value>
  </data>
  <data name="ReadWriteShort" xml:space="preserve">
    <value>r/w</value>
  </data>
  <data name="ExMultipleAttributesOfTypeXAreNotAllowedHere" xml:space="preserve">
    <value>{0}: multiple attributes of type '{1}' are not allowed here.</value>
  </data>
  <data name="HasVersionFormat" xml:space="preserve">
    <value>{0} (v{1})</value>
  </data>
  <data name="LogException" xml:space="preserve">
    <value>Exception!</value>
  </data>
  <data name="ExUseLogCaptureScopeConstructorInstead" xml:space="preserve">
    <value>Use LogCaptureScope constructor instead.</value>
  </data>
  <data name="LogUnableToGetDefaultHasherForTypeXxx" xml:space="preserve">
    <value>Unable to get default hasher for type {0}</value>
  </data>
  <data name="OriginalExceptions" xml:space="preserve">
    <value>Original exception(s)</value>
  </data>
  <data name="ExASetOfExceptionsIsCaught" xml:space="preserve">
    <value>A set of exceptions is caught.</value>
  </data>
  <data name="ExServiceNotFound" xml:space="preserve">
    <value>Service '{0}' is not found.</value>
  </data>
  <data name="CachedFormat" xml:space="preserve">
    <value>Cached({0})</value>
  </data>
  <data name="ThreadSafeCachedFormat" xml:space="preserve">
    <value>ThreadSafeCached({0})</value>
  </data>
  <data name="ExValueForParameterXIsNotSet" xml:space="preserve">
    <value>Value for parameter '{0}' is not set.</value>
  </data>
  <data name="ExAlreadyDisposed" xml:space="preserve">
    <value>Object is already disposed.</value>
  </data>
  <data name="ExInvalidRecordType" xml:space="preserve">
    <value>Record with invalid (possibly - unspecified) type is found.</value>
  </data>
  <data name="ExInvalidSerializerType" xml:space="preserve">
    <value>Generic parameter T is resolved to associated '{0}', although '{1}' is expected.</value>
  </data>
  <data name="ExInvalidFormatterProcessType" xml:space="preserve">
    <value>'{0}' formatter process type is invalid for the current operation.</value>
  </data>
  <data name="ExReferenceIsAlreadyDefined" xml:space="preserve">
    <value>Reference '{0}' is already defined.</value>
  </data>
  <data name="ExReferenceIsNotResolvedYet" xml:space="preserve">
    <value>Reference '{0}' is not resolved yet.</value>
  </data>
  <data name="ExReferenceIsNull" xml:space="preserve">
    <value>Reference points to null.</value>
  </data>
  <data name="ReferenceFormat" xml:space="preserve">
    <value>#({0})</value>
  </data>
  <data name="ExInvalidFieldMapSizeExpectedX" xml:space="preserve">
    <value>Invalid field map size. Expected {0}.</value>
  </data>
  <data name="EmptyString" xml:space="preserve">
    <value>''</value>
  </data>
  <data name="ExDeserializationErrorUnrecognizedSlotsAreFound" xml:space="preserve">
    <value>Deserialization error: some SerializationData slots were not recognized, thus the format of the serialized data differs from the supported one.</value>
  </data>
  <data name="ExInvalidSerializerBehaviorMustNotBeReferable" xml:space="preserve">
    <value>'{0}' can't be an IsReferable serializer, since it serializes IReference type.</value>
  </data>
  <data name="UnableToDisposeItemWhenContainerIsNotDisposed" xml:space="preserve">
    <value>Unable to dispose an item when disposable container has an invalid state.</value>
  </data>
  <data name="ExValueWithNameXAlreadyExists" xml:space="preserve">
    <value>Value with name '{0}' already exists.</value>
  </data>
  <data name="ExValueWithNameXIsNotFound" xml:space="preserve">
    <value>Value with name '{0}' is not found.</value>
  </data>
  <data name="SerializationDataFormat" xml:space="preserve">
    <value>Type='{0}', #='{1}' ({2})</value>
  </data>
  <data name="ExInvalidObjectSerializerSimilarValueSerializerExists" xml:space="preserve">
    <value>Object serializer is invalid, since similar value serializer exists.</value>
  </data>
  <data name="ExStringDoesNotCorrespondToDescriptor" xml:space="preserve">
    <value>String does not correspond to the specified descriptor.</value>
  </data>
  <data name="ExUnknownExpressionType" xml:space="preserve">
    <value>Unknown expression type: '{0} ({1})'</value>
  </data>
  <data name="ExEscapeCharacterMustDifferFromDelimiterCharacter" xml:space="preserve">
    <value>Escape character must differ from delimiter character.</value>
  </data>
  <data name="ExExpressionMustReturnValueOfTypeX" xml:space="preserve">
    <value>The expression must return a value of type '{0}'.</value>
  </data>
  <data name="ExArgumentMustnotBeOfTypeX" xml:space="preserve">
    <value>The argument must not be of type '{0}'.</value>
  </data>
  <data name="ExExpressionHavingEqualNormalFormMustBeRoot" xml:space="preserve">
    <value>The expression having the equal normal form must be a root expression.</value>
  </data>
  <data name="ExExpressionHavingDifferentNormalFormMustNotBeRoot" xml:space="preserve">
    <value>The expression having the different normal form must not be a root expression.</value>
  </data>
  <data name="ExOnlyNormalizedExpressionCanBeAddedAsChildToRoot" xml:space="preserve">
    <value>Only the normalized expression having the different normal form can be added as the immediate descendant to the root expression.</value>
  </data>
  <data name="ExActualConjunctionOperandCountGreaterThanExpected" xml:space="preserve">
    <value>Actual conjunction operand count greater than MaxConjunctionOperandCount.</value>
  </data>
  <data name="ExCannotParseCallToComparisonMethod" xml:space="preserve">
    <value>Can't parse the call to the comparison method.</value>
  </data>
  <data name="ExSomeOperandsAreNotExpressionsOfTypeBoolean" xml:space="preserve">
    <value>Some operands are not Expressions  of type 'System.Boolean'.</value>
  </data>
  <data name="ExExpectedValueOfParameterIsAlreadySet" xml:space="preserve">
    <value>The expected value of the parameter is already set.</value>
  </data>
  <data name="ExThisOperationIsNotAllowedForParameterContextOperatingWithExpectedValuesOfParameters" xml:space="preserve">
    <value>This operation is not allowed for the parameter context operating with expected values of parameters.</value>
  </data>
  <data name="ExScopeRequired" xml:space="preserve">
    <value>{0} is required.</value>
  </data>
  <data name="ExOnlyOneAncestorOfEachInstanceOfThisGenericTypeIsAllowed" xml:space="preserve">
    <value>Only one ancestor of each instance of this generic type is allowed.</value>
  </data>
  <data name="ExLambdaParameterXIsOutOfScope" xml:space="preserve">
    <value>Lambda parameter '{0}' is out of scope.</value>
  </data>
  <data name="ExArgumentXIsLessThanArgumentY" xml:space="preserve">
    <value>The argument '{0}' is less than the argument '{1}'.</value>
  </data>
  <data name="ExArgumentMustBeGreaterThanX" xml:space="preserve">
    <value>Argument must be greater than '{0}'</value>
  </data>
  <data name="ExArgumentMustBeLessThanX" xml:space="preserve">
    <value>Argument must be less than '{0}'</value>
  </data>
  <data name="ExKeyAlreadyExists" xml:space="preserve">
    <value>Key already exists.</value>
  </data>
  <data name="ExTypeXMustBeNonAbstractType" xml:space="preserve">
    <value>Type '{0}' must be non-abstract type.</value>
  </data>
  <data name="ExExceptionWasThrownDuringTaskExecution" xml:space="preserve">
    <value>The exception was thrown during the task's execution.</value>
  </data>
  <data name="ExUnableToCastNullValueToXUseXInstead" xml:space="preserve">
    <value>Unable to cast null value to {0}; use {0}? instead.</value>
  </data>
  <data name="ComprehensiveLogFormat" xml:space="preserve">
    <value>{0,6:F2}s @{1,-5} {2,5} {3,-24} {4}{5}</value>
  </data>
  <data name="ReleaseLogFormat" xml:space="preserve">
    <value>{6:s} @{1,-5} {2,5} {3,-24} {4}{5}</value>
  </data>
  <data name="SimpleLogFormat" xml:space="preserve">
    <value>{3}: {5}</value>
  </data>
  <data name="ExUnableToBindParametersToLambdaXParametersCountIsIncorrect" xml:space="preserve">
    <value>Unable to bind parameters to lambda {0}. Parameters count is incorrect.</value>
  </data>
  <data name="ExUnableToUseExpressionXAsXParameterOfLambdaXBecauseOfTypeMistmatch" xml:space="preserve">
    <value>Unable to use expression {0} as {1} parameter of lambda {2} because of type mistmatch.</value>
  </data>
  <data name="ExTypeXDoesNotHavePropertyY" xml:space="preserve">
    <value>Type '{0}' does not have property '{1}'.</value>
  </data>
  <data name="ExResourcePropertyXIsNotOfStringType" xml:space="preserve">
    <value>Resource property {0} is not of string type.</value>
  </data>
  <data name="ExTypeXHasAlreadyBeenRegistered" xml:space="preserve">
    <value>The type {0} has already been registered.</value>
  </data>
  <data name="ExMappingForPropertyXHasAlreadyBeenRegistered" xml:space="preserve">
    <value>The mapping for the property {0} has already been registered.</value>
  </data>
  <data name="ExTypeXHasNotBeenRegistered" xml:space="preserve">
    <value>The type {0} hasn't been registered.</value>
  </data>
  <data name="ExSpecifiedExpressionIsNotMemberExpression" xml:space="preserve">
    <value>The specified expression is not a MemberExpression.</value>
  </data>
  <data name="ExAccessedMemberIsNotProperty" xml:space="preserve">
    <value>The accessed member is not a property.</value>
  </data>
  <data name="ExSpecifiedExpressionCanNotBeParsed" xml:space="preserve">
    <value>The specified expression can't be parsed.</value>
  </data>
  <data name="ExKeyXIsNotFound" xml:space="preserve">
    <value>Key {0} is not found.</value>
  </data>
  <data name="ExCollectionHasBeenModified" xml:space="preserve">
    <value>Collection has been modified.</value>
  </data>
  <data name="ExPropertiesXAndYHaveIncompatibleTypes" xml:space="preserve">
    <value>The properties "{0}" and "{1}" have incompatible types.</value>
  </data>
  <data name="ExReferencePropertyXIsBoundToPropertyYThatIsNotReference" xml:space="preserve">
    <value>The reference property {0} is bound to the property {1} that isn't reference.</value>
  </data>
  <data name="ExCollectionPropertyXIsBoundToPropertyYThatIsNotCollection" xml:space="preserve">
    <value>The collection property {0} is bound to the property {1} that isn't collection.</value>
  </data>
  <data name="ExPrimitivePropertyXIsBoundToPropertyYThatIsNotPrimitive" xml:space="preserve">
    <value>The primitive property {0} is bound to the property {1} that isn't primitive.</value>
  </data>
  <data name="ExTypeXIsNotSubclassOfTypeY" xml:space="preserve">
    <value>The type {0} isn't a subclass of the type {1}.</value>
  </data>
  <data name="ExLimitOfGraphDepthIsExceeded" xml:space="preserve">
    <value>The limit of the graph depth is exceeded.</value>
  </data>
  <data name="ExNestedCollectionIsNotSupported" xml:space="preserve">
    <value>Nested collection is not supported.</value>
  </data>
  <data name="ExDetectionOfChangesInUserStructureCollectionIsNotSupported" xml:space="preserve">
    <value>The detection of changes in user structure collection isn't supported.</value>
  </data>
  <data name="ExTypeXCanNotBeTransformed" xml:space="preserve">
    <value>The type {0} can't be transformed.</value>
  </data>
  <data name="XInY" xml:space="preserve">
    <value>{0} in {1}</value>
  </data>
  <data name="ExCannotActivateServiceXErrorY" xml:space="preserve">
    <value>Can't activate service '{0}'. Error: {1}</value>
  </data>
  <data name="ExCannotActivateServiceXWithKeyYErrorZ" xml:space="preserve">
    <value>Can't activate service '{0}' with name "{1}". Error: {2}</value>
  </data>
  <data name="ExMultipleServicesMatchToTheSpecifiedArguments" xml:space="preserve">
    <value>Multiple services match to the specified arguments.</value>
  </data>
  <data name="ExServiceOfTypeXIsNotAvailable" xml:space="preserve">
    <value>Service of type '{0}' is not available.</value>
  </data>
  <data name="ExServiceWithNameXOfTypeYIsNotAvailable" xml:space="preserve">
    <value>Service with name "{0}" of type '{1}' is not available.</value>
  </data>
  <data name="ExContainerTypeMustImplementX" xml:space="preserve">
    <value>Container type must implement {0}.</value>
  </data>
  <data name="ExContainerTypeDoesNotProvideASuitableConstructor" xml:space="preserve">
    <value>Container type does not provide a suitable constructor.</value>
  </data>
  <data name="ExRecursiveConstructorParemeterDependencyIsDetected" xml:space="preserve">
    <value>Recursive constructor paremeter dependency is detected.</value>
  </data>
  <data name="ExXIsNeitherClassNorValueType" xml:space="preserve">
    <value>The {0} is neither class nor value type.</value>
  </data>
  <data name="ExArgumentMustBeGreaterThatOrEqualX" xml:space="preserve">
    <value>Argument must be greater that or equal '{0}'</value>
  </data>
  <data name="ExArgumentMustBeLessThanOrEqualX" xml:space="preserve">
    <value>Argument must be less than or equal '{0}'</value>
  </data>
  <data name="ExUseLogIndentScopeConstructorInstead" xml:space="preserve">
    <value>Use LogIndentScope constructor instead.</value>
  </data>
  <data name="ExOnlyBreakableNodesSadSmile" xml:space="preserve">
    <value>Only breakable nodes :(</value>
  </data>
  <data name="ExSegmentIsOutOfRange" xml:space="preserve">
    <value>Segment is out of range.</value>
  </data>
  <data name="ExNullablePropertyXIsBoundToPropertyYThatIsNotNullable" xml:space="preserve">
    <value>The nullable property {0} is bound to the property {1} that isn't nullable.</value>
  </data>
  <data name="ExPropertiesXAndYHaveDifferentPrimitiveTypes" xml:space="preserve">
    <value>The properties {0} and {1} have different primitive types.</value>
  </data>
  <data name="ExInvalidParentValue" xml:space="preserve">
    <value>Invalid Parent value.</value>
  </data>
  <data name="ExItemWithNameXAlreadyExists" xml:space="preserve">
    <value>Item with name '{0}' already exists.</value>
  </data>
  <data name="ExItemWithNameXIsNotFound" xml:space="preserve">
    <value>Item with Name '{0}' is not found.</value>
  </data>
  <data name="ExModelObjectCannotBeRemoved" xml:space="preserve">
    <value>Model object cannot be removed.</value>
  </data>
  <data name="ExTypeOfXPropertyMustBeY" xml:space="preserve">
    <value>Type of {0} property must be {1}.</value>
  </data>
  <data name="ExInvalidNodeState" xml:space="preserve">
    <value>Invalid node state.</value>
  </data>
  <data name="ExBindingFailedForX" xml:space="preserve">
    <value>Binding has failed for {0}. Check property declaration.</value>
  </data>
  <data name="ExNoNesting" xml:space="preserve">
    <value>Nesting must be created for any node.</value>
  </data>
  <data name="NodeInfoFormat" xml:space="preserve">
    <value>{0} ({1})</value>
  </data>
  <data name="ExTargetObjectExistsX" xml:space="preserve">
    <value>Target object already exists: "{0}". To assign a new one, you must remove the old one first.</value>
  </data>
  <data name="ExCannotFindConstructorToExecuteX" xml:space="preserve">
    <value>Can't find a constructor to execute {0}.</value>
  </data>
  <data name="ExPathXNotFound" xml:space="preserve">
    <value>Node with path "{0}" is not found.</value>
  </data>
  <data name="ExItemAlreadyExists" xml:space="preserve">
    <value>Item already exists.</value>
  </data>
  <data name="ExMultipleHintsFound" xml:space="preserve">
    <value>Multiple hints found.</value>
  </data>
  <data name="DifferenceFormat" xml:space="preserve">
    <value>"{1}" != "{2}" ({0}): {3}</value>
  </data>
  <data name="PropertyChangeFormat" xml:space="preserve">
    <value>+{0}: {1}</value>
  </data>
  <data name="ItemChangeFormat" xml:space="preserve">
    <value>{0}</value>
  </data>
  <data name="ItemChangeCountFormat" xml:space="preserve">
    <value>{0} change(s)</value>
  </data>
  <data name="ExBothSourceAndTargetAreNull" xml:space="preserve">
    <value>Both Source and Target are null.</value>
  </data>
  <data name="DifferencePropertyNamePrefix" xml:space="preserve">
    <value>+{0}: </value>
  </data>
  <data name="ExPropertyValueMustBelongToTheSameModel" xml:space="preserve">
    <value>Property value must belong to the same Model.</value>
  </data>
  <data name="ExLoopInActionDependencyChain" xml:space="preserve">
    <value>Loop in action dependency chain is detected.</value>
  </data>
  <data name="ExNoCurrentComparer" xml:space="preserve">
    <value>Comparer.Current is null.</value>
  </data>
  <data name="ExInvalidContextDeactivationSequence" xml:space="preserve">
    <value>Invalid context deactivation sequence.</value>
  </data>
  <data name="ExInvalidContextActivationSequence" xml:space="preserve">
    <value>Invalid context activation sequence.</value>
  </data>
  <data name="ExInvalidAfterPathPropertyValue" xml:space="preserve">
    <value>Invalid AfterPath property value.</value>
  </data>
  <data name="ExInvalidNestingOfNodeX" xml:space="preserve">
    <value>Invalid Nesting of node "{0}".</value>
  </data>
  <data name="ExNoCurrentUpgrader" xml:space="preserve">
    <value>Upgarder.Current is null.</value>
  </data>
  <data name="LogAutomaticUpgradeSequenceValidation" xml:space="preserve">
    <value>Automatic upgrade sequence validation</value>
  </data>
  <data name="LogValidationFailed" xml:space="preserve">
    <value>Validation failed.</value>
  </data>
  <data name="Difference" xml:space="preserve">
    <value>Difference</value>
  </data>
  <data name="LogItemFormat" xml:space="preserve">
    <value>{0}:</value>
  </data>
  <data name="ExpectedTargetModel" xml:space="preserve">
    <value>Expected target model</value>
  </data>
  <data name="ActualTargetModel" xml:space="preserve">
    <value>Actual target model</value>
  </data>
  <data name="ExUpgradeSequenceValidationFailure" xml:space="preserve">
    <value>Upgrade sequence validation failure.</value>
  </data>
  <data name="ExNodeXMustBeProcessedBeforeBeingComparedAsReferenceValueOfYZ" xml:space="preserve">
    <value>Node "{0}" must be processed before being compared as reference (value of "{1}".{2}).</value>
  </data>
  <data name="UpgradeSequence" xml:space="preserve">
    <value>Upgrade sequence</value>
  </data>
  <data name="ExDifferenceRelatedToXTypeIsNotFoundOnTheUpgradeContextStack" xml:space="preserve">
    <value>Difference related to {0} type is not found on the UpgradeContext stack.</value>
  </data>
  <data name="ExPropertyXYIsNotFound" xml:space="preserve">
    <value>Property "{0}.{1}" is not found.</value>
  </data>
  <data name="ExInvalidTransactionState" xml:space="preserve">
    <value>Invalid transaction state ('{0}'). Expected state(s) is (are) '{1}'.</value>
  </data>
  <data name="ExTransactionIsAlreadyActivated" xml:space="preserve">
    <value>Transaction is already activated.</value>
  </data>
  <data name="ExTransactionScopeIsCompletedCanNotBeSetToFalse" xml:space="preserve">
    <value>TransactionScope.IsCompleted can not be set to 'false'.</value>
  </data>
  <data name="ExScopeBoundTransactionCanBeCommittedOnlyByItsScope" xml:space="preserve">
    <value>Scope-bound transaction can be committed only by its scope. Use TransactionScopeBase.Complete() \  Dispose() methods of  appropriate TransactionScopeBase descendant instance to do this.</value>
  </data>
  <data name="ExExpression0MustReferenceField" xml:space="preserve">
    <value>Expression '{0}' must reference field.</value>
  </data>
  <data name="ExExpression0MustReferenceProperty" xml:space="preserve">
    <value>Expression '{0}' must reference property.</value>
  </data>
  <data name="ExSpecialCharacterXUsedAsEscapeCharacter" xml:space="preserve">
    <value>Special character {0} used as escape character.</value>
  </data>
  <data name="ExControlCharacterUsedAsEscapeCharacter" xml:space="preserve">
    <value>Control character used as escape character</value>
  </data>
  <data name="ExComparerForTypeIsNotAvailable" xml:space="preserve">
    <value>Comparer for type '{0}' is not available.</value>
  </data>
  <data name="TypeXIsNotRegistered" xml:space="preserve">
    <value>Type '{0}' is not registered.</value>
  </data>
  <data name="ExUnableToFindMasterAssociation" xml:space="preserve">
    <value>Unable to find master association of association '{0}'</value>
  </data>
  <data name="ExCouldNotResolveXYWithinDomain" xml:space="preserve">
    <value>Could not resolve {0} '{1}' within the domain.</value>
  </data>
  <data name="ExTypeIdXIsNotRegistered" xml:space="preserve">
    <value>Type with TypeId={0} is not registered.</value>
  </data>
  <data name="TypeIdForTypeXIsAlreadyAssigned" xml:space="preserve">
    <value>TypeId for type {0} is already assigned.</value>
  </data>
  <data name="ExItemWithKeyXWasNotFound" xml:space="preserve">
    <value>Item with key '{0}' was not found.</value>
  </data>
  <data name="ExItemWithNameXAlreadyExistsInY" xml:space="preserve">
    <value>Item with name '{0}' already exists in '{1}'.</value>
  </data>
  <data name="ExTypeIdIsNotAssignedForTypeX" xml:space="preserve">
    <value>TypeId is not assigned for type '{0}'.</value>
  </data>
  <data name="NodeFormat" xml:space="preserve">
    <value>{0} ({1})</value>
  </data>
  <data name="UnnamedNodeDisplayName" xml:space="preserve">
    <value>&lt;Unnamed&gt;</value>
  </data>
  <data name="ExKeyContainsMultipleFieldsWithIsTypeIdTrueFlag" xml:space="preserve">
    <value>Key contains multiple fields with IsTypeId==true flag.</value>
  </data>
  <data name="ExCanNotExtractForeignKey" xml:space="preserve">
    <value>Can't extract foreign key.</value>
  </data>
  <data name="ExTypeDiscriminatorFieldIsAlreadySet" xml:space="preserve">
    <value>TypeDiscriminator field is already set.</value>
  </data>
  <data name="ExDefaultTypeIsAlreadyRegistered" xml:space="preserve">
    <value>Default type is already registered.</value>
  </data>
  <data name="ExInstanceMustBeLockedBeforeThisOperation" xml:space="preserve">
    <value>Instance must be locked before this operation.</value>
  </data>
  <data name="NodeCollectionFullNameFormat" xml:space="preserve">
    <value>{0}.{1}</value>
  </data>
  <data name="LogExErrorSettingDefaultValueXForColumnYInTypeZ" xml:space="preserve">
    <value>Error setting default value {0} for column '{1}' in type '{2}'. Most likely, its type is incorrect.</value>
  </data>
  <data name="ExIndexIsChanged" xml:space="preserve">
    <value>Index '{0}' is changed.</value>
  </data>
  <data name="ExErrorOnInsert" xml:space="preserve">
    <value>Unable to insert instance of type '{0}' with specified key. Query affected {1} tables, but expected {2} tables.</value>
  </data>
  <data name="ExInstanceMultipleResults" xml:space="preserve">
    <value>Multiple instances of type '{0}' with specified key are found.</value>
  </data>
  <data name="ExInstanceNotFound" xml:space="preserve">
    <value>Instance of type '{0}' with specified key is not found.</value>
  </data>
  <data name="ExMultipleResults" xml:space="preserve">
    <value>Specified query returns multiple results.</value>
  </data>
  <data name="ExTypeHasNoPrimaryIndex" xml:space="preserve">
    <value>Type '{0}' has no primary index.</value>
  </data>
  <data name="ExUnableToCreateConnection" xml:space="preserve">
    <value>Unable to create the connection. Check if all needed assemblies are available.</value>
  </data>
  <data name="ExUnsupportedColumnType" xml:space="preserve">
    <value>Type '{0}' is not supported by current storage provider.</value>
  </data>
  <data name="ExUnsupportedIndex" xml:space="preserve">
    <value>Index '{0}' with attributes '{1}' is not supported.</value>
  </data>
  <data name="ExErrorOnUpdate" xml:space="preserve">
    <value>Unable to update instance of type {0} with specified key. Query affected {1} tables, but expecrted {2} tables.</value>
  </data>
  <data name="ExReaderIsNotInConsistentState" xml:space="preserve">
    <value>Reader is not in consistent state.</value>
  </data>
  <data name="ExEnumerationIsNotStarted" xml:space="preserve">
    <value>Enumeration is not started.</value>
  </data>
  <data name="ExUnableToFindColumnInPrimaryIndex" xml:space="preserve">
    <value>Unable to find column '{0}' of index '{1}' in primary index.</value>
  </data>
  <data name="ExTransactionIsAlreadyOpen" xml:space="preserve">
    <value>Transaction is already open.</value>
  </data>
  <data name="ExTransactionIsNotOpen" xml:space="preserve">
    <value>Transaction is not open.</value>
  </data>
  <data name="ExIndexXIsNotFound" xml:space="preserve">
    <value>Index '{0}' is not found.</value>
  </data>
  <data name="ExIncorrectCommandParameters" xml:space="preserve">
    <value>Incorrect command parameters.</value>
  </data>
  <data name="ExStringTrimSupportedOnlyWithConstants" xml:space="preserve">
    <value>String.Trim(char[]), String.TrimStart(char[]), string.TrimEnd(char[]) supported only with argument being array of constants.</value>
  </data>
  <data name="ExSequenceXIsNotFoundInStorage" xml:space="preserve">
    <value>Sequence '{0}' is not found in storage.</value>
  </data>
  <data name="SqlErrorOccured" xml:space="preserve">
    <value>SQL error occured.</value>
  </data>
  <data name="StorageErrorDetailsX" xml:space="preserve">
    <value>Storage error details '{0}'</value>
  </data>
  <data name="SqlErrorDetailsX" xml:space="preserve">
    <value>SQL error details '{0}'</value>
  </data>
  <data name="OriginalMessageX" xml:space="preserve">
    <value>Original message '{0}'</value>
  </data>
  <data name="QueryX" xml:space="preserve">
    <value>Query '{0}'</value>
  </data>
  <data name="ExRowNumberWindowFunctionIsNotSupportedOnThisVersionOfPostgreSql" xml:space="preserve">
    <value>ROW_NUMBER window function is not supported on this version of PostgreSQL</value>
  </data>
  <data name="LogSessionXSchemaUpgradeScriptY" xml:space="preserve">
    <value>Session '{0}'. Schema upgrade script:
{1}</value>
  </data>
  <data name="ExParametersCountIsNotSameAsSourceColumnListsCount" xml:space="preserve">
    <value>Parameters count is not same as source column lists count.</value>
  </data>
  <data name="ExSourceColumnListContainsNullValues" xml:space="preserve">
    <value>Source column list contains null values.</value>
  </data>
  <data name="LogSessionXCreatingConnection" xml:space="preserve">
    <value>Session '{0}'. Creating connection.</value>
  </data>
  <data name="LogSessionXOpeningConnectionY" xml:space="preserve">
    <value>Session '{0}'. Opening connection '{1}'.</value>
  </data>
  <data name="LogSessionXClosingConnectionY" xml:space="preserve">
    <value>Session '{0}'. Closing connection '{1}'.</value>
  </data>
  <data name="LogSessionXDisposingConnection" xml:space="preserve">
    <value>Session '{0}'. Disposing connection.</value>
  </data>
  <data name="LogSessionXBeginningTransactionWithYIsolationLevel" xml:space="preserve">
    <value>Session '{0}'. Beginning transaction @ {1}.</value>
  </data>
  <data name="LogSessionXCommitTransaction" xml:space="preserve">
    <value>Session '{0}'. Commit transaction.</value>
  </data>
  <data name="LogSessionXRollbackTransaction" xml:space="preserve">
    <value>Session '{0}'. Rollback transaction.</value>
  </data>
  <data name="LogSessionXQueryY" xml:space="preserve">
    <value>Session '{0}'. SQL batch: 
{1}</value>
  </data>
  <data name="ExXIsNotSupported" xml:space="preserve">
    <value>'{0}' is not supported</value>
  </data>
  <data name="ExTemporaryTableXIsLocked" xml:space="preserve">
    <value>Temporary table '{0}' is locked</value>
  </data>
  <data name="LogSessionXMakeSavepointY" xml:space="preserve">
    <value>Session '{0}'. Make savepoint '{1}'.</value>
  </data>
  <data name="LogSessionXRollbackToSavepointY" xml:space="preserve">
    <value>Session '{0}'. Rollback to savepoint '{1}'.</value>
  </data>
  <data name="LogSessionXReleaseSavepointY" xml:space="preserve">
    <value>Session '{0}'. Release savepoint '{1}'.</value>
  </data>
  <data name="ExConnectionIsNotOpen" xml:space="preserve">
    <value>Connection is not open.</value>
  </data>
  <data name="ExCommandsAreAlreadyTranslated" xml:space="preserve">
    <value>Commands are already translated.</value>
  </data>
  <data name="ExCurrentStorageProviderDoesNotSupportSavepoints" xml:space="preserve">
    <value>Current storage provider does not support savepoints (nested transactions).</value>
  </data>
  <data name="LogStorageXDoesNotSupportPartialIndexesIgnoringFilterForPartialIndexY" xml:space="preserve">
    <value>Storage '{0}' does not support partial indexes, ignoring filter for partial index '{0}'.</value>
  </data>
  <data name="ExOuterParameterReferenceFoundButNoSqlCompilerProvided" xml:space="preserve">
    <value>Outer parameter reference found, but no SqlCompiler provided</value>
  </data>
  <data name="ExTranslationOfInContainsIsNotSupportedInThisCase" xml:space="preserve">
    <value>Translation of In/Contains is not supported in this case</value>
  </data>
  <data name="ExRequestIsNotPrepared" xml:space="preserve">
    <value>Request is not prepared</value>
  </data>
  <data name="ExThereAreNoSuitableTypes" xml:space="preserve">
    <value>There are no suitable types in '{0}'.</value>
  </data>
  <data name="ExElementWithNameContainedInThisInstanceAlready" xml:space="preserve">
    <value>Element with name '{0}' is contained in this instance already.</value>
  </data>
  <data name="ExServiceWithNameAlreadyExistsInStorageInfoServicesCollection" xml:space="preserve">
    <value>Service with name '{0}' already exists in StorageInfo.Services collection.</value>
  </data>
  <data name="ExFieldWithNameAlreadyExistsInEntityFieldsCollection" xml:space="preserve">
    <value>Field with name '{0}' already exists in EntityInfo.Fields collection.</value>
  </data>
  <data name="ExIndexWithNameAlreadyExistsInEntityInfoIndexesCollection" xml:space="preserve">
    <value>Index with name '{0}' already exists in EntityInfo.Indexes collection.</value>
  </data>
  <data name="ExUnsupportedType" xml:space="preserve">
    <value>Unsupported type: '{0}'.</value>
  </data>
  <data name="ExElementWithTypeIsContainedInThisInstanceAlready" xml:space="preserve">
    <value>Element with type '{0}' is already contained in this instance.</value>
  </data>
  <data name="ExTypeCantBeNull" xml:space="preserve">
    <value>Type cannot be null.</value>
  </data>
  <data name="ExIndexAlreadyContainsField" xml:space="preserve">
    <value>Index already contains field '{0}'.</value>
  </data>
  <data name="ExIndexFieldXIsIncorrect" xml:space="preserve">
    <value>Index field '{0}' is incorrect.</value>
  </data>
  <data name="ExTypeNotFoundInModel" xml:space="preserve">
    <value>Type '{0}' is not found in model.</value>
  </data>
  <data name="ExOutOfTransactionScope" xml:space="preserve">
    <value>Object is outside of initial transaction scope.</value>
  </data>
  <data name="ExUnableToModifyDeletedObject" xml:space="preserve">
    <value>Unable to modify removed object.</value>
  </data>
  <data name="ExSessionBoundObjectOutOfSessionScope" xml:space="preserve">
    <value>Session bound object is out of session scope.</value>
  </data>
  <data name="ExFieldNotFoundInModel" xml:space="preserve">
    <value>Field '{0}' is not found in model.</value>
  </data>
  <data name="ExResultTypeIncorrect" xml:space="preserve">
    <value>Value of '{0}' type cannot be assigned to property of '{1}' type.</value>
  </data>
  <data name="ExStorageProviderXIsNotFound" xml:space="preserve">
    <value>Storage provider '{0}' is not found.</value>
  </data>
  <data name="ExInvalidKeyParams" xml:space="preserve">
    <value>Unable to create Key. Key params do not correspond to its structure.</value>
  </data>
  <data name="ExTypeInfoHierarchyMistmatch" xml:space="preserve">
    <value>TypeInfo hierarchy does not correspond to provided hierarchy.</value>
  </data>
  <data name="ExPrimaryKeyFieldCantBeChanged" xml:space="preserve">
    <value>Field '{0}' is a part of primary key. It can't be changed.</value>
  </data>
  <data name="ExEntityRemoved" xml:space="preserve">
    <value>Unable to modify removed entity.</value>
  </data>
  <data name="AspectExMultipleAttributesOfTypeXAreNotAllowedHere" xml:space="preserve">
    <value>{0}: multiple attributes of type '{1}' are not allowed here.</value>
  </data>
  <data name="ExColumnLength" xml:space="preserve">
    <value>Value length {0} is greater than column length {1}.</value>
  </data>
  <data name="ExColumnNotNullable" xml:space="preserve">
    <value>Unable to assign null to non-nullable column.</value>
  </data>
  <data name="ExTypeMustBeEntityDescendant" xml:space="preserve">
    <value>Invalid type specified.</value>
  </data>
  <data name="ExInvalidSession" xml:space="preserve">
    <value>The Session of specified ISessionBound object is invalid.</value>
  </data>
  <data name="ValueCanNotBeNull" xml:space="preserve">
    <value>Value can not be null.</value>
  </data>
  <data name="ExEntityIsRemoved" xml:space="preserve">
    <value>Entity is removed.</value>
  </data>
  <data name="ValueLengthCanNotExceedX" xml:space="preserve">
    <value>Value can not exceed {0}.</value>
  </data>
  <data name="ValueShouldMatchRegexPatternX" xml:space="preserve">
    <value>Value should match regex pattern '{0}'</value>
  </data>
  <data name="ExInvalidFieldValueConstraintXIsViolated" xml:space="preserve">
    <value>Invalid field value, constraint {0} is violated.</value>
  </data>
  <data name="ValueCanNotBeLessThenX" xml:space="preserve">
    <value>Value can not be less then {0}.</value>
  </data>
  <data name="ExErrorsDuringStorageBuild" xml:space="preserve">
    <value>Some errors have been occurred during storage build. See error log for details.</value>
  </data>
  <data name="ExKeyFieldXWasNotFoundInTypeY" xml:space="preserve">
    <value>Key field '{0}' was not found in type '{1}'.</value>
  </data>
  <data name="ValueTypeMismatchForFieldX" xml:space="preserve">
    <value>Value type mismatch for field '{0}'</value>
  </data>
  <data name="ExFieldWithNameXIsAlreadyRegistered" xml:space="preserve">
    <value>Field with name '{0}' is already registered.</value>
  </data>
  <data name="ExFieldXIsAlreadyDefinedInTypeXOrItsAncestor" xml:space="preserve">
    <value>Field '{0}' is already defined in type '{1}' or in its ancestor.</value>
  </data>
  <data name="ExInterfaceXDoesNotBelongToXHierarchy" xml:space="preserve">
    <value>Interface '{0}' does not belong to '{1}' hierarchy.</value>
  </data>
  <data name="TypeXDoesNotImplementYZField" xml:space="preserve">
    <value>Type '{0}' does not implement '{1}.{2}' property.</value>
  </data>
  <data name="ExConstraintViolation" xml:space="preserve">
    <value>Constraint violation: constraint {0} on field '{1}.{2}' of object '{3}' failed on value {4}.</value>
  </data>
  <data name="ValueCanNotBeRemovedEntity" xml:space="preserve">
    <value>Value can not be an entity that is already removed.</value>
  </data>
  <data name="ExIndexedPropertiesAreNotSupported" xml:space="preserve">
    <value>Indexed properties are not supported.</value>
  </data>
  <data name="ExTypeXIsNotRegisteredInTheModel" xml:space="preserve">
    <value>Type '{0}' is not registered in the model.</value>
  </data>
  <data name="ExFieldXCannotBeLazyLoadAsItIsIncludedInPrimaryKey" xml:space="preserve">
    <value>Field '{0}' cannot be LazyLoad as it is included into primary key.</value>
  </data>
  <data name="ExTypeWithNameXIsAlreadyDefined" xml:space="preserve">
    <value>Type with name '{0}' is already defined.</value>
  </data>
  <data name="ExTypeXIsAlreadyDefined" xml:space="preserve">
    <value>Type '{0}' is already defined.</value>
  </data>
  <data name="ExIndexWithNameXIsAlreadyRegistered" xml:space="preserve">
    <value>Index with name '{0}' is already registered.</value>
  </data>
  <data name="ExTypeXWasNotRegisteredForActivation" xml:space="preserve">
    <value>Type '{0}' was not registered for activation.</value>
  </data>
  <data name="ExTypeDefXIsAlreadyBelongsToHierarchyWithTheRootY" xml:space="preserve">
    <value>TypeDef '{0}' already belongs to hierarchy with '{1}' root.</value>
  </data>
  <data name="ExXDescendantIsAlreadyARootOfAnotherHierarchy" xml:space="preserve">
    <value>'{0}' descendant is already a root of another hierarchy.</value>
  </data>
  <data name="ExPairedFieldXHasWrongTypeItShouldBeReferenceToEntityOrAEntitySet" xml:space="preserve">
    <value>Paired field '{0}' has wrong type. A descendant of Entity or EntitySet is expected.</value>
  </data>
  <data name="ExReferencedFieldXAndPairedFieldAreEqual" xml:space="preserve">
    <value>Referenced field '{0}' and paired field are equal.</value>
  </data>
  <data name="ExPairedFieldXYWasNotFoundInZType" xml:space="preserve">
    <value>Paired field '{0}.{1}' was not found in '{2}' type.</value>
  </data>
  <data name="ExAssociationAttributeCanNotBeAppliedToXField" xml:space="preserve">
    <value>'AssociationAttribute' can't be applied to '{0}' field.</value>
  </data>
  <data name="ExKeyProviderXShouldDefineAtLeastOneKeyField" xml:space="preserve">
    <value>Key provider '{0}' should define at least one key field.</value>
  </data>
  <data name="ExKeyProviderXAndHierarchyYKeyFieldAmountMismatch" xml:space="preserve">
    <value>Key provider '{0}' and hierarchy {1} key field amount mismatch.</value>
  </data>
  <data name="ExInvalidLengthAttributeOnXField" xml:space="preserve">
    <value>Invalid Length attribute on '{0}' field.</value>
  </data>
  <data name="ExFieldXHasYTypeButIsMarkedAsNotNullable" xml:space="preserve">
    <value>Field '{0}' has '{1}' type but is marked as not nullable.</value>
  </data>
  <data name="LogExplicitLazyLoadAttributeOnFieldXIsRedundant" xml:space="preserve">
    <value>Explicit LazyLoad=true on field '{0}' is redundant.</value>
  </data>
  <data name="ExplicitMappingNameSettingIsRedundantTheSameNameXWillBeGeneratedAutomatically" xml:space="preserve">
    <value>Explicit mapping name setting is redundant. The same name '{0}' will be generated automatically.</value>
  </data>
  <data name="ExInvalidMappingNameX" xml:space="preserve">
    <value>Invalid mapping name '{0}'.</value>
  </data>
  <data name="ExIndexMustContainAtLeastOneField" xml:space="preserve">
    <value>Index must contain at least one field.</value>
  </data>
  <data name="ExInvalidFillFactorXValueMustBeBetween0And1" xml:space="preserve">
    <value>Invalid fill factor '{0}'. Value must be between 0 and 1.</value>
  </data>
  <data name="ExColumnXIsNotFound" xml:space="preserve">
    <value>Column '{0}' is not found.</value>
  </data>
  <data name="ExTypeXDoesNotImplementYInterface" xml:space="preserve">
    <value>Type '{0}' does not implement '{1}' interface.</value>
  </data>
  <data name="ExTypeXIsNotCollatable" xml:space="preserve">
    <value>Type '{0}' is not collatable.</value>
  </data>
  <data name="XIsNotApplicableToYDescendants" xml:space="preserve">
    <value>'{0}' is not applicable to '{1}' descendants.</value>
  </data>
  <data name="ExNameXIsInvalid" xml:space="preserve">
    <value>Name '{0}' is invalid.</value>
  </data>
  <data name="ExIndexNameXIsInvalid" xml:space="preserve">
    <value>Index name '{0}' is invalid.</value>
  </data>
  <data name="ExPropertyXMustBeDeclaredInTypeY" xml:space="preserve">
    <value>Property '{0}' must be declared in type '{1}'.</value>
  </data>
  <data name="ExUnsupportedFieldTypeX" xml:space="preserve">
    <value>Unsupported field type: '{0}'</value>
  </data>
  <data name="ExKeyXWasNotFoundInStorage" xml:space="preserve">
    <value>Key '{0}' was not found in storage.</value>
  </data>
  <data name="ExCannotFindHandlerOfTypeX" xml:space="preserve">
    <value>Cannot find a handler of type '{0}'.</value>
  </data>
  <data name="ExKeyCanNotBeNull" xml:space="preserve">
    <value>Key can not be null.</value>
  </data>
  <data name="LogCreatingX" xml:space="preserve">
    <value>Creating {0}</value>
  </data>
  <data name="LogBuildingX" xml:space="preserve">
    <value>Building {0}</value>
  </data>
  <data name="Model" xml:space="preserve">
    <value>Model</value>
  </data>
  <data name="Generators" xml:space="preserve">
    <value>Generators</value>
  </data>
  <data name="ActualModel" xml:space="preserve">
    <value>Actual Model</value>
  </data>
  <data name="ModelDefinition" xml:space="preserve">
    <value>Model Definition</value>
  </data>
  <data name="CustomDefinitions" xml:space="preserve">
    <value>Custom Definitions</value>
  </data>
  <data name="Types" xml:space="preserve">
    <value>Types</value>
  </data>
  <data name="LogDefiningX" xml:space="preserve">
    <value>Defining '{0}'</value>
  </data>
  <data name="Associations" xml:space="preserve">
    <value>Associations</value>
  </data>
  <data name="Indexes" xml:space="preserve">
    <value>Indexes</value>
  </data>
  <data name="Columns" xml:space="preserve">
    <value>Columns</value>
  </data>
  <data name="HierarchyColumns" xml:space="preserve">
    <value>Hierarchy columns</value>
  </data>
  <data name="ExWrongPersistentTypeCandidate" xml:space="preserve">
    <value>Wrong persistent type candidate: '{0}'.</value>
  </data>
  <data name="ExNotNullableConstraintViolationOnFieldX" xml:space="preserve">
    <value>'NotNullable' constraint violation on field '{0}'.</value>
  </data>
  <data name="ExLengthConstraintViolationOnFieldX" xml:space="preserve">
    <value>'Length' constraint violation on field '{0}'.</value>
  </data>
  <data name="ExSessionIsAlreadyDisposed" xml:space="preserve">
    <value>Session is already disposed.</value>
  </data>
  <data name="ExCannotUseDefaultGeneratorForComplexKeys" xml:space="preserve">
    <value>Cannot use default generator for complex (multicolumn) Keys.</value>
  </data>
  <data name="ExUnableToCloneNonUserSessionConfiguration" xml:space="preserve">
    <value>Unable to clone non-user session configuration.</value>
  </data>
  <data name="ExEntityIsInInconsistentState" xml:space="preserve">
    <value>Entity is in inconsistent state.</value>
  </data>
  <data name="ExCanNotOpenTransactionNoCurrentSession" xml:space="preserve">
    <value>Can not open a transaction: there is no current Session.</value>
  </data>
  <data name="ExFieldXYIsNotFound" xml:space="preserve">
    <value>Field '{0}.{1}' is not found.</value>
  </data>
  <data name="ExEntityXIsBoundToAnotherSession" xml:space="preserve">
    <value>Entity '{0}' is bound to another Session.</value>
  </data>
  <data name="ExValueShouldBeXDescendant" xml:space="preserve">
    <value>Value should be '{0}' descendant.</value>
  </data>
  <data name="ExEntitySetCanTBeAssigned" xml:space="preserve">
    <value>EntitySet can't be assigned.</value>
  </data>
  <data name="ExAssociationMultiplicityIsNotValidForField" xml:space="preserve">
    <value>Association multiplicity '{0}' is not valid for field '{1}'.</value>
  </data>
  <data name="ExFieldXYIsAlreadyPairedWithABRemoveCD" xml:space="preserve">
    <value>Field '{0}.{1}' is already paired with '{2}.{3}'. Please remove [Association] attribute at '{4}.{5}'.</value>
  </data>
  <data name="ExUnableToActivateEntitySetWithoutAssociation" xml:space="preserve">
    <value>Unable to activate EntitySet for '{0}' field because it does not has association.</value>
  </data>
  <data name="ExEntitySetInvalidBecauseTransactionIsNotActive" xml:space="preserve">
    <value>Entity set is invalid due to current transaction is not active.</value>
  </data>
  <data name="ExCanNotCommitATransactionValidationContextIsInInconsistentState" xml:space="preserve">
    <value>Can not commit a transaction: ValidationContext is in inconsistent state.</value>
  </data>
  <data name="ExItemNotFoundInEntitySet" xml:space="preserve">
    <value>Item is not found in EntitySet.</value>
  </data>
  <data name="ExCanNotGetValidationContextThereIsNoActiveTransaction" xml:space="preserve">
    <value>Can not get validation context: there is no active transaction.</value>
  </data>
  <data name="ExDefaultGeneratorCanServeHierarchyWithExactlyOneKeyField" xml:space="preserve">
    <value>Default generator can serve hierarchy with exactly one key field.</value>
  </data>
  <data name="ExTypeXIsNotSupported" xml:space="preserve">
    <value>Type '{0}' is not supported.</value>
  </data>
  <data name="ExKeyFieldXInTypeYShouldNotHaveSetAccessor" xml:space="preserve">
    <value>Key property '{0}' declared in '{1}' should not have public or protected set accessor. Use base protected constructor to set Key value.</value>
  </data>
  <data name="ExUnableToSetKeyFieldXExplicitly" xml:space="preserve">
    <value>Unable to set Key field '{0}' explicitly.</value>
  </data>
  <data name="ExSectionIsNotFoundInApplicationConfigurationFile" xml:space="preserve">
    <value>Section '{0}' is not found in application configuration file.</value>
  </data>
  <data name="ExConfigurationForDomainIsNotFoundInApplicationConfigurationFile" xml:space="preserve">
    <value>Configuration for Domain with name '{0}' is not found in application configuration file (section '{1}').</value>
  </data>
  <data name="ExFieldXCannotBeNullableAsItIsIncludedInPrimaryKey" xml:space="preserve">
    <value>Field '{0}' cannot be Nullable as it is included into primary key.</value>
  </data>
  <data name="ExNoCurrentSession" xml:space="preserve">
    <value>There is no current Session.</value>
  </data>
  <data name="ExWrongKeyStructure" xml:space="preserve">
    <value>Wrong key structure.</value>
  </data>
  <data name="ExStateTransactionIsDifferent" xml:space="preserve">
    <value>StateTransaction property value differs from the current transaction.</value>
  </data>
  <data name="ExInvalidKeyString" xml:space="preserve">
    <value>String representaion of the Key has invalid format.</value>
  </data>
  <data name="ExCannotAssociateNonEmptyEntityStateWithKeyOfUnknownType" xml:space="preserve">
    <value>Attempt to associate non-empty EntityState with Key of unknown type.</value>
  </data>
  <data name="ExPairToAttributeCanNotBeAppliedToXField" xml:space="preserve">
    <value>[Association] attribute with PairTo can not be use with field '{0}' of type '{1}'. It is already applied to field '{2}' of type '{3}'.</value>
  </data>
  <data name="ExSessionWithNameXAlreadyExists" xml:space="preserve">
    <value>Session with name '{0}' already exists.</value>
  </data>
  <data name="SystemTypes" xml:space="preserve">
    <value>system types</value>
  </data>
  <data name="ExUnsupportedExpressionType" xml:space="preserve">
    <value>Unsupported expression type: '{0}'.</value>
  </data>
  <data name="ExFieldIsNotAnEntityField" xml:space="preserve">
    <value>Field '{0}' is not an Entity field in Type '{1}'.</value>
  </data>
  <data name="TypeXIsNotAnYDescendant" xml:space="preserve">
    <value>Type '{0}' is not an '{1}' descendant.</value>
  </data>
  <data name="ExSessionIsNotOpen" xml:space="preserve">
    <value>Session is not open. Use Session.Open(...) to open it.</value>
  </data>
  <data name="ExUnableToFindFactoryMethodForTypeXMakeSureAssemblyYProcessedByWeaver" xml:space="preserve">
    <value>Unable to find factory method for type '{0}'. Make sure assembly '{0}' is processed by weaver. See section 2 of Manual for details.</value>
  </data>
  <data name="ExActiveSerializationContextIsNotFound" xml:space="preserve">
    <value>Active serialization context is not found.</value>
  </data>
  <data name="ExCannotResolveEntityWithKeyX" xml:space="preserve">
    <value>Cannot resolve entity with key '{0}'.</value>
  </data>
  <data name="ExUnableToResolveTypeForKeyX" xml:space="preserve">
    <value>Unable to resolve type for Key '{0}'.</value>
  </data>
  <data name="ExUnknownEntitySerializationKindX" xml:space="preserve">
    <value>Unknown entity serialization kind '{0}'.</value>
  </data>
  <data name="ExUnableToCreateKeyForXHierarchy" xml:space="preserve">
    <value>Unable to create key for '{0}' hierarchy. Key value or key generator should be specified.</value>
  </data>
  <data name="ExCompilerContainerAttributeIsNotAppliedToTypeX" xml:space="preserve">
    <value>[CompilerContainer] attribute isn't applied to type '{0}'.</value>
  </data>
  <data name="ExInvalidUpgraderVersion" xml:space="preserve">
    <value>Invalid upgrader version.</value>
  </data>
  <data name="ExTypeIdForTypeXIsNotFound" xml:space="preserve">
    <value>TypeId for type '{0}' is not found.</value>
  </data>
  <data name="ExTypeWithTypeIdXIsNotFound" xml:space="preserve">
    <value>Type with type TypeId='{0}' is not found.</value>
  </data>
  <data name="ExActualSchemaVersionOfAssemblyXIsExpectedToBeYButCurrentlyItIsZ" xml:space="preserve">
    <value>Actual schema version of assembly '{0}' is expected to be '{1}', but currently it is '{2}'.</value>
  </data>
  <data name="ExOnlyEqualityRangesAreSupported" xml:space="preserve">
    <value>Only equality ranges are supported.</value>
  </data>
  <data name="ExCouldNotFindFieldSegmentForFieldX" xml:space="preserve">
    <value>Could not find field segment for field '{0}'.</value>
  </data>
  <data name="ExCouldNotFindEntityMappingForFieldX" xml:space="preserve">
    <value>Could not find entity mapping for field '{0}'.</value>
  </data>
  <data name="ExCouldNotFindAnonymousMappingForFieldX" xml:space="preserve">
    <value>Could not find anonymous mapping for field '{0}'.</value>
  </data>
  <data name="ExBinaryExpressionsWithNodeTypeXAreNotSupported" xml:space="preserve">
    <value>Binary expressions with NodeType = 'ExpressionType.{0}' aren't supported.</value>
  </data>
  <data name="ExCouldNotFindGroupingMappingForFieldX" xml:space="preserve">
    <value>Could not find grouping mapping for field '{0}'.</value>
  </data>
  <data name="ExCouldNotFindSubqueryMappingForFieldX" xml:space="preserve">
    <value>Could not find subquery mapping for field '{0}'.</value>
  </data>
  <data name="ExSpecifiedValuesArentEnoughToCreateKeyForTypeX" xml:space="preserve">
    <value>Specified values aren't enough to create key for type '{0}'.</value>
  </data>
  <data name="ExExtractedSchemaIsNotCompatibleWithTheTargetSchema_DetailsX" xml:space="preserve">
    <value>Extracted schema is not compatible with the target schema. Details:
{0}</value>
  </data>
  <data name="ExCanNotUpgradeSchemaSafely_DetailsX" xml:space="preserve">
    <value>Cannot upgrade schema safely. Details:
{0}</value>
  </data>
  <data name="ExUpgradeOfAssemblyXFromVersionYToZIsNotSupported" xml:space="preserve">
    <value>Upgrade of assembly '{0}' from version '{1}' to '{2}' is not supported.</value>
  </data>
  <data name="ZeroAssemblyVersion" xml:space="preserve">
    <value>&lt;none&gt;</value>
  </data>
  <data name="ExDuplicateAssemblyNameX" xml:space="preserve">
    <value>Duplicate assembly name: '{0}'.</value>
  </data>
  <data name="ExNoUpgradeHandlerIsFoundForAssemblyXVersionY" xml:space="preserve">
    <value>No upgrade handler is found for assembly '{0}', version '{1}'.</value>
  </data>
  <data name="ExTypeWithNameXIsNotFoundInMetadata" xml:space="preserve">
    <value>Type with name '{0}' is not found in metadata.</value>
  </data>
  <data name="LogMetadataTypeRenamedXToY" xml:space="preserve">
    <value>Metadata.Type renamed: '{0}' to '{1}'.</value>
  </data>
  <data name="MetadataAssemblyFormat" xml:space="preserve">
    <value>{0} (Version={1})</value>
  </data>
  <data name="MetadataTypeFormat" xml:space="preserve">
    <value>{0} (Id={1})</value>
  </data>
  <data name="LogMetadataAssemblyCreatedX" xml:space="preserve">
    <value>Metadata.Assembly created: '{0}'.</value>
  </data>
  <data name="LogMetadataAssemblyUpdatedXFromVersionYToZ" xml:space="preserve">
    <value>Metadata.Assembly updated: '{0}', from version '{1}' to '{2}'.</value>
  </data>
  <data name="ExMoreThanOneEnabledXIsProvidedForAssemblyY" xml:space="preserve">
    <value>More than one enabled {0} is provided for assembly '{1}'.</value>
  </data>
  <data name="ExExtractedSchemaIsNotEqualToTheTargetSchema_DetailsX" xml:space="preserve">
    <value>Extracted schema is not equal to the target schema. Details:
{0}</value>
  </data>
  <data name="SchemaComparisonResultFormat" xml:space="preserve">
    <value>Schema comparison result: {0}
Has unsafe actions: {1}
Has column type changes: {2} 
Compatible in ValidateLegacy mode: {3}

Unsafe actions:
{4}
Schema hints:
{5}
Schema difference:
{6}</value>
  </data>
  <data name="LogComparisonResultX" xml:space="preserve">
    <value>Comparison result:
{0}</value>
  </data>
  <data name="LogClearingComparisonResultX" xml:space="preserve">
    <value>Clearing comparison result:
{0}</value>
  </data>
  <data name="LogSynchronizingSchemaInXMode" xml:space="preserve">
    <value>Synchronizing schema in {0} mode</value>
  </data>
  <data name="LogTargetSchema" xml:space="preserve">
    <value>Target schema:</value>
  </data>
  <data name="LogExtractedSchema" xml:space="preserve">
    <value>Extracted schema:</value>
  </data>
  <data name="ExStructuresDoNotSupportFieldsOfTypeX" xml:space="preserve">
    <value>Structures do not support fields of type '{0}'.</value>
  </data>
  <data name="LogDefiningHierarchyForTypeX" xml:space="preserve">
    <value>Defining hierarchy for type '{0}'</value>
  </data>
  <data name="LogDefiningFieldX" xml:space="preserve">
    <value>Defining field '{0}'</value>
  </data>
  <data name="LogBuildingDeclaredFieldXY" xml:space="preserve">
    <value>Building declared field '{0}.{1}'</value>
  </data>
  <data name="LogBuildingInheritedFieldXY" xml:space="preserve">
    <value>Building inherited field '{0}.{1}'</value>
  </data>
  <data name="LogBuildingInterfaceFieldXY" xml:space="preserve">
    <value>Building interface field '{0}.{1}'</value>
  </data>
  <data name="LogDefiningIndexes" xml:space="preserve">
    <value>Defining indexes</value>
  </data>
  <data name="LogBuildingIndexX" xml:space="preserve">
    <value>Building index '{0}'</value>
  </data>
  <data name="LogSkippingEntityXAsItDoesNotBelongToAnyHierarchyThusItCannotBePersistent" xml:space="preserve">
    <value>Skipping entity '{0}' as it does not belong to any hierarchy thus it cannot be persistent.</value>
  </data>
  <data name="ExDowncastFromXToXNotSupportedUseOfTypeOrAsOperatorInstead" xml:space="preserve">
    <value>Unable to translate '{0}' expression. Downcast from '{1}' to '{2}' not supported. Use 'OfType' or 'as' operator instead.</value>
  </data>
  <data name="ExAsOperatorSupportsEntityOnly" xml:space="preserve">
    <value>'as' operator supports casting only inside Entity hierarchy.</value>
  </data>
  <data name="ExPrefetchDoesNotSupportQueryProviderOfTypeX" xml:space="preserve">
    <value>Prefetch does not support query provider of type '{0}'.</value>
  </data>
  <data name="ExExcludeFieldsDoesNotSupportQueryProviderOfTypeX" xml:space="preserve">
    <value>ExcludeFields does not support query provider of type '{0}'.</value>
  </data>
  <data name="ExIncludeFieldsDoesNotSupportQueryProviderOfTypeX" xml:space="preserve">
    <value>IncludeFields does not support query provider of type '{0}'.</value>
  </data>
  <data name="ExMethodXNotFound" xml:space="preserve">
    <value>Method '{0}' is not found.</value>
  </data>
  <data name="ExOfTypeSupportsOnlyEntityConversion" xml:space="preserve">
    <value>OfType supports casting only inside IEntity hierarchy.</value>
  </data>
  <data name="ExLambdaParameterIsOutOfScope" xml:space="preserve">
    <value>Lambda parameter is out of scope.</value>
  </data>
  <data name="LogFailedToExtractDomainModelFromStorage" xml:space="preserve">
    <value>Failed to extract domain model from the storage.</value>
  </data>
  <data name="LogDomainModelIsNotFoundInStorage" xml:space="preserve">
    <value>Domain model is not found in the storage.</value>
  </data>
  <data name="ExTypeXIsNotFound" xml:space="preserve">
    <value>Type '{0}' is not found.</value>
  </data>
  <data name="ExHintXIsConflictingWithHintY" xml:space="preserve">
    <value>Hint '{0}' is conflicting with hint '{1}'</value>
  </data>
  <data name="ExKeyOfXDoesNotMatchKeyOfY" xml:space="preserve">
    <value>Key of '{0}' does not match key of '{1}'.</value>
  </data>
  <data name="ExTypeXMustBelongToHierarchy" xml:space="preserve">
    <value>Type '{0}' must belong to hierarchy.</value>
  </data>
  <data name="ExUnauthorizedAccessDeclarationOfCallerTypeIsNotInRegisteredAssembly" xml:space="preserve">
    <value>Unauthorized: the caller is declared outside of any of registered assemblies.</value>
  </data>
  <data name="ExStructureOfFieldXDoesNotMatchStructureOfFieldY" xml:space="preserve">
    <value>Structure of field '{0}' does not match structure of field '{1}'.</value>
  </data>
  <data name="ExInvalidScaleAttributeOnFieldX" xml:space="preserve">
    <value>Invalid Scale attribute on field '{0}'.</value>
  </data>
  <data name="ExInvalidPrecisionAttributeOnFieldX" xml:space="preserve">
    <value>Invalid Precision attribute on field '{0}'.</value>
  </data>
  <data name="ExKeyComparerNotSupportedInGroupJoin" xml:space="preserve">
    <value>Unable to translate expression '{0}'. Key comparer is not supported in GroupJoin.</value>
  </data>
  <data name="TypeXDoesNotParticipateInTheSpecifiedAssociation" xml:space="preserve">
    <value>Type '{0}' does not participate in the specified association.</value>
  </data>
  <data name="ExActiveSessionIsRequiredForThisOperation" xml:space="preserve">
    <value>Active Session is required for this operation. Use Session.Open(...) to open it.</value>
  </data>
  <data name="ExReferentialIntegrityViolation" xml:space="preserve">
    <value>Referential integrity violation.</value>
  </data>
  <data name="ReferentialIntegrityViolationOnAttemptToRemoveXKeyY" xml:space="preserve">
    <value>Referential integrity violation on attempt to remove '{0}', Key='{1}'.
Association: {2}
Referencing Entity Key: {3}
Referenced Entity Key: {4}</value>
  </data>
  <data name="ExLeftJoinDoesNotSupportQueryProviderOfTypeX" xml:space="preserve">
    <value>LeftJoin does not support query provider of type '{0}'.</value>
  </data>
  <data name="ExTypeXDoesNotHaveAParameterlessConstructor" xml:space="preserve">
    <value>Type '{0}' does not have a parameterless constructor.</value>
  </data>
  <data name="ExCurrentSessionGetterIsAlreadyAssigned" xml:space="preserve">
    <value>Current session getter is already assigned.</value>
  </data>
  <data name="ExValueIsAlreadyAssigned" xml:space="preserve">
    <value>Value is already assigned.</value>
  </data>
  <data name="ExMaterializationErrorTypeIdColumnDoesNotExistsInTheUnderlyingRecordSet" xml:space="preserve">
    <value>Materialization error: Entity's TypeId column does not exist in the underlying RecordSet.</value>
  </data>
  <data name="KeyFormat" xml:space="preserve">
    <value>{0}, {1}</value>
  </data>
  <data name="KeyFormatUnknownKeyType" xml:space="preserve">
    <value>{0} (unknown), {1}</value>
  </data>
  <data name="ExKeyValuesArrayIsEmpty" xml:space="preserve">
    <value>Key values array is empty.</value>
  </data>
  <data name="ExKeyIndexesAreSpecifiedForNonGenericKey" xml:space="preserve">
    <value>Key indexes are specified for non-generic Key.</value>
  </data>
  <data name="ExSequenceContainsNoElements" xml:space="preserve">
    <value>Sequence contains no elements.</value>
  </data>
  <data name="EntityStateFormat" xml:space="preserve">
    <value>Key = '{0}', Tuple = {1}, State = {2}</value>
  </data>
  <data name="NA" xml:space="preserve">
    <value>n/a</value>
  </data>
  <data name="ExTableXIsNotFound" xml:space="preserve">
    <value>Table with name '{0}' is not found.</value>
  </data>
  <data name="ExColumnXIsNotFoundInTableY" xml:space="preserve">
    <value>Column with name '{0}' is not found in table '{1}'.</value>
  </data>
  <data name="ExProviderXIsNotSupportedUseOneOfTheFollowingY" xml:space="preserve">
    <value>Provider "{0}" is not supported. Use one of the following: {1}.</value>
  </data>
  <data name="ExTypeXDoesNotContainYField" xml:space="preserve">
    <value>Type '{0}' does not contain '{1}' field.</value>
  </data>
  <data name="ExFieldMustBeOfEntitySetType" xml:space="preserve">
    <value>Field must be of EntitySet&lt;&gt; type.</value>
  </data>
  <data name="ExFieldXIsNotAnEntitySetField" xml:space="preserve">
    <value>Field '{0}' is not an EntitySet field.</value>
  </data>
  <data name="ExEntityOfTypeXIsIncompatibleWithThisEntitySet" xml:space="preserve">
    <value>Entity of type '{0}' is incompatible with this EntitySet.</value>
  </data>
  <data name="EntityWithKeyXDoesNotExist" xml:space="preserve">
    <value>Entity with Key = '{0}' does not exist.</value>
  </data>
  <data name="ExThereIsNoCurrentHttpRequestOrSessionManagerIsnTBoundToItYet" xml:space="preserve">
    <value>There is no current HttpRequest, or SessionManager is not bound to it yet.</value>
  </data>
  <data name="ExQueryContainsClosuresOfDifferentTypes" xml:space="preserve">
    <value>The query contains closures of different types.</value>
  </data>
  <data name="ExInvalidPrefetchSelectorX" xml:space="preserve">
    <value>Invalid prefetch selector '{0}'.</value>
  </data>
  <data name="ExCanNotCommitATransactionValidationContextIsInInvalidState" xml:space="preserve">
    <value>Can not commit a transaction. Validation context is in invalid state.</value>
  </data>
  <data name="ExLockDoesNotSupportQueryProviderOfTypeX" xml:space="preserve">
    <value>Lock does not support query provider of type '{0}'.</value>
  </data>
  <data name="ExThisInstanceIsExpiredDueToTransactionBoundaries" xml:space="preserve">
    <value>This instance is expired due to transaction boundaries.</value>
  </data>
  <data name="ExOnOwnerRemoveActionIsNotEqualToOnTargetRemoveAction" xml:space="preserve">
    <value>'{0}.{1}' OnOwnerRemove action is not equal to '{2}.{3}' OnTargetRemove action.</value>
  </data>
  <data name="ExUnableToAssociateTypeXWithTypeYTypeXIsAlreadyMappedToTypeZ" xml:space="preserve">
    <value>Unable to associate type '{0}' with type '{1}'. Type '{0}' is already mapped to type '{2}'.</value>
  </data>
  <data name="ExUnableToAssociateFieldXWithFieldYFieldXIsAlreadyMappedToFieldZ" xml:space="preserve">
    <value>Unable to associate field '{0}' with field '{1}'. Field '{0}' is already mapped to field '{2}'.</value>
  </data>
  <data name="ExInheritanceSchemaIsInvalid" xml:space="preserve">
    <value>Inheritance schema '{0}' is invalid.</value>
  </data>
  <data name="ExVisitKeyFieldIsNotSupportedByX" xml:space="preserve">
    <value>VisitKeyField is not supported by '{0}'.</value>
  </data>
  <data name="ExPairedIdentityColumnsForTypesXAndXNotFound" xml:space="preserve">
    <value>Paired identity columns for types '{0}' and '{1}' not found</value>
  </data>
  <data name="ExCouldNotGetMemberXFromExpression" xml:space="preserve">
    <value>Could not get member {0} from expression.</value>
  </data>
  <data name="ExIncorrectNamespaceSynonyms" xml:space="preserve">
    <value>Incorrect namespace synonyms.</value>
  </data>
  <data name="ExMethodXIsntSupported" xml:space="preserve">
    <value>'{0}' method isn't supported.</value>
  </data>
  <data name="ExpressionXIsUnknown" xml:space="preserve">
    <value>Expression '{0}' is unknown.</value>
  </data>
  <data name="ExFieldIsNotStructure" xml:space="preserve">
    <value>Field '{0}' is not structure.</value>
  </data>
  <data name="ExNestedFieldXIsNotSupported" xml:space="preserve">
    <value>Nested field '{0}' is not supported.</value>
  </data>
  <data name="ExFieldXIsNotPrimitive" xml:space="preserve">
    <value>Field '{0}' is not primitive.</value>
  </data>
  <data name="ExFieldXIsNotEntity" xml:space="preserve">
    <value>Field '{0}' is not entity.</value>
  </data>
  <data name="ExPersistentTypeXIsNotEntityOrPersistentInterface" xml:space="preserve">
    <value>Persistent type '{0}' is not entity or persistent interface.</value>
  </data>
  <data name="ExConfigurationWithXNameAlreadyRegistered" xml:space="preserve">
    <value>Configuration with '{0}' name already registered.</value>
  </data>
  <data name="ExXNameCantBeEmpty" xml:space="preserve">
    <value>'{0}' name can't be empty.</value>
  </data>
  <data name="ExXIsNotValidNameForX" xml:space="preserve">
    <value>'{0}' is not valid name for {1}.</value>
  </data>
  <data name="ExHierarchyXDoesntContainAnyKeyFields" xml:space="preserve">
    <value>Hierarchy '{0}' doesn't contain any key fields.</value>
  </data>
  <data name="ExKeyStructureForXContainsNULLValue" xml:space="preserve">
    <value>Key structure for '{0}' contains NULL value.</value>
  </data>
  <data name="ExKeyFieldXXIsNotFound" xml:space="preserve">
    <value>Key field '{0}.{1}' is not found.</value>
  </data>
  <data name="ExKeyFieldCantBeOfXType" xml:space="preserve">
    <value>Key field can't be of '{0}' type.</value>
  </data>
  <data name="ExXMustBeInheritedFromX" xml:space="preserve">
    <value>'{0}' must be inherited from '{1}'.</value>
  </data>
  <data name="ExFieldOfTypeXCannotBeNullableForValueTypesConsiderUsingNullableT" xml:space="preserve">
    <value>Field of type '{0}' cannot be nullable. For value types consider using Nullable&lt;T&gt;.</value>
  </data>
  <data name="ExStructureXCantContainFieldOfTheSameType" xml:space="preserve">
    <value>Structure '{0}' can't contain field of the same type.</value>
  </data>
  <data name="ExValueIsNotAcceptableForOnTargetRemoveProperty" xml:space="preserve">
    <value>'{0}.{1}': '{2}' value is not acceptable for 'OnTargetRemove' property.</value>
  </data>
  <data name="ExHierarchyIsNotFoundForTypeX" xml:space="preserve">
    <value>Hierarchy is not found for type '{0}'.</value>
  </data>
  <data name="ExUnableToBuildGenericInstanceTypesForXTypeBecauseItContainsMoreThen1GenericParameter" xml:space="preserve">
    <value>Unable to build generic instance types for '{0}' type because it contains more then 1 generic parameter.</value>
  </data>
  <data name="ExUnableToBuildGenericInstanceTypesForXTypeBecauseParameterIsNotConstrained" xml:space="preserve">
    <value>Unable to build generic instance types for '{0}' type because parameter is not constrained.</value>
  </data>
  <data name="ExItemByKeyXWasNotFound" xml:space="preserve">
    <value>Item by key ='{0}' was not found.</value>
  </data>
  <data name="ExAtLeastOneLoopHaveBeenFoundInPersistentTypeDependenciesGraphSuspiciousTypesX" xml:space="preserve">
    <value>At least one loop have been found in persistent type dependencies graph. Suspicious types: {0}</value>
  </data>
  <data name="ExKeyFieldsXAndXHaveTheSamePositionX" xml:space="preserve">
    <value>Key fields '{0}' and '{1}' have the same position: '{2}'.</value>
  </data>
  <data name="ExUnableToRemapFieldExpression" xml:space="preserve">
    <value>Unable to remap FieldExpression.</value>
  </data>
  <data name="ExAggregatesForNonPrimitiveTypesAreNotSupported" xml:space="preserve">
    <value>Unable to translate '{0}' expression. Aggregates for non primitive types are not supported.</value>
  </data>
  <data name="ExParameterExpressionMustHaveSameTypeAsProjectionExpressionItemProjector" xml:space="preserve">
    <value>ParameterExpression must have same type as ProjectionExpression.ItemProjector</value>
  </data>
  <data name="ExXDoesNotSupportX" xml:space="preserve">
    <value>'{0}' does not support '{1}'.</value>
  </data>
  <data name="ExHierarchyRootIsNotRegistered" xml:space="preserve">
    <value>Hierarchy root is not registered.</value>
  </data>
  <data name="ExOnlyEntitiesCouldBeHierarchyRoots" xml:space="preserve">
    <value>Only entities could be hierarchy roots.</value>
  </data>
  <data name="ExFieldXIsNotAnEntityReferenceNorEntitySet" xml:space="preserve">
    <value>Field '{0}' is not an entity reference, nor entity set.</value>
  </data>
  <data name="ExFieldXIsNotAnEntitySet" xml:space="preserve">
    <value>Field '{0}' is not an entity set.</value>
  </data>
  <data name="ExUnableToRemapKeyExpression" xml:space="preserve">
    <value>Unable to remap KeyExpression.</value>
  </data>
  <data name="ExUnableToHandleEntitySetExpressionWithoutSpecifiedOwner" xml:space="preserve">
    <value>Unable to handle EntitySetExpression without specified Owner.</value>
  </data>
  <data name="ExUnableToRemoveOwnerFromEntitySetExpression" xml:space="preserve">
    <value>Unable to remove Owner from EntitySetExpression.</value>
  </data>
  <data name="ExUnableToUseBaseImplementationOfVisitGenericExpressionWithoutSpecifyingGenericProcessorDelegate" xml:space="preserve">
    <value>Unable to use base implementation of VisitGenericExpression without specifying genericProcessor delegate.</value>
  </data>
  <data name="ExUnableToResolveOwnerOfStructureExpressionX" xml:space="preserve">
    <value>Unable to resolve owner of StructureExpression '{0}'.</value>
  </data>
  <data name="ExUnableToResolveOwnerOfFieldExpressionX" xml:space="preserve">
    <value>Unable to resolve owner of FieldExpression '{0}'.</value>
  </data>
  <data name="ExSelectManyCollectionSelector0MustHaveOnlyOneLambdaParameter" xml:space="preserve">
    <value>SelectMany collection selector '{0}' must have only one lambda parameter.</value>
  </data>
  <data name="SubqueryXHeaderMustHaveOnlyOneColumn" xml:space="preserve">
    <value>Subquery '{0}' header must have only one column.</value>
  </data>
  <data name="ExLinqTranslatorDoesNotSupportMethodX" xml:space="preserve">
    <value>Unable to translate expression '{0}'. LINQ translator does not support method '{1}'.</value>
  </data>
  <data name="ExContainsMethodIsOnlySupportedForRootExpressionsOrSubqueries" xml:space="preserve">
    <value>'Contains' method is only supported for root expressions or subqueries.</value>
  </data>
  <data name="ExAllMethodIsOnlySupportedForRootExpressionsOrSubqueries" xml:space="preserve">
    <value>'All' method is only supported for root expressions or subqueries.</value>
  </data>
  <data name="ExAnyMethodIsOnlySupportedForRootExpressionsOrSubqueries" xml:space="preserve">
    <value>'Any' method is only supported for root expressions or subqueries.</value>
  </data>
  <data name="ExTypeIsMethodSupportsOnlyEntitiesAndStructures" xml:space="preserve">
    <value>'TypeIs' method supports only Entities and Structures.</value>
  </data>
  <data name="ExBinaryExpressionXOfTypeXIsNotSupported" xml:space="preserve">
    <value>Binary expression '{0}' of type '{1}' is not supported.</value>
  </data>
  <data name="ExBothLeftAndRightPartOfBinaryExpressionXAreNULLOrNotStructureExpression" xml:space="preserve">
    <value>Both left and right part of binary expression '{0}' are NULL or not StructureExpression.</value>
  </data>
  <data name="ExBothLeftAndRightPartOfBinaryExpressionXAreNULLOrNotEntityExpressionEntityFieldExpression" xml:space="preserve">
    <value>Both left and right part of binary expression '{0}' are NULL or not EntityExpression(EntityFieldExpression).</value>
  </data>
  <data name="ExBothLeftAndRightPartOfBinaryExpressionXAreNULLOrNotKeyExpression" xml:space="preserve">
    <value>Both left and right part of binary expression '{0}' are NULL or not KeyExpression.</value>
  </data>
  <data name="ExMistmatchCountOfLeftAndRightExpressions" xml:space="preserve">
    <value>Mistmatch count of left and right expressions.</value>
  </data>
  <data name="ExUnableToBuildSubqueryResultForExpressionXStateContainsNoParameters" xml:space="preserve">
    <value>Unable to build subquery result for expression '{0}'. State contains no parameters.</value>
  </data>
  <data name="ExUnableToBuildSubqueryResultForExpressionXResultTypeIsNotIEnumerable" xml:space="preserve">
    <value>Unable to build subquery result for expression '{0}'. resultType is not IEnumerable&lt;&gt;.</value>
  </data>
  <data name="ExMethodCallExpressionXIsNotSupported" xml:space="preserve">
    <value>MethodCall expression '{0}' is not supported.</value>
  </data>
  <data name="ExLambdaXMustHaveOnlyOneParameter" xml:space="preserve">
    <value>Lambda '{0}' must have only one parameter.</value>
  </data>
  <data name="ExAggregateMethodXIsNotSupported" xml:space="preserve">
    <value>Unable to translate '{0}' expression. Aggregate method '{1} is not supported.</value>
  </data>
  <data name="ExCantAccessMemberOfTypeEntitySet" xml:space="preserve">
    <value>Can't access member of type 'EntitySet&lt;&gt;'.</value>
  </data>
  <data name="CantAccessMemberX" xml:space="preserve">
    <value>Can't access member '{0}'</value>
  </data>
  <data name="ExUnableToTranslateLambdaExpressionXBecauseItRequiresToMaterializeEntityOfTypeX" xml:space="preserve">
    <value>Unable to translate lambda expression '{0}' because it requires to materialize entity of type '{1}'.</value>
  </data>
  <data name="ExTypeXIsNotSupportedInNewExpression" xml:space="preserve">
    <value>Type '{0}' is not supported in 'new' expression.</value>
  </data>
  <data name="ExCanNotCommitATransactionEntitiesValidationFailed" xml:space="preserve">
    <value>Can not commit a transaction. Entities validation failed.</value>
  </data>
  <data name="ExTypeXIsNotStructure" xml:space="preserve">
    <value>Type '{0}' is not structure.</value>
  </data>
  <data name="ExUnableToMaterializeBackLocalCollectionItem" xml:space="preserve">
    <value>Unable to materialize back local collection item '{0}'.</value>
  </data>
  <data name="ExTypeXDoesNotHasAnyPublicReadablePropertiesOrFieldsSoItCanTBePersistedToStorage" xml:space="preserve">
    <value>Type '{0}' does not has any public readable properties or fields, so it can't be persisted to storage.</value>
  </data>
  <data name="ExSpecifiedTypeHierarchyIsDifferentFromKeyHierarchy" xml:space="preserve">
    <value>The specified type's hierarchy is different from the key's hierarchy.</value>
  </data>
  <data name="ExFieldXIsNotDeclaredInTypeYOrInOneOfItsAncestors" xml:space="preserve">
    <value>The field {0} is not declared in the type {1} or in one of its ancestors.</value>
  </data>
  <data name="ExIndexesOfColumnsToBeLoadedAreNotSpecified" xml:space="preserve">
    <value>Indexes of columns to be loaded are not specified.</value>
  </data>
  <data name="ExReferencingEntityWithKeyXIsNotFound" xml:space="preserve">
    <value>The referencing entity with key {0} is not found.</value>
  </data>
  <data name="ExReferencingEntityTupleIsNotLoaded" xml:space="preserve">
    <value>The referencing entity's tuple is not loaded.</value>
  </data>
  <data name="ExForeignKeyValueHaveNotBeenLoaded" xml:space="preserve">
    <value>The foreign key's value have not been loaded.</value>
  </data>
  <data name="ExAccessToTypeMemberCanNotBeExtractedFromSpecifiedExpression" xml:space="preserve">
    <value>The access to a type's member can not be extracted from the specified expression.</value>
  </data>
  <data name="ExSpecifiedPropertyXIsNotPersistent" xml:space="preserve">
    <value>The specified property {0} is not persistent.</value>
  </data>
  <data name="ExPrimaryKeyFieldXCanTBeMarkedAsVersion" xml:space="preserve">
    <value>Primary key field '{0}' can't be marked as Version.</value>
  </data>
  <data name="ExVersionFieldXCanTBeLazyLoadField" xml:space="preserve">
    <value>Version field '{0}' can't be LazyLoad field.</value>
  </data>
  <data name="ExVersionFieldXCanTBeOfYType" xml:space="preserve">
    <value>Version field '{0}' can't be of {1} type.</value>
  </data>
  <data name="ExVersionFieldXCanTBeSystemField" xml:space="preserve">
    <value>Version field '{0}' can't be System field.</value>
  </data>
  <data name="VersionFieldXCanTBeTypeIdField" xml:space="preserve">
    <value>Version field '{0}' can't be TypeId field.</value>
  </data>
  <data name="ExTypeXCantContainsVersionFieldsAsItsNotAHierarchyRoot" xml:space="preserve">
    <value>Type '{0}' can't contain Version fields, because it is not a hierarchy root type.</value>
  </data>
  <data name="ExTakeDoesNotSupportQueryProviderOfTypeX" xml:space="preserve">
    <value>'Take' does not support query provider of type '{0}'.</value>
  </data>
  <data name="ExSkipDoesNotSupportQueryProviderOfTypeX" xml:space="preserve">
    <value>'Skip' does not support query provider of type '{0}'.</value>
  </data>
  <data name="ExVersionRootObjectCantImplementIHasVersionRoots" xml:space="preserve">
    <value>Version root object can't implement IHasVersionRoots.</value>
  </data>
  <data name="ExUnableToUseIQueryableXInQueryExecuteStatement" xml:space="preserve">
    <value>Unable to use IQueryable '{0}' in Query.Execute statement.</value>
  </data>
  <data name="ExCouldNotConstructNewKeyInstanceTypeXIsNotAnEntity" xml:space="preserve">
    <value>Could not construct new Key instance. Type '{0}' is not an entity.</value>
  </data>
  <data name="CantChangeTypeOfColumnX" xml:space="preserve">
    <value> (can't change type of column '{0}')</value>
  </data>
  <data name="CantRemoveTableX" xml:space="preserve">
    <value> (can't remove table '{0}')</value>
  </data>
  <data name="CantRemoveColumnX" xml:space="preserve">
    <value> (can't remove column '{0}')</value>
  </data>
  <data name="ExUnableToBuildIndexXBecauseItWasBuiltOverInheritedFields" xml:space="preserve">
    <value>Unable to build index {0} because it contains inherited fields.</value>
  </data>
  <data name="LogSessionXDisposing" xml:space="preserve">
    <value>Session '{0}'. Disposing.</value>
  </data>
  <data name="LogDomainIsDisposing" xml:space="preserve">
    <value>Domain is disposing.</value>
  </data>
  <data name="LogDomainIsDisposingByAFinalizer" xml:space="preserve">
    <value>Domain is disposing by a finalizer.</value>
  </data>
  <data name="LogOpeningSessionX" xml:space="preserve">
    <value>Opening session '{0}'.</value>
  </data>
  <data name="LogSessionXRemovingKeyY" xml:space="preserve">
    <value>Session '{0}'. Removing: Key = '{1}'.</value>
  </data>
  <data name="LogSessionXMaterializingYKeyZ" xml:space="preserve">
    <value>Session '{0}'. Materializing {1}: Key = '{2}'.</value>
  </data>
  <data name="LogSessionXGettingValueKeyYFieldZ" xml:space="preserve">
    <value>Session '{0}'. Getting value: Key = '{1}', Field = '{2}'.</value>
  </data>
  <data name="LogSessionXSettingValueKeyYFieldZ" xml:space="preserve">
    <value>Session '{0}'. Setting value: Key = '{1}', Field = '{2}'.</value>
  </data>
  <data name="LogSessionXResolvingKeyYExactTypeIsUnknownFetchIsRequired" xml:space="preserve">
    <value>Session '{0}'. Resolving key '{1}'. Exact type is unknown. Fetch is required.</value>
  </data>
  <data name="LogSessionXResolvingKeyYExactTypeIsZ" xml:space="preserve">
    <value>Session '{0}'. Resolving key '{1}'. Exact type is {2}.</value>
  </data>
  <data name="Known" xml:space="preserve">
    <value>known</value>
  </data>
  <data name="Unknown" xml:space="preserve">
    <value>unknown</value>
  </data>
  <data name="LogSessionXResolvingKeyYKeyIsAlreadyResolved" xml:space="preserve">
    <value>Session '{0}'. Resolving key '{1}'. Key is already resolved.</value>
  </data>
  <data name="LogSessionXCachingY" xml:space="preserve">
    <value>Session '{0}'. Caching: {1}.</value>
  </data>
  <data name="LogSessionXUpdatingCacheY" xml:space="preserve">
    <value>Session '{0}'. Updating cache: {1}.</value>
  </data>
  <data name="LogSessionXPersistingReasonY" xml:space="preserve">
    <value>Session '{0}'. Persisting (reason: {1}).</value>
  </data>
  <data name="Partial" xml:space="preserve">
    <value>partial</value>
  </data>
  <data name="Full" xml:space="preserve">
    <value>full</value>
  </data>
  <data name="LogSessionXPersistCompleted" xml:space="preserve">
    <value>Session '{0}'. Persist completed.</value>
  </data>
  <data name="LogProcessingFixupActions" xml:space="preserve">
    <value>Processing fixup actions</value>
  </data>
  <data name="LogExecutingActionX" xml:space="preserve">
    <value>Executing action: '{0}'</value>
  </data>
  <data name="LogHierarchyX" xml:space="preserve">
    <value>Hierarchy: '{0}'</value>
  </data>
  <data name="LogFieldX" xml:space="preserve">
    <value>Field: '{0}'</value>
  </data>
  <data name="LogIndexX" xml:space="preserve">
    <value>Index: '{0}'</value>
  </data>
  <data name="LogInspectingHierarchyX" xml:space="preserve">
    <value>Inspecting hierarchy '{0}'</value>
  </data>
  <data name="LogInspectingTypeX" xml:space="preserve">
    <value>Inspecting type '{0}'</value>
  </data>
  <data name="LogInspectingModelDefinition" xml:space="preserve">
    <value>Inspecting model definition</value>
  </data>
  <data name="ExMemberXOfTypeYIsNotInitializedCheckIfConstructorArgumentIsCorrectOrFieldInitializedThroughInitializer" xml:space="preserve">
    <value>Member '{0}' of type '{1}' is not initialized. Check if constructor argument is correct or field initialized through initializer.</value>
  </data>
  <data name="ExInvalidNumberOfParametersInNewExpression" xml:space="preserve">
    <value>Invalid number of parameters in NewExpression.</value>
  </data>
  <data name="ExElementAtDoesNotSupportQueryProviderOfTypeX" xml:space="preserve">
    <value>'ElementAt' does not support query provider of type '{0}'.</value>
  </data>
  <data name="ExElementAtOrDefaultDoesNotSupportQueryProviderOfTypeX" xml:space="preserve">
    <value>'ElementAtOrDefault' does not support query provider of type '{0}'.</value>
  </data>
  <data name="ExUnableToUseElementAtIntInQueryExecuteUseElementAtFuncIntInstead" xml:space="preserve">
    <value>Usage of ElementAt(int) or ElementAtOrDefault(int) in Query.Execute is wrong. Use ElementAt(Func&lt;int&gt;) or ElementAtOrDefault(Func&lt;int&gt;) instead.</value>
  </data>
  <data name="ExElementAtIndexMustBeGreaterOrEqualToZero" xml:space="preserve">
    <value>ElementAt index must be greater or equal to zero.</value>
  </data>
  <data name="ExLocalCollectionShouldNotBeQueryRoot" xml:space="preserve">
    <value>Local collection should not be query root.</value>
  </data>
  <data name="ExConnectionIsRequired" xml:space="preserve">
    <value>Connection is required.</value>
  </data>
  <data name="ExDisconnectedStateIsAlreadyAttachedToSession" xml:space="preserve">
    <value>DisconnectedState is already attached to session.</value>
  </data>
  <data name="ExDisconnectedStateIsDetached" xml:space="preserve">
    <value>DisconnectedState is detached.</value>
  </data>
  <data name="ExStateWithKeyXIsAlreadyExists" xml:space="preserve">
    <value>State with key '{0}' is already exists.</value>
  </data>
  <data name="ExStateIsNotLoaded" xml:space="preserve">
    <value>State is not loaded.</value>
  </data>
  <data name="ExStateIsRemoved" xml:space="preserve">
    <value>State is removed.</value>
  </data>
  <data name="ExKeyXShouldHaveExactType" xml:space="preserve">
    <value>Key {0} should have exact type.</value>
  </data>
  <data name="ExServiceXIsNotSupported" xml:space="preserve">
    <value>Service '{0}' is not supported.</value>
  </data>
  <data name="ExXIsObsoleteUseYAndZInstead" xml:space="preserve">
    <value>{0} is obsolete. Use {1} and {2} instead.</value>
  </data>
  <data name="ExCanNotCompleteOuterTransactionInnerTransactionIsActive" xml:space="preserve">
    <value>Can not complete outer transaction: inner transaction is active.</value>
  </data>
  <data name="ExCanNotOpenMoreThanOneInnerTransaction" xml:space="preserve">
    <value>Can not open more than one inner transaction.</value>
  </data>
  <data name="ExCanNotReuseOpenedTransactionRequestedIsolationLevelIsDifferent" xml:space="preserve">
    <value>Can not reuse opened transaction: requested isolation level is different.</value>
  </data>
  <data name="ExCanNotMarkStateAsModifiedItIsNotValidInCurrentTransaction" xml:space="preserve">
    <value>Can not mark state as modified: it is not valid in current transaction.</value>
  </data>
  <data name="ExTransactionIsNotActive" xml:space="preserve">
    <value>Transaction is not active.</value>
  </data>
  <data name="ExVersionOfEntityWithKeyXDiffersFromTheExpectedOne" xml:space="preserve">
    <value>Version of entity with key '{0}' differs from the expected one.</value>
  </data>
  <data name="ExTheServiceIsAlreadyAttachedToSession" xml:space="preserve">
    <value>The service is already attached to Session.</value>
  </data>
  <data name="ExServiceCanNotBeAttachedToSessionWhileItIsPersistingTheChanges" xml:space="preserve">
    <value>Service can not be attached to Session while it is persisting the changes.</value>
  </data>
  <data name="ExCantRegisterState" xml:space="preserve">
    <value>Can't register state.</value>
  </data>
  <data name="ExCantMergeState" xml:space="preserve">
    <value>Can't merge state.</value>
  </data>
  <data name="LogSessionXOpeningTransaction" xml:space="preserve">
    <value>Session '{0}'. Opening transaction.</value>
  </data>
  <data name="LogSessionXCommittingTransaction" xml:space="preserve">
    <value>Session '{0}'. Committing transaction.</value>
  </data>
  <data name="LogSessionXCommittedTransaction" xml:space="preserve">
    <value>Session '{0}'. Committed transaction.</value>
  </data>
  <data name="LogSessionXRollingBackTransaction" xml:space="preserve">
    <value>Session '{0}'. Rolling back transaction.</value>
  </data>
  <data name="LogSessionXRolledBackTransaction" xml:space="preserve">
    <value>Session '{0}'. Rolled back transaction.</value>
  </data>
  <data name="ExUnableToTranslateXExpressionSeeInnerExceptionForDetails" xml:space="preserve">
    <value>Unable to translate '{0}' expression. See inner exception for details.</value>
  </data>
  <data name="ExExpressionDefinedOutsideOfCachingQueryClosure" xml:space="preserve">
    <value>Expression '{0}' defined outside of CachingQuery closure.</value>
  </data>
  <data name="ExExpressionXIsNotASequence" xml:space="preserve">
    <value>Expression '{0}' is not a sequence.</value>
  </data>
  <data name="ExTakeNotSupportedInCompiledQueries" xml:space="preserve">
    <value>'Take({0})' not supported in compiled queries (Query.Execute). Use 'Take(Expression&lt;Func&lt;int&gt;&gt;)' instead.For example use 'Take(()=&gt;{0})'.</value>
  </data>
  <data name="ExSkipNotSupportedInCompiledQueries" xml:space="preserve">
    <value>'Skip({0})' not supported in compiled queries (Query.Execute). Use 'Skip(Expression&lt;Func&lt;int&gt;&gt;)' instead.For example use 'Skip(()=&gt;{0})'.</value>
  </data>
  <data name="ExElementAtNotSupportedInCompiledQueries" xml:space="preserve">
    <value>'ElementAt({0})' not supported in compiled queries (Query.Execute). Use 'ElementAt(Expression&lt;Func&lt;int&gt;&gt;)' instead.For example use 'ElementAt(()=&gt;{0})'.</value>
  </data>
  <data name="ExElementAtOrDefaultNotSupportedInCompiledQueries" xml:space="preserve">
    <value>'ElementAtOrDefault({0})' not supported in compiled queries (Query.Execute). Use 'ElementAtOrDefault(Expression&lt;Func&lt;int&gt;&gt;)' instead.For example use 'ElementAtOrDefault(()=&gt;{0})'.</value>
  </data>
  <data name="ExCanNotPersistThereArePinnedEntities" xml:space="preserve">
    <value>Can not persist: there are pinned entities.</value>
  </data>
  <data name="ExTypeDiscriminatorValueIsRequiredUnlessXIsMarkedAsDefaultTypeInHierarchy" xml:space="preserve">
    <value>Type discriminator value is required unless {0} is marked as default type in hierarchy.</value>
  </data>
  <data name="ExXFieldIsNotDeclaredInEntityDescendantSoCannotBeUsedAsTypeDiscriminator" xml:space="preserve">
    <value>'{0}' field is not declared in Entity descendant, so cannot be used as type discriminator.</value>
  </data>
  <data name="ExUnableToPersistTypeXBecauseOfLoopReference" xml:space="preserve">
    <value>Unable to persist type '{0}' to storage because of loop reference.</value>
  </data>
  <data name="ExUnableToStoreUntypedKeyToStorage" xml:space="preserve">
    <value>Unable to store untyped 'Key' to storage. Use '{0}' instead of 'Key'.</value>
  </data>
  <data name="ExFieldBelongsToADifferentType" xml:space="preserve">
    <value>Field belongs to a different type.</value>
  </data>
  <data name="LogSessionManagerEndRequestMethodWasNotInvoked" xml:space="preserve">
    <value>SessionManager.EndRequest method was not invoked during processing of the previous request to this module.</value>
  </data>
  <data name="ExBothPartsOfBinaryExpressionXAreOfTheDifferentType" xml:space="preserve">
    <value>Both parts of binary expression '{0}' are of the different type. Use type cast.</value>
  </data>
  <data name="ExFieldXNotFoundInTypeX" xml:space="preserve">
    <value>Field '{0}' not found in type '{1}'.</value>
  </data>
  <data name="ExUnableToBuildFulltextIndexesForHierarchyWithInheritanceSchemaClassTable" xml:space="preserve">
    <value>Unable to build full-text indexes for hierarchy '{0}' with InheritanceSchema.ClassTable.</value>
  </data>
  <data name="ExUseMethodXOnFirstInsteadOfSingle" xml:space="preserve">
    <value>Unable to translate '{0}'. Use method ('{1}') on First/FirstOrDefault instead of Single/SingleOrDefault.</value>
  </data>
  <data name="LogSessionXTransaction" xml:space="preserve">
    <value>Session '{0}'. Transaction</value>
  </data>
  <data name="ExUnknownInSyntax" xml:space="preserve">
    <value>Unable to translate '{0}' expression. Unknown "In" syntax.</value>
  </data>
  <data name="ExFieldMustBePersistent" xml:space="preserve">
    <value>Field '{0}' must be persistent (marked by [Field] attribute).</value>
  </data>
  <data name="ExEntityDoesNotHaveFullTextIndex" xml:space="preserve">
    <value>Entity of type '{0}' does not have full-text index.</value>
  </data>
  <data name="ExEntitiesXAndXBelongToDifferentHierarchies" xml:space="preserve">
    <value>Unable to translate '{0}'. Entities '{1}' and '{2}' belong to different hierarchies.</value>
  </data>
  <data name="JoinKeysLengthMismatch" xml:space="preserve">
    <value>Unable to translate '{0}'. Join keys length mismatch.</value>
  </data>
  <data name="ExKeysOfXAndXNotCompatible" xml:space="preserve">
    <value>Unable to translate '{0}'. Keys of '{1}' and '{2}' not compatible.</value>
  </data>
  <data name="RefFormat" xml:space="preserve">
    <value>Ref&lt;{0}&gt;({1})</value>
  </data>
  <data name="ExFreeTextNotSupportedInCompiledQueries" xml:space="preserve">
    <value>'FreeText&lt;T&gt;({0})' not supported in compiled queries (Query.Execute). Use 'FreeText&lt;T&gt;(Expression&lt;Func&lt;int&gt;&gt;)' instead.For example use 'FreeText&lt;T&gt;(()=&gt;{0})'.</value>
  </data>
  <data name="ExSessionOfAnotherSessionBoundMustBeTheSame" xml:space="preserve">
    <value>Session of another SessionBound must be the same.</value>
  </data>
  <data name="ExUnderlyingStorageProviderDoesNotSupportSQL" xml:space="preserve">
    <value>Underlying storage provider does not support SQL.</value>
  </data>
  <data name="ExConnectionInfoIsWrongYouShouldSetEitherConnectionUrlElementOrProviderAndConnectionStringElements" xml:space="preserve">
    <value>ConnectionInfo is wrong. You should set either 'connectionUrl' element or 'provider' and 'connectionString' elements.</value>
  </data>
  <data name="ExNonTemporaryKeysMustBeGeneratedByDescendants" xml:space="preserve">
    <value>Non-temporary keys must be generated by descendants.</value>
  </data>
  <data name="ExSpecifiedKeyFieldTypeIsNotSupportedByThisTemporaryKeyGenerator" xml:space="preserve">
    <value>Specified key field type is not supported by this temporary key generator.</value>
  </data>
  <data name="ExKeyOfSpecifiedTypeCannotBeGeneratedByThisKeyGenerator" xml:space="preserve">
    <value>Key of specified type cannot be generated by this KeyGenerator.</value>
  </data>
  <data name="KeyGenerators" xml:space="preserve">
    <value>Key generators</value>
  </data>
  <data name="ExKeyGeneratorAttributeOnTypeXRequiresNameToBeSet" xml:space="preserve">
    <value>[KeyGenerator] attribute on type '{0}' requires Name to be set.</value>
  </data>
  <data name="ExTransactionIsRunning" xml:space="preserve">
    <value>A transaction is running, but there should be no active transaction.</value>
  </data>
  <data name="ExCanNotMergeTheState" xml:space="preserve">
    <value>Can't merge the state.</value>
  </data>
  <data name="ExQueryTaskIsNotExecutedYet" xml:space="preserve">
    <value>Query task is not executed yet.</value>
  </data>
  <data name="ExCyclicDependencyInQueryPreprocessorGraphIsDetected" xml:space="preserve">
    <value>Cyclic dependency in query preprocessor graph is detected.</value>
  </data>
  <data name="ExAttemptToAutomaticallyActivateSessionXInsideSessionYIsBlocked" xml:space="preserve">
    <value>An attempt to automatically activate Session '{0}' inside Session '{1}' (Session switching) is blocked. 
Most likely, mixed usage of objects from different Sessions is a result of a bug in your code. 
Use manual Session activation (Session.Deactivate(), Session.Activate()) or 
SessionOptions.AllowSwitching flag to avoid this exception, if this is intentional.</value>
  </data>
  <data name="ExDuplicateForOperationXIsFound" xml:space="preserve">
    <value>The duplicate for the operation {0} is found.</value>
  </data>
  <data name="ExCannotGenerateNextVersionValueOfTypeX" xml:space="preserve">
    <value>Can't generate next version value of type '{0}'.</value>
  </data>
  <data name="ExPropertyXYDoesnTHavePublicGetter" xml:space="preserve">
    <value>Property '{0}.{1}' doesn't have public getter.</value>
  </data>
  <data name="ExPropertyXDoesnTHavePublicSetter" xml:space="preserve">
    <value>Property '{0}' doesn't have public setter.</value>
  </data>
  <data name="ExTypeOfXMustBeADescendantOfYType" xml:space="preserve">
    <value>Type of '{0}' must be a descendant of {1} type.</value>
  </data>
  <data name="ExActiveTransactionIsRequiredForThisOperationUseSessionOpenTransactionToOpenIt" xml:space="preserve">
    <value>Active Transaction is required for this operation. Use Session.OpenTransaction(...) to open it.</value>
  </data>
  <data name="ExLegacySchemaIsNotCompatible_DetailsX" xml:space="preserve">
    <value>Legacy schema is not compatible. Details: 
{0}</value>
  </data>
  <data name="LogSkippingSchemaSynchronization" xml:space="preserve">
    <value>Skipping schema synchronization.</value>
  </data>
  <data name="ExXYFieldPairedToZAFieldShouldBeBButCurrentIsC" xml:space="preserve">
    <value>'{0}.{1}' field, which is declared as paired to '{2}.{3}' field, should be of type '{4}' but actually it is '{5}'.</value>
  </data>
  <data name="ExXYFieldPairedToZAFieldShouldBeEntitySetOfBButCurrentIsC" xml:space="preserve">
    <value>'{0}.{1}' field, which is declared as paired to '{2}.{3}' field, should be 'EntitySet&lt;{4}&gt;' but it is 'EntitySet&lt;{5}&gt;'.</value>
  </data>
  <data name="ExConnectionInfoIsMissing" xml:space="preserve">
    <value>ConnectionInfo is missing. If you are using configuration file you should specify either 'connectionUrl' element or 'connectionString' and 'provider' elements</value>
  </data>
  <data name="ExConnectionInfoIsWrongYouShouldSetEitherConnectionUrlElementOrConnectionStringElement" xml:space="preserve">
    <value>ConnectionInfo is wrong. You should set either  'connectionUrl' element or 'connectionString' element.</value>
  </data>
  <data name="ExTypeWithNameXIsNotRegistered" xml:space="preserve">
    <value>Type with name '{0}' isn't registered in the Domain.</value>
  </data>
  <data name="LogSessionXInvalidate" xml:space="preserve">
    <value>Session '{0}'. Invalidate.</value>
  </data>
  <data name="LogSessionXDisconnectedStateAttach" xml:space="preserve">
    <value>Session '{0}'. DisconnectedState.Attach</value>
  </data>
  <data name="LogSessionXDisconnectedStateConnect" xml:space="preserve">
    <value>Session '{0}'. DisconnectedState.Connect()</value>
  </data>
  <data name="LogSessionXDisconnectedStateDisconnect" xml:space="preserve">
    <value>Session '{0}'. DisconnectedState is disconnected</value>
  </data>
  <data name="LogSessionXDisconnectedStateApplyChanges" xml:space="preserve">
    <value>Session '{0}'. DisconnectedState.ApplyChanges</value>
  </data>
  <data name="Operations" xml:space="preserve">
    <value>Operations</value>
  </data>
  <data name="KeyMapping" xml:space="preserve">
    <value>Key mapping</value>
  </data>
  <data name="LogDisconnectedStateCancelChanges" xml:space="preserve">
    <value>DisconnectedState.CancelChanges</value>
  </data>
  <data name="LogChangesAreSuccessfullyApplied" xml:space="preserve">
    <value>Changes are successfully applied.</value>
  </data>
  <data name="ExKeyMustHaveExactType" xml:space="preserve">
    <value>Key must have exact type here.</value>
  </data>
  <data name="LogSyncContextMustHaveNoPendingActions" xml:space="preserve">
    <value>SyncContext must have no pending actions at this point.</value>
  </data>
  <data name="LogSessionXRemappingEntityKeys" xml:space="preserve">
    <value>Session '{0}'. Remapping entity keys.</value>
  </data>
  <data name="ExEntityIsAlreadyDetachedFromSession" xml:space="preserve">
    <value>Entity is already detached from Session. Likely, this is result of creation of new Entity with the same Key.</value>
  </data>
  <data name="ExUnableToCastItemOfTypeXToY" xml:space="preserve">
    <value>Unable to cast item of type '{0}' to '{1}' in queries.</value>
  </data>
  <data name="ExOriginIsNull" xml:space="preserve">
    <value>Origin is null.</value>
  </data>
  <data name="ExOriginIsNotNull" xml:space="preserve">
    <value>Origin is not null.</value>
  </data>
  <data name="ExOnlyOnePrimaryOperationCanBeLogged" xml:space="preserve">
    <value>Only one primary operation can be logged by each OperationContext instance.</value>
  </data>
  <data name="LogSessionXEntityWithKeyYIdentifiedAsZ" xml:space="preserve">
    <value>Session '{0}'. Identifying entity: Key = '{1}', identified as '{2}'.</value>
  </data>
  <data name="ExUnableToApplyVersionOnFieldXOfTypeY" xml:space="preserve">
    <value>Unable to apply VersionAttribute with VersionMode.Auto or Version.Mode.Manual mode set on field {0} of type {1}. Only VersionMode.Skip is allowed.</value>
  </data>
  <data name="ExInvalidScopeDisposalOrder" xml:space="preserve">
    <value>Invalid scope disposal order.</value>
  </data>
  <data name="ExNoOperationRegistrationScope" xml:space="preserve">
    <value>No operation registration scope. Use OperationRegistry.BeginRegistration method to open it.</value>
  </data>
  <data name="ExOnlyOneOperationCanBeRegisteredInEachScope" xml:space="preserve">
    <value>Only one operation can be registered in each scope.</value>
  </data>
  <data name="ExRunningOperationRegistrationMustBeFinished" xml:space="preserve">
    <value>Running operation registration must be finished before invocation of this method.</value>
  </data>
  <data name="ExYouMustEitherApplyOrCancelCachedChangesToChangeThisProperty" xml:space="preserve">
    <value>You must either apply or cancel cached changes before changing this property.</value>
  </data>
  <data name="LogFailedToAddSchemaHintXErrorY" xml:space="preserve">
    <value>Failed to add schema hint '{0}' to schema hint collection. The hint will be ignored.
Likely, the schema object (table, column, etc.) it references does not exists, because it was manually removed from the database.
Error: {1}</value>
  </data>
  <data name="LogSessionXVersionValidationFailedKeyYVersionZExpected3" xml:space="preserve">
    <value>Session '{0}'. Version validation failed: Key = '{1}', Version = '{2}' (expected version = '{3}').</value>
  </data>
  <data name="ExOperationIsNotRegisteredYet" xml:space="preserve">
    <value>Operation isn't registered yet. See Session.Oeprations.RegisterOperations().</value>
  </data>
  <data name="ExOperationStartedIsAlreadyCalledForThisOperation" xml:space="preserve">
    <value>OperatonStarted is alerady called for this operation.</value>
  </data>
  <data name="ExOperationIsNotMarkedAsStarted" xml:space="preserve">
    <value>Operation isn't marked as started. See Sessopn.Operations.OperationStarted() method.</value>
  </data>
  <data name="ExNullableAndNullableOnUpgradeCannotBeUsedWithXField" xml:space="preserve">
    <value>Nullable and NullableOnUpgrade flags can't be used with '{0}' field. They can be used only with reference-typed fields (except Structure descendants).</value>
  </data>
  <data name="XW0001" xml:space="preserve">
    <value>{0}</value>
  </data>
  <data name="ExUpgradeHintTargetFieldNotFound" xml:space="preserve">
    <value>Upgrade hint error. Target field '{0}' not found.</value>
  </data>
  <data name="ExUpgradeHintTargetTypeNotFound" xml:space="preserve">
    <value>Upgrade hint error. Target type '{0}' not found.</value>
  </data>
  <data name="ExUpgradeHintSourceTypeNotFound" xml:space="preserve">
    <value>Upgrade hint error. Source type '{0}' not found.</value>
  </data>
  <data name="ExUpgradeHintSourceFieldNotFound" xml:space="preserve">
    <value>Upgrade hint error. Source field '{0}' not found.</value>
  </data>
  <data name="ExOnlyPrefetchMethodSupportedButFoundX" xml:space="preserve">
    <value>Only 'Prefetch(source, expression, params[] expressions)' method is supported within prefetch expression. But found '{0}'.</value>
  </data>
  <data name="ExUnabletoParsePrefetchExpressionX" xml:space="preserve">
    <value>Unable to parse prefetch expression '{0}'.</value>
  </data>
  <data name="ExOnlyPropertAccessPrefetchOrAnonymousTypeSupportedButFoundX" xml:space="preserve">
    <value>Only persistented property access, calls of Prefetch method or anonymous type constructors are supported, but found '{0}' expression.</value>
  </data>
  <data name="ExUnableToParseValueXForFieldY" xml:space="preserve">
    <value>Unable to parse value '{0}' for field '{1}'</value>
  </data>
  <data name="EntityX" xml:space="preserve">
    <value>Entity: {0};</value>
  </data>
  <data name="FieldX" xml:space="preserve">
    <value> Field: {0};</value>
  </data>
  <data name="ExUnableToSetIndexedFlagOnEntitySetFieldX" xml:space="preserve">
    <value>Unable to set 'Indexed' flag on EntitySet field {0}.</value>
  </data>
  <data name="ExUnableToSetIndexedFlagOnStructureFieldX" xml:space="preserve">
    <value>Unable to set 'Indexed' flag on Structure field {0}.</value>
  </data>
  <data name="ExOnlySecondaryIndexesCanBeDeclaredPartial" xml:space="preserve">
    <value>Only secondary indexes can be declared partial.</value>
  </data>
  <data name="ExMemberXIsNotFoundCheckThatSuchMemberExists" xml:space="preserve">
    <value>Member '{0}' is not found. Check that either static parameterless method or static property with such name exists.</value>
  </data>
  <data name="ExMemberXShouldReturnValueThatIsAssignableToLambdaExpression" xml:space="preserve">
    <value>Member '{0}' should return value that is assignable to LambdaExpression</value>
  </data>
  <data name="ExLambdaExpressionReturnedByXShouldTakeOneParameterOfTypeYOrAnyBaseTypeOfIt" xml:space="preserve">
    <value>LambdaExpression returned by '{0}' should take one parameter of type '{1}' or any base type of it</value>
  </data>
  <data name="ExLambdaExpressionReturnedByXShouldReturnValueThatIsAssignableToY" xml:space="preserve">
    <value>LambdaExpression returned by '{0}' should return value that is assignable to '{1}'</value>
  </data>
  <data name="ExUnableToTranslateXInPartialIndexDefinitionForIndexYReasonZ" xml:space="preserve">
    <value>Unable to translate '{0}' in partial index definition for index '{1}'. Reason: {2}.</value>
  </data>
  <data name="MemberAccessSequenceContainsNonPersistentFields" xml:space="preserve">
    <value>member access sequence contains non-persistent fields</value>
  </data>
  <data name="ParametersOfTypeOtherThanXAreNotSupported" xml:space="preserve">
    <value>parameters of type other than '{0}' are not supported</value>
  </data>
  <data name="ExpressionsOfTypeXAreNotSupported" xml:space="preserve">
    <value>expressions of type '{0}' are not supported</value>
  </data>
  <data name="OnlyPrimitiveAndReferenceFieldsAreSupported" xml:space="preserve">
    <value>only primitive and reference fields are supported</value>
  </data>
  <data name="FieldXDoesNotExistInTableForY" xml:space="preserve">
    <value>field '{0}' does not exist in table for '{1}'</value>
  </data>
  <data name="ExTypeXHasMultipleClusteredIndexesY" xml:space="preserve">
    <value>Type '{0}' has multiple clustered indexes: {1}</value>
  </data>
  <data name="ExTypeXDeclaresClusteredIndexYButOnlyRootTypeCanDeclareClusteredIndexInSingleTableHierarchy" xml:space="preserve">
    <value>Type '{0}' declares clustered index '{1}', but only root type can declare clustered indexes in single table hierarhy</value>
  </data>
  <data name="ExIndexXCanNotBeBothPartialAndClustered" xml:space="preserve">
    <value>Index '{0}' can not be both partial and clustered</value>
  </data>
  <data name="ExClusteredIndexCanNotBeDeclaredInInterfaceX" xml:space="preserve">
    <value>Clustered index can not be declared in interface '{0}'</value>
  </data>
  <data name="ExMemberXIsNotSupported" xml:space="preserve">
    <value>Member '{0}' is not supported</value>
  </data>
  <data name="ExpressionXShouldTakeYParameters" xml:space="preserve">
    <value>Expression '{0}' should take {1} parameters</value>
  </data>
  <data name="ExEntityWithKeyXAlreadyExists" xml:space="preserve">
    <value>Entity with key '{0}' already exists</value>
  </data>
  <data name="ExInvalidFieldNameX" xml:space="preserve">
    <value>Invalid field name '{0}'.</value>
  </data>
  <data name="ExCantCompileProviderX" xml:space="preserve">
    <value>Can't compile the provider '{0}'.</value>
  </data>
  <data name="ExXMustBeActive" xml:space="preserve">
    <value>'{0}' must be active.</value>
  </data>
  <data name="ExProviderMustBeEitherCompilableProviderOrExecutableProvider" xml:space="preserve">
    <value>Provider must be either CompilableProvider or ExecutableProvider</value>
  </data>
  <data name="ExAtLeastOneColumnIndexPairMustBeSpecified" xml:space="preserve">
    <value>At least one column index pair must be specified.</value>
  </data>
  <data name="ExCanNotCompileNoEnumerationContext" xml:space="preserve">
    <value>Can't compile - no active EnumerationContext exists.</value>
  </data>
  <data name="ExCanNotCompileNoCompiler" xml:space="preserve">
    <value>Can't compile - active CompilationContext has no Compiler (Compiler is null).</value>
  </data>
  <data name="ExCantOpenEnumerationScopeSinceThereIsNoCurrentCompilationContext" xml:space="preserve">
    <value>Can't open EnumerationScope, since there is no current CompilationContext.</value>
  </data>
  <data name="NotAvailable" xml:space="preserve">
    <value>n/a</value>
  </data>
  <data name="ExTypeOfExpressionReturnValueIsNotX" xml:space="preserve">
    <value>The type of the expression's return value is not '{0}'.</value>
  </data>
  <data name="ExNormalizedExpressionMustHaveXForm" xml:space="preserve">
    <value>The normalized boolean expression must have the '{0}' form.</value>
  </data>
  <data name="ExNormalizedExpressionMustBeRoot" xml:space="preserve">
    <value>The normalized boolean expression must be the root expression.</value>
  </data>
  <data name="ExNormalizedExpressionMustNotBeRoot" xml:space="preserve">
    <value>The normalized boolean expression must not be the root expression.</value>
  </data>
  <data name="ExXCantBeExecuted" xml:space="preserve">
    <value>{0} can't be executed on specified sources.</value>
  </data>
  <data name="ExParameterXIsNotATupleAccessExpression" xml:space="preserve">
    <value>Parameter '{0}' is not a tuple access expression</value>
  </data>
  <data name="ExValueOfParameterWCantBeXIfValueOfParameterYIsZ" xml:space="preserve">
    <value>The value of the parameter {0} can't be {1}, if the value of the parameter {2} is {3}.</value>
  </data>
  <data name="ExSelectProviderRemovesColumnsUsedForOrdering" xml:space="preserve">
    <value>The SelectProvider removes columns used for an ordering.</value>
  </data>
  <data name="ExAggregateXIsNotSupportedForTypeY" xml:space="preserve">
    <value>Aggregate '{0}' is not supported for type '{1}'</value>
  </data>
  <data name="RowNumberX" xml:space="preserve">
    <value>RowNumber{0}</value>
  </data>
  <data name="ExOrderingOfRecordsIsNotSpecifiedForRowNumberProvider" xml:space="preserve">
    <value>The ordering of records is not specified for RowNumberProvider.</value>
  </data>
  <data name="ExCantConvertXToY" xml:space="preserve">
    <value>Can't convert the {0} to the {1}.</value>
  </data>
  <data name="ExPredicateContainsAccessesToDifferentApplyParameters" xml:space="preserve">
    <value>Predicate contains accesses to different ApplyParameters.</value>
  </data>
  <data name="ExColumnsUsedByPredicateContainingApplyParameterAreRemoved" xml:space="preserve">
    <value>Columns used by the predicate containing ApplyParameter are removed.</value>
  </data>
  <data name="ExColumnsUsedByCalculatedColumnExpressionContainingApplyParameterAreRemoved" xml:space="preserve">
    <value>Columns used by the CalculatedColumn's expression containing the ApplyParameter are removed.</value>
  </data>
  <data name="ExOrderKeyNotFoundInMapping" xml:space="preserve">
    <value>Order key not found in mapping.</value>
  </data>
  <data name="ExFilterTupleDescriptorMistmatchesWithSourceMappingDescriptor" xml:space="preserve">
    <value>Filter tuple descriptor mistmatches with source mapping descriptor.</value>
  </data>
  <data name="ExUnableToInitializeJoinIndexProviderColumnsCountMismatch" xml:space="preserve">
    <value>Unable to initialize JoinIndexProvider. Columns count mismatch.</value>
  </data>
  <data name="ExColumnGroupCouldNotBeFound" xml:space="preserve">
    <value>Column group could not be found.</value>
  </data>
  <data name="ExOnlySingleColumnKeySupported" xml:space="preserve">
    <value>Only single-column key supported.</value>
  </data>
  <data name="ExSequenceContainsMoreThanOneElement" xml:space="preserve">
    <value>Sequence contains more than one element.</value>
  </data>
  <data name="ExCurrentCompilerIsNotSuitableForThisOperationMostLikelyThereIsNoActiveSession" xml:space="preserve">
    <value>Current compiler is not suitable for this operation, most likely there is no active Session.</value>
  </data>
  <data name="ExProcessingOfVoidProviderIsNotSupported" xml:space="preserve">
    <value>Processing of VoidProvider is not supported.</value>
  </data>
  <data name="ExEmptyKeyColumnsCollection" xml:space="preserve">
    <value>KeyColumns collection is empty.</value>
  </data>
  <data name="ExColumnXContainsBothKeyAndValueCollections" xml:space="preserve">
    <value>Column "{0}" contains both key and value collections.</value>
  </data>
  <data name="ExCanNotFindReferenceToColumnX" xml:space="preserve">
    <value>Can not find reference to column "{0}".</value>
  </data>
  <data name="ExMoreThenOneKeyColumnReferenceToColumnX" xml:space="preserve">
    <value>KeyColumns collection contains more then one reference to column "{0}".</value>
  </data>
  <data name="ExReferencedColumnXDoesNotBelongToIndexY" xml:space="preserve">
    <value>Referenced column "{0}" does not belong to index "{1}".</value>
  </data>
  <data name="ExMoreThenOneValueColumnReferenceToColumnX" xml:space="preserve">
    <value>ValueColumns collection contains more then one reference to column "{0}".</value>
  </data>
  <data name="ExUndefinedTypeOfColumnX" xml:space="preserve">
    <value>Type of column "{0}" is undefined.</value>
  </data>
  <data name="ExUndefinedPrimaryKey" xml:space="preserve">
    <value>PrimaryKey is undefined.</value>
  </data>
  <data name="ExPrimaryKeyColumnCanNotBeNullable" xml:space="preserve">
    <value>Primary key column can not be nullable.</value>
  </data>
  <data name="ExUndefinedForeignKey" xml:space="preserve">
    <value>ForeignKey is undefined.</value>
  </data>
  <data name="ExInvalidForeignKeyStructure" xml:space="preserve">
    <value>Invalid ForeignKey structure: its column sequence do not match PrimaryKey column sequence.</value>
  </data>
  <data name="_Culture" xml:space="preserve">
    <value>Culture</value>
  </data>
  <data name="Length" xml:space="preserve">
    <value>Length</value>
  </data>
  <data name="Precision" xml:space="preserve">
    <value>Precision</value>
  </data>
  <data name="Scale" xml:space="preserve">
    <value>Scale</value>
  </data>
  <data name="Type" xml:space="preserve">
    <value>Type</value>
  </data>
  <data name="PropertyPairFormat" xml:space="preserve">
    <value>{0}: {1}</value>
  </data>
  <data name="Comma" xml:space="preserve">
    <value>, </value>
  </data>
  <data name="ExInvalidDirectionValue" xml:space="preserve">
    <value>Invalid Direction value (Direction.None).</value>
  </data>
  <data name="ExInvalidPrimaryKeyColumnsCollection" xml:space="preserve">
    <value>PrimaryKeyColumns collection is invalid.</value>
  </data>
  <data name="ExInvalidIncludedColumnsCollection" xml:space="preserve">
    <value>IncludedColumns collection is invalid.</value>
  </data>
  <data name="ExMoreThenOneIncludedColumnReferenceToColumnX" xml:space="preserve">
    <value>IncludedColumns collection contains more then one reference to column "{0}".</value>
  </data>
  <data name="NullableMark" xml:space="preserve">
    <value>?</value>
  </data>
  <data name="ExInvalidPrimaryKeyStructure" xml:space="preserve">
    <value>Invalid PrimaryKeyInfo structure: sequence KeyColumns and ValueColumns do not match sequence of all the Columns of the table.</value>
  </data>
  <data name="ExInvalideIncrementValue" xml:space="preserve">
    <value>Increment value must be greater then zero.</value>
  </data>
  <data name="ExUndefinedTypeOfSequenceX" xml:space="preserve">
    <value>Type of sequence "{0}" is undefined.</value>
  </data>
  <data name="ExEmptyColumnsCollection" xml:space="preserve">
    <value>Columns collection is empty.</value>
  </data>
  <data name="NativeType" xml:space="preserve">
    <value>Native type</value>
  </data>
  <data name="ExSpecifiedRedoDescriptorCantBeLogged" xml:space="preserve">
    <value>Specified RedoDescriptor can't be logged.</value>
  </data>
  <data name="LogUndoError" xml:space="preserve">
    <value>Error during Undo execution: descriptor {0}.</value>
  </data>
  <data name="ExConcurrencyConflict" xml:space="preserve">
    <value>Concurrency conflict.</value>
  </data>
  <data name="ExDeadlock" xml:space="preserve">
    <value>Deadlock was found.</value>
  </data>
  <data name="ExVersionConflict" xml:space="preserve">
    <value>Version conflict.</value>
  </data>
  <data name="ExVersionConflictEx" xml:space="preserve">
    <value>Version conflict on object {0}: expected: {1} = {2}, but it is {3}.</value>
  </data>
  <data name="ExAtomicContextIsSuspended" xml:space="preserve">
    <value>AtomicContext is suspended.</value>
  </data>
  <data name="ExOldActiveOperationIsStillRunning" xml:space="preserve">
    <value>You can't Activate new operation, since old ActiveOperation is still running.</value>
  </data>
  <data name="ExCantInvokeBlockingDescriptor" xml:space="preserve">
    <value>Blocking descriptor can't be invoked.</value>
  </data>
  <data name="ExAlreadyCompleted" xml:space="preserve">
    <value>UndoDescriptor is already completed.</value>
  </data>
  <data name="ExCompleteMustBeCalledJustOnce" xml:space="preserve">
    <value>Complete method must be called just once.</value>
  </data>
  <data name="ExContextMustBeActivated" xml:space="preserve">
    <value>Context is not activated.</value>
  </data>
  <data name="ExObjectAndContextAreIncompatible" xml:space="preserve">
    <value>The specified object and the context are incompatible.</value>
  </data>
  <data name="ExIncorrectStageValue" xml:space="preserve">
    <value>Incorrect Stage value: '{0}'.</value>
  </data>
  <data name="LogRelationSyncUndoError" xml:space="preserve">
    <value>Error during undoing the relation synchronization.</value>
  </data>
  <data name="ValueDoesNotMatchRegexPatternX" xml:space="preserve">
    <value>Value does not match regex pattern '{0}'.</value>
  </data>
  <data name="PropertyValueCanNotBeEmpty" xml:space="preserve">
    <value>{0}: value can not be empty.</value>
  </data>
  <data name="AspectExFieldConstraintCanNotBeAppliedToReadOnlyPropertyX" xml:space="preserve">
    <value>Field constraint can not be applied to read only property {0}.</value>
  </data>
  <data name="AspectExXDoesNotSupportYValueTypeLocationZ" xml:space="preserve">
    <value>'{0}' does not support '{1}' value type (location: {2}).</value>
  </data>
  <data name="X" xml:space="preserve">
    <value>{0}</value>
  </data>
  <data name="ExValidationFailed" xml:space="preserve">
    <value>Validation failed.</value>
  </data>
  <data name="PropertyValueCanNotBeNull" xml:space="preserve">
    <value>{0}: value can not be null.</value>
  </data>
  <data name="PropertyValueLengthMustBeInXYRange" xml:space="preserve">
    <value>{0}: length of the value must be in [{1} ... {2}] range.</value>
  </data>
  <data name="PropertyValueMustBeInXYRange" xml:space="preserve">
    <value>{0}: value must be in [{1} ... {2}] range.</value>
  </data>
  <data name="AspectExNoComparer" xml:space="preserve">
    <value>[{0}] attribute on '{1}' requires a comparer for type '{2}'.</value>
  </data>
  <data name="DateMustBeInThePast" xml:space="preserve">
    <value>Date must be in the past.</value>
  </data>
  <data name="ValueShouldBeInTheFuture" xml:space="preserve">
    <value>Value should be in the future.</value>
  </data>
  <data name="ValueShouldBeInThePast" xml:space="preserve">
    <value>Value should be in the past.</value>
  </data>
  <data name="ValueLengthCanNotBeGreaterThanX" xml:space="preserve">
    <value>Value length can not be greater than {0}.</value>
  </data>
  <data name="ValueLengthCanNotBeLessThanX" xml:space="preserve">
    <value>Value length can not be less than {0}.</value>
  </data>
  <data name="ValueLengthCanNotBeLessThanXOrGreaterThanY" xml:space="preserve">
    <value>Value length can not be less than {0} or greater than {1}.</value>
  </data>
  <data name="MaxOrMinPropertyShouldBeSpecified" xml:space="preserve">
    <value>'Max' or 'Min' property should be specified.</value>
  </data>
  <data name="ValueShouldNotBeEmpty" xml:space="preserve">
    <value>Value should not be empty.</value>
  </data>
  <data name="ValueShouldNotBeNull" xml:space="preserve">
    <value>Value should not be null.</value>
  </data>
  <data name="ValueShouldNotBeEmptyOrEmpty" xml:space="preserve">
    <value>Value should not be null or empty.</value>
  </data>
  <data name="FieldShouldBeOfComparableType" xml:space="preserve">
    <value>Field should be of comparable type.</value>
  </data>
  <data name="ValueShouldNotBeGreaterThanMax" xml:space="preserve">
    <value>Value should not be greater than {0}.</value>
  </data>
  <data name="ValueShouldNotBeLessThanMin" xml:space="preserve">
    <value>Value should not be less than {0}.</value>
  </data>
  <data name="ValueShouldNotBeLessThanMinOrGreaterThanMax" xml:space="preserve">
    <value>Value should not be less than {0} or greater than {1}.</value>
  </data>
  <data name="RegularExpressionPatternIsNotSpecified" xml:space="preserve">
    <value>Regular expression pattern is not specified.</value>
  </data>
  <data name="FailedToCreateRegularExpressionFromPatternX" xml:space="preserve">
    <value>Failed to create regular expression from pattern '{0}'.</value>
  </data>
  <data name="AspectExApplyingXToPropertyYFailedZ" xml:space="preserve">
    <value>Applying [{0}] to property '{1}' failed. {2}</value>
  </data>
  <data name="ExValidationContextIsInvalid" xml:space="preserve">
    <value>Validation context is in invalid state. This means that some validation error has happened, but later it was suppressed.</value>
  </data>
  <data name="AspectExXAndYPropertiesMustBeUsedTogetherLocationZ" xml:space="preserve">
    <value>'{0}' and '{1}' properties must be used together (location: {2}).</value>
  </data>
  <data name="AspectExBothLocalizableMessageResourceAndNotLocalizableMessageCanNotBeSpecifiedAtOnceLocationX" xml:space="preserve">
    <value>Both localizable message resource and not localizable message can not be specified at once (location: {0}).</value>
  </data>
  <data name="ExSqlServerBelow2005IsNotSupported" xml:space="preserve">
    <value>SQL Server below 2005 is not supported.</value>
  </data>
  <data name="ExSqlServerSupportsTrimmingOfSpaceCharactersOnly" xml:space="preserve">
    <value>SQL Server supports trimming of space characters only.</value>
  </data>
  <data name="ExInvalidBooleanStringX" xml:space="preserve">
    <value>Invalid boolean string '{0}'.</value>
  </data>
  <data name="ExMultipleLanguagesNotSupportedForFulltextColumnXOfIndexY" xml:space="preserve">
    <value>Multiple languages not supported for fulltext column {0} of index {1}.</value>
  </data>
  <data name="ExNoMessageTemplateIsRegisteredForCodeX" xml:space="preserve">
    <value>No message template is registered for code: {0}</value>
  </data>
  <data name="ExTablePropertyIsNotSet" xml:space="preserve">
    <value>Table is not set.</value>
  </data>
  <data name="ExInvalidExpressionType" xml:space="preserve">
    <value>Invalid expression type.</value>
  </data>
  <data name="ExUnboundColumn" xml:space="preserve">
    <value>Unbound column '{0}'.</value>
  </data>
  <data name="ExSizeShouldBeNotNegativeValue" xml:space="preserve">
    <value>Size should be not negative value.</value>
  </data>
  <data name="ExScaleShouldBeNonNegativeValue" xml:space="preserve">
    <value>Scale should be non-negative value.</value>
  </data>
  <data name="ExPrecisionShouldBeNonNegativeValue" xml:space="preserve">
    <value>Precision should be non-negative value.</value>
  </data>
  <data name="ExTheScaleMustBeLessThanOrEqualToPrecision" xml:space="preserve">
    <value>The scale must be less than or equal to precision.</value>
  </data>
  <data name="ExLengthShouldBeNotNegativeValue" xml:space="preserve">
    <value>Length should be not negative value.</value>
  </data>
  <data name="ExPositionValueShouldBeGreaterThanZero" xml:space="preserve">
    <value>Position value should be greater than zero.</value>
  </data>
  <data name="ExInvalidUsageOfTheRowCountArgument" xml:space="preserve">
    <value>Invalid usage of the "rowCount" argument.</value>
  </data>
  <data name="ExInvalidUsageOfTheOrientationArgument" xml:space="preserve">
    <value>Invalid usage of the "orientation" argument.</value>
  </data>
  <data name="ExReferencedColumnsCountCantBeLessThenOne" xml:space="preserve">
    <value>Referenced columns count cannot be less then one.</value>
  </data>
  <data name="ExReferencingColumnsCountCantBeLessThenOne" xml:space="preserve">
    <value>Referencing columns count cannot be less then one.</value>
  </data>
  <data name="ExRowAmountShouldBePositiveNumber" xml:space="preserve">
    <value>Row amount should be positive number.</value>
  </data>
  <data name="ExCircularReferenceDetected" xml:space="preserve">
    <value>Circular reference is detected.</value>
  </data>
  <data name="ExTheDataTypeMustBeExactNumericWithScale0" xml:space="preserve">
    <value>The data type must be exact numeric with scale 0.</value>
  </data>
  <data name="ExLiteralTypeXIsNotSupported" xml:space="preserve">
    <value>Literal type '{0}' is not supported.</value>
  </data>
  <data name="LogUnableToGetDefaultNodeComparerForTypeXxx" xml:space="preserve">
    <value>Unable to get default SQL comparer for type {0}.</value>
  </data>
  <data name="ExJoinExpressionShouldBeNullForCrossApplyAndOuterApply" xml:space="preserve">
    <value>Join expression should be NULL for CROSS APPLY &amp; OUTER APPLY.</value>
  </data>
  <data name="ExNodeTypeIsUnknown" xml:space="preserve">
    <value>Node type is unknown.</value>
  </data>
  <data name="ExSqlContainerExpressionCanNotBeCompiled" xml:space="preserve">
    <value>Sql container expression can not be compiled.</value>
  </data>
  <data name="ExSpecifiedConnectionDoesNotBelongToThisDriver" xml:space="preserve">
    <value>Specified connection does not belong to this driver.</value>
  </data>
  <data name="ExTranslationOfLiteralOfTypeXIsNotSupported" xml:space="preserve">
    <value>Translation of literal of type '{0}' is not supported.</value>
  </data>
  <data name="ExFunctionXIsNotSupported" xml:space="preserve">
    <value>Function '{0}' is not supported.</value>
  </data>
  <data name="ExPartOfUrlContainsForbiddenCharacters" xml:space="preserve">
    <value>Part of URL contains forbidden characters. Forbidden characters: </value>
  </data>
  <data name="ExOperationXIsNotSupported" xml:space="preserve">
    <value>Operation '{0}' is not supported</value>
  </data>
  <data name="ExSpecifiedPrecisionXIsGreaterThanMaximumSupportedByStorageY" xml:space="preserve">
    <value>Specified precision ({0}) is greater than maximum supported by storage ({1}).</value>
  </data>
  <data name="ExTableAlreadyHasSpecifiedName" xml:space="preserve">
    <value>Table already has specified name.</value>
  </data>
  <data name="ExColumnAlreadyHasSpecifiedName" xml:space="preserve">
    <value>Column already has specified name.</value>
  </data>
  <data name="ExIsolationLevelXIsNotSupported" xml:space="preserve">
    <value>Isolation level '{0}' is not supported</value>
  </data>
  <data name="ExLockXIsNotSupported" xml:space="preserve">
    <value>Lock '{0}' is not supported</value>
  </data>
  <data name="ExOnlySqlLiteralOrSqlPlaceholderCanBeUsedInLimitOffset" xml:space="preserve">
    <value>Only SqlLiteral or SqlPlaceholder can be used in Limit/Offset</value>
  </data>
  <data name="ExNameForParameterXIsNotFound" xml:space="preserve">
    <value>Name for parameter '{0}' is not found'</value>
  </data>
  <data name="ExValueForPlaceholderXIsNotSet" xml:space="preserve">
    <value>Value for placeholder '{0}' is not set.</value>
  </data>
  <data name="ExItemsForCycleXAreNotSpecified" xml:space="preserve">
    <value>Items for cycle '{0}' are not specified.</value>
  </data>
  <data name="ExTransactionShouldBeActive" xml:space="preserve">
    <value>Transaction should be active</value>
  </data>
  <data name="ExTransactionShouldNotBeActive" xml:space="preserve">
    <value>Transaction should not be active</value>
  </data>
  <data name="ExTypesOfValuesAreDifferent" xml:space="preserve">
    <value>Types of values are different</value>
  </data>
  <data name="ExThisStorageDoesNotSupportXValuesLessThanYSuppliedValueIsZ" xml:space="preserve">
    <value>This storage does not support '{0}' values less than '{1}'. Supplied value is '{2}'.</value>
  </data>
  <data name="ExThisStorageDoesNotSupportXValuesGreatherThanYSuppliedValueIsZ" xml:space="preserve">
    <value>This storage does not support '{0}' values greather than '{1}'. Supplied value is '{2}'.</value>
  </data>
  <data name="ExCanNotReadDatabaseAndSchemaNames" xml:space="preserve">
    <value>Can not read database and schema names</value>
  </data>
  <data name="ExThisStorageDoesNotSupportX" xml:space="preserve">
    <value>This storage does not support '{0}'.</value>
  </data>
  <data name="FullTextQueries" xml:space="preserve">
    <value>Full text queries</value>
  </data>
  <data name="ExIncrementMustNotBeZero" xml:space="preserve">
    <value>Increment must not be 0.</value>
  </data>
  <data name="ExTheDataTypeMustBeExactNumericWithoutScaleOrWithZeroScale" xml:space="preserve">
    <value>The data type must be exact numeric without scale or with zero scale.</value>
  </data>
  <data name="ExNameMustBeNotNullOrEmpty" xml:space="preserve">
    <value>Name must be not null or empty.</value>
  </data>
  <data name="ExSchemaMustBeNotNull" xml:space="preserve">
    <value>Schema must be not null.</value>
  </data>
  <data name="ExTheMaximumValueMustBeGreaterThanTheMinimumValue" xml:space="preserve">
    <value>The maximum value must be greater than the minimum value.</value>
  </data>
  <data name="ExTheStartValueShouldBeBetweenTheMinimumAndMaximumValue" xml:space="preserve">
    <value>The start value should be between the minimum and maximum value.</value>
  </data>
  <data name="ExInvalidActionType" xml:space="preserve">
    <value>Invalid action type.</value>
  </data>
  <data name="ExColumnBelongsToOtherTable" xml:space="preserve">
    <value>Column belongs to other table.</value>
  </data>
  <data name="ExInvalidConstraintType" xml:space="preserve">
    <value>Invalid constraint type.</value>
  </data>
  <data name="ExConstraintBelongsToOtherTable" xml:space="preserve">
    <value>Constraint belongs to other table.</value>
  </data>
  <data name="ExConstraintBelongsToOtherDomain" xml:space="preserve">
    <value>Constraint belongs to other domain.</value>
  </data>
  <data name="ExInvalidArgumentsScaleAndPrecisionShouldBeUsedTogether" xml:space="preserve">
    <value>Invalid arguments: 'scale' and 'precision' should be used together</value>
  </data>
  <data name="ExInvalidArgumentsPrecisionAndLengthShouldNotBeUsedTogether" xml:space="preserve">
    <value>Invalid arguments: 'precision' and 'length' should not be used together</value>
  </data>
  <data name="ExInvalidArgumentsNonNullTypeNameIsAllowedIfAndOnlyIfTypeEqualsSqlTypeUnknown" xml:space="preserve">
    <value>Invalid arguments: non-null 'typeName' is allowed if and only if 'type' equals 'SqlType.Unknown'</value>
  </data>
  <data name="TypeX" xml:space="preserve">
    <value>Type: {0};</value>
  </data>
  <data name="DatabaseX" xml:space="preserve">
    <value> Database: {0};</value>
  </data>
  <data name="TableX" xml:space="preserve">
    <value> Table: {0};</value>
  </data>
  <data name="ColumnX" xml:space="preserve">
    <value> Column: {0};</value>
  </data>
  <data name="ValueX" xml:space="preserve">
    <value> Value: {0};</value>
  </data>
  <data name="ConstraintX" xml:space="preserve">
    <value> Constraint: {0};</value>
  </data>
  <data name="UnableToInvalidateSessionStateNewlyCreatedEntitiesAreAttachedToSession" xml:space="preserve">
    <value>Unable to invalidate session state: newly created entities are attached to session.</value>
  </data>
  <data name="ExDefaultSchemaShouldBeSpecifiedWhenMultischemaOrMultidatabaseModeIsActive" xml:space="preserve">
    <value>DefaultSchema should be specified when multi-schema or multi-database mode is active.</value>
  </data>
  <data name="ExDefaultSchemaAndDefaultDatabaseShouldBeSpecifiedWhenMultidatabaseModeIsActive" xml:space="preserve">
    <value>DefaultSchema and DefaultDatabase should be specified when multi-database mode is active.</value>
  </data>
  <data name="LogProcessingMappingRules" xml:space="preserve">
    <value>Processing mapping rules</value>
  </data>
  <data name="ExXImplementorsDontBelongToAnyHierarchy" xml:space="preserve">
    <value>{0} implementors don't belong to any hierarchy.</value>
  </data>
  <data name="ExImplementorsOfXInterfaceBelongToHierarchiesOneOfWhichIncludesTypeIdButAnotherDoesntYZ" xml:space="preserve">
    <value>Implementors of {0} interface belong to hierarchies one of which includes TypeId, but another doesn't: {1} &amp; {2}.</value>
  </data>
  <data name="ExImplementorsOfXInterfaceBelongToHierarchiesWithDifferentKeyStructureYZ" xml:space="preserve">
    <value>Implementors of {0} interface belong to hierarchies with different key structure: {1} &amp; {2}.</value>
  </data>
  <data name="LogValidatingMappingConfiguration" xml:space="preserve">
    <value>Validating mapping configuration</value>
  </data>
  <data name="ExSingleHierarchyIsMappedToMultipleDatabasesXY" xml:space="preserve">
    <value>Single hierarchy is mapped to multiple databases: {0}, {1}</value>
  </data>
  <data name="ExInterfaceXIsImplementedByTypesMappedToDifferentDatabasesYZ" xml:space="preserve">
    <value>Interface '{0}' is implemented by types mapped to different databases: {1}, {2}</value>
  </data>
  <data name="ExMultischemaModeIsActiveButNoSchemaSpecifiedForX" xml:space="preserve">
    <value>Multi-schema mode is active, but no schema specified for '{0}'</value>
  </data>
  <data name="ExMultidatabaseModeIsActiveButNoDatabaseSpecifiedForX" xml:space="preserve">
    <value>Multi-database mode is active, but no database specified for '{0}'</value>
  </data>
  <data name="ExCyclicDependencyBetweenDatabasesFoundX" xml:space="preserve">
    <value>Cyclic dependency between databases found: {0}</value>
  </data>
  <data name="LogProcessingX" xml:space="preserve">
    <value>Processing '{0}'</value>
  </data>
  <data name="LogReusingCachedMappingInformationForX" xml:space="preserve">
    <value>Reusing cached mapping information for '{0}'</value>
  </data>
  <data name="ApplyingRuleXToY" xml:space="preserve">
    <value>Applying rule '{0}' to '{1}'</value>
  </data>
  <data name="LogCalculatingDatabaseDependencies" xml:space="preserve">
    <value>Calculating database dependencies</value>
  </data>
  <data name="ExTemporaryTablesAreNotSupportedByCurrentStorage" xml:space="preserve">
    <value>Temporary tables are not supported by current storage</value>
  </data>
  <data name="TypeIdRangeForDatabaseXYZIsExhausted" xml:space="preserve">
    <value>Type ID range for database '{0}' ({1}, {2}) is exhausted</value>
  </data>
  <data name="LogFullTextIndexesAreNotSupportedByCurrentStorageIgnoringIndexX" xml:space="preserve">
    <value>Full text indexes are not supported by current storage, ignoring index '{0}'</value>
  </data>
  <data name="ExExceptionHasBeenThrownByTheParameterValueAccessor" xml:space="preserve">
    <value>Exception has been thrown by the parameter value accessor.</value>
  </data>
  <data name="ExTypeDiscriminatorIsNotFoundForXType" xml:space="preserve">
    <value>Type discriminator field is not found for '{0}' type</value>
  </data>
  <data name="ExCurrentStorageDoesNotSupportChangingColumnTypes" xml:space="preserve">
    <value>Current storage does not support changing column types</value>
  </data>
  <data name="ExDirectQueryingForEntitySetInCompiledQueriesIsNotSupportedUseQueryEndpointItemsInstead" xml:space="preserve">
    <value>Direct querying for entity set in compiled queries is not supported, use QueryEndpoint.Items() instead.</value>
  </data>
  <data name="ExCompilerXHasTooManyParameters" xml:space="preserve">
    <value>Compiler {0} has too many parameters.</value>
  </data>
  <data name="ExCompilerXShouldHaveMemberInfoParameter" xml:space="preserve">
    <value>Compiler {0} should have first parameter of type MemberInfo</value>
  </data>
  <data name="ExCompilerXShouldReturnY" xml:space="preserve">
    <value>Compiler {0} should return {1}.</value>
  </data>
  <data name="ExCompilerXShouldHaveParameterYOfTypeZ" xml:space="preserve">
    <value>Compiler {0} should have parameter {1} of type {2}</value>
  </data>
  <data name="ExCompilerXHasInvalidTargetType" xml:space="preserve">
    <value>Compiler {0} has invalid target type: target type should be either non-generic or generic type definition.</value>
  </data>
  <data name="ExCompilerXHasInvalidTargetMember" xml:space="preserve">
    <value>Compiler {0} has invalid target member.</value>
  </data>
  <data name="ExCompilerXShouldHaveThisParameter" xml:space="preserve">
    <value>Compiler {0} should have "this" parameter.</value>
  </data>
  <data name="ExTargetMemberIsNotFoundForCompilerX" xml:space="preserve">
    <value>Target member is not found for compiler {0}</value>
  </data>
  <data name="ExCompilerForXIsAlreadyRegistered" xml:space="preserve">
    <value>Compiler for {0} is already registered.</value>
  </data>
  <data name="ExTypeXShouldNotBeGeneric" xml:space="preserve">
    <value>Type '{0}' should not be generic.</value>
  </data>
  <data name="LogFailedToExtractMetadataFromXYZ" xml:space="preserve">
    <value>Failed to extract metadata from '{0}.{1}': {2}</value>
  </data>
  <data name="ExThisMethodShouldNotBeCalledUseApplySessionExpressionInstead" xml:space="preserve">
    <value>This method should not be called, use Apply(Session, Expression) instead</value>
  </data>
  <data name="ExOptionXIsMutuallyExclusiveWithOptionY" xml:space="preserve">
    <value>Option '{0}' is mutually exclusive with option '{1}'</value>
  </data>
  <data name="ExExceptionHasBeenThrownByTheUserMemberCompiler" xml:space="preserve">
    <value>Exception has been thrown by the user member compiler.</value>
  </data>
  <data name="ExSessionXStillUsesSingleAvailableConnection" xml:space="preserve">
    <value>Session '{0}' still uses single available connection.</value>
  </data>
  <data name="LogUnableToCloseSingleAvailableConnectionItIsStillUsedBySessionX" xml:space="preserve">
    <value>Unable to close single available connection: it is still used by session '{0}'.</value>
  </data>
  <data name="ExValidateVersionEqTrueIsIncompatibleWithPersistRequestKindEqInsert" xml:space="preserve">
    <value>validateVersion=true is incompatible with PersistRequestKind=Insert</value>
  </data>
  <data name="ExBatchingCommandProcessorDoesNotSupportValidationOfNumberOfAffectedRows" xml:space="preserve">
    <value>BatchingCommandProcessor does not support validation of number of affected rows.</value>
  </data>
  <data name="ExUnableToResolveSchemaForNodeXPleaseVerifyThatThisSchemaExists" xml:space="preserve">
    <value>Unable to resolve schema for node '{0}'. Please verify that this schema exists.</value>
  </data>
  <data name="ExUnableToResolveDatabaseForNodeXPleaseVerifyThatThisDatabaseExists" xml:space="preserve">
    <value>Unable to resolve database for node '{0}'. Please verify that this database exists.</value>
  </data>
  <data name="ExInvalidSortExpressionX" xml:space="preserve">
    <value>Invalid sort expression '{0}'</value>
  </data>
  <data name="ExNonEnumParametersForEnumHasFlagAreNotSupported" xml:space="preserve">
    <value>Non-enum parameters for Enum.HasFlag are not supported</value>
  </data>
  <data name="ExNonLinqCallsAreNotSupportedWithinQueryExecuteDelayed" xml:space="preserve">
    <value>Non-LINQ calls are not supported within Query.ExecuteDelayed</value>
  </data>
  <data name="ExIgnoreRuleXMustBeAppliedToColumnOrTable" xml:space="preserve">
    <value>Ignore rule '{0}' must be applied to column or table.</value>
  </data>
  <data name="ExTableXCantBeRemovedDueToForeignKeyYOfIgnoredTableOrColumn" xml:space="preserve">
    <value>Table '{0}' can't be removed due to the foreign key '{1}' of a ignored table or column.</value>
  </data>
  <data name="ExTableXCantBeRemovedDueToTheIgnoredColumnY" xml:space="preserve">
    <value>Table '{0}' can't be removed due to the ignored column '{1}'.</value>
  </data>
  <data name="FieldShouldBeOfTypeX" xml:space="preserve">
    <value>Field should be of type '{0}'.</value>
  </data>
  <data name="ExValidatorXConfigurationFailedOnTypeYWithMessageZ" xml:space="preserve">
    <value>Validator '{0}' configuration failed on type '{1}'. {2}</value>
  </data>
  <data name="ExValidatorXConfigurationFailedOnTypeYFieldZWithMessageA" xml:space="preserve">
    <value>Validator '{0}' configuration failed on type '{1}' field '{2}'. {3}</value>
  </data>
  <data name="ValueShouldBeAValidEMail" xml:space="preserve">
    <value>Value should be a valid e-mail.</value>
  </data>
  <data name="Validators" xml:space="preserve">
    <value>Validators</value>
  </data>
  <data name="ExConnectionStringWithNameXIsNotFound" xml:space="preserve">
    <value>Connection string with name '{0}' is not found.</value>
  </data>
  <data name="ExConnectionStringWithNameXIsNullOrEmpty" xml:space="preserve">
    <value>Connection string with name '{0}' is null or empty.</value>
  </data>
  <data name="ExUnableToProcessRecycledFieldDefinitionXOwnerTypeIsNotRegisteredInModel" xml:space="preserve">
    <value>Unable to process recycled field definition '{0}': owner type is not registered in model.</value>
  </data>
  <data name="ExDateTimeToStringMethodIsNotSupported" xml:space="preserve">
    <value>DateTime.ToString() method is not supported, use the DateTime.ToString("s").</value>
  </data>
  <data name="ExTranslationOfDateTimeToStringWithArbitraryArgumentsIsNotSupported" xml:space="preserve">
    <value>Translation of DateTime.ToString(string) with arbitrary arguments is not supported. Use DateTime.ToString("s").</value>
  </data>
  <data name="ExChainedBufferRemoveMethodIsNotSupported" xml:space="preserve">
    <value>ChainedBuffer.Remove() method is not supported.</value>
  </data>
  <data name="ExInstanceIsEmpty" xml:space="preserve">
    <value>Instance is empty.</value>
  </data>
  <data name="ExLogManagerAlreadyInitialized" xml:space="preserve">
    <value>LogManager already initialized.</value>
  </data>
  <data name="ExLogManagerMustBeInitializedBeforeUsing" xml:space="preserve">
    <value>LogManager must be initialized before using.</value>
  </data>
  <data name="ExProviderXDoesNotImplementLogProviderClass" xml:space="preserve">
    <value>Provider '{0}' does not implement LogProvider class.</value>
  </data>
  <data name="ExUnableToGetTypeOfProviderByNameX" xml:space="preserve">
    <value>Unable to get type of provider by name '{0}'.</value>
  </data>
  <data name="ExGroupByOverloadXIsNotSupported" xml:space="preserve">
    <value>GroupBy overload '{0}' is not supported.</value>
  </data>
  <data name="LogSpecificationOfTypeColumnForFulltextColumnIsNotSupportedByCurrentStorageIgnoringTypeColumnSpecificationForColumnX" xml:space="preserve">
    <value>Specification of type column for fulltext column is not supported by current storage. Ignoring type column specification for column '{0}'.</value>
  </data>
  <data name="ExTypeColumnXForFulltextColumnYMustBeTypeOfString" xml:space="preserve">
    <value>Type column '{0}' for fulltext column'{1}' must be type of string.</value>
  </data>
  <data name="ExKeyGeneratorsXAndYHaveTheSameSeedValue" xml:space="preserve">
    <value>Key generators '{0}' and '{1}' have the same seed value.</value>
  </data>
  <data name="ExCurrentTypeXIsNotSupported" xml:space="preserve">
    <value>Current type '{0}' is not supported.</value>
  </data>
  <data name="ExCurrentTypeOfExpressionXIsNotSupported" xml:space="preserve">
    <value>Current type of expression '{0}' is not supported.</value>
  </data>
  <data name="ExTypeOfEntityStoredInKeyIsUndefined" xml:space="preserve">
    <value>Type of entity stored in Key is undefined.</value>
  </data>
  <data name="ExAssemblyVersionMismatchMainAssemblyXYExtensionsAssemblyAB" xml:space="preserve">
    <value>Assembly version mismatch: main assembly '{0} {1}', extension assembly '{2} {3}'.</value>
  </data>
  <data name="ExResultIsNotAvailable" xml:space="preserve">
    <value>Result is not available.</value>
  </data>
  <data name="LogAsyncOperationError" xml:space="preserve">
    <value>Async operation error.</value>
  </data>
  <data name="ExDefaultStorageNodeCanNotBeRemoved" xml:space="preserve">
    <value>Default storage node can not be removed.</value>
  </data>
  <data name="ExInvalidNodeIdentifier" xml:space="preserve">
    <value>Invalid node identifier.</value>
  </data>
  <data name="ExStorageNodeWithIdXIsNotFound" xml:space="preserve">
    <value>Storage node with id '{0}' is not found.</value>
  </data>
  <data name="ExStorageNodeIsAlreadySelected" xml:space="preserve">
    <value>Storage node is already selected.</value>
  </data>
  <data name="ExTypeXIsNotRegistered" xml:space="preserve">
    <value>Type '{0}' is not registered.</value>
  </data>
  <data name="ExSchemaMappingRequiresMultischemaDomainConfiguration" xml:space="preserve">
    <value>Schema mapping requires multischema domain configuration. Please provide at least DefaultSchema setting.</value>
  </data>
  <data name="ExDatabaseMappingRequiresMultidatabaseDomainConfiguration" xml:space="preserve">
    <value>Database mapping requires multidatabase domain configuration. Please provide at least DefaultDatabase and DefaultSchema settings.</value>
  </data>
  <data name="ExUnableToDefineTypeIdentifierXForTypeYTypeIsNotExists" xml:space="preserve">
    <value>Unable to define type identifier '{0}' for type '{1}'. Type is not exists.</value>
  </data>
  <data name="ExUserDefinedTypeIdentifierXForTypeYLessThan100" xml:space="preserve">
    <value>User defined type identifier '{0}' for type '{1}'  less then 100.</value>
  </data>
  <data name="ExCustomTypeIdentifierXOfTypeYBeyongsTheLimitsDefinedForDatabase" xml:space="preserve">
    <value>Custom type identifier '{0}' of type '{1}' beyongs the limits defined for database.</value>
  </data>
  <data name="ExCustomTypeIdentifierXOfTypeYConflictsWithTypeZInExtractedMapOfTypes" xml:space="preserve">
    <value>Custom type identifier '{0}' of type '{1}' conflicts with type '{2}' in extracted map of types.</value>
  </data>
  <data name="ExStorageIsNotSupportedLimitationOfRowCountToUpdate" xml:space="preserve">
    <value>Storage is not supported limitation of row count to update.</value>
  </data>
  <data name="ExStorageIsNotSupportedLimitationOfRowCountToDelete" xml:space="preserve">
    <value>Storage is not supported limitation of row count to delete.</value>
  </data>
  <data name="ExUnableToRemapOneOfFilteredColumns" xml:space="preserve">
    <value>Unable to remap one of filtered columns.</value>
  </data>
  <data name="ExUnableToFindTypeXInCurrentModel" xml:space="preserve">
    <value>Unable to find type '{0}' in current model.</value>
  </data>
  <data name="UnableToFindColumnXInTypeYOfCurrentModel" xml:space="preserve">
    <value>Unable to find column '{0}' of type '{1}' of current model.</value>
  </data>
  <data name="ExTranslationOfXMethodDoesNotSupportAnyTypeOfParameterButY" xml:space="preserve">
    <value>Translation of {0} method does not support any parameter type, but {1}.</value>
  </data>
  <data name="ExReferenceRregistrationErrorReferenceRemovalIsAlreadyRegistered" xml:space="preserve">
    <value>Reference registration error: Reference removal is already registered.</value>
  </data>
  <data name="ExReferenceRegistrationErrorReferenceAdditionIsAlreadyRegistered" xml:space="preserve">
    <value>Reference registration error: Reference addition is already registered.</value>
  </data>
  <data name="ExCollectionShouldContainAtLeastXElements" xml:space="preserve">
    <value>Collection should contain at least {0} elements.</value>
  </data>
  <data name="TypeXIsNotSupportedYNode" xml:space="preserve">
    <value>Type '{0}' is not supported '{1}' node.</value>
  </data>
  <data name="ExTermWeightValueMustBeBetweenXAndY" xml:space="preserve">
    <value>Term weight value must be between {0} and {1}</value>
  </data>
  <data name="ExCurrentProviderDoesNotSupportContainsTableFunctionality" xml:space="preserve">
    <value>Current provider does not support ContainsTable functionality.</value>
  </data>
  <data name="ExArgumentCannotBeWhiteSpacesOnlyString" xml:space="preserve">
    <value>Argument cannot be white spaces only string.</value>
  </data>
  <data name="ExCollectionCannotContainAnyNeitherNullOrEmptyStringValues" xml:space="preserve">
    <value>Collection cannot contain any neither null or empty string values.</value>
  </data>
  <data name="FieldXIsComplexAndCannotBeUsedForSearch" xml:space="preserve">
    <value>Field '{0}' is complex and cannot be used for search.</value>
  </data>
  <data name="ExXIsNotSuitableFieldFoFullTextSearch" xml:space="preserve">
    <value>'{0}' is not suitable field for full-text search</value>
  </data>
  <data name="ExFieldAccessExpressionXDoesNotAccessToYTypeMembers" xml:space="preserve">
    <value>Field access expression '{0}'  does not access to '{1}' type members.</value>
  </data>
  <data name="ExUnexpectedTypeOfParameter" xml:space="preserve">
    <value>Unexpected type of parameter.</value>
  </data>
  <data name="ExUnableToGetTableColumnInstanceFromIndex" xml:space="preserve">
    <value>Unable to get TableColumn instance from index.</value>
  </data>
  <data name="ExMoreThanOneEnabledXIsProvided" xml:space="preserve">
    <value>More than one enabled {0} is provided.</value>
  </data>
  <data name="ExNameValueReadingOrSettingIsDenied" xml:space="preserve">
    <value>Name value reading or setting is denied.</value>
  </data>
  <data name="ExDbNameValueReadingOrSettingIsDenied" xml:space="preserve">
    <value>DbName value reading or setting is denied.</value>
  </data>
  <data name="ExExtractedAndTargetSchemasAreEqualButThereAreChangesInTypeIdentifiersSet" xml:space="preserve">
    <value>Extracted and target schemas are equal but there are changes in type identifiers set.</value>
  </data>
  <data name="LogGivenConnectionIsCorruptedTryingToRestoreTheConnection" xml:space="preserve">
    <value>Given connection is corrupted. Trying to restore the connection.</value>
  </data>
  <data name="LogConnectionRestoreFailed" xml:space="preserve">
    <value>Connection restore failed.</value>
  </data>
  <data name="LogConnectionSuccessfullyRestored" xml:space="preserve">
    <value>Connection successfully restored.</value>
  </data>
  <data name="ExUnableToSaveModifiedEntitesBecauseOfIncompleteAsynchronousQueries" xml:space="preserve">
    <value>Unable to save modified entites because some asynchronous query is incomplete. Make sure you awaited started asynchronous queries before persisting any changes.</value>
  </data>
  <data name="ExUnableToSaveModifiedEntitesBecauseSomeAsynchronousQueryIsIncomplete" xml:space="preserve">
    <value>Unable to save modified entites because some asynchronous query is incomplete. Make sure you awaited asyncronous queries before persisting any changes.</value>
  </data>
<<<<<<< HEAD
  <data name="ExXNestingIsNotSupported" xml:space="preserve">
    <value>{0} nesting is not supported.</value>
=======
  <data name="ExKeyBelongsToDifferentStorageNode" xml:space="preserve">
    <value>The Key belongs to different storage node.</value>
  </data>
  <data name="ExCannotApplyNodeConfigurationSettingsConnectionIsInUse" xml:space="preserve">
    <value>Cannot apply node configuration: connection is already in use. This may happen if the session was open asynchronously. Use new StorageNode.OpenSession(...) API instead of Session.SelectStorageNode(...)</value>
>>>>>>> b804469b
  </data>
</root><|MERGE_RESOLUTION|>--- conflicted
+++ resolved
@@ -3443,15 +3443,13 @@
   <data name="ExUnableToSaveModifiedEntitesBecauseSomeAsynchronousQueryIsIncomplete" xml:space="preserve">
     <value>Unable to save modified entites because some asynchronous query is incomplete. Make sure you awaited asyncronous queries before persisting any changes.</value>
   </data>
-<<<<<<< HEAD
+  <data name="ExKeyBelongsToDifferentStorageNode" xml:space="preserve">
+    <value>The Key belongs to different storage node.</value>
+  </data>
+  <data name="ExCannotApplyNodeConfigurationSettingsConnectionIsInUse" xml:space="preserve">
+    <value>Cannot apply node configuration: connection is already in use. This may happen if the session was open asynchronously. Use new StorageNode.OpenSession(...) API instead of Session.SelectStorageNode(...)</value>
+  </data>
   <data name="ExXNestingIsNotSupported" xml:space="preserve">
     <value>{0} nesting is not supported.</value>
-=======
-  <data name="ExKeyBelongsToDifferentStorageNode" xml:space="preserve">
-    <value>The Key belongs to different storage node.</value>
-  </data>
-  <data name="ExCannotApplyNodeConfigurationSettingsConnectionIsInUse" xml:space="preserve">
-    <value>Cannot apply node configuration: connection is already in use. This may happen if the session was open asynchronously. Use new StorageNode.OpenSession(...) API instead of Session.SelectStorageNode(...)</value>
->>>>>>> b804469b
   </data>
 </root>