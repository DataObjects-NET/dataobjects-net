--- conflicted
+++ resolved
@@ -3473,12 +3473,10 @@
   <data name="ExConnectionAccessorXHasNoParameterlessConstructor" xml:space="preserve">
     <value>Connection accessor '{0}' has no parameterless constructor.</value>
   </data>
-<<<<<<< HEAD
+  <data name="ExXExpressionsWithConstantValuesOfYTypeNotSupported" xml:space="preserve">
+    <value>{0} expressions with constant values of {1} type are not supported.</value>
+  </data>
   <data name="ExArgumentContainsInvalidCharacters" xml:space="preserve">
     <value>Invalid argument: Argument {0} cannot contain '{1}' characters.</value>
-=======
-  <data name="ExXExpressionsWithConstantValuesOfYTypeNotSupported" xml:space="preserve">
-    <value>{0} expressions with constant values of {1} type are not supported.</value>
->>>>>>> 159dbf92
   </data>
 </root>