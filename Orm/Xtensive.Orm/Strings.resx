--- conflicted
+++ resolved
@@ -2576,7 +2576,9 @@
   <data name="ExTypeXWhichContainsRenamingFieldYDoesntExistInStorageModel" xml:space="preserve">
     <value>The type '{0}',which contains renaming field '{1}', doesn't exist in storage model.</value>
   </data>
-<<<<<<< HEAD
+  <data name="ExResultSelectorIsNotSupportedForSelectManyOverGrouping" xml:space="preserve">
+    <value>Result selector is not supported for SelectMany over GroupBy result.</value>
+  </data>
   <data name="ExArgumentContainsInvalidCharacters" xml:space="preserve">
     <value>Invalid argument: Argument {0} cannot contain '{1}' characters.</value>
   </data>
@@ -2612,9 +2614,5 @@
   </data>
   <data name="LogKeyGeneratorKindForHierarchyWithRootXHasChangedToNone" xml:space="preserve">
     <value>Key generator kind for hierarchy with root '{0}' has changed to None. Make sure that all key values are recieved by constructor and passed to one of Entity constructors.</value>
-=======
-  <data name="ExResultSelectorIsNotSupportedForSelectManyOverGrouping" xml:space="preserve">
-    <value>Result selector is not supported for SelectMany over GroupBy result.</value>
->>>>>>> b1447b68
   </data>
 </root>