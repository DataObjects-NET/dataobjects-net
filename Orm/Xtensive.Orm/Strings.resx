--- conflicted
+++ resolved
@@ -2609,12 +2609,10 @@
   <data name="ExTranslationOfTimeOnlyToStringWithArbitraryArgumentIsNotSupported" xml:space="preserve">
     <value>Translation of TimeOnly.ToString(string) with arbitrary arguments is not supported. Use TimeOnly.ToString("s").</value>
   </data>
-<<<<<<< HEAD
   <data name="ExMaxNumberOfConditionsShouldBeBetweenXAndY" xml:space="preserve">
     <value>DomainConfiguration.MaxNumberOfConditions should be between {0} and {1} (included).</value>
-=======
+  </data>
   <data name="LogKeyGeneratorKindForHierarchyWithRootXHasChangedToNone" xml:space="preserve">
     <value>Key generator kind for hierarchy with root '{0}' has changed to None. Make sure that all key values are recieved by constructor and passed to one of Entity constructors.</value>
->>>>>>> b98643e5
   </data>
 </root>