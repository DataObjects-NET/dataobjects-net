--- conflicted
+++ resolved
@@ -1,12 +1,6 @@
-<<<<<<< HEAD
 // Copyright (C) 2009-2020 Xtensive LLC.
 // This code is distributed under MIT license terms.
 // See the License.txt file in the project root for more information.
-=======
-// Copyright (C) 2003-2010 Xtensive LLC.
-// All rights reserved.
-// For conditions of distribution and use, see license.
->>>>>>> b5d188a2
 
 using System;
 using System.Data;
@@ -25,11 +19,7 @@
   /// A connection to a database.
   /// </summary>
   public abstract class SqlConnection : SqlDriverBound,
-<<<<<<< HEAD
     IDisposable, IAsyncDisposable
-=======
-    IDisposable
->>>>>>> b5d188a2
   {
     private int? commandTimeout;
     private ConnectionInfo connectionInfo;
@@ -57,11 +47,7 @@
     /// <summary>
     /// Gets <see cref="IExtensionCollection"/> associated with this instance.
     /// </summary>
-<<<<<<< HEAD
     public IExtensionCollection Extensions => extensions ??= new ExtensionCollection();
-=======
-    public IExtensionCollection Extensions => extensions ?? (extensions = new ExtensionCollection());
->>>>>>> b5d188a2
 
     /// <summary>
     /// Gets or sets <see cref="ConnectionInfo"/> to use.
@@ -189,51 +175,34 @@
     /// <param name="initializationScript">Initialization script.</param>
     public virtual void OpenAndInitialize(string initializationScript)
     {
-<<<<<<< HEAD
-      EnsureIsNotDisposed();
-=======
->>>>>>> b5d188a2
+      EnsureIsNotDisposed();
       UnderlyingConnection.Open();
       if (string.IsNullOrEmpty(initializationScript)) {
         return;
       }
 
-<<<<<<< HEAD
       using var command = UnderlyingConnection.CreateCommand();
       command.CommandText = initializationScript;
       command.ExecuteNonQuery();
-=======
-      using (var command = UnderlyingConnection.CreateCommand()) {
-        command.CommandText = initializationScript;
-        command.ExecuteNonQuery();
-      }
->>>>>>> b5d188a2
     }
 
     /// <summary>
     /// Opens the connection asynchronously.
     /// </summary>
-<<<<<<< HEAD
-    /// <remarks> Multiple active operations are not supported. Use <see langword="await"/>
-    /// to ensure that all asynchronous operations have completed.</remarks>
-=======
->>>>>>> b5d188a2
+    /// <remarks> Multiple active operations are not supported. Use <see langword="await"/>
+    /// to ensure that all asynchronous operations have completed.</remarks>
     /// <param name="cancellationToken">Token to control cancellation.</param>
     /// <returns>Awaitable task.</returns>
     public virtual Task OpenAsync(CancellationToken cancellationToken)
     {
       cancellationToken.ThrowIfCancellationRequested();
-<<<<<<< HEAD
-      EnsureIsNotDisposed();
-=======
->>>>>>> b5d188a2
+      EnsureIsNotDisposed();
       return UnderlyingConnection.OpenAsync(cancellationToken);
     }
 
     /// <summary>
     /// Opens the connection and initialize it with given script asynchronously.
     /// </summary>
-<<<<<<< HEAD
     /// <remarks> Multiple active operations are not supported. Use <see langword="await"/>
     /// to ensure that all asynchronous operations have completed.</remarks>
     /// <param name="initializationScript">Initialization script.</param>
@@ -244,21 +213,11 @@
       token.ThrowIfCancellationRequested();
       EnsureIsNotDisposed();
       await UnderlyingConnection.OpenAsync(token).ConfigureAwait(false);
-=======
-    /// <param name="initializationScript">Initialization script.</param>
-    /// <param name="cancellationToken">Token to control cancellation.</param>
-    /// <returns>Awaitable task.</returns>
-    public virtual async Task OpenAndInitializeAsync(string initializationScript, CancellationToken cancellationToken)
-    {
-      cancellationToken.ThrowIfCancellationRequested();
-      await UnderlyingConnection.OpenAsync(cancellationToken).ConfigureAwait(false);
->>>>>>> b5d188a2
       if (string.IsNullOrEmpty(initializationScript)) {
         return;
       }
 
       try {
-<<<<<<< HEAD
         var command = UnderlyingConnection.CreateCommand();
         await using (command.ConfigureAwait(false)) {
           command.CommandText = initializationScript;
@@ -267,15 +226,6 @@
       }
       catch (OperationCanceledException) {
         await UnderlyingConnection.CloseAsync().ConfigureAwait(false);
-=======
-        using (var command = UnderlyingConnection.CreateCommand()) {
-          command.CommandText = initializationScript;
-          await command.ExecuteNonQueryAsync(cancellationToken).ConfigureAwait(false);
-        }
-      }
-      catch (OperationCanceledException exception) {
-        UnderlyingConnection.Close();
->>>>>>> b5d188a2
         throw;
       }
     }
@@ -290,7 +240,6 @@
     }
 
     /// <summary>
-<<<<<<< HEAD
     /// Closes the connection.
     /// </summary>
     /// <remarks> Multiple active operations are not supported. Use <see langword="await"/>
@@ -302,14 +251,11 @@
     }
 
     /// <summary>
-=======
->>>>>>> b5d188a2
     /// Begins the transaction.
     /// </summary>
     public abstract void BeginTransaction();
 
     /// <summary>
-<<<<<<< HEAD
     /// Begins the transaction.
     /// </summary>
     /// <remarks> Multiple active operations are not supported. Use <see langword="await"/>
@@ -322,15 +268,12 @@
     }
 
     /// <summary>
-=======
->>>>>>> b5d188a2
     /// Begins the transaction with the specified <see cref="IsolationLevel"/>.
     /// </summary>
     /// <param name="isolationLevel">The isolation level.</param>
     public abstract void BeginTransaction(IsolationLevel isolationLevel);
 
     /// <summary>
-<<<<<<< HEAD
     /// Begins the transaction with the specified <see cref="IsolationLevel"/>.
     /// </summary>
     /// <remarks> Multiple active operations are not supported. Use <see langword="await"/>
@@ -344,8 +287,6 @@
     }
 
     /// <summary>
-=======
->>>>>>> b5d188a2
     /// Commits the current transaction.
     /// </summary>
     public virtual void Commit()
@@ -363,7 +304,6 @@
     }
 
     /// <summary>
-<<<<<<< HEAD
     /// Commits the current transaction.
     /// </summary>
     /// <remarks> Multiple active operations are not supported. Use <see langword="await"/>
@@ -382,8 +322,6 @@
     }
 
     /// <summary>
-=======
->>>>>>> b5d188a2
     /// Rollbacks the current transaction.
     /// </summary>
     public virtual void Rollback()
@@ -401,7 +339,6 @@
     }
 
     /// <summary>
-<<<<<<< HEAD
     /// Rollbacks the current transaction.
     /// </summary>
     /// <remarks> Multiple active operations are not supported. Use <see langword="await"/>
@@ -420,8 +357,6 @@
     }
 
     /// <summary>
-=======
->>>>>>> b5d188a2
     /// Makes the transaction savepoint.
     /// </summary>
     /// <param name="name">The name of the savepoint.</param>
@@ -433,7 +368,6 @@
     }
 
     /// <summary>
-<<<<<<< HEAD
     /// Asynchronously makes the transaction savepoint.
     /// </summary>
     /// <remarks> Multiple active operations are not supported. Use <see langword="await"/>
@@ -448,15 +382,11 @@
 
     /// <summary>
     /// Rolls back current transaction to the specified savepoint.
-=======
-    /// Rollbacks current transaction to the specified savepoint.
->>>>>>> b5d188a2
     /// </summary>
     /// <param name="name">The name of the savepoint.</param>
     public virtual void RollbackToSavepoint(string name) => throw SqlHelper.NotSupported(ServerFeatures.Savepoints);
 
     /// <summary>
-<<<<<<< HEAD
     /// Asynchronously rolls back current transaction to the specified savepoint.
     /// </summary>
     /// <remarks> Multiple active operations are not supported. Use <see langword="await"/>
@@ -471,9 +401,6 @@
 
     /// <summary>
     /// Releases the savepoint with the specified name.
-=======
-    /// Releases the savepoint with the specfied name.
->>>>>>> b5d188a2
     /// </summary>
     /// <param name="name">The name of the savepoint.</param>
     public virtual void ReleaseSavepoint(string name)
@@ -483,7 +410,6 @@
       // default impl. will fail on rollback
     }
 
-<<<<<<< HEAD
     /// <summary>
     /// Asynchronously releases the savepoint with the specified name.
     /// </summary>
@@ -497,18 +423,13 @@
       return Task.CompletedTask;
     }
 
-=======
->>>>>>> b5d188a2
     /// <inheritdoc/>
     public void Dispose()
     {
       if (isDisposed) {
         return;
       }
-<<<<<<< HEAD
-
-=======
->>>>>>> b5d188a2
+
       isDisposed = true;
 
       try {
@@ -523,7 +444,6 @@
       }
     }
 
-<<<<<<< HEAD
     /// <inheritdoc/>
     public async ValueTask DisposeAsync()
     {
@@ -544,8 +464,6 @@
       }
     }
 
-=======
->>>>>>> b5d188a2
     /// <summary>
     /// Clears the active transaction (i.e. sets <see cref="ActiveTransaction"/> to <see langword="null"/>.
     /// </summary>
