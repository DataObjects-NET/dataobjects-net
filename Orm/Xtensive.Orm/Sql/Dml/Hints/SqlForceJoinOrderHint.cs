// Copyright (C) 2009-2024 Xtensive LLC.
// This code is distributed under MIT license terms.
// See the License.txt file in the project root for more information.

using System;
using System.Linq;
using System.Collections.Generic;
using Xtensive.Core;

namespace Xtensive.Sql.Dml
{
  [Serializable]
  public class SqlForceJoinOrderHint : SqlHint
  {
    private SqlTable[] tables;

    /// <summary>
    /// Gets the corresponding tables.
    /// </summary>
    public IEnumerable<SqlTable> Tables { get { return tables; } }

    internal override object Clone(SqlNodeCloneContext context) =>
      context.NodeMapping.TryGetValue(this, out var clone)
        ? clone
<<<<<<< HEAD
        : context.NodeMapping[this] = new SqlForceJoinOrderHint(tables?.Select(table => (SqlTable) table.Clone()).ToArray());
=======
        : context.NodeMapping[this] = new SqlForceJoinOrderHint(tables?.Select(table => (SqlTable) table.Clone()).ToArray(tables.Length));
>>>>>>> 86d18bc3

    public override void AcceptVisitor(ISqlVisitor visitor)
    {
      visitor.Visit(this);
    }

    // Constructors

    internal SqlForceJoinOrderHint()
    {
    }

    internal SqlForceJoinOrderHint(SqlTable[] tables)
    {
      this.tables = tables;
    }
  }
}<|MERGE_RESOLUTION|>--- conflicted
+++ resolved
@@ -22,11 +22,7 @@
     internal override object Clone(SqlNodeCloneContext context) =>
       context.NodeMapping.TryGetValue(this, out var clone)
         ? clone
-<<<<<<< HEAD
-        : context.NodeMapping[this] = new SqlForceJoinOrderHint(tables?.Select(table => (SqlTable) table.Clone()).ToArray());
-=======
         : context.NodeMapping[this] = new SqlForceJoinOrderHint(tables?.Select(table => (SqlTable) table.Clone()).ToArray(tables.Length));
->>>>>>> 86d18bc3
 
     public override void AcceptVisitor(ISqlVisitor visitor)
     {
