--- conflicted
+++ resolved
@@ -1,98 +1,85 @@
-// Copyright (C) 2003-2010 Xtensive LLC.
-// All rights reserved.
-// For conditions of distribution and use, see license.
-
-using System;
-using System.Linq;
-using System.Collections.Generic;
-using System.Collections.ObjectModel;
-using Xtensive.Collections;
-using Xtensive.Sql.Model;
-
-namespace Xtensive.Sql.Dml
-{
-  /// <summary>
-  /// Describes a reference to <see cref="Table"/> object;
-  /// </summary>
-  [Serializable]
-  public class SqlTableRef : SqlTable
-  {
-    /// <summary>
-    /// Gets the name of the instance.
-    /// </summary>
-    /// <value>The name.</value>
-    public override string Name => string.IsNullOrEmpty(base.Name) ? DataTable.DbName : base.Name;
-
-    /// <summary>
-    /// Gets the referenced table.
-    /// </summary>
-    /// <value>The table.</value>
-    public DataTable DataTable { get; private set; }
-
-    internal override object Clone(SqlNodeCloneContext context)
-    {
-      if (context.NodeMapping.ContainsKey(this)) {
-        return context.NodeMapping[this];
-      }
-
-<<<<<<< HEAD
-      {
-        var clone = new SqlTableRef {Name = Name, DataTable = DataTable};
-        context.NodeMapping[this] = clone;
-        var columnClones = new List<SqlTableColumn>(columns.Count);
-        columnClones.AddRange(columns.Select(column => (SqlTableColumn) column.Clone(context)));
-=======
-      return CreateClone(context);
-    }
-
-    private SqlTableRef CreateClone(SqlNodeCloneContext context)
-    {
-      var clone = new SqlTableRef {Name = Name, DataTable = DataTable};
-      context.NodeMapping[this] = clone;
-      var columnClones = new List<SqlTableColumn>(columns.Count);
-      columnClones.AddRange(columns.Select(column => (SqlTableColumn) column.Clone(context)));
-
-      clone.columns = new SqlTableColumnCollection(columnClones);
->>>>>>> d2703e16
-
-        clone.columns = new SqlTableColumnCollection(columnClones);
-
-<<<<<<< HEAD
-        return clone;
-      }
-    }
-
-=======
->>>>>>> d2703e16
-    public override void AcceptVisitor(ISqlVisitor visitor) => visitor.Visit(this);
-
-    // Constructors
-
-    private SqlTableRef()
-    { }
-
-    internal SqlTableRef(DataTable dataTable)
-      : this(dataTable, string.Empty, Array.Empty<string>())
-    { }
-
-    internal SqlTableRef(DataTable dataTable, string name)
-      : this(dataTable, name, Array.Empty<string>())
-    { }
-
-    internal SqlTableRef(DataTable dataTable, string name, params string[] columnNames)
-      : base(name)
-    {
-      DataTable = dataTable;
-      List<SqlTableColumn> tableColumns;
-      if (columnNames.Length == 0) {
-        tableColumns = new List<SqlTableColumn>(dataTable.Columns.Count);
-        tableColumns.AddRange(dataTable.Columns.Select(column => SqlDml.TableColumn(this, column.Name)));
-      }
-      else {
-        tableColumns = new List<SqlTableColumn>(columnNames.Length);
-        tableColumns.AddRange(columnNames.Select(columnName => SqlDml.TableColumn(this, columnName)));
-      }
-      columns = new SqlTableColumnCollection(tableColumns);
-    }
-  }
+// Copyright (C) 2003-2010 Xtensive LLC.
+// All rights reserved.
+// For conditions of distribution and use, see license.
+
+using System;
+using System.Linq;
+using System.Collections.Generic;
+using System.Collections.ObjectModel;
+using Xtensive.Collections;
+using Xtensive.Sql.Model;
+
+namespace Xtensive.Sql.Dml
+{
+  /// <summary>
+  /// Describes a reference to <see cref="Table"/> object;
+  /// </summary>
+  [Serializable]
+  public class SqlTableRef : SqlTable
+  {
+    /// <summary>
+    /// Gets the name of the instance.
+    /// </summary>
+    /// <value>The name.</value>
+    public override string Name => string.IsNullOrEmpty(base.Name) ? DataTable.DbName : base.Name;
+
+    /// <summary>
+    /// Gets the referenced table.
+    /// </summary>
+    /// <value>The table.</value>
+    public DataTable DataTable { get; private set; }
+
+    internal override object Clone(SqlNodeCloneContext context)
+    {
+      if (context.NodeMapping.ContainsKey(this)) {
+        return context.NodeMapping[this];
+      }
+
+      return CreateClone(context);
+    }
+
+    private SqlTableRef CreateClone(SqlNodeCloneContext context)
+    {
+      var clone = new SqlTableRef {Name = Name, DataTable = DataTable};
+      context.NodeMapping[this] = clone;
+      var columnClones = new List<SqlTableColumn>(columns.Count);
+      columnClones.AddRange(columns.Select(column => (SqlTableColumn) column.Clone(context)));
+
+      clone.columns = new SqlTableColumnCollection(columnClones);
+
+      return clone;
+    }
+
+    public override void AcceptVisitor(ISqlVisitor visitor) => visitor.Visit(this);
+
+    public override void AcceptVisitor(ISqlVisitor visitor) => visitor.Visit(this);
+    // Constructors
+
+    private SqlTableRef()
+    { }
+
+    internal SqlTableRef(DataTable dataTable)
+      : this(dataTable, string.Empty, Array.Empty<string>())
+    { }
+
+    internal SqlTableRef(DataTable dataTable, string name)
+      : this(dataTable, name, Array.Empty<string>())
+    { }
+
+    internal SqlTableRef(DataTable dataTable, string name, params string[] columnNames)
+      : base(name)
+    {
+      DataTable = dataTable;
+      List<SqlTableColumn> tableColumns;
+      if (columnNames.Length == 0) {
+        tableColumns = new List<SqlTableColumn>(dataTable.Columns.Count);
+        tableColumns.AddRange(dataTable.Columns.Select(column => SqlDml.TableColumn(this, column.Name)));
+      }
+      else {
+        tableColumns = new List<SqlTableColumn>(columnNames.Length);
+        tableColumns.AddRange(columnNames.Select(columnName => SqlDml.TableColumn(this, columnName)));
+      }
+      columns = new SqlTableColumnCollection(tableColumns);
+    }
+  }
 }