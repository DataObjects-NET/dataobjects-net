--- conflicted
+++ resolved
@@ -38,15 +38,9 @@
       context.NodeMapping.TryGetValue(this, out var clone)
         ? clone
         : context.NodeMapping[this] = new SqlJoinExpression(JoinType,
-<<<<<<< HEAD
-            Left==null ? null : (SqlTable) Left.Clone(context),
-            Right==null ? null : (SqlTable) Right.Clone(context),
-            Expression==null ? null : (SqlExpression) Expression.Clone(context));
-=======
             Left == null ? null : (SqlTable) Left.Clone(context),
             Right == null ? null : (SqlTable) Right.Clone(context),
             Expression == null ? null : (SqlExpression) Expression.Clone(context));
->>>>>>> 86d18bc3
 
     public override void AcceptVisitor(ISqlVisitor visitor)
     {
