--- conflicted
+++ resolved
@@ -20,11 +20,7 @@
         return value;
       }
 
-<<<<<<< HEAD
-      var expressionsClone = new List<SqlExpression>();
-=======
       var expressionsClone = new List<SqlExpression>(expressions.Count);
->>>>>>> 86d18bc3
       foreach (var e in expressions)
         expressionsClone.Add((SqlExpression) e.Clone(context));
 
