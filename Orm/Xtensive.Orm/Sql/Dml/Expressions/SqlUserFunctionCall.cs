--- conflicted
+++ resolved
@@ -25,23 +25,10 @@
       Arguments = replacingExpression.Arguments;
     }
 
-<<<<<<< HEAD
     internal override SqlUserFunctionCall Clone(SqlNodeCloneContext context) =>
-      context.GetOrAdd(this, static (t, c) => {
-        SqlUserFunctionCall clone = new SqlUserFunctionCall(t.name);
-        for (int i = 0, l = t.Arguments.Count; i < l; i++)
-          clone.Arguments.Add(t.Arguments[i].Clone(c));
-        return clone;
-      });
-=======
-    internal override object Clone(SqlNodeCloneContext context)
-    {
-      if (!context.NodeMapping.TryGetValue(this, out var clone)) {
-        context.NodeMapping[this] = clone = new SqlUserFunctionCall(Name, Arguments.Select(o => (SqlExpression) o.Clone(context)).ToArray(Arguments.Count));
-      }
-      return clone;
-    }
->>>>>>> 9aa29027
+      context.GetOrAdd(this, static (t, c) =>
+        SqlUserFunctionCall clone = new SqlUserFunctionCall(t.name, , Arguments.Select(o => (SqlExpression) o.Clone(context)).ToArray(Arguments.Count));
+      );
 
     internal SqlUserFunctionCall(string name, IEnumerable<SqlExpression> arguments)
       : base(SqlFunctionType.UserDefined, arguments)
