// Copyright (C) 2003-2010 Xtensive LLC.
// All rights reserved.
// For conditions of distribution and use, see license.

using System;
using Xtensive.Core;

namespace Xtensive.Sql.Dml
{
  /// <summary>
  /// Represents a reference to a SQL column.
  /// </summary>
  [Serializable]
  public class SqlColumnRef : SqlColumn
  {
    /// <summary>
    /// Gets the SQL column.
    /// </summary>
    public SqlColumn SqlColumn { get; private set; }

    public override void ReplaceWith(SqlExpression expression)
    {
      SqlColumn = ArgumentValidator.EnsureArgumentIs<SqlColumnRef>(expression).SqlColumn;
    }

<<<<<<< HEAD
    internal override SqlColumnRef Clone(SqlNodeCloneContext context) =>
      context.GetOrAdd(this, static (t, c) =>
        new SqlColumnRef(
            t.SqlTable?.Clone(c),
            (SqlColumn) t.SqlColumn.Clone(c), t.Name));
=======
    internal override object Clone(SqlNodeCloneContext context) =>
      context.NodeMapping.TryGetValue(this, out var clone)
        ? clone
        : context.NodeMapping[this] = new SqlColumnRef(
            SqlTable != null ? (SqlTable) SqlTable.Clone(context) : null,
            (SqlColumn) SqlColumn.Clone(context), Name);
>>>>>>> 9aa29027

    public override void AcceptVisitor(ISqlVisitor visitor)
    {
      visitor.Visit(this);
    }

    // Constructors

    internal SqlColumnRef(SqlTable sqlTable, SqlColumn sqlColumn, string name)
      : base(sqlTable, name)
    {
      SqlColumn = sqlColumn;
    }

    internal SqlColumnRef(SqlColumn sqlColumn, string name)
      : base(null, name)
    {
      SqlColumn = sqlColumn;
    }

    internal SqlColumnRef(SqlColumn sqlColumn)
    {
      SqlColumn = sqlColumn;
    }
  }
}<|MERGE_RESOLUTION|>--- conflicted
+++ resolved
@@ -23,20 +23,11 @@
       SqlColumn = ArgumentValidator.EnsureArgumentIs<SqlColumnRef>(expression).SqlColumn;
     }
 
-<<<<<<< HEAD
     internal override SqlColumnRef Clone(SqlNodeCloneContext context) =>
       context.GetOrAdd(this, static (t, c) =>
         new SqlColumnRef(
             t.SqlTable?.Clone(c),
             (SqlColumn) t.SqlColumn.Clone(c), t.Name));
-=======
-    internal override object Clone(SqlNodeCloneContext context) =>
-      context.NodeMapping.TryGetValue(this, out var clone)
-        ? clone
-        : context.NodeMapping[this] = new SqlColumnRef(
-            SqlTable != null ? (SqlTable) SqlTable.Clone(context) : null,
-            (SqlColumn) SqlColumn.Clone(context), Name);
->>>>>>> 9aa29027
 
     public override void AcceptVisitor(ISqlVisitor visitor)
     {
