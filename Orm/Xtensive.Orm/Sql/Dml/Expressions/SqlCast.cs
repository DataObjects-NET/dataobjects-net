--- conflicted
+++ resolved
@@ -20,18 +20,10 @@
       Type = replacingExpression.Type;
     }
 
-<<<<<<< HEAD
     internal override SqlCast Clone(SqlNodeCloneContext context) =>
       context.GetOrAdd(this, static (t, c) =>
         new SqlCast(t.Operand.Clone(c), t.Type));
     
-=======
-    internal override object Clone(SqlNodeCloneContext context) =>
-      context.NodeMapping.TryGetValue(this, out var clone)
-        ? clone
-        : context.NodeMapping[this] = new SqlCast((SqlExpression) Operand.Clone(context), Type);
-
->>>>>>> bafc803a
     public override void AcceptVisitor(ISqlVisitor visitor)
     {
       visitor.Visit(this);
