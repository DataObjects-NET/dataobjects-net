--- conflicted
+++ resolved
@@ -24,11 +24,7 @@
       context.NodeMapping.TryGetValue(this, out var clone)
         ? clone
         : context.NodeMapping[this] = new SqlCast((SqlExpression) Operand.Clone(context), Type);
-<<<<<<< HEAD
-    
-=======
 
->>>>>>> 86d18bc3
     public override void AcceptVisitor(ISqlVisitor visitor)
     {
       visitor.Visit(this);
