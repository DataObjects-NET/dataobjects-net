--- conflicted
+++ resolved
@@ -33,11 +33,7 @@
       if (context.NodeMapping.TryGetValue(SqlTable, out clonedTable)) {
         table = (SqlTable) clonedTable;
       }
-<<<<<<< HEAD
-      
-=======
 
->>>>>>> 86d18bc3
       var clone = new SqlTableColumn(table, Name);
       context.NodeMapping[this] = clone;
       return clone;
