--- conflicted
+++ resolved
@@ -12,19 +12,14 @@
   {
     public override void ReplaceWith(SqlExpression expression)
     {
-<<<<<<< HEAD
-      ArgumentValidator.EnsureArgumentNotNull(expression, "expression");
-      ArgumentValidator.EnsureArgumentIs<SqlNull>(expression);
-=======
       _ = ArgumentValidator.EnsureArgumentIs<SqlNull>(expression);
->>>>>>> 780ddaa5
     }
-    
+
     internal override SqlNull Clone(SqlNodeCloneContext context)
     {
       return this;
     }
-    
+
     internal SqlNull() : base(SqlNodeType.Null)
     {
     }
