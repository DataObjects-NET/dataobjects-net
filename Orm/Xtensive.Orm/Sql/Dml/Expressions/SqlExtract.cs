--- conflicted
+++ resolved
@@ -1,8 +1,4 @@
-<<<<<<< HEAD
-// Copyright (C) 2009-2023 Xtensive LLC.
-=======
 // Copyright (C) 2009-2024 Xtensive LLC.
->>>>>>> 86d18bc3
 // This code is distributed under MIT license terms.
 // See the License.txt file in the project root for more information.
 // Created by: Denis Krjuchkov
@@ -75,7 +71,6 @@
       Operand = replacingExpression.Operand;
     }
 
-<<<<<<< HEAD
     internal override object Clone(SqlNodeCloneContext context) =>
       context.NodeMapping.TryGetValue(this, out var clone)
         ? clone
@@ -85,22 +80,6 @@
           //: IntervalPart!=SqlIntervalPart.Nothing
           //  ? new SqlExtract(IntervalPart, (SqlExpression) Operand.Clone(context))
           //  : new SqlExtract(DateTimeOffsetPart, (SqlExpression) Operand.Clone(context));
-=======
-    internal override object Clone(SqlNodeCloneContext context)
-    {
-      if (context.NodeMapping.TryGetValue(this, out var value)) {
-        return value;
-      }
-
-      var clone = DateTimePart!=SqlDateTimePart.Nothing
-        ? new SqlExtract(DateTimePart, (SqlExpression) Operand.Clone(context))
-        : IntervalPart!=SqlIntervalPart.Nothing
-          ? new SqlExtract(IntervalPart, (SqlExpression) Operand.Clone(context))
-          : new SqlExtract(DateTimeOffsetPart, (SqlExpression) Operand.Clone(context));
-      context.NodeMapping[this] = clone;
-      return clone;
-    }
->>>>>>> 86d18bc3
 
     public override void AcceptVisitor(ISqlVisitor visitor)
     {
