// Copyright (C) 2009-2024 Xtensive LLC.
// This code is distributed under MIT license terms.
// See the License.txt file in the project root for more information.
// Created by: Denis Krjuchkov
// Created:    2009.07.24

using System;
using System.Diagnostics;
using System.Reflection;
using Xtensive.Core;

namespace Xtensive.Sql.Dml
{
  public class SqlExtract : SqlExpression
  {
    private const int TimeTypeId = 1;
    private const int DateTypeId = 2;
    private const int DateTimeTypeId = 3;
    private const int DateTimeOffsetTypeId = 4;
    private const int IntervalTypeId = 5;

    private SqlDateTimeOffsetPart internalValue;
    private int typeMarker;
    private bool typeHasTime;

    public SqlDateTimePart DateTimePart =>
      typeMarker == DateTimeTypeId ? internalValue.ToDateTimePartFast() : SqlDateTimePart.Nothing;

    public SqlDatePart DatePart =>
      typeMarker == DateTypeId ? internalValue.ToDatePartFast() : SqlDatePart.Nothing;

    public SqlTimePart TimePart =>
      typeMarker == TimeTypeId ? internalValue.ToTimePartFast() : SqlTimePart.Nothing;

    public SqlDateTimeOffsetPart DateTimeOffsetPart =>
      typeMarker == DateTimeOffsetTypeId ? internalValue : SqlDateTimeOffsetPart.Nothing;

    public SqlIntervalPart IntervalPart =>
      typeMarker == IntervalTypeId ? internalValue.ToIntervalPartFast(): SqlIntervalPart.Nothing;

    public SqlExpression Operand { get; private set; }

    public bool IsSecondExtraction =>
      typeHasTime && internalValue == SqlDateTimeOffsetPart.Second;
    public bool IsMillisecondExtraction =>
      typeHasTime && internalValue == SqlDateTimeOffsetPart.Millisecond;

    public bool IsDateTimeOffsetPart => typeMarker == DateTimeOffsetTypeId;

    public bool IsDateTimePart => typeMarker == DateTimeTypeId;

    public bool IsDatePart => typeMarker == DateTypeId;

    public bool IsTimePart => typeMarker == TimeTypeId;

    public bool IsIntervalPart => typeMarker == IntervalTypeId;

    public override void ReplaceWith(SqlExpression expression)
    {
      var replacingExpression = ArgumentValidator.EnsureArgumentIs<SqlExtract>(expression);
      internalValue = replacingExpression.internalValue;
      typeMarker = replacingExpression.typeMarker;
      typeHasTime = replacingExpression.typeHasTime;
      Operand = replacingExpression.Operand;
    }

<<<<<<< HEAD
    internal override SqlExtract Clone(SqlNodeCloneContext context) =>
      context.GetOrAdd(this, static (t, c) => new SqlExtract(t.internalValue, t.typeMarker, t.Operand.Clone(c)));
        //t.DateTimePart != SqlDateTimePart.Nothing
        //  ? new SqlExtract(t.DateTimePart, t.Operand.Clone(c))
        //  : t.IntervalPart != SqlIntervalPart.Nothing
        //    ? new SqlExtract(t.IntervalPart, t.Operand.Clone(c))
        //    : new SqlExtract(t.DateTimeOffsetPart, t.Operand.Clone(c)));
=======
    internal override object Clone(SqlNodeCloneContext context) =>
      context.NodeMapping.TryGetValue(this, out var clone)
        ? clone
        : context.NodeMapping[this] = new SqlExtract(internalValue, typeMarker, (SqlExpression)Operand.Clone(context));
>>>>>>> a18a34a4

    public override void AcceptVisitor(ISqlVisitor visitor)
    {
      visitor.Visit(this);
    }

    // Constructors

    internal SqlExtract(SqlDateTimePart dateTimePart, SqlExpression operand)
      : base(SqlNodeType.Extract)
    {
      internalValue = dateTimePart.ToDtoPartFast();
      typeMarker = DateTimeTypeId;
      typeHasTime = true;
      Operand = operand;
    }

    internal SqlExtract(SqlIntervalPart intervalPart, SqlExpression operand)
      : base(SqlNodeType.Extract)
    {
      internalValue = intervalPart.ToDtoPartFast();
      typeMarker = IntervalTypeId;
      typeHasTime = true;
      Operand = operand;
    }

    internal SqlExtract(SqlDateTimeOffsetPart dateTimeOffsetPart, SqlExpression operand)
      : base(SqlNodeType.Extract)
    {
      internalValue = dateTimeOffsetPart;
      typeMarker = DateTimeOffsetTypeId;
      typeHasTime = true;
      Operand = operand;
    }

    internal SqlExtract(SqlDatePart datePart, SqlExpression operand)
      : base(SqlNodeType.Extract)
    {
      internalValue = datePart.ToDtoPartFast();
      typeMarker = DateTypeId;
      typeHasTime = false;
      Operand = operand;
    }

    internal SqlExtract(SqlTimePart timePart, SqlExpression operand)
      : base(SqlNodeType.Extract)
    {
      internalValue = timePart.ToDtoPartFast();
      typeMarker = TimeTypeId;
      typeHasTime = true;
      Operand = operand;
    }

    private SqlExtract(SqlDateTimeOffsetPart internalValue, int typeMarker, SqlExpression operand)
      :base(SqlNodeType.Extract)
    {
      this.internalValue = internalValue;
      this.typeMarker = typeMarker;
      typeHasTime = typeMarker == DateTimeTypeId || typeMarker == DateTimeOffsetTypeId || typeMarker == TimeTypeId || typeMarker == IntervalTypeId;
      Operand = operand;
    }
  }
}<|MERGE_RESOLUTION|>--- conflicted
+++ resolved
@@ -64,20 +64,8 @@
       Operand = replacingExpression.Operand;
     }
 
-<<<<<<< HEAD
     internal override SqlExtract Clone(SqlNodeCloneContext context) =>
       context.GetOrAdd(this, static (t, c) => new SqlExtract(t.internalValue, t.typeMarker, t.Operand.Clone(c)));
-        //t.DateTimePart != SqlDateTimePart.Nothing
-        //  ? new SqlExtract(t.DateTimePart, t.Operand.Clone(c))
-        //  : t.IntervalPart != SqlIntervalPart.Nothing
-        //    ? new SqlExtract(t.IntervalPart, t.Operand.Clone(c))
-        //    : new SqlExtract(t.DateTimeOffsetPart, t.Operand.Clone(c)));
-=======
-    internal override object Clone(SqlNodeCloneContext context) =>
-      context.NodeMapping.TryGetValue(this, out var clone)
-        ? clone
-        : context.NodeMapping[this] = new SqlExtract(internalValue, typeMarker, (SqlExpression)Operand.Clone(context));
->>>>>>> a18a34a4
 
     public override void AcceptVisitor(ISqlVisitor visitor)
     {
