--- conflicted
+++ resolved
@@ -17,7 +17,7 @@
     /// Gets the name.
     /// </summary>
     /// <value>The name.</value>
-    public string Name 
+    public string Name
     {
       get { return name;}
     }
@@ -26,7 +26,7 @@
     /// Gets the type.
     /// </summary>
     /// <value>The type.</value>
-    public SqlValueType Type 
+    public SqlValueType Type
     {
       get { return type; }
     }
@@ -38,11 +38,7 @@
 
     public override void ReplaceWith(SqlExpression expression)
     {
-<<<<<<< HEAD
-      SqlVariable replacingExpression = ArgumentValidator.EnsureArgumentIs<SqlVariable>(expression);
-=======
       var replacingExpression = ArgumentValidator.EnsureArgumentIs<SqlVariable>(expression);
->>>>>>> 780ddaa5
       name = replacingExpression.Name;
     }
 
