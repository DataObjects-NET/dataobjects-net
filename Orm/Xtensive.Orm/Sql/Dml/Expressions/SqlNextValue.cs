--- conflicted
+++ resolved
@@ -37,11 +37,7 @@
 
     public override void ReplaceWith(SqlExpression expression)
     {
-<<<<<<< HEAD
-      SqlNextValue replacingExpression = ArgumentValidator.EnsureArgumentIs<SqlNextValue>(expression);
-=======
       var replacingExpression = ArgumentValidator.EnsureArgumentIs<SqlNextValue>(expression);
->>>>>>> 780ddaa5
       sequence = replacingExpression.Sequence;
       increment = replacingExpression.Increment;
     }
