--- conflicted
+++ resolved
@@ -44,11 +44,7 @@
     internal override object Clone(SqlNodeCloneContext context) =>
       context.NodeMapping.TryGetValue(this, out var clone)
         ? clone
-<<<<<<< HEAD
-        : context.NodeMapping[this] = new SqlCollate((SqlExpression)operand.Clone(context), collation);
-=======
         : context.NodeMapping[this] = new SqlCollate((SqlExpression) operand.Clone(context), collation);
->>>>>>> 86d18bc3
 
     public override void AcceptVisitor(ISqlVisitor visitor)
     {
