--- conflicted
+++ resolved
@@ -41,16 +41,9 @@
       collation = replacingExpression.Collation;
     }
 
-<<<<<<< HEAD
     internal override SqlCollate Clone(SqlNodeCloneContext context) =>
       context.GetOrAdd(this, static (t, c) =>
         new SqlCollate(t.operand.Clone(c), t.collation));
-=======
-    internal override object Clone(SqlNodeCloneContext context) =>
-      context.NodeMapping.TryGetValue(this, out var clone)
-        ? clone
-        : context.NodeMapping[this] = new SqlCollate((SqlExpression) operand.Clone(context), collation);
->>>>>>> bafc803a
 
     public override void AcceptVisitor(ISqlVisitor visitor)
     {
