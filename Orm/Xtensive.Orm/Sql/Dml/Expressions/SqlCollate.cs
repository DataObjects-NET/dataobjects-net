--- conflicted
+++ resolved
@@ -36,11 +36,7 @@
 
     public override void ReplaceWith(SqlExpression expression)
     {
-<<<<<<< HEAD
-      SqlCollate replacingExpression = ArgumentValidator.EnsureArgumentIs<SqlCollate>(expression);
-=======
       var replacingExpression = ArgumentValidator.EnsureArgumentIs<SqlCollate>(expression);
->>>>>>> 780ddaa5
       operand = replacingExpression.Operand;
       collation = replacingExpression.Collation;
     }
