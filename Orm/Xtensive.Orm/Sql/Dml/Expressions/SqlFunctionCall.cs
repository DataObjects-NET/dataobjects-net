// Copyright (C) 2003-2022 Xtensive LLC.
// This code is distributed under MIT license terms.
// See the License.txt file in the project root for more information.

using System;
using System.Collections.Generic;
using System.Collections.ObjectModel;
using System.Linq;
using Xtensive.Core;

namespace Xtensive.Sql.Dml
{
  [Serializable]
<<<<<<< HEAD
  public abstract class SqlFunctionCallBase : SqlExpression
  {
    /// <summary>
    /// Gets the expressions.
    /// </summary>
    public IReadOnlyList<SqlExpression> Arguments { get; protected set; }

    internal SqlFunctionCallBase(SqlNodeType nodeType, IEnumerable<SqlExpression> arguments)
      : base(nodeType)
    {
      Arguments = arguments.ToList();
    }

    internal SqlFunctionCallBase(SqlNodeType nodeType, SqlExpression[] arguments)
      : base(nodeType)
    {
      Arguments = arguments ?? Array.Empty<SqlExpression>();
    }
  }

  [Serializable]
  public class SqlFunctionCall : SqlFunctionCallBase
  {
    /// <summary>
=======
  public class SqlFunctionCall : SqlFunctionCallBase
  {
    /// <summary>
>>>>>>> 780ddaa5
    /// Gets the function type.
    /// </summary>
    public SqlFunctionType FunctionType { get; private set; }

    public override void ReplaceWith(SqlExpression expression)
    {
      var replacingExpression = ArgumentValidator.EnsureArgumentIs<SqlFunctionCall>(expression);
      FunctionType = replacingExpression.FunctionType;
      Arguments = replacingExpression.Arguments;
    }

<<<<<<< HEAD
    internal override SqlFunctionCall Clone(SqlNodeCloneContext context) =>
      context.GetOrAdd(this, static (t, c) =>
        new SqlFunctionCall(t.FunctionType, t.Arguments.Select(o => o.Clone(c)).ToArray(t.Arguments.Count)));
=======
    internal override object Clone(SqlNodeCloneContext context)
    {
      if (!context.NodeMapping.TryGetValue(this, out var clone)) {
        context.NodeMapping[this] = clone = new SqlFunctionCall(FunctionType, Arguments.Select(o => (SqlExpression) o.Clone(context)).ToArray(Arguments.Count));
      }
      return clone;
    }
>>>>>>> 780ddaa5

    public override void AcceptVisitor(ISqlVisitor visitor) => visitor.Visit(this);

    // Constructors

    internal SqlFunctionCall(SqlFunctionType functionType, IEnumerable<SqlExpression> arguments)
      : base(SqlNodeType.FunctionCall, arguments)
    {
      FunctionType = functionType;
    }

    internal SqlFunctionCall(SqlFunctionType functionType, params SqlExpression[] arguments)
      : base(SqlNodeType.FunctionCall, arguments)
    {
      FunctionType = functionType;
    }
  }
}<|MERGE_RESOLUTION|>--- conflicted
+++ resolved
@@ -11,36 +11,9 @@
 namespace Xtensive.Sql.Dml
 {
   [Serializable]
-<<<<<<< HEAD
-  public abstract class SqlFunctionCallBase : SqlExpression
-  {
-    /// <summary>
-    /// Gets the expressions.
-    /// </summary>
-    public IReadOnlyList<SqlExpression> Arguments { get; protected set; }
-
-    internal SqlFunctionCallBase(SqlNodeType nodeType, IEnumerable<SqlExpression> arguments)
-      : base(nodeType)
-    {
-      Arguments = arguments.ToList();
-    }
-
-    internal SqlFunctionCallBase(SqlNodeType nodeType, SqlExpression[] arguments)
-      : base(nodeType)
-    {
-      Arguments = arguments ?? Array.Empty<SqlExpression>();
-    }
-  }
-
-  [Serializable]
   public class SqlFunctionCall : SqlFunctionCallBase
   {
     /// <summary>
-=======
-  public class SqlFunctionCall : SqlFunctionCallBase
-  {
-    /// <summary>
->>>>>>> 780ddaa5
     /// Gets the function type.
     /// </summary>
     public SqlFunctionType FunctionType { get; private set; }
@@ -52,19 +25,9 @@
       Arguments = replacingExpression.Arguments;
     }
 
-<<<<<<< HEAD
     internal override SqlFunctionCall Clone(SqlNodeCloneContext context) =>
       context.GetOrAdd(this, static (t, c) =>
         new SqlFunctionCall(t.FunctionType, t.Arguments.Select(o => o.Clone(c)).ToArray(t.Arguments.Count)));
-=======
-    internal override object Clone(SqlNodeCloneContext context)
-    {
-      if (!context.NodeMapping.TryGetValue(this, out var clone)) {
-        context.NodeMapping[this] = clone = new SqlFunctionCall(FunctionType, Arguments.Select(o => (SqlExpression) o.Clone(context)).ToArray(Arguments.Count));
-      }
-      return clone;
-    }
->>>>>>> 780ddaa5
 
     public override void AcceptVisitor(ISqlVisitor visitor) => visitor.Visit(this);
 
