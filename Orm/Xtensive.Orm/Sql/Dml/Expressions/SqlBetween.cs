// Copyright (C) 2003-2010 Xtensive LLC.
// All rights reserved.
// For conditions of distribution and use, see license.

using System;
using Xtensive.Core;

namespace Xtensive.Sql.Dml
{
  /// <summary>
  /// Represents between expression.
  /// </summary>
  [Serializable]
  public class SqlBetween: SqlExpression
  {
    private SqlExpression left;
    private SqlExpression right;
    private SqlExpression expression;

    /// <summary>
    /// Gets the left boundary of the between predicate.
    /// </summary>
    /// <value>The left boundary of the between predicate.</value>
    public SqlExpression Left
    {
      get { return left; }
    }

    /// <summary>
    /// Gets the right boundary of the between predicate.
    /// </summary>
    /// <value>The right boundary of the between predicate.</value>
    public SqlExpression Right
    {
      get { return right; }
    }

    /// <summary>
    /// Gets the expression to compare.
    /// </summary>
    /// <value>The expression to compare.</value>
    public SqlExpression Expression
    {
      get { return expression; }
    }

    public override void ReplaceWith(SqlExpression expression)
    {
<<<<<<< HEAD
      SqlBetween replacingExpression = ArgumentValidator.EnsureArgumentIs<SqlBetween>(expression);
=======
      var replacingExpression = ArgumentValidator.EnsureArgumentIs<SqlBetween>(expression);
>>>>>>> 780ddaa5
      NodeType = replacingExpression.NodeType;
      left = replacingExpression.Left;
      right = replacingExpression.Right;
      expression = replacingExpression.Expression;
    }

    internal override SqlBetween Clone(SqlNodeCloneContext context) =>
      context.GetOrAdd(this, static (t, c) =>
        new SqlBetween(t.NodeType, t.expression.Clone(c), t.left.Clone(c), t.right.Clone(c)));

    internal SqlBetween(SqlNodeType nodeType, SqlExpression expression, SqlExpression left, SqlExpression right)
      : base(nodeType)
    {
      this.expression = expression;
      this.left = left;
      this.right = right;
    }

    public override void AcceptVisitor(ISqlVisitor visitor)
    {
      visitor.Visit(this);
    }
  }
}<|MERGE_RESOLUTION|>--- conflicted
+++ resolved
@@ -46,11 +46,7 @@
 
     public override void ReplaceWith(SqlExpression expression)
     {
-<<<<<<< HEAD
-      SqlBetween replacingExpression = ArgumentValidator.EnsureArgumentIs<SqlBetween>(expression);
-=======
       var replacingExpression = ArgumentValidator.EnsureArgumentIs<SqlBetween>(expression);
->>>>>>> 780ddaa5
       NodeType = replacingExpression.NodeType;
       left = replacingExpression.Left;
       right = replacingExpression.Right;
