// Copyright (C) 2003-2010 Xtensive LLC.
// All rights reserved.
// For conditions of distribution and use, see license.

using System;
using Xtensive.Core;

namespace Xtensive.Sql.Dml
{
  [Serializable]
  public class SqlUserColumn : SqlColumn
  {
    private SqlExpression expression;

    /// <summary>
    /// Gets the column expression.
    /// </summary>
    /// <value>The expression.</value>
    public SqlExpression Expression
    {
      get { return expression; }
    }

    public override void ReplaceWith(SqlExpression expression)
    {
<<<<<<< HEAD
      SqlUserColumn replacingExpression = ArgumentValidator.EnsureArgumentIs<SqlUserColumn>(expression);
=======
      var replacingExpression = ArgumentValidator.EnsureArgumentIs<SqlUserColumn>(expression);
>>>>>>> 780ddaa5
      this.expression = replacingExpression.Expression;
    }

    internal override SqlUserColumn Clone(SqlNodeCloneContext context) =>
      context.GetOrAdd(this, static (t, c) =>
        new SqlUserColumn(t.expression.Clone(c)));

    // Constructor

    internal SqlUserColumn(SqlExpression expression)
    {
      this.expression = expression;
    }

    public override void AcceptVisitor(ISqlVisitor visitor)
    {
      visitor.Visit(this);
    }
  }
}<|MERGE_RESOLUTION|>--- conflicted
+++ resolved
@@ -23,11 +23,7 @@
 
     public override void ReplaceWith(SqlExpression expression)
     {
-<<<<<<< HEAD
-      SqlUserColumn replacingExpression = ArgumentValidator.EnsureArgumentIs<SqlUserColumn>(expression);
-=======
       var replacingExpression = ArgumentValidator.EnsureArgumentIs<SqlUserColumn>(expression);
->>>>>>> 780ddaa5
       this.expression = replacingExpression.Expression;
     }
 
