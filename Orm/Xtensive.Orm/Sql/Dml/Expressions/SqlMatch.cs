// Copyright (C) 2003-2010 Xtensive LLC.
// All rights reserved.
// For conditions of distribution and use, see license.

using System;
using Xtensive.Core;

namespace Xtensive.Sql.Dml
{
  /// <summary>
  /// Represents MATCH SQL statement.
  /// </summary>
  [Serializable]
  public class SqlMatch: SqlExpression
  {
    private SqlExpression value;
    private SqlSubQuery subQuery;
    private bool unique = false;
    private SqlMatchType matchType = SqlMatchType.None;

    /// <summary>
    /// Gets the value which will be tested for matching.
    /// </summary>
    public SqlExpression Value
    {
      get { return value; }
    }

    /// <summary>
    /// Gets the sub query to search of matching.
    /// </summary>
    public SqlSubQuery SubQuery
    {
      get { return subQuery; }
    }

    /// <summary>
    /// Gets a value indicating whether unique sub query rows for search matching will be used only.
    /// </summary>
    public bool Unique
    {
      get { return unique; }
    }

    /// <summary>
    /// Gets the type of the match.
    /// </summary>
    public SqlMatchType MatchType
    {
      get { return matchType; }
    }

    public override void ReplaceWith(SqlExpression expression)
    {
<<<<<<< HEAD
      SqlMatch replacingExpression = ArgumentValidator.EnsureArgumentIs<SqlMatch>(expression);
=======
      var replacingExpression = ArgumentValidator.EnsureArgumentIs<SqlMatch>(expression);
>>>>>>> 780ddaa5
      value = replacingExpression.Value;
      subQuery = replacingExpression.SubQuery;
      matchType = replacingExpression.MatchType;
      unique = replacingExpression.Unique;
    }

    internal override SqlMatch Clone(SqlNodeCloneContext context) =>
      context.GetOrAdd(this, static (t, c) =>
        new SqlMatch(t.value.Clone(c),
                                    t.subQuery.Clone(c),
                                    t.unique,
                                    t.matchType));

    internal SqlMatch(SqlExpression value, SqlSubQuery subQuery, bool unique, SqlMatchType matchType)
      : base(SqlNodeType.Match)
    {
      this.value = value;
      this.subQuery = subQuery;
      this.unique = unique;
      this.matchType = matchType;
    }

    public override void AcceptVisitor(ISqlVisitor visitor)
    {
      visitor.Visit(this);
    }
  }
}<|MERGE_RESOLUTION|>--- conflicted
+++ resolved
@@ -52,11 +52,7 @@
 
     public override void ReplaceWith(SqlExpression expression)
     {
-<<<<<<< HEAD
-      SqlMatch replacingExpression = ArgumentValidator.EnsureArgumentIs<SqlMatch>(expression);
-=======
       var replacingExpression = ArgumentValidator.EnsureArgumentIs<SqlMatch>(expression);
->>>>>>> 780ddaa5
       value = replacingExpression.Value;
       subQuery = replacingExpression.SubQuery;
       matchType = replacingExpression.MatchType;
