--- conflicted
+++ resolved
@@ -59,22 +59,12 @@
       unique = replacingExpression.Unique;
     }
 
-<<<<<<< HEAD
     internal override SqlMatch Clone(SqlNodeCloneContext context) =>
       context.GetOrAdd(this, static (t, c) =>
         new SqlMatch(t.value.Clone(c),
                                     t.subQuery.Clone(c),
                                     t.unique,
                                     t.matchType));
-=======
-    internal override object Clone(SqlNodeCloneContext context) =>
-      context.NodeMapping.TryGetValue(this, out var clone)
-        ? clone
-        : context.NodeMapping[this] = new SqlMatch((SqlExpression) value.Clone(context),
-            (SqlSubQuery) subQuery.Clone(context),
-            unique,
-            matchType);
->>>>>>> bafc803a
 
     internal SqlMatch(SqlExpression value, SqlSubQuery subQuery, bool unique, SqlMatchType matchType)
       : base(SqlNodeType.Match)
