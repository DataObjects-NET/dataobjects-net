// Copyright (C) 2009-2024 Xtensive LLC.
// This code is distributed under MIT license terms.
// See the License.txt file in the project root for more information.

using System;
using System.Collections;
using System.Collections.Generic;

namespace Xtensive.Sql.Dml
{
  /// <summary>
  /// Represents SQL SELECT statement.
  /// </summary>
  [Serializable]
  public class SqlSelect
    : SqlQueryStatement,
      ISqlQueryExpression
  {
    private readonly SqlUserColumn asterisk = SqlDml.Column(SqlDml.Asterisk);
    private readonly SqlColumnCollection columns = new SqlColumnCollection();
    private SqlLockType _lock;
    private bool distinct;
    private SqlTable from;
    private SqlColumnCollection groupBy = new SqlColumnCollection();
    private SqlExpression having;
    private SqlOrderCollection orderBy;
    private SqlExpression where;
    private SqlExpression limit;
    private SqlExpression offset;
    private SqlComment comment;

    public SqlComment Comment
    {
      get { return comment; }
      set { comment = value; }
    }

    /// <summary>
    /// Gets the collection of columns to select.
    /// </summary>
    /// <value>The collection of columns.</value>
    public SqlColumnCollection Columns
    {
      get { return columns; }
    }

    /// <summary>
    /// An indexer that provides access to collection items by their names.
    /// Returns <see langword="null"/> if there is no such item.
    /// </summary>
    public SqlColumn this[string name]
    {
      get { return columns[name]; }
    }

    /// <summary>
    /// An indexer that provides access to collection items by their index.
    /// Returns <see langword="null"/> if there is no such item.
    /// </summary>
    public SqlColumn this[int index]
    {
      get { return columns[index]; }
    }

    /// <summary>
    /// Gets or sets from clause.
    /// </summary>
    /// <value>The from clause.</value>
    public SqlTable From
    {
      get { return from; }
      set { from = value; }
    }

    /// <summary>
    /// Gets or sets the where clause.
    /// </summary>
    /// <value>The where clause.</value>
    public SqlExpression Where
    {
      get { return where; }
      set
      {
        if (value is not null)
          SqlValidator.EnsureIsBooleanExpression(value);
        where = value;
      }
    }

    /// <summary>
    /// Gets the collection of columns to group by.
    /// </summary>
    /// <value>The collection of columns.</value>
    public SqlColumnCollection GroupBy
    {
      get
      {
        if (groupBy == null)
          groupBy = new SqlColumnCollection();
        return groupBy;
      }
    }

    /// <summary>
    /// Gets or sets the having clause.
    /// </summary>
    /// <value>The having clause.</value>
    public SqlExpression Having
    {
      get { return having; }
      set
      {
        if (value is not null)
          SqlValidator.EnsureIsBooleanExpression(value);
        having = value;
      }
    }

    /// <summary>
    /// Gets the order by clause.
    /// </summary>
    /// <value>The order by clause.</value>
    public SqlOrderCollection OrderBy
    {
      get
      {
        if (orderBy == null)
          orderBy = new SqlOrderCollection();
        return orderBy;
      }
    }

    /// <summary>
    /// Gets or sets a value indicating whether this <see cref="SqlSelect"/> is distinct.
    /// </summary>
    /// <value><see langword="true"/> if distinct is set; otherwise, <see langword="false"/>.</value>
    public bool Distinct
    {
      get { return distinct; }
      set { distinct = value; }
    }

    public SqlUserColumn Asterisk
    {
      get { return asterisk; }
    }

    public SqlLockType Lock
    {
      get { return _lock; }
      set { _lock = value; }
    }

    /// <summary>
    /// Gets or sets the limit.
    /// </summary>
    public SqlExpression Limit
    {
      get { return limit; }
      set {
        if (value is not null)
          SqlValidator.EnsureIsLimitOffsetArgument(value);
        limit = value;
      }
    }

    /// <summary>
    /// Gets or sets the offset.
    /// </summary>
    public SqlExpression Offset
    {
      get { return offset; }
      set {
        if (value is not null)
          SqlValidator.EnsureIsLimitOffsetArgument(value);
        offset = value;
      }
    }

    /// <summary>
    /// Gets value indicating if <see cref="Limit"/> is specified.
    /// </summary>
    public bool HasLimit => Limit is not null;

    /// <summary>
    /// Gets value indicating if <see cref="Offset"/> is specified.
    /// </summary>
    public bool HasOffset => Offset is not null;

    internal override object Clone(SqlNodeCloneContext context)
    {
      if (context.NodeMapping.TryGetValue(this, out var value)) {
        return value;
      }

      SqlSelect clone = new SqlSelect(from == null ? null : (SqlTable) from.Clone(context));

      foreach (SqlColumn c in columns)
        clone.Columns.Add((SqlColumn) c.Clone(context));
      if (groupBy != null)
        foreach (SqlColumn c in groupBy)
<<<<<<< HEAD
          clone.GroupBy.Add((SqlColumn)c.Clone(context));
      if (where is not null)
        clone.Where = (SqlExpression)where.Clone(context);
      if (having is not null)
        clone.Having = (SqlExpression)having.Clone(context);
=======
          clone.GroupBy.Add((SqlColumn) c.Clone(context));
      if (where is not null)
        clone.Where = (SqlExpression) where.Clone(context);
      if (having is not null)
        clone.Having = (SqlExpression) having.Clone(context);
>>>>>>> 86d18bc3
      if (orderBy != null)
        foreach (SqlOrder so in orderBy)
          clone.OrderBy.Add((SqlOrder) so.Clone(context));
      clone.Distinct = distinct;
      clone.Limit = Limit;
      clone.Offset = Offset;
      clone.Lock = Lock;
      clone.Comment = (SqlComment) Comment?.Clone(context);

      if (Hints.Count > 0)
        foreach (SqlHint hint in Hints)
          clone.Hints.Add((SqlHint) hint.Clone(context));

      context.NodeMapping[this] = clone;

      return clone;
    }

    /// <summary>
    /// Makes a shallow clone of the instance.
    /// </summary>
    public SqlSelect ShallowClone()
    {
      var result = From is null
        ? SqlDml.Select() 
        : SqlDml.Select(From);
      result.Columns.AddRange(Columns);
      result.Distinct = Distinct;
      result.GroupBy.AddRange(GroupBy);
      result.Having = Having;
      result.Offset = Offset;
      result.Limit = Limit;
      foreach (var order in OrderBy)
        result.OrderBy.Add(order);
      foreach (var hint in Hints)
        result.Hints.Add(hint);
      result.Where = Where;
      result.Lock = Lock;
      result.Comment = Comment;

      return result;
    }

    #region ISqlCompileUnit Members

    public override void AcceptVisitor(ISqlVisitor visitor)
    {
      visitor.Visit(this);
    }

    #endregion

    #region ISqlQueryExpression Members

    public SqlQueryExpression Except(ISqlQueryExpression operand)
    {
      return SqlDml.Except(this, operand);
    }

    public SqlQueryExpression ExceptAll(ISqlQueryExpression operand)
    {
      return SqlDml.ExceptAll(this, operand);
    }

    public SqlQueryExpression Intersect(ISqlQueryExpression operand)
    {
      return SqlDml.Intersect(this, operand);
    }

    public SqlQueryExpression IntersectAll(ISqlQueryExpression operand)
    {
      return SqlDml.IntersectAll(this, operand);
    }

    public SqlQueryExpression Union(ISqlQueryExpression operand)
    {
      return SqlDml.Union(this, operand);
    }

    public SqlQueryExpression UnionAll(ISqlQueryExpression operand)
    {
      return SqlDml.UnionAll(this, operand);
    }

    public IEnumerator<ISqlQueryExpression> GetEnumerator()
    {
      yield return this;
    }

    IEnumerator IEnumerable.GetEnumerator()
    {
      return ((IEnumerable<ISqlQueryExpression>) this).GetEnumerator();
    }

    #endregion


    // Constructors

    internal SqlSelect(SqlTable from)
      : this()
    {
      this.from = from;
    }

    internal SqlSelect()
      : base(SqlNodeType.Select)
    {
    }
  }
}<|MERGE_RESOLUTION|>--- conflicted
+++ resolved
@@ -199,19 +199,11 @@
         clone.Columns.Add((SqlColumn) c.Clone(context));
       if (groupBy != null)
         foreach (SqlColumn c in groupBy)
-<<<<<<< HEAD
-          clone.GroupBy.Add((SqlColumn)c.Clone(context));
-      if (where is not null)
-        clone.Where = (SqlExpression)where.Clone(context);
-      if (having is not null)
-        clone.Having = (SqlExpression)having.Clone(context);
-=======
           clone.GroupBy.Add((SqlColumn) c.Clone(context));
       if (where is not null)
         clone.Where = (SqlExpression) where.Clone(context);
       if (having is not null)
         clone.Having = (SqlExpression) having.Clone(context);
->>>>>>> 86d18bc3
       if (orderBy != null)
         foreach (SqlOrder so in orderBy)
           clone.OrderBy.Add((SqlOrder) so.Clone(context));
