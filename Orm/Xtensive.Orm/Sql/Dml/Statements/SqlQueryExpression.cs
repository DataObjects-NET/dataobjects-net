// Copyright (C) 2009-2024 Xtensive LLC.
// This code is distributed under MIT license terms.
// See the License.txt file in the project root for more information.

using System;
using System.Collections;
using System.Collections.Generic;

namespace Xtensive.Sql.Dml
{
  [Serializable]
  public class SqlQueryExpression
    : SqlStatement,
      ISqlQueryExpression
  {
    private readonly ISqlQueryExpression left;
    private readonly ISqlQueryExpression right;
    private readonly bool all;

    public ISqlQueryExpression Left
    {
      get { return left; }
    }

    public ISqlQueryExpression Right
    {
      get { return right; }
    }

    public bool All
    {
      get { return all; }
    }

<<<<<<< HEAD
    internal override SqlQueryExpression Clone(SqlNodeCloneContext context) =>
      context.GetOrAdd(this, static (t, c) =>
        new SqlQueryExpression(t.NodeType,
          (ISqlQueryExpression)((SqlNode) t.left).Clone(c),
          (ISqlQueryExpression)((SqlNode) t.right).Clone(c), t.all));
=======
    internal override object Clone(SqlNodeCloneContext context) =>
      context.NodeMapping.TryGetValue(this, out var clone)
        ? clone
        : context.NodeMapping[this] = new SqlQueryExpression(NodeType,
          (ISqlQueryExpression) ((SqlNode) left).Clone(context),
          (ISqlQueryExpression) ((SqlNode) right).Clone(context), all);
>>>>>>> bafc803a

    #region IEnumerable<ISqlQueryExpression> Members

    public IEnumerator<ISqlQueryExpression> GetEnumerator()
    {
      foreach (ISqlQueryExpression expression in left)
        yield return expression;

      foreach (ISqlQueryExpression expression in right)
        yield return expression;

      yield break;
    }

    IEnumerator IEnumerable.GetEnumerator()
    {
      return ((IEnumerable<ISqlQueryExpression>)this).GetEnumerator();
    }

    #endregion

    #region ISqlCompileUnit Members

    public override void AcceptVisitor(ISqlVisitor visitor)
    {
      visitor.Visit(this);
    }

    #endregion

    #region ISqlQueryExpression Members

    public SqlQueryExpression Except(ISqlQueryExpression operand)
    {
      return SqlDml.Except(this, operand);
    }

    public SqlQueryExpression ExceptAll(ISqlQueryExpression operand)
    {
      return SqlDml.ExceptAll(this, operand);
    }

    public SqlQueryExpression Intersect(ISqlQueryExpression operand)
    {
      return SqlDml.Intersect(this, operand);
    }

    public SqlQueryExpression IntersectAll(ISqlQueryExpression operand)
    {
      return SqlDml.IntersectAll(this, operand);
    }

    public SqlQueryExpression Union(ISqlQueryExpression operand)
    {
      return SqlDml.Union(this, operand);
    }

    public SqlQueryExpression UnionAll(ISqlQueryExpression operand)
    {
      return SqlDml.UnionAll(this, operand);
    }

    #endregion

    // Constructor

    internal SqlQueryExpression(SqlNodeType nodeType, ISqlQueryExpression left, ISqlQueryExpression right, bool all)
      : base(nodeType)
    {
      this.left = left;
      this.right = right;
      this.all = all;
    }
  }
}<|MERGE_RESOLUTION|>--- conflicted
+++ resolved
@@ -32,20 +32,11 @@
       get { return all; }
     }
 
-<<<<<<< HEAD
     internal override SqlQueryExpression Clone(SqlNodeCloneContext context) =>
       context.GetOrAdd(this, static (t, c) =>
         new SqlQueryExpression(t.NodeType,
           (ISqlQueryExpression)((SqlNode) t.left).Clone(c),
           (ISqlQueryExpression)((SqlNode) t.right).Clone(c), t.all));
-=======
-    internal override object Clone(SqlNodeCloneContext context) =>
-      context.NodeMapping.TryGetValue(this, out var clone)
-        ? clone
-        : context.NodeMapping[this] = new SqlQueryExpression(NodeType,
-          (ISqlQueryExpression) ((SqlNode) left).Clone(context),
-          (ISqlQueryExpression) ((SqlNode) right).Clone(context), all);
->>>>>>> bafc803a
 
     #region IEnumerable<ISqlQueryExpression> Members
 
