// Copyright (C) 2009-2024 Xtensive LLC.
// This code is distributed under MIT license terms.
// See the License.txt file in the project root for more information.

using System;

namespace Xtensive.Sql.Dml
{
  /// <summary>
  /// Describes SQL DELETE statement.
  /// </summary>
  [Serializable]
  public class SqlDelete : SqlQueryStatement, ISqlCompileUnit
  {
    private SqlExpression where;
    private SqlTableRef delete;
    private SqlTable from;
    private SqlExpression limit;

    /// <summary>
    /// Gets or sets the table.
    /// </summary>
    /// <value>The table to change.</value>
    public SqlTableRef Delete
    {
      get { return delete; }
      set { delete = value; }
    }

    /// <summary>
    /// Gets or sets the WHERE clause expression.
    /// </summary>
    /// <value>The WHERE clause expression.</value>
    public SqlExpression Where {
      get {
        return where;
      }
      set {
        if (value is not null && value.GetType()!=typeof(SqlCursor))
          SqlValidator.EnsureIsBooleanExpression(value);
        where = value;
      }
    }

    /// <summary>
    /// Gets or sets the FROM clause expression.
    /// </summary>
    public SqlTable From 
    {
      get { return from;}
      set { from = value; }
    }

    /// <summary>
    /// Gets or sets the LIMIT clause expression
    /// </summary>
    public SqlExpression Limit
    {
      get { return limit; }
      set { limit = value; }
    }

    internal override SqlDelete Clone(SqlNodeCloneContext context) =>
      context.GetOrAdd(this, static (t, c) => {
        SqlDelete clone = new SqlDelete();
        if (t.Delete != null)
          clone.Delete = t.Delete.Clone(c);
        if (t.from != null)
          clone.From = (SqlQueryRef) t.from.Clone(c);
        if (t.where is not null)
          clone.Where = t.where.Clone(c);

<<<<<<< HEAD
        if (t.Hints.Count > 0)
          foreach (SqlHint hint in t.Hints)
            clone.Hints.Add((SqlHint) hint.Clone(c));

        return clone;
      });
=======
      var clone = new SqlDelete();
      if (Delete != null)
        clone.Delete = (SqlTableRef) Delete.Clone(context);
      if (from != null)
        clone.From = (SqlQueryRef) from.Clone(context);
      if (where is not null)
        clone.Where = (SqlExpression) where.Clone(context);

      if (Hints.Count > 0)
        foreach (SqlHint hint in Hints)
          clone.Hints.Add((SqlHint) hint.Clone(context));

      context.NodeMapping[this] = clone;
      return clone;
    }
>>>>>>> bafc803a

    // Constructor

    internal SqlDelete(): base(SqlNodeType.Delete)
    {
    }

    internal SqlDelete(SqlTableRef table) : this()
    {
      delete = table;
    }

    public override void AcceptVisitor(ISqlVisitor visitor)
    {
      visitor.Visit(this);
    }
  }
}<|MERGE_RESOLUTION|>--- conflicted
+++ resolved
@@ -70,30 +70,12 @@
         if (t.where is not null)
           clone.Where = t.where.Clone(c);
 
-<<<<<<< HEAD
         if (t.Hints.Count > 0)
           foreach (SqlHint hint in t.Hints)
             clone.Hints.Add((SqlHint) hint.Clone(c));
 
         return clone;
       });
-=======
-      var clone = new SqlDelete();
-      if (Delete != null)
-        clone.Delete = (SqlTableRef) Delete.Clone(context);
-      if (from != null)
-        clone.From = (SqlQueryRef) from.Clone(context);
-      if (where is not null)
-        clone.Where = (SqlExpression) where.Clone(context);
-
-      if (Hints.Count > 0)
-        foreach (SqlHint hint in Hints)
-          clone.Hints.Add((SqlHint) hint.Clone(context));
-
-      context.NodeMapping[this] = clone;
-      return clone;
-    }
->>>>>>> bafc803a
 
     // Constructor
 
