// Copyright (C) 2009-2024 Xtensive LLC.
// This code is distributed under MIT license terms.
// See the License.txt file in the project root for more information.

using System;

namespace Xtensive.Sql.Dml
{
  /// <summary>
  /// Describes SQL DELETE statement.
  /// </summary>
  [Serializable]
  public class SqlDelete : SqlQueryStatement, ISqlCompileUnit
  {
    private SqlExpression where;
    private SqlTableRef delete;
    private SqlTable from;
    private SqlExpression limit;

    /// <summary>
    /// Gets or sets the table.
    /// </summary>
    /// <value>The table to change.</value>
    public SqlTableRef Delete
    {
      get { return delete; }
      set { delete = value; }
    }

    /// <summary>
    /// Gets or sets the WHERE clause expression.
    /// </summary>
    /// <value>The WHERE clause expression.</value>
    public SqlExpression Where {
      get {
        return where;
      }
      set {
        if (value is not null && value.GetType()!=typeof(SqlCursor))
          SqlValidator.EnsureIsBooleanExpression(value);
        where = value;
      }
    }

    /// <summary>
    /// Gets or sets the FROM clause expression.
    /// </summary>
    public SqlTable From 
    {
      get { return from;}
      set { from = value; }
    }

    /// <summary>
    /// Gets or sets the LIMIT clause expression
    /// </summary>
    public SqlExpression Limit
    {
      get { return limit; }
      set { limit = value; }
    }

    internal override object Clone(SqlNodeCloneContext context)
    {
      if (context.NodeMapping.TryGetValue(this, out var value)) {
        return value;
      }

<<<<<<< HEAD
      SqlDelete clone = new SqlDelete();
      if (Delete!=null)
        clone.Delete = (SqlTableRef)Delete.Clone(context);
      if (from!=null)
        clone.From = (SqlQueryRef)from.Clone(context);
=======
      var clone = new SqlDelete();
      if (Delete != null)
        clone.Delete = (SqlTableRef) Delete.Clone(context);
      if (from != null)
        clone.From = (SqlQueryRef) from.Clone(context);
>>>>>>> 86d18bc3
      if (where is not null)
        clone.Where = (SqlExpression) where.Clone(context);

      if (Hints.Count > 0)
        foreach (SqlHint hint in Hints)
          clone.Hints.Add((SqlHint) hint.Clone(context));

      context.NodeMapping[this] = clone;
      return clone;
    }

    // Constructor

    internal SqlDelete(): base(SqlNodeType.Delete)
    {
    }

    internal SqlDelete(SqlTableRef table) : this()
    {
      delete = table;
    }

    public override void AcceptVisitor(ISqlVisitor visitor)
    {
      visitor.Visit(this);
    }
  }
}<|MERGE_RESOLUTION|>--- conflicted
+++ resolved
@@ -66,19 +66,11 @@
         return value;
       }
 
-<<<<<<< HEAD
-      SqlDelete clone = new SqlDelete();
-      if (Delete!=null)
-        clone.Delete = (SqlTableRef)Delete.Clone(context);
-      if (from!=null)
-        clone.From = (SqlQueryRef)from.Clone(context);
-=======
       var clone = new SqlDelete();
       if (Delete != null)
         clone.Delete = (SqlTableRef) Delete.Clone(context);
       if (from != null)
         clone.From = (SqlQueryRef) from.Clone(context);
->>>>>>> 86d18bc3
       if (where is not null)
         clone.Where = (SqlExpression) where.Clone(context);
 
