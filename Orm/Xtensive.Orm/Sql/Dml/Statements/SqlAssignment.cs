--- conflicted
+++ resolved
@@ -30,16 +30,9 @@
       }
     }
 
-<<<<<<< HEAD
     internal override SqlAssignment Clone(SqlNodeCloneContext context) =>
       context.GetOrAdd(this, static (t, c) =>
         new SqlAssignment((ISqlLValue)t.left.Clone(), t.right.Clone(c)));
-=======
-    internal override object Clone(SqlNodeCloneContext context) =>
-      context.NodeMapping.TryGetValue(this, out var clone)
-        ? clone
-        : context.NodeMapping[this] = new SqlAssignment((ISqlLValue) left.Clone(), (SqlExpression) right.Clone(context));
->>>>>>> bafc803a
 
     internal SqlAssignment(ISqlLValue left, SqlExpression right)
       : base(SqlNodeType.Assign)
