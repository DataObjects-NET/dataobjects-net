<<<<<<< HEAD
// Copyright (C) 2011 Xtensive LLC.
// All rights reserved.
// For conditions of distribution and use, see license.
=======
// Copyright (C) 2011-2024 Xtensive LLC.
// This code is distributed under MIT license terms.
// See the License.txt file in the project root for more information.
>>>>>>> 86d18bc3
// Created by: Denis Krjuchkov
// Created:    2011.10.10

namespace Xtensive.Sql.Dml
{
  public class SqlFragment : SqlNode, ISqlCompileUnit
  {
    public SqlExpression Expression { get; private set; }

    internal override object Clone(SqlNodeCloneContext context) =>
      context.NodeMapping.TryGetValue(this, out var clone)
        ? clone
        : context.NodeMapping[this] = new SqlFragment((SqlExpression) Expression.Clone(context));

    public override void AcceptVisitor(ISqlVisitor visitor)
    {
      visitor.Visit(this);
    }


    // Constructors

    internal SqlFragment(SqlExpression expression)
      : base(SqlNodeType.Fragment)
    {
      Expression = expression;
    }
  }
}<|MERGE_RESOLUTION|>--- conflicted
+++ resolved
@@ -1,12 +1,6 @@
-<<<<<<< HEAD
-// Copyright (C) 2011 Xtensive LLC.
-// All rights reserved.
-// For conditions of distribution and use, see license.
-=======
 // Copyright (C) 2011-2024 Xtensive LLC.
 // This code is distributed under MIT license terms.
 // See the License.txt file in the project root for more information.
->>>>>>> 86d18bc3
 // Created by: Denis Krjuchkov
 // Created:    2011.10.10
 
