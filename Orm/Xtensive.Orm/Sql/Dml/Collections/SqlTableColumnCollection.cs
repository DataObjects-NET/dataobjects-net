--- conflicted
+++ resolved
@@ -1,156 +1,110 @@
-// Copyright (C) 2003-2010 Xtensive LLC.
-// All rights reserved.
-// For conditions of distribution and use, see license.
-
-using System;
-using System.Collections;
-using System.Collections.Generic;
-<<<<<<< HEAD
-=======
-using System.Runtime.CompilerServices;
->>>>>>> d2703e16
-
-namespace Xtensive.Sql.Dml
-{
-  /// <summary>
-  /// Represents collection of <see cref="SqlColumn"/>s.
-  /// </summary>
-  [Serializable]
-  public class SqlTableColumnCollection : IReadOnlyList<SqlTableColumn>
-  {
-    private static readonly StringComparer Comparer = StringComparer.OrdinalIgnoreCase;
-    private readonly List<SqlTableColumn> columnList;
-    private Dictionary<string, SqlTableColumn> columnLookup;
-
-    /// <summary>
-    /// Gets the number of elements contained in the <see cref="SqlTableColumnCollection"/>.
-    /// </summary>
-    public int Count => columnList.Count;
-
-    /// <inheritdoc cref="IEnumerable.GetEnumerator"/>>
-    IEnumerator IEnumerable.GetEnumerator() => columnList.GetEnumerator();
-
-    /// <inheritdoc cref="IEnumerable{T}.GetEnumerator"/>>
-    IEnumerator<SqlTableColumn> IEnumerable<SqlTableColumn>.GetEnumerator() => columnList.GetEnumerator();
-
-    /// <summary>
-    /// Returns a <see cref="List{T}.Enumerator"/> that iterates through the <see cref="SqlTableColumnCollection"/>.
-    /// </summary>
-    public List<SqlTableColumn>.Enumerator GetEnumerator() => columnList.GetEnumerator();
-
-    /// <summary>
-    /// Gets the column at the specified <paramref name="index"/>.
-    /// </summary>
-    public SqlTableColumn this[int index] => columnList[index];
-
-    /// <summary>
-    /// Gets the column with the specified <paramref name="name"/>
-    /// or <see langword="null"/> if collection doesn't contain such a column.
-    /// </summary>
-    public SqlTableColumn this[string name]
-    {
-      get {
-        if (string.IsNullOrEmpty(name)) {
-          return null;
-        }
-
-<<<<<<< HEAD
-        if (columnLookup != null) {
-          return columnLookup.TryGetValue(name, out var column) ? column : null;
-        }
-
-        var count = columnList.Count;
-        if (count <= 16) {
-          foreach (var column in columnList) {
-            if (Comparer.Equals(column.Name, name)) {
-              return column;
-            }
-          }
-
-          return null;
-        }
-
-        SqlTableColumn result = null;
-        columnLookup = new Dictionary<string, SqlTableColumn>(count, Comparer);
-        for (var index = count - 1; index >= 0; index--) {
-          var column = columnList[index];
-          var columnName = column.Name;
-          columnLookup[columnName] = column;
-          if (Comparer.Equals(columnName, name)) {
-            result = column;
-          }
-        }
-
-        return result;
-=======
-        var count = columnList.Count;
-        return count <= 16 ? FindColumnInList(name) : FindColumnInDictionaryLookup(name, count);
-      }
-    }
-
-    [MethodImpl(MethodImplOptions.AggressiveInlining)]
-    private SqlTableColumn FindColumnInList(string name)
-    {
-      foreach (var column in columnList) {
-        if (Comparer.Equals(column.Name, name)) {
-          return column;
-        }
-      }
-
-      return null;
-    }
-
-    [MethodImpl(MethodImplOptions.AggressiveInlining)]
-    private SqlTableColumn FindColumnInDictionaryLookup(string name, int count)
-    {
-      if (columnLookup != null) {
-        return columnLookup.TryGetValue(name, out var column) ? column : null;
-      }
-
-      SqlTableColumn result = null;
-      columnLookup = new Dictionary<string, SqlTableColumn>(count, Comparer);
-      for (var index = count - 1; index >= 0; index--) {
-        var column = columnList[index];
-        var columnName = column.Name;
-        columnLookup[columnName] = column;
-        if (Comparer.Equals(columnName, name)) {
-          result = column;
-        }
->>>>>>> d2703e16
-      }
-
-      return result;
-    }
-
-    /// <summary>
-    /// Initializes a new instance of the <see cref="SqlTableColumnCollection"/> class.
-    /// </summary>
-    /// <param name="columns">A collection of <see cref="SqlTableColumn"/>s to be wrapped.</param>
-    public SqlTableColumnCollection(IEnumerable<SqlTableColumn> columns)
-    {
-      columnList = new List<SqlTableColumn>(columns);
-    }
-
-    /// <summary>
-    /// Initializes a new instance of the <see cref="SqlTableColumnCollection"/> class.
-    /// This is special version it uses provided list as is.
-    /// </summary>
-<<<<<<< HEAD
-    /// <param name="columns">A collection of <see cref="SqlTableColumn"/>s to be wrapped.</param>
-    public SqlTableColumnCollection(IEnumerable<SqlTableColumn> columns)
-    {
-      columnList = new List<SqlTableColumn>(columns);
-    }
-
-    /// <summary>
-    /// Initializes a new instance of the <see cref="SqlTableColumnCollection"/> class.
-    /// This is special version it uses provided list as is.
-    /// </summary>
-=======
->>>>>>> d2703e16
-    internal SqlTableColumnCollection(List<SqlTableColumn> columns)
-    {
-      columnList = columns;
-    }
-  }
+// Copyright (C) 2003-2010 Xtensive LLC.
+// All rights reserved.
+// For conditions of distribution and use, see license.
+
+using System;
+using System.Collections;
+using System.Collections.Generic;
+using System.Runtime.CompilerServices;
+
+namespace Xtensive.Sql.Dml
+{
+  /// <summary>
+  /// Represents collection of <see cref="SqlColumn"/>s.
+  /// </summary>
+  [Serializable]
+  public class SqlTableColumnCollection : IReadOnlyList<SqlTableColumn>
+  {
+    private static readonly StringComparer Comparer = StringComparer.OrdinalIgnoreCase;
+    private readonly List<SqlTableColumn> columnList;
+    private Dictionary<string, SqlTableColumn> columnLookup;
+
+    /// <summary>
+    /// Gets the number of elements contained in the <see cref="SqlTableColumnCollection"/>.
+    /// </summary>
+    public int Count => columnList.Count;
+
+    /// <inheritdoc cref="IEnumerable.GetEnumerator"/>>
+    IEnumerator IEnumerable.GetEnumerator() => columnList.GetEnumerator();
+
+    /// <inheritdoc cref="IEnumerable{T}.GetEnumerator"/>>
+    IEnumerator<SqlTableColumn> IEnumerable<SqlTableColumn>.GetEnumerator() => columnList.GetEnumerator();
+
+    /// <summary>
+    /// Returns a <see cref="List{T}.Enumerator"/> that iterates through the <see cref="SqlTableColumnCollection"/>.
+    /// </summary>
+    public List<SqlTableColumn>.Enumerator GetEnumerator() => columnList.GetEnumerator();
+
+    /// <summary>
+    /// Gets the column at the specified <paramref name="index"/>.
+    /// </summary>
+    public SqlTableColumn this[int index] => columnList[index];
+
+    /// <summary>
+    /// Gets the column with the specified <paramref name="name"/>
+    /// or <see langword="null"/> if collection doesn't contain such a column.
+    /// </summary>
+    public SqlTableColumn this[string name]
+    {
+      get {
+        if (string.IsNullOrEmpty(name)) {
+          return null;
+        }
+
+        var count = columnList.Count;
+        return count <= 16 ? FindColumnInList(name) : FindColumnInDictionaryLookup(name, count);
+      }
+    }
+
+    [MethodImpl(MethodImplOptions.AggressiveInlining)]
+    private SqlTableColumn FindColumnInList(string name)
+    {
+      foreach (var column in columnList) {
+        if (Comparer.Equals(column.Name, name)) {
+          return column;
+        }
+      }
+
+      return null;
+    }
+
+    [MethodImpl(MethodImplOptions.AggressiveInlining)]
+    private SqlTableColumn FindColumnInDictionaryLookup(string name, int count)
+    {
+      if (columnLookup != null) {
+        return columnLookup.TryGetValue(name, out var column) ? column : null;
+      }
+
+      SqlTableColumn result = null;
+      columnLookup = new Dictionary<string, SqlTableColumn>(count, Comparer);
+      for (var index = count - 1; index >= 0; index--) {
+        var column = columnList[index];
+        var columnName = column.Name;
+        columnLookup[columnName] = column;
+        if (Comparer.Equals(columnName, name)) {
+          result = column;
+        }
+      }
+
+      return result;
+    }
+
+    /// <summary>
+    /// Initializes a new instance of the <see cref="SqlTableColumnCollection"/> class.
+    /// </summary>
+    /// <param name="columns">A collection of <see cref="SqlTableColumn"/>s to be wrapped.</param>
+    public SqlTableColumnCollection(IEnumerable<SqlTableColumn> columns)
+    {
+      columnList = new List<SqlTableColumn>(columns);
+    }
+
+    /// <summary>
+    /// Initializes a new instance of the <see cref="SqlTableColumnCollection"/> class.
+    /// This is special version it uses provided list as is.
+    /// </summary>
+    internal SqlTableColumnCollection(List<SqlTableColumn> columns)
+    {
+      columnList = columns;
+    }
+  }
 }