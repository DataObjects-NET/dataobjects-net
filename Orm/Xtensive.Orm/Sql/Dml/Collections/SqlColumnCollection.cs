--- conflicted
+++ resolved
@@ -24,12 +24,9 @@
     /// </summary>
     public int Count => columnList.Count;
 
-<<<<<<< HEAD
-=======
     /// <summary>
     /// Gets or sets capacity of the collection.
     /// </summary>
->>>>>>> 27294bbb
     public int Capacity {
       get => columnList.Capacity;
       set => columnList.Capacity = value;
