// Copyright (C) 2003-2010 Xtensive LLC.
// All rights reserved.
// For conditions of distribution and use, see license.
// Created by: Denis Krjuchkov
// Created:    2009.06.23

using Xtensive.Core;
using Xtensive.Threading;

namespace Xtensive.Sql
{
  /// <summary>
  /// Creates drivers from the specified connection info.
  /// </summary>
  public abstract class SqlDriverFactory
  {
    /// <summary>
    /// Gets driver for the specified <see cref="ConnectionInfo"/>.
    /// </summary>
    /// <param name="connectionInfo">Connection information to use.</param>
    /// <returns>Driver for <paramref name="connectionInfo"/>.</returns>
    public SqlDriver GetDriver(ConnectionInfo connectionInfo)
    {
      return CreateDriver(connectionInfo, null);
    }

    /// <summary>
    /// Creates driver from the specified <paramref name="connectionInfo"/>.
    /// </summary>
    /// <param name="connectionInfo">The connection info to create driver from.</param>
    /// <param name="forcedVersion">Forced server version.</param>
    /// <returns>Created driver.</returns>
    public SqlDriver CreateDriver(ConnectionInfo connectionInfo, string forcedVersion)
    {
      ArgumentValidator.EnsureArgumentNotNull(connectionInfo, "connectionInfo");
<<<<<<< HEAD
      var driver = CreateDriver(GetConnectionString(connectionInfo));
=======
      var connectionString = connectionInfo.ConnectionString
        ?? BuildConnectionString(connectionInfo.ConnectionUrl);
      if (forcedVersion==string.Empty)
        forcedVersion = null; // Simplify handling for all servers
      var driver = CreateDriver(connectionString, forcedVersion);
>>>>>>> c14e68d4
      driver.Initialize(this);
      return driver;
    }
    /// <summary>
    /// Gets connection string for the specified <see cref="ConnectionInfo"/>.
    /// </summary>
    /// <param name="connectionInfo">Connection information to process.</param>
    /// <returns>Connection string for <paramref name="connectionInfo"/>.</returns>
    public string GetConnectionString(ConnectionInfo connectionInfo)
    {
      ArgumentValidator.EnsureArgumentNotNull(connectionInfo, "connectionInfo");
      return connectionInfo.ConnectionString
        ?? BuildConnectionString(connectionInfo.ConnectionUrl);
    }

    /// <summary>
    /// Creates the driver from the specified <paramref name="connectionString"/>.
    /// </summary>
    /// <param name="connectionString">The connection string to create driver from.</param>
    /// <param name="forcedVersion"> </param>
    /// <returns>Created driver.</returns>
    protected abstract SqlDriver CreateDriver(string connectionString, string forcedVersion);

    /// <summary>
    /// Builds the connection string from the specified URL.
    /// </summary>
    /// <param name="connectionUrl">The connection URL.</param>
    /// <returns>Built connection string</returns>
    protected abstract string BuildConnectionString(UrlInfo connectionUrl);
  }
}<|MERGE_RESOLUTION|>--- conflicted
+++ resolved
@@ -1,75 +1,70 @@
-// Copyright (C) 2003-2010 Xtensive LLC.
-// All rights reserved.
-// For conditions of distribution and use, see license.
-// Created by: Denis Krjuchkov
-// Created:    2009.06.23
-
-using Xtensive.Core;
-using Xtensive.Threading;
-
-namespace Xtensive.Sql
-{
-  /// <summary>
-  /// Creates drivers from the specified connection info.
-  /// </summary>
-  public abstract class SqlDriverFactory
-  {
-    /// <summary>
-    /// Gets driver for the specified <see cref="ConnectionInfo"/>.
-    /// </summary>
-    /// <param name="connectionInfo">Connection information to use.</param>
-    /// <returns>Driver for <paramref name="connectionInfo"/>.</returns>
-    public SqlDriver GetDriver(ConnectionInfo connectionInfo)
-    {
-      return CreateDriver(connectionInfo, null);
-    }
-
-    /// <summary>
-    /// Creates driver from the specified <paramref name="connectionInfo"/>.
-    /// </summary>
-    /// <param name="connectionInfo">The connection info to create driver from.</param>
-    /// <param name="forcedVersion">Forced server version.</param>
-    /// <returns>Created driver.</returns>
-    public SqlDriver CreateDriver(ConnectionInfo connectionInfo, string forcedVersion)
-    {
-      ArgumentValidator.EnsureArgumentNotNull(connectionInfo, "connectionInfo");
-<<<<<<< HEAD
-      var driver = CreateDriver(GetConnectionString(connectionInfo));
-=======
-      var connectionString = connectionInfo.ConnectionString
-        ?? BuildConnectionString(connectionInfo.ConnectionUrl);
-      if (forcedVersion==string.Empty)
-        forcedVersion = null; // Simplify handling for all servers
-      var driver = CreateDriver(connectionString, forcedVersion);
->>>>>>> c14e68d4
-      driver.Initialize(this);
-      return driver;
-    }
-    /// <summary>
-    /// Gets connection string for the specified <see cref="ConnectionInfo"/>.
-    /// </summary>
-    /// <param name="connectionInfo">Connection information to process.</param>
-    /// <returns>Connection string for <paramref name="connectionInfo"/>.</returns>
-    public string GetConnectionString(ConnectionInfo connectionInfo)
-    {
-      ArgumentValidator.EnsureArgumentNotNull(connectionInfo, "connectionInfo");
-      return connectionInfo.ConnectionString
-        ?? BuildConnectionString(connectionInfo.ConnectionUrl);
-    }
-
-    /// <summary>
-    /// Creates the driver from the specified <paramref name="connectionString"/>.
-    /// </summary>
-    /// <param name="connectionString">The connection string to create driver from.</param>
-    /// <param name="forcedVersion"> </param>
-    /// <returns>Created driver.</returns>
-    protected abstract SqlDriver CreateDriver(string connectionString, string forcedVersion);
-
-    /// <summary>
-    /// Builds the connection string from the specified URL.
-    /// </summary>
-    /// <param name="connectionUrl">The connection URL.</param>
-    /// <returns>Built connection string</returns>
-    protected abstract string BuildConnectionString(UrlInfo connectionUrl);
-  }
+// Copyright (C) 2003-2010 Xtensive LLC.
+// All rights reserved.
+// For conditions of distribution and use, see license.
+// Created by: Denis Krjuchkov
+// Created:    2009.06.23
+
+using Xtensive.Core;
+using Xtensive.Threading;
+
+namespace Xtensive.Sql
+{
+  /// <summary>
+  /// Creates drivers from the specified connection info.
+  /// </summary>
+  public abstract class SqlDriverFactory
+  {
+    /// <summary>
+    /// Gets driver for the specified <see cref="ConnectionInfo"/>.
+    /// </summary>
+    /// <param name="connectionInfo">Connection information to use.</param>
+    /// <returns>Driver for <paramref name="connectionInfo"/>.</returns>
+    public SqlDriver GetDriver(ConnectionInfo connectionInfo)
+    {
+      return GetDriver(connectionInfo, null);
+    }
+
+    /// <summary>
+    /// Creates driver from the specified <paramref name="connectionInfo"/>.
+    /// </summary>
+    /// <param name="connectionInfo">The connection info to create driver from.</param>
+    /// <param name="forcedVersion">Forced server version.</param>
+    /// <returns>Created driver.</returns>
+    public SqlDriver GetDriver(ConnectionInfo connectionInfo, string forcedVersion)
+    {
+      ArgumentValidator.EnsureArgumentNotNull(connectionInfo, "connectionInfo");
+      var connectionString = GetConnectionString(connectionInfo);
+      if (forcedVersion==string.Empty)
+        forcedVersion = null; // Simplify handling for all servers
+      var driver = CreateDriver(connectionString, forcedVersion);
+      driver.Initialize(this);
+      return driver;
+    }
+    /// <summary>
+    /// Gets connection string for the specified <see cref="ConnectionInfo"/>.
+    /// </summary>
+    /// <param name="connectionInfo">Connection information to process.</param>
+    /// <returns>Connection string for <paramref name="connectionInfo"/>.</returns>
+    public string GetConnectionString(ConnectionInfo connectionInfo)
+    {
+      ArgumentValidator.EnsureArgumentNotNull(connectionInfo, "connectionInfo");
+      return connectionInfo.ConnectionString
+        ?? BuildConnectionString(connectionInfo.ConnectionUrl);
+    }
+
+    /// <summary>
+    /// Creates the driver from the specified <paramref name="connectionString"/>.
+    /// </summary>
+    /// <param name="connectionString">The connection string to create driver from.</param>
+    /// <param name="forcedVersion"> </param>
+    /// <returns>Created driver.</returns>
+    protected abstract SqlDriver CreateDriver(string connectionString, string forcedVersion);
+
+    /// <summary>
+    /// Builds the connection string from the specified URL.
+    /// </summary>
+    /// <param name="connectionUrl">The connection URL.</param>
+    /// <returns>Built connection string</returns>
+    protected abstract string BuildConnectionString(UrlInfo connectionUrl);
+  }
 }