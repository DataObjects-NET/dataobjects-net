<<<<<<< HEAD
// Copyright (C) 2003-2021 Xtensive LLC.
=======
// Copyright (C) 2009-2024 Xtensive LLC.
>>>>>>> 86d18bc3
// This code is distributed under MIT license terms.
// See the License.txt file in the project root for more information.
// Created by: Denis Krjuchkov
// Created:    2009.04.23

using System;
using System.Collections.Generic;
using System.IO;
using System.Linq;
using System.Text;

namespace Xtensive.Sql.Compiler
{
  internal class PostCompiler : NodeVisitor
  {
    private const int MinimalResultCapacity = 64;
    private const int ResultCapacityMargin = 16;

    private readonly StringBuilder result;
    private readonly SqlPostCompilerConfiguration configuration;
    private readonly bool canActualizeQuery;

    private string[] currentCycleItem;

    public static string Process(IReadOnlyList<Node> nodes, SqlPostCompilerConfiguration configuration, int estimatedResultLength)
    {
      var textNodesLength = nodes.OfType<TextNode>().Sum(o => o.Text.Length);
      var compiler = new PostCompiler(configuration, Math.Max(textNodesLength, estimatedResultLength));
      compiler.VisitNodes(nodes);
      return compiler.result.ToString();
    }
    
    #region NodeVisitor members

    public override void Visit(TextNode node)
    {
      _ = result.Append(node.Text);
    }

    public override void Visit(VariantNode node)
    {
      VisitNodes(configuration.AlternativeBranches.Contains(node.Id) ? node.Alternative : node.Main);
    }

    public override void Visit(PlaceholderNode node)
    {
<<<<<<< HEAD
      if (node is SchemaNodePlaceholderNode schemaPlaceHolder) {
        Visit(schemaPlaceHolder);
      }
      else {
        if (!configuration.PlaceholderValues.TryGetValue(node.Id, out var value))
          throw new InvalidOperationException(string.Format(Strings.ExValueForPlaceholderXIsNotSet, node.Id));
        _ = result.Append(value);
      }
    }

    private void Visit(SchemaNodePlaceholderNode node)
    {
      EnsureActualizationPossible();

      var schema = node.SchemaNode.Schema;

      var names = (node.DbQualified)
        ? new string[] { schema.Catalog.GetActualDbName(configuration.DatabaseMapping), schema.GetActualDbName(configuration.SchemaMapping), node.SchemaNode.DbName }
        : new string[] { schema.GetActualDbName(configuration.SchemaMapping), node.SchemaNode.DbName };

      _ = result.Append(SqlHelper.Quote(node.EscapeSetup, names));
=======
      if (!configuration.PlaceholderValues.TryGetValue(node.Id, out var value))
        throw new InvalidOperationException(string.Format(Strings.ExValueForPlaceholderXIsNotSet, node.Id));
      _ = result.Append(value);
>>>>>>> 86d18bc3
    }

    public override void Visit(CycleItemNode node)
    {
      _ = result.Append(currentCycleItem[node.Index]);
    }

    public override void Visit(CycleNode node)
    {
      if (!configuration.DynamicFilterValues.TryGetValue(node.Id, out var items))
        throw new InvalidOperationException(string.Format(Strings.ExItemsForCycleXAreNotSpecified, node.Id));
      if (items==null || items.Count==0) {
        VisitNodes(node.EmptyCase);
        return;
      }
      for (int i = 0, count = items.Count; i < count - 1; i++) {
        currentCycleItem = items[i];
<<<<<<< HEAD
        VisitNodes(node.Body);
        result.Append(node.Delimiter);
=======
        VisitNodeSequence(node.Body);
        _ = result.Append(node.Delimiter);
>>>>>>> 86d18bc3
      }
      currentCycleItem = items[items.Count - 1];
      VisitNodes(node.Body);
    }

    #endregion

    private void EnsureActualizationPossible()
    {
      if (!canActualizeQuery) {
        throw new InvalidOperationException(Strings.ExUnableToActualizeSchemaNodeInQuery);
      }
    }

    // Constructors

    private PostCompiler(SqlPostCompilerConfiguration configuration, int estimatedResultLength)
    {
      int capacity = estimatedResultLength + ResultCapacityMargin;
      result = new StringBuilder(capacity < MinimalResultCapacity ? MinimalResultCapacity : capacity);
      this.configuration = configuration;
      canActualizeQuery = configuration.DatabaseMapping != null && configuration.SchemaMapping != null;
    }
  }
}<|MERGE_RESOLUTION|>--- conflicted
+++ resolved
@@ -1,8 +1,4 @@
-<<<<<<< HEAD
-// Copyright (C) 2003-2021 Xtensive LLC.
-=======
 // Copyright (C) 2009-2024 Xtensive LLC.
->>>>>>> 86d18bc3
 // This code is distributed under MIT license terms.
 // See the License.txt file in the project root for more information.
 // Created by: Denis Krjuchkov
@@ -49,7 +45,6 @@
 
     public override void Visit(PlaceholderNode node)
     {
-<<<<<<< HEAD
       if (node is SchemaNodePlaceholderNode schemaPlaceHolder) {
         Visit(schemaPlaceHolder);
       }
@@ -71,11 +66,6 @@
         : new string[] { schema.GetActualDbName(configuration.SchemaMapping), node.SchemaNode.DbName };
 
       _ = result.Append(SqlHelper.Quote(node.EscapeSetup, names));
-=======
-      if (!configuration.PlaceholderValues.TryGetValue(node.Id, out var value))
-        throw new InvalidOperationException(string.Format(Strings.ExValueForPlaceholderXIsNotSet, node.Id));
-      _ = result.Append(value);
->>>>>>> 86d18bc3
     }
 
     public override void Visit(CycleItemNode node)
@@ -93,13 +83,8 @@
       }
       for (int i = 0, count = items.Count; i < count - 1; i++) {
         currentCycleItem = items[i];
-<<<<<<< HEAD
         VisitNodes(node.Body);
         result.Append(node.Delimiter);
-=======
-        VisitNodeSequence(node.Body);
-        _ = result.Append(node.Delimiter);
->>>>>>> 86d18bc3
       }
       currentCycleItem = items[items.Count - 1];
       VisitNodes(node.Body);
