--- conflicted
+++ resolved
@@ -45,9 +45,6 @@
 
     public override void Visit(PlaceholderNode node)
     {
-<<<<<<< HEAD
-      configuration.AppendPlaceholderValue(result, node);
-=======
       if (node is SchemaNodePlaceholderNode schemaPlaceHolder) {
         Visit(schemaPlaceHolder);
       }
@@ -69,7 +66,6 @@
         : new string[] { schema.GetActualDbName(configuration.SchemaMapping), node.SchemaNode.DbName };
 
       _ = result.Append(SqlHelper.Quote(node.EscapeSetup, names));
->>>>>>> d1e4da8e
     }
 
     public override void Visit(CycleItemNode node)
