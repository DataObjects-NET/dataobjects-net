--- conflicted
+++ resolved
@@ -46,10 +46,6 @@
         VisitNodes(node.Main);
     }
 
-<<<<<<< HEAD
-    public override void Visit(PlaceholderNode node) =>
-      configuration.AppendPlaceholderValue(result, node);
-=======
     public override void Visit(PlaceholderNode node)
     {
       if (node is SchemaNodePlaceholderNode schemaPlaceHolder) {
@@ -74,7 +70,6 @@
 
       _ = result.Append(SqlHelper.Quote(node.EscapeSetup, names));
     }
->>>>>>> d1e4da8e
 
     public override void Visit(CycleItemNode node)
     {
