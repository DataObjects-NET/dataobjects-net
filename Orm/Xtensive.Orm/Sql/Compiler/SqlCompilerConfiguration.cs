--- conflicted
+++ resolved
@@ -44,22 +44,14 @@
     /// <summary>
     /// Gets database mapping.
     /// </summary>
-<<<<<<< HEAD
-    public IReadOnlyDictionary<string, string> SchemaMapping { get; }
-=======
     [Obsolete("No longer in use. Moved to SqlPostCompilerConfiguration.")]
     public IReadOnlyDictionary<string, string> SchemaMapping { get; private set; }
->>>>>>> d1e4da8e
 
     /// <summary>
     /// Gets database mapping.
     /// </summary>
-<<<<<<< HEAD
-    public IReadOnlyDictionary<string, string> DatabaseMapping { get; }
-=======
     [Obsolete("No longer in use. Moved to SqlPostCompilerConfiguration.")]
     public IReadOnlyDictionary<string, string> DatabaseMapping { get; private set; }
->>>>>>> d1e4da8e
 
     /// <summary>
     /// Clones this instance.
@@ -82,12 +74,8 @@
 #pragma warning restore CS0618 // Type or member is obsolete
     }
 
-<<<<<<< HEAD
-    public SqlCompilerConfiguration([NotNull]IReadOnlyDictionary<string, string> databaseMapping, [NotNull]IReadOnlyDictionary<string, string> schemaMapping)
-=======
     [Obsolete]
     public SqlCompilerConfiguration([NotNull] IDictionary<string, string> databaseMapping, [NotNull] IDictionary<string, string> schemaMapping)
->>>>>>> d1e4da8e
     {
       ArgumentValidator.EnsureArgumentNotNull(databaseMapping, "databaseMapping");
       ArgumentValidator.EnsureArgumentNotNull(schemaMapping, "schemaMapping");
