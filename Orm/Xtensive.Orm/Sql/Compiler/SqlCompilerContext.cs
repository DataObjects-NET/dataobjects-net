--- conflicted
+++ resolved
@@ -151,11 +151,7 @@
       Output = new ContainerNode();
 #pragma warning disable CS0618, CS0612 // Type or member is obsolete
       SqlNodeActualizer = new SqlNodeActualizer(configuration.DatabaseMapping, configuration.SchemaMapping);
-<<<<<<< HEAD
-      ParametrizeSchemaNames = configuration.ParametrizeSchemaNames;
-=======
 #pragma warning restore CS0618, CS0612 // Type or member is obsolete
->>>>>>> d1e4da8e
     }
   }
 }