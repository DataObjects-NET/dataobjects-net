<<<<<<< HEAD
// Copyright (C) 2008-2020 Xtensive LLC.
// This code is distributed under MIT license terms.
// See the License.txt file in the project root for more information.
=======
// Copyright (C) 2003-2010 Xtensive LLC.
// All rights reserved.
// For conditions of distribution and use, see license.
>>>>>>> b5d188a2

using System.Collections.Generic;
using Xtensive.Collections;
using Xtensive.Sql.Dml;

namespace Xtensive.Sql.Compiler
{
  /// <summary>
  /// Table name provider.
  /// </summary>
  public class SqlTableNameProvider
  {
    private readonly Dictionary<SqlTable, string> aliasMap = new Dictionary<SqlTable, string>(16);
    private readonly Set<string> aliasIndex = new Set<string>();
<<<<<<< HEAD
=======
    private int counter;
>>>>>>> b5d188a2
    private byte prefixIndex;
    private byte suffix;
    private readonly SqlCompilerContext context;

    private static readonly string[] Prefixes =
      new[] {
        "a", "b", "c", "d", "e", "f", "g", "h", "i", "j", "k", "l", "m", "n", "o", "p", "q", "r", "s", "t", "u", "v",
        "w", "x", "y", "z"
      };

    public string GetName(SqlTable table)
    {
      if ((context.NamingOptions & SqlCompilerNamingOptions.TableAliasing) == 0) {
        aliasIndex.Add(table.Name);
        aliasMap[table] = table.Name;
        return table.Name;
      }

      string result;
      if (aliasMap.TryGetValue(table, out result))
        return result;

      var tableRef = table as SqlTableRef;
      // Table reference
      if (tableRef!=null) {
        // Alias
        if (tableRef.Name!=tableRef.DataTable.Name) {
          result = tableRef.Name;
          if (aliasIndex.Contains(result))
            result = GenerateAlias();
        }
        else
          result = GenerateAlias();
      }
      // Table
      else {
        if (!string.IsNullOrEmpty(table.Name)) {
          result = table.Name;
          if (aliasIndex.Contains(result))
            result = GenerateAlias();
        }
        else
          result = GenerateAlias();
      }

      aliasMap[table] = result;
      aliasIndex.Add(result);
      return result;
    }

    internal void Reset()
    {
      aliasIndex.Clear();
      aliasMap.Clear();
      prefixIndex = 0;
      suffix = 0;
    }

    private string GenerateAlias()
    {
      UpdateWordIndex();
      while (true) {
        string result = Prefixes[prefixIndex++] + ((suffix > 0) ? suffix.ToString() : string.Empty);
        if (!aliasIndex.Contains(result))
          return result;
      }
    }

    private void UpdateWordIndex()
    {
      if (prefixIndex < Prefixes.Length)
        return;

      prefixIndex = 0;
      suffix++;
    }


    // Constructor

    public SqlTableNameProvider(SqlCompilerContext context)
    {
      this.context = context;
    }
  }
}<|MERGE_RESOLUTION|>--- conflicted
+++ resolved
@@ -1,12 +1,6 @@
-<<<<<<< HEAD
 // Copyright (C) 2008-2020 Xtensive LLC.
 // This code is distributed under MIT license terms.
 // See the License.txt file in the project root for more information.
-=======
-// Copyright (C) 2003-2010 Xtensive LLC.
-// All rights reserved.
-// For conditions of distribution and use, see license.
->>>>>>> b5d188a2
 
 using System.Collections.Generic;
 using Xtensive.Collections;
@@ -21,10 +15,6 @@
   {
     private readonly Dictionary<SqlTable, string> aliasMap = new Dictionary<SqlTable, string>(16);
     private readonly Set<string> aliasIndex = new Set<string>();
-<<<<<<< HEAD
-=======
-    private int counter;
->>>>>>> b5d188a2
     private byte prefixIndex;
     private byte suffix;
     private readonly SqlCompilerContext context;
