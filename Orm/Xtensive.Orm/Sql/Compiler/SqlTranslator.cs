--- conflicted
+++ resolved
@@ -1214,11 +1214,11 @@
       _ = context.Output.Append(node.Cascade ? " CASCADE" : " RESTRICT");
     }
 
-<<<<<<< HEAD
     public virtual string Translate(SqlCompilerContext context, SqlTruncateTable node)
     {
       return "TRUNCATE TABLE " + Translate(context, node.Table);
-=======
+    }
+    
     /// <summary>
     /// Translates <see cref="SqlDropTable"/> statement and writes result to to <see cref="SqlCompilerContext.Output"/>.
     /// </summary>
@@ -1229,7 +1229,6 @@
       _ = context.Output.Append("DROP TABLE ");
       Translate(context, node.Table);
       _ = context.Output.Append(node.Cascade ? " CASCADE" : " RESTRICT");
->>>>>>> 0fb2dd9f
     }
 
     /// <summary>
@@ -1255,14 +1254,12 @@
       _ = context.Output.Append(node.Cascade ? " CASCADE" : " RESTRICT");
     }
 
-<<<<<<< HEAD
     public virtual string Translate(SqlCompilerContext context, SqlDropTable node)
     {
       return "DROP TABLE " + Translate(context, node.Table) + (node.Cascade ? " CASCADE" : " RESTRICT");
     }
 
     public virtual string Translate(SqlCompilerContext context, SqlFetch node, FetchSection section)
-=======
     /// <summary>
     /// Translates <see cref="SqlFetch"/> statement and writes result to to <see cref="SqlCompilerContext.Output"/>.
     /// </summary>
@@ -1270,7 +1267,6 @@
     /// <param name="node">Statement to translate.</param>
     /// <param name="section">Particular section to translate.</param>
     public virtual void Translate(SqlCompilerContext context, SqlFetch node, FetchSection section)
->>>>>>> 0fb2dd9f
     {
       switch (section) {
         case FetchSection.Entry:
@@ -1406,22 +1402,14 @@
       var output = context.Output;
       switch (section) {
         case InsertSection.Entry:
-<<<<<<< HEAD
-          return "INSERT INTO";
-        case InsertSection.ColumnsEntry:
-          return (node.Values.Columns.Count > 0) ? "(" : string.Empty;
-        case InsertSection.ColumnsExit:
-          return (node.Values.Columns.Count > 0) ? ")" : string.Empty;
-=======
           _ = output.Append("INSERT INTO");
           break;
-        case InsertSection.ColumnsEntry when node.Values.Keys.Count > 0:
+        case InsertSection.ColumnsEntry when node.Values.Columns.Count > 0:
           _ = output.AppendOpeningPunctuation("(");
           break;
-        case InsertSection.ColumnsExit when node.Values.Keys.Count > 0:
+        case InsertSection.ColumnsExit when node.Values.Columns.Count > 0:
           _ = output.Append(")");
           break;
->>>>>>> 0fb2dd9f
         case InsertSection.From:
           _ = output.Append("FROM");
           break;
@@ -1432,14 +1420,11 @@
           _ = output.Append(")");
           break;
         case InsertSection.DefaultValues:
-<<<<<<< HEAD
-          return "DEFAULT VALUES";
+          _ = output.Append("DEFAULT VALUES");
+          break;
         case InsertSection.NewRow:
-          return "), (";
-=======
-          _ = output.Append("DEFAULT VALUES");
-          break;
->>>>>>> 0fb2dd9f
+          _ = output.Append("), (");
+          break;
       }
     }
 
