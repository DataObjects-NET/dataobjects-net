// Copyright (C) 2003-2022 Xtensive LLC.
// This code is distributed under MIT license terms.
// See the License.txt file in the project root for more information.

using System;
using System.Collections.Generic;
using System.Globalization;
using System.Linq;
using System.Runtime.CompilerServices;
using System.Text;
using Xtensive.Core;
using Xtensive.Reflection;
using Xtensive.Sql.Info;
using Xtensive.Sql.Model;
using Xtensive.Sql.Ddl;
using Xtensive.Sql.Dml;
using Index = Xtensive.Sql.Model.Index;
using TypeInfo = Xtensive.Orm.Model.TypeInfo;

namespace Xtensive.Sql.Compiler
{
  /// <summary>
  /// SQL translator.
  /// </summary>
  public abstract class SqlTranslator : SqlDriverBound
  {
    protected readonly bool supportsClusteredIndexes;
    protected readonly bool supportsExplicitJoinOrder;
    protected readonly bool supportsMultischemaQueries;


    public DateTimeFormatInfo DateTimeFormat { get; private set; }
    public NumberFormatInfo IntegerNumberFormat { get; private set; }
    public NumberFormatInfo FloatNumberFormat { get; private set; }
    public NumberFormatInfo DoubleNumberFormat { get; private set; }

    public virtual string NewLine => "\r\n";

    public virtual string OpeningParenthesis => "(";
    public virtual string ClosingParenthesis => ")";

    public virtual string BatchBegin => string.Empty;
    public virtual string BatchEnd => string.Empty;
    public virtual string BatchItemDelimiter => ";";

    public virtual string RowBegin => "(";
    public virtual string RowEnd => ")";
    public virtual string RowItemDelimiter => ",";

    public virtual string ArgumentDelimiter => ",";
    public virtual string ColumnDelimiter => ",";
    public virtual string WhenDelimiter => string.Empty;
    public virtual string DdlStatementDelimiter => string.Empty;
    public virtual string HintDelimiter => string.Empty;

    public virtual SqlHelper.EscapeSetup EscapeSetup => SqlHelper.EscapeSetup.WithBrackets;

    /// <summary>
    /// Gets the float format string.
    /// See <see cref="double.ToString(string)"/> for details.
    /// </summary>
    public string FloatFormatString { get; protected set; } = "0.0######";

    /// <summary>
    /// Gets the double format string.
    /// See <see cref="double.ToString(string)"/> for details.
    /// </summary>
    public string DoubleFormatString { get; protected set; } = "0.0##############";

    /// <summary>
    /// Gets the date time format string.
    /// See <see cref="DateTime.ToString(string)"/> for details.
    /// </summary>
    public abstract string DateTimeFormatString { get; }

<<<<<<< HEAD
    public virtual string DateOnlyFormatString => throw new NotImplementedException();
=======
#if NET6_0_OR_GREATER
    /// <summary>
    /// Gets the <see cref="DateOnly"/> format string.
    /// See <see cref="DateOnly.ToString(string)"/> for details
    /// </summary>
    public virtual string DateOnlyFormatString => throw new NotImplementedException();
#endif
>>>>>>> 4e8dfa7f

    /// <summary>
    /// Gets the time span format string.
    /// See <see cref="SqlHelper.TimeSpanToString"/> for details.
    /// </summary>
    public abstract string TimeSpanFormatString { get; }

<<<<<<< HEAD
    public virtual string TimeOnlyFormatString => throw new NotImplementedException();
=======
#if NET6_0_OR_GREATER
    /// <summary>
    /// Gets the <see cref="TimeOnly"/> format string.
    /// </summary>
    public virtual string TimeOnlyFormatString => throw new NotImplementedException();
#endif
>>>>>>> 4e8dfa7f

    /// <summary>
    /// Gets the parameter prefix.
    /// </summary>
    public string ParameterPrefix { get; private set; }

    /// <summary>
    /// Initializes this instance.
    /// </summary>
    public virtual void Initialize()
    {
      IntegerNumberFormat = (NumberFormatInfo) CultureInfo.InvariantCulture.NumberFormat.Clone();
      FloatNumberFormat = (NumberFormatInfo) CultureInfo.InvariantCulture.NumberFormat.Clone();
      DoubleNumberFormat = (NumberFormatInfo) CultureInfo.InvariantCulture.NumberFormat.Clone();
      DateTimeFormat = (DateTimeFormatInfo) CultureInfo.InvariantCulture.DateTimeFormat.Clone();

      var queryInfo = Driver.ServerInfo.Query;
      ParameterPrefix = queryInfo.Features.Supports(QueryFeatures.ParameterPrefix)
        ? queryInfo.ParameterPrefix
        : string.Empty;
    }

    #region Translate methods for nodes and expressions that write to output directly

    /// <summary>
    /// Translates <see cref="SqlAggregate"/> expression and writes result to to <see cref="SqlCompilerContext.Output"/>.
    /// </summary>
    /// <param name="context">The compiler context.</param>
    /// <param name="node">Expression to translate.</param>
    /// <param name="section">Particular section to translate.</param>
    public virtual void Translate(SqlCompilerContext context, SqlAggregate node, NodeSection section)
    {
      var output = context.Output;
      switch (section) {
        case NodeSection.Entry:
          Translate(context.Output, node.NodeType);
          _ = output.AppendOpeningPunctuation(node.Distinct ? "(DISTINCT" : "(");
          break;
        case NodeSection.Exit:
          _ = output.AppendClosingPunctuation(")");
          break;
      }
    }

    /// <summary>
    /// Translates <see cref="SqlAlterDomain"/> statement and writes result to to <see cref="SqlCompilerContext.Output"/>.
    /// </summary>
    /// <param name="context">The compiler context.</param>
    /// <param name="node">Statement to translate.</param>
    /// <param name="section">Particular section to translate.</param>
    public virtual void Translate(SqlCompilerContext context, SqlAlterDomain node, AlterDomainSection section)
    {
      var output = context.Output;
      switch (section) {
        case AlterDomainSection.Entry:
          _ = output.Append("ALTER DOMAIN ");
          Translate(context, node.Domain);
          break;
        case AlterDomainSection.AddConstraint:
          _ = output.Append("ADD");
          break;
        case AlterDomainSection.DropConstraint:
          _ = output.Append("DROP");
          break;
        case AlterDomainSection.SetDefault:
          _ = output.Append("SET DEFAULT");
          break;
        case AlterDomainSection.DropDefault:
          _ = output.Append("DROP DEFAULT");
          break;
      }
    }

    /// <summary>
    /// Translates <see cref="SqlAlterPartitionFunction"/> statement and writes result to to <see cref="SqlCompilerContext.Output"/>.
    /// </summary>
    /// <param name="context">The compiler context.</param>
    /// <param name="node">Statement to translate.</param>
    public virtual void Translate(SqlCompilerContext context, SqlAlterPartitionFunction node)
    {
      var output = context.Output;
      _ = output.Append("ALTER PARTITION FUNCTION ");
      TranslateIdentifier(output, node.PartitionFunction.DbName);
      _ = output.Append("()")
        .Append(node.Option == SqlAlterPartitionFunctionOption.Split ? " SPLIT RANGE (" : " MERGE RANGE (")
        .Append(node.Boundary)
        .Append(")");
    }

    /// <summary>
    /// Translates <see cref="SqlAlterPartitionScheme"/> statement and writes result to to <see cref="SqlCompilerContext.Output"/>.
    /// </summary>
    /// <param name="context">The compiler context.</param>
    /// <param name="node">Statement to translate.</param>
    public virtual void Translate(SqlCompilerContext context, SqlAlterPartitionScheme node)
    {
      var output = context.Output;
      _ = output.Append("ALTER PARTITION SCHEME ");
      TranslateIdentifier(output, node.PartitionSchema.DbName);
      _ = output.Append(" NEXT USED");
      if (!string.IsNullOrEmpty(node.Filegroup)) {
        _ = output.AppendSpace().Append(node.Filegroup);
      }
    }

    /// <summary>
    /// Translates <see cref="SqlAlterTable"/> statement and writes result to to <see cref="SqlCompilerContext.Output"/>.
    /// </summary>
    /// <param name="context">The compiler context.</param>
    /// <param name="node">Statement to translate.</param>
    /// <param name="section">Particular section to translate.</param>
    public virtual void Translate(SqlCompilerContext context, SqlAlterTable node, AlterTableSection section)
    {
      var output = context.Output;
      switch (section) {
        case AlterTableSection.Entry:
          _ = output.Append("ALTER TABLE ");
          Translate(context, node.Table);
          break;
        case AlterTableSection.AddColumn:
          _ = output.Append("ADD COLUMN");
          break;
        case AlterTableSection.AlterColumn:
          _ = output.Append("ALTER COLUMN");
          break;
        case AlterTableSection.DropColumn:
          _ = output.Append("DROP COLUMN");
          break;
        case AlterTableSection.AddConstraint:
          _ = output.Append("ADD");
          break;
        case AlterTableSection.DropConstraint:
          _ = output.Append("DROP");
          break;
        case AlterTableSection.RenameColumn:
          _ = output.Append("RENAME COLUMN");
          break;
        case AlterTableSection.To:
          _ = output.Append("TO");
          break;
        case AlterTableSection.DropBehavior when node.Action is SqlCascadableAction cascadableAction:
          _ = output.Append(cascadableAction.Cascade ? "CASCADE" : "RESTRICT");
          break;
      }
    }

    /// <summary>
    /// Translates <see cref="SqlAlterSequence"/> statement and writes result to to <see cref="SqlCompilerContext.Output"/>.
    /// </summary>
    /// <param name="context">The compiler context.</param>
    /// <param name="node">Statement to translate.</param>
    /// <param name="section">Particular section to translate.</param>
    public virtual void Translate(SqlCompilerContext context, SqlAlterSequence node, NodeSection section)
    {
      switch (section) {
        case NodeSection.Entry:
          _ = context.Output.Append("ALTER SEQUENCE ");
          Translate(context, node.Sequence);
          break;
      }
    }

    /// <summary>
    /// Translates <see cref="TableColumn"/> node and writes result to to <see cref="SqlCompilerContext.Output"/>.
    /// </summary>
    /// <param name="context">The compiler context.</param>
    /// <param name="column">Column to translate.</param>
    /// <param name="section">Particular section to translate.</param>
    public virtual void Translate(SqlCompilerContext context, TableColumn column, TableColumnSection section)
    {
      var output = context.Output;
      switch (section) {
        case TableColumnSection.Entry:
          TranslateIdentifier(output, column.DbName);
          break;
        case TableColumnSection.Type:
          if (column.Domain == null) {
            _ = output.Append(Translate(column.DataType));
          }
          else {
            Translate(context, column.Domain);
          }
          break;
        case TableColumnSection.DefaultValue:
          _ = output.Append("DEFAULT");
          break;
        case TableColumnSection.DropDefault:
          _ = output.Append("DROP DEFAULT");
          break;
        case TableColumnSection.SetDefault:
          _ = output.Append("SET DEFAULT");
          break;
        case TableColumnSection.GenerationExpressionExit:
          _ = output.Append(column.IsPersisted ? ") PERSISTED" : ")");
          break;
        case TableColumnSection.SetIdentityInfoElement:
          _ = output.Append("SET");
          break;
        case TableColumnSection.NotNull:
          _ = output.Append("NOT NULL");
          break;
        case TableColumnSection.Collate:
          _ = output.Append("COLLATE ");
          Translate(context, column.Collation);
          break;
      }
    }

    /// <summary>
    /// Translates <see cref="Constraint"/> node and writes result to to <see cref="SqlCompilerContext.Output"/>.
    /// </summary>
    /// <param name="context">The compiler context.</param>
    /// <param name="constraint">Constraint to translate.</param>
    /// <param name="section">Particular section to translate.</param>
    public virtual void Translate(SqlCompilerContext context, Constraint constraint, ConstraintSection section)
    {
      var output = context.Output;
      switch (section) {
        case ConstraintSection.Entry when !string.IsNullOrEmpty(constraint.DbName):
          _ = output.Append("CONSTRAINT ");
          TranslateIdentifier(output, constraint.DbName);
          break;
        case ConstraintSection.Check:
          _ = output.AppendOpeningPunctuation("CHECK (");
          break;
        case ConstraintSection.PrimaryKey:
          _ = output.AppendOpeningPunctuation("PRIMARY KEY (");
          break;
        case ConstraintSection.Unique:
          _ = output.AppendOpeningPunctuation("UNIQUE (");
          break;
        case ConstraintSection.ForeignKey:
          _ = output.AppendOpeningPunctuation("FOREIGN KEY (");
          break;
        case ConstraintSection.ReferencedColumns: {
          var fk = (ForeignKey) constraint;
          _ = output.Append(") REFERENCES ");
          Translate(context, fk.ReferencedColumns[0].DataTable);
          _ = output.AppendOpeningPunctuation(" (");
        }
        break;
        case ConstraintSection.Exit: {
          _ = output.AppendClosingPunctuation(")");
          if (constraint is ForeignKey fk) {
            if (fk.MatchType != SqlMatchType.None) {
              _ = output.Append(" MATCH ");
              Translate(output, fk.MatchType);
            }
            if (fk.OnUpdate != ReferentialAction.NoAction) {
              _ = output.Append(" ON UPDATE ");
              Translate(output, fk.OnUpdate);
            }
            if (fk.OnDelete != ReferentialAction.NoAction) {
              _ = output.Append(" ON DELETE ");
              Translate(output, fk.OnDelete);
            }
          }
          if (constraint.IsDeferrable.HasValue) {
            _ = output.Append(constraint.IsDeferrable.Value ? " DEFERRABLE" : " NOT DEFERRABLE");
          }
          if (constraint.IsInitiallyDeferred.HasValue) {
            _ = output.Append(constraint.IsInitiallyDeferred.Value ? " INITIALLY DEFERRED" : " INITIALLY IMMEDIATE");
          }
        }
        break;
      }
    }

    /// <summary>
    /// Translates <see cref="SqlArray"/> statement and writes result to to <see cref="SqlCompilerContext.Output"/>.
    /// </summary>
    /// <param name="context">The compiler context.</param>
    /// <param name="node">Statement to translate.</param>
    /// <param name="section">Particular section to translate.</param>
    public virtual void Translate(SqlCompilerContext context, SqlArray node, ArraySection section) =>
      _ = context.Output.Append(section switch {
        ArraySection.Entry => "(",
        ArraySection.Exit => ")",
        ArraySection.EmptyArray => "(NULL)",
        _ => throw new ArgumentOutOfRangeException(nameof(section))
      });

    /// <summary>
    /// Translates <see cref="SqlAssignment"/> statement and writes result to to <see cref="SqlCompilerContext.Output"/>.
    /// </summary>
    /// <param name="context">The compiler context.</param>
    /// <param name="node">Statement to translate.</param>
    /// <param name="section">Particular section to translate.</param>
    public virtual void Translate(SqlCompilerContext context, SqlAssignment node, NodeSection section)
    {
      switch (section) {
        case NodeSection.Entry:
          _ = context.Output.Append("SET");
          break;
      }
    }

    /// <summary>
    /// Translates <see cref="SqlBetween"/> expression and writes result to to <see cref="SqlCompilerContext.Output"/>.
    /// </summary>
    /// <param name="context">The compiler context.</param>
    /// <param name="node">Expression to translate.</param>
    /// <param name="section">Particular section to translate.</param>
    public virtual void Translate(SqlCompilerContext context, SqlBetween node, BetweenSection section)
    {
      switch (section) {
        case BetweenSection.Between:
          Translate(context.Output, node.NodeType);
          break;
        case BetweenSection.And:
          _ = context.Output.Append("AND");
          break;
      }
    }

    /// <summary>
    /// Translates <see cref="SqlBinary"/> expression and writes result to to <see cref="SqlCompilerContext.Output"/>.
    /// </summary>
    /// <param name="context">The compiler context.</param>
    /// <param name="node">Expression to translate.</param>
    /// <param name="section">Particular section to translate.</param>
    public virtual void Translate(SqlCompilerContext context, SqlBinary node, NodeSection section)
    {
      switch (section) {
        case NodeSection.Entry when node.NodeType != SqlNodeType.RawConcat:
          _ = context.Output.AppendOpeningPunctuation(OpeningParenthesis);
          break;
        case NodeSection.Exit when node.NodeType != SqlNodeType.RawConcat:
          _ = context.Output.Append(ClosingParenthesis);
          break;
      }
    }

    /// <summary>
    /// Translates <see cref="SqlBreak"/> statement and writes result to to <see cref="SqlCompilerContext.Output"/>.
    /// </summary>
    /// <param name="context">The compiler context.</param>
    /// <param name="node">Statement to translate.</param>
    public virtual void Translate(SqlCompilerContext context, SqlBreak node) => context.Output.Append("BREAK");

    /// <summary>
    /// Translates <see cref="SqlCase"/> expression and writes result to to <see cref="SqlCompilerContext.Output"/>.
    /// </summary>
    /// <param name="context">The compiler context.</param>
    /// <param name="node">Expression to translate.</param>
    /// <param name="section">Particular section to translate.</param>
    public virtual void Translate(SqlCompilerContext context, SqlCase node, CaseSection section)
    {
      switch (section) {
        case CaseSection.Entry:
          _ = context.Output.Append("(CASE");
          break;
        case CaseSection.Else:
          _ = context.Output.Append("ELSE");
          break;
        case CaseSection.Exit:
          _ = context.Output.Append("END)");
          break;
      }
    }

    /// <summary>
    /// Translates <see cref="SqlCase"/> statement and writes result to to <see cref="SqlCompilerContext.Output"/>.
    /// </summary>
    /// <param name="context">The compiler context.</param>
    /// <param name="node">Expression to translate.</param>
    /// <param name="item"></param>
    /// <param name="section">Particular section to translate.</param>
    public virtual void Translate(SqlCompilerContext context, SqlCase node, SqlExpression item, CaseSection section)
    {
      switch (section) {
        case CaseSection.When:
          _ = context.Output.Append("WHEN");
          break;
        case CaseSection.Then:
          _ = context.Output.Append("THEN");
          break;
      }
    }

    /// <summary>
    /// Translates <see cref="SqlCast"/> expression and writes result to to <see cref="SqlCompilerContext.Output"/>.
    /// </summary>
    /// <param name="context">The compiler context.</param>
    /// <param name="node">Expression to translate.</param>
    /// <param name="section">Particular section to translate.</param>
    public virtual void Translate(SqlCompilerContext context, SqlCast node, NodeSection section)
    {
      switch (section) {
        case NodeSection.Entry:
          _ = context.Output.AppendOpeningPunctuation("CAST(");
          break;
        case NodeSection.Exit:
          _ = context.Output.Append(" AS ")
            .Append(Translate(node.Type))
            .Append(")");
          break;
      }
    }

    /// <summary>
    /// Translates <see cref="SqlCloseCursor"/> statement and writes result to to <see cref="SqlCompilerContext.Output"/>.
    /// </summary>
    /// <param name="context">The compiler context.</param>
    /// <param name="node">Statement to translate.</param>
    public virtual void Translate(SqlCompilerContext context, SqlCloseCursor node) =>
      _ = context.Output.Append("CLOSE ").Append(node.Cursor.Name);

    /// <summary>
    /// Translates <see cref="SqlCollate"/> expression and writes result to to <see cref="SqlCompilerContext.Output"/>.
    /// </summary>
    /// <param name="context">The compiler context.</param>
    /// <param name="node">Expression to translate.</param>
    /// <param name="section">Particular section to translate.</param>
    public virtual void Translate(SqlCompilerContext context, SqlCollate node, NodeSection section)
    {
      switch (section) {
        case NodeSection.Exit:
          _ = context.Output.Append("COLLATE ").Append(node.Collation.DbName);
          break;
      }
    }

    /// <summary>
    /// Translates <see cref="SqlColumnRef"/> node and writes result to to <see cref="SqlCompilerContext.Output"/>.
    /// </summary>
    /// <param name="context">The compiler context.</param>
    /// <param name="node">Node to translate.</param>
    /// <param name="section">Particular section to translate.</param>
    public virtual void Translate(SqlCompilerContext context, SqlColumnRef node, ColumnSection section)
    {
      var output = context.Output;
      switch (section) {
        case ColumnSection.Entry:
          TranslateIdentifier(output, node.Name);
          break;
        case ColumnSection.AliasDeclaration when !string.IsNullOrEmpty(node.Name):
          _ = output.Append(" AS ");
          TranslateIdentifier(output, node.Name);
          break;
      }
    }

    /// <summary>
    /// Translates <see cref="SqlComment"/> expression and writes result to to <see cref="SqlCompilerContext.Output"/>.
    /// </summary>
    /// <param name="context">The compiler context.</param>
    /// <param name="comment">Comment to translate.</param>
    public virtual void Translate(SqlCompilerContext context, SqlComment comment)
    {
      if (comment?.Text == null) {
        return;
      }

      if (comment.Text.IndexOfAny(new char[] { '*', '/' }) != -1) {
        throw new ArgumentException(string.Format(Strings.ExArgumentContainsInvalidCharacters, nameof(comment), "*/"));
      }

      _ = context.Output.Append($"/*{comment.Text}*/");
    }

    /// <summary>
    /// Translates <see cref="SqlConcat"/> expression and writes result to to <see cref="SqlCompilerContext.Output"/>.
    /// </summary>
    /// <param name="context">The compiler context.</param>
    /// <param name="node">Expression to translate.</param>
    /// <param name="section">Particular section to translate.</param>
    public virtual void Translate(SqlCompilerContext context, SqlConcat node, NodeSection section)
    {
      switch (section) {
        case NodeSection.Entry:
          _ = context.Output.AppendOpeningPunctuation("(");
          break;
        case NodeSection.Exit:
          _ = context.Output.AppendClosingPunctuation(")");
          break;
      }
    }

    /// <summary>
    /// Translates <see cref="SqlContinue"/> statement and writes result to to <see cref="SqlCompilerContext.Output"/>.
    /// </summary>
    /// <param name="context">The compiler context.</param>
    /// <param name="node">Statement to translate.</param>
    public virtual void Translate(SqlCompilerContext context, SqlContinue node) => context.Output.Append("CONTINUE");

    /// <summary>
    /// Translates <see cref="SqlCreateAssertion"/> statement and writes result to to <see cref="SqlCompilerContext.Output"/>.
    /// </summary>
    /// <param name="context">The compiler context.</param>
    /// <param name="node">Statement to translate.</param>
    /// <param name="section">Particular section to translate.</param>
    public virtual void Translate(SqlCompilerContext context, SqlCreateAssertion node, NodeSection section)
    {
      var output = context.Output;
      switch (section) {
        case NodeSection.Entry:
          _ = output.Append("CREATE ASSERTION ");
          Translate(context, node.Assertion);
          _ = output.Append(" CHECK");
          break;
        case NodeSection.Exit:
          var assertion = node.Assertion;
          if (assertion.IsDeferrable.HasValue) {
            _ = output.Append(assertion.IsDeferrable.Value ? " DEFERRABLE" : " NOT DEFERRABLE");
          }
          if (assertion.IsInitiallyDeferred.HasValue) {
            _ = output.Append(assertion.IsInitiallyDeferred.Value ? " INITIALLY DEFERRED" : " INITIALLY IMMEDIATE");
          }
          break;
      }
    }

    /// <summary>
    /// Translates <see cref="SqlCreateCharacterSet"/> statement and writes result to to <see cref="SqlCompilerContext.Output"/>.
    /// </summary>
    /// <param name="context">The compiler context.</param>
    /// <param name="node">Statement to translate.</param>
    public virtual void Translate(SqlCompilerContext context, SqlCreateCharacterSet node)
    {
      //      sb.Append("CREATE CHARACTER SET "+Translate(node.CharacterSet));
      //      sb.Append(" AS GET "+Translate(node.CharacterSet.CharacterSetSource));
      //      if (node.CharacterSet.Collate!=null)
      //        sb.Append(" COLLATE "+Translate(node.CharacterSet.Collate));
      //      else if (node.CharacterSet.CollationSource!=null) {
      //        sb.Append(" COLLATION FROM ");
      //        if (node.CharacterSet.CollationSource is IDefaultCollation)
      //          sb.Append("DEFAULT");
      //        else if (node.CharacterSet.CollationSource is ICollation) {
      //          ICollation collationSource = node.CharacterSet.CollationSource as ICollation;
      //          sb.Append(Translate(collationSource));
      //        }
      //        else if (node.CharacterSet.CollationSource is IDescendingCollation) {
      //          IDescendingCollation collationSource = node.CharacterSet.CollationSource as IDescendingCollation;
      //          sb.Append("DESC ("+Translate(collationSource.Collation)+")");
      //        }
      //        else if (node.CharacterSet.CollationSource is IExternalCollation)
      //          sb.Append("EXTERNAL ("+QuoteString(((IExternalCollation)node.CharacterSet.CollationSource).Name)+")");
      //        else if (node.CharacterSet.CollationSource is ITranslationCollation) {
      //          ITranslationCollation collationSource = node.CharacterSet.CollationSource as ITranslationCollation;
      //          sb.Append("TRANSLATION "+Translate(collationSource.Translation));
      //          if (collationSource.ThenCollation!=null)
      //            sb.Append(" THEN COLLATION "+Translate(collationSource.ThenCollation));
      //        }
      //      }
    }

    /// <summary>
    /// Translates <see cref="SqlCreateCollation"/> statement and writes result to to <see cref="SqlCompilerContext.Output"/>.
    /// </summary>
    /// <param name="context">The compiler context.</param>
    /// <param name="node">Statement to translate.</param>
    public virtual void Translate(SqlCompilerContext context, SqlCreateCollation node)
    {
      //      sb.Append("CREATE COLLATION "+Translate(node.Collation));
      //      sb.Append(" FOR "+Translate(node.Collation.CharacterSet));
      //      sb.Append(" FROM ");
      //      if (node.Collation.CollationSource is IDefaultCollation)
      //        sb.Append("DEFAULT");
      //      else if (node.Collation.CollationSource is ICollation) {
      //        ICollation collationSource = node.Collation.CollationSource as ICollation;
      //        sb.Append(Translate(collationSource));
      //      }
      //      else if (node.Collation.CollationSource is IDescendingCollation) {
      //        IDescendingCollation collationSource = node.Collation.CollationSource as IDescendingCollation;
      //        sb.Append("DESC ("+Translate(collationSource.Collation)+")");
      //      }
      //      else if (node.Collation.CollationSource is IExternalCollation)
      //        sb.Append("EXTERNAL ("+QuoteString(((IExternalCollation)node.Collation.CollationSource).Name)+")");
      //      else if (node.Collation.CollationSource is ITranslationCollation) {
      //        ITranslationCollation collationSource = node.Collation.CollationSource as ITranslationCollation;
      //        sb.Append("TRANSLATION "+Translate(collationSource.Translation));
      //        if (collationSource.ThenCollation!=null)
      //          sb.Append(" THEN COLLATION "+Translate(collationSource.ThenCollation));
      //      }
      //      if (node.Collation.PadSpace.HasValue) {
      //        if (node.Collation.PadSpace.Value)
      //          sb.Append(" PAD SPACE");
      //        else
      //          sb.Append(" NO PAD");
      //      }
    }

    /// <summary>
    /// Translates <see cref="SqlCreateDomain"/> statement and writes result to to <see cref="SqlCompilerContext.Output"/>.
    /// </summary>
    /// <param name="context">The compiler context.</param>
    /// <param name="node">Statement to translate.</param>
    /// <param name="section">Particular section to translate.</param>
    public virtual void Translate(SqlCompilerContext context, SqlCreateDomain node, CreateDomainSection section)
    {
      var output = context.Output;
      switch (section) {
        case CreateDomainSection.Entry:
          _ = output.Append("CREATE DOMAIN ");
          Translate(context, node.Domain);
          _ = output.Append(" AS ").Append(Translate(node.Domain.DataType));
          break;
        case CreateDomainSection.DomainDefaultValue:
          _ = output.Append("DEFAULT");
          break;
        case CreateDomainSection.DomainCollate:
          _ = output.Append("COLLATE ");
          Translate(context, node.Domain.Collation);
          break;
      }
    }

    /// <summary>
    /// Translates <see cref="SqlCreateIndex"/> statement and writes result to to <see cref="SqlCompilerContext.Output"/>.
    /// </summary>
    /// <param name="context">The compiler context.</param>
    /// <param name="node">Statement to translate.</param>
    /// <param name="section">Particular section to translate.</param>
    public virtual void Translate(SqlCompilerContext context, SqlCreateIndex node, CreateIndexSection section)
    {
      var output = context.Output;
      switch (section) {
        case CreateIndexSection.Entry:
          var index = node.Index;
          if (index.IsFullText) {
            _ = output.Append("CREATE FULLTEXT INDEX ON ");
            Translate(context, index.DataTable);
            return;
          }

          _ = output.Append("CREATE ");
          if (index.IsUnique) {
            _ = output.Append("UNIQUE ");
          }
          else if (index.IsBitmap) {
            _ = output.Append("BITMAP ");
          }
          else if (index.IsSpatial) {
            _ = output.Append("SPATIAL ");
          }

          if (index.IsClustered && supportsClusteredIndexes) {
            _ = output.Append("CLUSTERED ");
          }

          _ = output.Append("INDEX ");
          TranslateIdentifier(output, index.DbName);
          _ = output.Append(" ON ");
          Translate(context, index.DataTable);
          break;
        case CreateIndexSection.ColumnsEnter:
          _ = output.AppendOpeningPunctuation("(");
          break;
        case CreateIndexSection.ColumnsExit:
          _ = output.AppendClosingPunctuation(")");
          break;
        case CreateIndexSection.NonkeyColumnsEnter:
          _ = output.AppendOpeningPunctuation("INCLUDE (");
          break;
        case CreateIndexSection.NonkeyColumnsExit:
          _ = output.AppendClosingPunctuation(")");
          break;
        case CreateIndexSection.Where:
          _ = output.Append("WHERE");
          break;
        case CreateIndexSection.Exit:
          index = node.Index;
          if (index.FillFactor.HasValue) {
            _ = output.Append($"WITH (FILLFACTOR = {index.FillFactor.Value})");
          }
          if (index.PartitionDescriptor != null) {
            _ = output.Append(" ");
            Translate(output, index.PartitionDescriptor, true);
          }
          else if (!string.IsNullOrEmpty(index.Filegroup)) {
            _ = output.Append($" ON {index.Filegroup}");
          }
          else if (index is FullTextIndex ftIndex) {
            _ = output.Append(" KEY INDEX ");
            TranslateIdentifier(output, ftIndex.UnderlyingUniqueIndex);
          }
          break;
      }
    }

    /// <summary>
    /// Translates <see cref="SqlCreatePartitionFunction"/> statement and writes result to to <see cref="SqlCompilerContext.Output"/>.
    /// </summary>
    /// <param name="context">The compiler context.</param>
    /// <param name="node">Statement to translate.</param>
    public virtual void Translate(SqlCompilerContext context, SqlCreatePartitionFunction node)
    {
      var output = context.Output;
      PartitionFunction pf = node.PartitionFunction;
      _ = output.Append("CREATE PARTITION FUNCTION ");
      TranslateIdentifier(output, pf.DbName);
      _ = output.AppendOpeningPunctuation(" (")
        .Append(Translate(pf.DataType))
        .Append(")")
        .Append(" AS RANGE ")
        .Append(pf.BoundaryType == BoundaryType.Left ? "LEFT" : "RIGHT")
        .AppendOpeningPunctuation(" FOR VALUES (");

      var first = true;
      foreach (var value in pf.BoundaryValues) {
        if (first)
          first = false;
        else
          _ = output.Append(RowItemDelimiter);
        var t = Type.GetTypeCode(value.GetType());
        if ((t is TypeCode.String or TypeCode.Char)) {
          TranslateString(output, value);
        }
        else {
          _ = output.Append(value);
        }
        first = false;
      }

      _ = output.Append(")");
    }

    /// <summary>
    /// Translates <see cref="SqlCreatePartitionScheme"/> statement and writes result to to <see cref="SqlCompilerContext.Output"/>.
    /// </summary>
    /// <param name="context">The compiler context.</param>
    /// <param name="node">Statement to translate.</param>
    public virtual void Translate(SqlCompilerContext context, SqlCreatePartitionScheme node)
    {
      var output = context.Output;
      var ps = node.PartitionSchema;
      _ = output.Append("CREATE PARTITION SCHEME ");
      TranslateIdentifier(output, ps.DbName);
      _ = output.Append(" AS PARTITION ");
      TranslateIdentifier(output, ps.PartitionFunction.DbName);
      if (ps.Filegroups.Count <= 1) {
        _ = output.Append(" ALL");
      }

      _ = output.Append(" TO (");
      var first = true;
      foreach (var filegroup in ps.Filegroups) {
        if (first)
          first = false;
        else
          _ = output.Append(RowItemDelimiter);
        _ = output.Append(filegroup);
      }
      _ = output.Append(")");
    }

    /// <summary>
    /// Translates <see cref="SqlCreateSchema"/> statement and writes result to to <see cref="SqlCompilerContext.Output"/>.
    /// </summary>
    /// <param name="context">The compiler context.</param>
    /// <param name="node">Statement to translate.</param>
    /// <param name="section">Particular section to translate.</param>
    public virtual void Translate(SqlCompilerContext context, SqlCreateSchema node, NodeSection section)
    {
      var output = context.Output;
      switch (section) {
        case NodeSection.Entry:
          _ = output.Append("CREATE SCHEMA ");
          if (!string.IsNullOrEmpty(node.Schema.DbName)) {
            TranslateIdentifier(output, node.Schema.DbName);
          }
          if (node.Schema.Owner != null) {
            _ = output.Append(" AUTHORIZATION ");
            TranslateIdentifier(output, node.Schema.Owner);
          }
          if (node.Schema.DefaultCharacterSet != null) {
            _ = output.Append(" DEFAULT CHARACTER SET ");
            Translate(context, node.Schema.DefaultCharacterSet);
          }
          break;
      }
    }

    /// <summary>
    /// Translates <see cref="SqlCreateSequence"/> statement and writes result to to <see cref="SqlCompilerContext.Output"/>.
    /// </summary>
    /// <param name="context">The compiler context.</param>
    /// <param name="node">Statement to translate.</param>
    /// <param name="section">Particular section to translate.</param>
    public virtual void Translate(SqlCompilerContext context, SqlCreateSequence node, NodeSection section)
    {
      switch (section) {
        case NodeSection.Entry:
          _ = context.Output.Append("CREATE SEQUENCE ");
          Translate(context, node.Sequence);
          break;
      }
    }

    /// <summary>
    /// Translates <see cref="SqlCreateTable"/> statement and writes result to to <see cref="SqlCompilerContext.Output"/>.
    /// </summary>
    /// <param name="context">The compiler context.</param>
    /// <param name="node">Statement to translate.</param>
    /// <param name="section">Particular section to translate.</param>
    public virtual void Translate(SqlCompilerContext context, SqlCreateTable node, CreateTableSection section)
    {
      var output = context.Output;
      switch (section) {
        case CreateTableSection.Entry: {
          _ = output.Append("CREATE ");
          if (node.Table is TemporaryTable tempTable) {
            _ = output.Append(tempTable.IsGlobal ? "GLOBAL TEMPORARY " : "LOCAL TEMPORARY ");
          }
          _ = output.Append("TABLE ");
          Translate(context, node.Table);
          break;
        }
        case CreateTableSection.TableElementsEntry:
          _ = output.AppendOpeningPunctuation("(");
          break;
        case CreateTableSection.TableElementsExit:
          _ = output.AppendOpeningPunctuation(")");
          break;
        case CreateTableSection.Partition:
          Translate(output, node.Table.PartitionDescriptor, true);
          break;
        case CreateTableSection.Exit: {
          if (!string.IsNullOrEmpty(node.Table.Filegroup)) {
            _ = output.Append(" ON ");
            TranslateIdentifier(output, node.Table.Filegroup);
          }
          if (node.Table is TemporaryTable tempTable) {
            _ = output.Append(tempTable.PreserveRows ? " ON COMMIT PRESERVE ROWS" : " ON COMMIT DELETE ROWS");
          }
          break;
        }
      }
    }

    /// <summary>
    /// Translates <see cref="SequenceDescriptor"/> node and writes result to to <see cref="SqlCompilerContext.Output"/>.
    /// </summary>
    /// <param name="context">The compiler context.</param>
    /// <param name="descriptor">Sequence descriptor to translate.</param>
    /// <param name="section">Particular section to translate.</param>
    public virtual void Translate(SqlCompilerContext context, SequenceDescriptor descriptor, SequenceDescriptorSection section)
    {
      TranslateSequenceDescriptorDefault(context, descriptor, section);
    }

    /// <summary>
    /// Default translation method that is used by <see cref="Translate(SqlCompilerContext, SequenceDescriptor, SequenceDescriptorSection)"/>
    /// </summary>
    /// <param name="context">The compiler context.</param>
    /// <param name="descriptor">Sequence descriptor to translate.</param>
    /// <param name="section">Particular section to translate.</param>
    protected void TranslateSequenceDescriptorDefault(SqlCompilerContext context, SequenceDescriptor descriptor, SequenceDescriptorSection section)
    {
      var output = context.Output;
      switch (section) {
        case SequenceDescriptorSection.StartValue when descriptor.StartValue.HasValue:
          _ = output.Append("START WITH ").Append(descriptor.StartValue.Value);
          break;
        case SequenceDescriptorSection.RestartValue when descriptor.StartValue.HasValue:
          _ = output.Append("RESTART WITH ").Append(descriptor.StartValue.Value);
          break;
        case SequenceDescriptorSection.Increment when descriptor.Increment.HasValue:
          _ = output.Append("INCREMENT BY ").Append(descriptor.Increment.Value);
          break;
        case SequenceDescriptorSection.MaxValue when descriptor.MaxValue.HasValue:
          _ = output.Append("MAXVALUE ").Append(descriptor.MaxValue.Value);
          break;
        case SequenceDescriptorSection.MinValue when descriptor.MinValue.HasValue:
          _ = output.Append("MINVALUE ").Append(descriptor.MinValue.Value);
          break;
        case SequenceDescriptorSection.AlterMaxValue:
          _ = descriptor.MaxValue.HasValue
            ? output.Append("MAXVALUE ").Append(descriptor.MaxValue.Value)
            : output.Append("NO MAXVALUE");
          break;
        case SequenceDescriptorSection.AlterMinValue:
          _ = descriptor.MinValue.HasValue
            ? output.Append("MINVALUE ").Append(descriptor.MinValue.Value)
            : output.Append("NO MINVALUE");
          break;
        case SequenceDescriptorSection.IsCyclic when descriptor.IsCyclic.HasValue:
          _ = output.Append(descriptor.IsCyclic.Value ? "CYCLE" : "NO CYCLE");
          break;
      }
    }

    /// <summary>
    /// Translates <see cref="SqlCreateTranslation"/> statement and writes result to to <see cref="SqlCompilerContext.Output"/>.
    /// </summary>
    /// <param name="context">The compiler context.</param>
    /// <param name="node">Statement to translate.</param>
    public virtual void Translate(SqlCompilerContext context, SqlCreateTranslation node)
    {
      //      var output = context.Output;
      //      output.Append("CREATE TRANSLATION "+Translate(node.Translation));
      //      output.Append(" FOR "+Translate(node.Translation.SourceCharacterSet));
      //      output.Append(" TO "+Translate(node.Translation.SourceCharacterSet)+" FROM ");
      //      if (node.Translation.TranslationSource is IIdentityTranslation)
      //        output.Append("IDENTITY");
      //      else if (node.Translation.TranslationSource is IExternalTranslation)
      //        output.Append("EXTERNAL ("+QuoteString(((IExternalTranslation)node.Translation.TranslationSource).Name)+")");
      //      else if (node.Translation.TranslationSource is ITranslation)
      //        output.Append(Translate((ITranslation)node.Translation.TranslationSource));
    }

    /// <summary>
    /// Translates <see cref="SqlCreateView"/> statement and writes result to to <see cref="SqlCompilerContext.Output"/>.
    /// </summary>
    /// <param name="context">The compiler context.</param>
    /// <param name="node">Statement to translate.</param>
    /// <param name="section">Particular section to translate.</param>
    public virtual void Translate(SqlCompilerContext context, SqlCreateView node, NodeSection section)
    {
      var output = context.Output;
      switch (section) {
        case NodeSection.Entry:
          _ = output.Append("CREATE VIEW ");
          Translate(context, node.View);
          if (node.View.ViewColumns.Count > 0) {
            _ = output.Append(" (");
            var first = true;
            foreach (DataTableColumn c in node.View.ViewColumns) {
              if (first)
                first = false;
              else
                _ = output.Append(ColumnDelimiter);
              _ = output.Append(c.DbName);
            }
            _ = output.Append(")");
          }
          _ = output.Append(" AS");
          break;
        case NodeSection.Exit:
          switch (node.View.CheckOptions) {
            case CheckOptions.Cascaded:
              _ = output.Append("WITH CASCADED CHECK OPTION");
              break;
            case CheckOptions.Local:
              _ = output.Append("WITH LOCAL CHECK OPTION");
              break;
          }
          break;
      }
    }

    /// <summary>
    /// Translates <see cref="SqlCursor"/> expression and writes result to to <see cref="SqlCompilerContext.Output"/>.
    /// </summary>
    /// <param name="context">The compiler context.</param>
    /// <param name="node">Expression to translate.</param>
    public virtual void Translate(SqlCompilerContext context, SqlCursor node) => context.Output.Append(node.Name);

    /// <summary>
    /// Translates <see cref="SqlDeclareCursor"/> statement and writes result to to <see cref="SqlCompilerContext.Output"/>.
    /// </summary>
    /// <param name="context">The compiler context.</param>
    /// <param name="node">Statement to translate.</param>
    /// <param name="section">Particular section to translate.</param>
    public virtual void Translate(SqlCompilerContext context, SqlDeclareCursor node, DeclareCursorSection section)
    {
      var output = context.Output;
      switch (section) {
        case DeclareCursorSection.Entry:
          _ = output.Append("DECLARE ").Append(node.Cursor.Name);
          break;
        case DeclareCursorSection.Sensivity:
          if (node.Cursor.Insensitive)
            _ = output.Append("INSENSITIVE");
          break;
        case DeclareCursorSection.Scrollability:
          if (node.Cursor.Scroll)
            _ = output.Append("SCROLL");
          break;
        case DeclareCursorSection.Cursor:
          _ = output.Append("CURSOR");
          break;
        case DeclareCursorSection.For:
          _ = output.Append("FOR");
          break;
        case DeclareCursorSection.Holdability:
          _ = output.Append(node.Cursor.WithHold ? "WITH HOLD" : "WITHOUT HOLD");
          break;
        case DeclareCursorSection.Returnability:
          _ = output.Append(node.Cursor.WithReturn ? "WITH RETURN " : "WITHOUT RETURN ");
          break;
        case DeclareCursorSection.Updatability:
          _ = output.Append(node.Cursor.ReadOnly ? "FOR READ ONLY" : "FOR UPDATE");
          break;
      }
    }

    /// <summary>
    /// Translates <see cref="SqlDeclareVariable"/> statement and writes result to to <see cref="SqlCompilerContext.Output"/>.
    /// </summary>
    /// <param name="context">The compiler context.</param>
    /// <param name="node">Statement to translate.</param>
    public virtual void Translate(SqlCompilerContext context, SqlDeclareVariable node)
    {
      _ = context.Output.Append("DECLARE @")
        .Append(node.Variable.Name)
        .Append(" AS ")
        .Append(Translate(node.Variable.Type));
    }

    /// <summary>
    /// Translates <see cref="SqlDefaultValue"/> expression and writes result to to <see cref="SqlCompilerContext.Output"/>.
    /// </summary>
    /// <param name="context">The compiler context.</param>
    /// <param name="node">Expression to translate.</param>
    public virtual void Translate(SqlCompilerContext context, SqlDefaultValue node) => context.Output.Append("DEFAULT");

    /// <summary>
    /// Translates <see cref="SqlDelete"/> statement and writes result to to <see cref="SqlCompilerContext.Output"/>.
    /// </summary>
    /// <param name="context">The compiler context.</param>
    /// <param name="node">Statement to translate.</param>
    /// <param name="section">Particular section to translate.</param>
    public virtual void Translate(SqlCompilerContext context, SqlDelete node, DeleteSection section)
    {
      _ = context.Output.Append(section switch {
        DeleteSection.Entry => "DELETE FROM",
        DeleteSection.From => "FROM",
        DeleteSection.Where => "WHERE",
        DeleteSection.Limit => "LIMIT",
        _ => string.Empty
      });
    }

    /// <summary>
    /// Translates <see cref="SqlDropAssertion"/> statement and writes result to to <see cref="SqlCompilerContext.Output"/>.
    /// </summary>
    /// <param name="context">The compiler context.</param>
    /// <param name="node">Statement to translate.</param>
    public virtual void Translate(SqlCompilerContext context, SqlDropAssertion node)
    {
      _ = context.Output.Append("DROP ASSERTION ");
      Translate(context, node.Assertion);
    }

    /// <summary>
    /// Translates <see cref="SqlDropCharacterSet"/> statement and writes result to to <see cref="SqlCompilerContext.Output"/>.
    /// </summary>
    /// <param name="context">The compiler context.</param>
    /// <param name="node">Statement to translate.</param>
    public virtual void Translate(SqlCompilerContext context, SqlDropCharacterSet node)
    {
      _ = context.Output.Append("DROP CHARACTER SET ");
      Translate(context, node.CharacterSet);
    }

    /// <summary>
    /// Translates <see cref="SqlDropCollation"/> statement and writes result to to <see cref="SqlCompilerContext.Output"/>.
    /// </summary>
    /// <param name="context">The compiler context.</param>
    /// <param name="node">Statement to translate.</param>
    public virtual void Translate(SqlCompilerContext context, SqlDropCollation node)
    {
      _ = context.Output.Append("DROP COLLATION ");
      Translate(context, node.Collation);
    }

    /// <summary>
    /// Translates <see cref="SqlDropDomain"/> statement and writes result to to <see cref="SqlCompilerContext.Output"/>.
    /// </summary>
    /// <param name="context">The compiler context.</param>
    /// <param name="node">Statement to translate.</param>
    public virtual void Translate(SqlCompilerContext context, SqlDropDomain node)
    {
      _ = context.Output.Append("DROP DOMAIN ");
      Translate(context, node.Domain);
      _ = context.Output.Append(node.Cascade ? " CASCADE" : " RESTRICT");
    }

    /// <summary>
    /// Translates <see cref="SqlDropIndex"/> statement and writes result to to <see cref="SqlCompilerContext.Output"/>.
    /// </summary>
    /// <param name="context">The compiler context.</param>
    /// <param name="node">Statement to translate.</param>
    public virtual void Translate(SqlCompilerContext context, SqlDropIndex node)
    {
      var output = context.Output;
      if (!node.Index.IsFullText) {
        _ = output.Append("DROP INDEX ");
        TranslateIdentifier(output, node.Index.DbName);
        _ = output.Append(" ON ");
      }
      else {
        _ = output.Append("DROP FULLTEXT INDEX ON ");
      }

      Translate(context, node.Index.DataTable);
    }

    /// <summary>
    /// Translates <see cref="SqlDropPartitionFunction"/> statement and writes result to to <see cref="SqlCompilerContext.Output"/>.
    /// </summary>
    /// <param name="context">The compiler context.</param>
    /// <param name="node">Statement to translate.</param>
    public virtual void Translate(SqlCompilerContext context, SqlDropPartitionFunction node)
    {
      _ = context.Output.Append("DROP PARTITION FUNCTION ");
      TranslateIdentifier(context.Output, node.PartitionFunction.DbName);
    }

    /// <summary>
    /// Translates <see cref="SqlDropPartitionScheme"/> statement and writes result to to <see cref="SqlCompilerContext.Output"/>.
    /// </summary>
    /// <param name="context">The compiler context.</param>
    /// <param name="node">Statement to translate.</param>
    public virtual void Translate(SqlCompilerContext context, SqlDropPartitionScheme node)
    {
      _ = context.Output.Append("DROP PARTITION SCHEME ");
      TranslateIdentifier(context.Output, node.PartitionSchema.DbName);
    }

    /// <summary>
    /// Translates <see cref="SqlDropSchema"/> statement and writes result to to <see cref="SqlCompilerContext.Output"/>.
    /// </summary>
    /// <param name="context">The compiler context.</param>
    /// <param name="node">Statement to translate.</param>
    public virtual void Translate(SqlCompilerContext context, SqlDropSchema node)
    {
      var output = context.Output;
      _ = output.Append("DROP SCHEMA ");
      TranslateIdentifier(output, node.Schema.DbName);
      _ = output.Append(node.Cascade ? " CASCADE" : " RESTRICT");
    }

    /// <summary>
    /// Translates <see cref="SqlDropSequence"/> statement and writes result to to <see cref="SqlCompilerContext.Output"/>.
    /// </summary>
    /// <param name="context">The compiler context.</param>
    /// <param name="node">Statement to translate.</param>
    public virtual void Translate(SqlCompilerContext context, SqlDropSequence node)
    {
      _ = context.Output.Append("DROP SEQUENCE ");
      Translate(context, node.Sequence);
      _ = context.Output.Append(node.Cascade ? " CASCADE" : " RESTRICT");
    }

    /// <summary>
    /// Translates <see cref="SqlDropTable"/> statement and writes result to to <see cref="SqlCompilerContext.Output"/>.
    /// </summary>
    /// <param name="context">The compiler context.</param>
    /// <param name="node">Statement to translate.</param>
    public virtual void Translate(SqlCompilerContext context, SqlDropTable node)
    {
      _ = context.Output.Append("DROP TABLE ");
      Translate(context, node.Table);
      _ = context.Output.Append(node.Cascade ? " CASCADE" : " RESTRICT");
    }

    public virtual void Translate(SqlCompilerContext context, SqlTruncateTable node)
    {
      _ = context.Output.Append("TRUNCATE TABLE ");
      Translate(context, node.Table);
    }

    /// <summary>
    /// Translates <see cref="SqlDropTranslation"/> statement and writes result to to <see cref="SqlCompilerContext.Output"/>.
    /// </summary>
    /// <param name="context">The compiler context.</param>
    /// <param name="node">Statement to translate.</param>
    public virtual void Translate(SqlCompilerContext context, SqlDropTranslation node)
    {
      _ = context.Output.Append("DROP TRANSLATION ");
      Translate(context, node.Translation);
    }

    /// <summary>
    /// Translates <see cref="SqlDropView"/> statement and writes result to to <see cref="SqlCompilerContext.Output"/>.
    /// </summary>
    /// <param name="context">The compiler context.</param>
    /// <param name="node">Statement to translate.</param>
    public virtual void Translate(SqlCompilerContext context, SqlDropView node)
    {
      _ = context.Output.Append("DROP VIEW ");
      Translate(context, node.View);
      _ = context.Output.Append(node.Cascade ? " CASCADE" : " RESTRICT");
    }

    /// <summary>
    /// Translates <see cref="SqlFetch"/> statement and writes result to to <see cref="SqlCompilerContext.Output"/>.
    /// </summary>
    /// <param name="context">The compiler context.</param>
    /// <param name="node">Statement to translate.</param>
    /// <param name="section">Particular section to translate.</param>
    public virtual void Translate(SqlCompilerContext context, SqlFetch node, FetchSection section)
    {
      var output = context.Output;
      switch (section) {
        case FetchSection.Entry:
          _ = context.Output.Append("FETCH ")
            .Append(node.Option.ToString());
          break;
        case FetchSection.Targets:
          _ = context.Output.Append("FROM ")
            .Append(node.Cursor.Name);
          if (node.Targets.Count != 0) {
            _ = context.Output.Append(" INTO");
          }
          break;
      }
    }

    /// <summary>
    /// Translates <see cref="SqlFunctionCall"/> expression and writes result to to <see cref="SqlCompilerContext.Output"/>.
    /// </summary>
    /// <param name="context">The compiler context.</param>
    /// <param name="node">Expression to translate.</param>
    /// <param name="section">Particular section to translate.</param>
    /// <param name="position">Argument position.</param>
    public virtual void Translate(SqlCompilerContext context, SqlFunctionCall node, FunctionCallSection section, int position)
    {
      var output = context.Output;
      switch (section) {
        case FunctionCallSection.Entry:
          switch (node.FunctionType) {
            case SqlFunctionType.CurrentUser:
            case SqlFunctionType.SessionUser:
            case SqlFunctionType.SystemUser:
            case SqlFunctionType.User:
              Translate(output, node.FunctionType);
              break;
            case SqlFunctionType.Position when Driver.ServerInfo.StringIndexingBase > 0:
              _ = output.AppendOpeningPunctuation("(");
              Translate(output, node.FunctionType);
              _ = output.AppendOpeningPunctuation("(");
              break;
            default:
              Translate(output, node.FunctionType);
              _ = output.Append(node.Arguments.Count == 0 ? "()" : "(");
              break;
          }
          break;
        case FunctionCallSection.ArgumentEntry:
          switch (node.FunctionType) {
            case SqlFunctionType.Position when position == 1:
              _ = output.Append("IN");
              break;
            case SqlFunctionType.Substring:
              switch (position) {
                case 1:
                  _ = output.Append("FROM");
                  break;
                case 2:
                  _ = output.Append("FOR");
                  break;
              }
              break;
          }
          break;
        case FunctionCallSection.ArgumentExit when node.FunctionType == SqlFunctionType.Substring
            && position == 1
            && Driver.ServerInfo.StringIndexingBase > 0:
          _ = output.Append("+ ").Append(Driver.ServerInfo.StringIndexingBase);
          break;
        case FunctionCallSection.ArgumentDelimiter:
          switch (node.FunctionType) {
            case SqlFunctionType.Position:
            case SqlFunctionType.Substring:
              break;
            default:
              _ = output.Append(ArgumentDelimiter);
              break;
          }
          break;
        case FunctionCallSection.Exit:
          if (node.FunctionType == SqlFunctionType.Position && Driver.ServerInfo.StringIndexingBase > 0) {
            _ = output.Append(") - ")
              .Append(Driver.ServerInfo.StringIndexingBase)
              .Append(")");
          }
          else if (node.Arguments.Count != 0) {
            _ = output.Append(")");
          }
          break;
      }
    }

    /// <summary>
    /// Translates <see cref="SqlExtract"/> expression and writes result to to <see cref="SqlCompilerContext.Output"/>.
    /// </summary>
    /// <param name="context">The compiler context.</param>
    /// <param name="extract">Expression to translate</param>
    /// <param name="section">Particular section to translate.</param>
    public virtual void Translate(SqlCompilerContext context, SqlExtract extract, ExtractSection section)
    {
      _ = context.Output.Append(section switch {
        ExtractSection.Entry => "EXTRACT(",
        ExtractSection.From => "FROM",
        ExtractSection.Exit => ")",
        _ => string.Empty
      });
    }

    /// <summary>
    /// Translates <see cref="SqlIf"/> expression and writes result to to <see cref="SqlCompilerContext.Output"/>.
    /// </summary>
    /// <param name="context">The compiler context.</param>
    /// <param name="node">Expression to translate.</param>
    /// <param name="section">Particular section to translate.</param>
    public virtual void Translate(SqlCompilerContext context, SqlIf node, IfSection section)
    {
      _ = context.Output.Append(section switch {
        IfSection.Entry => "IF",
        IfSection.True => "BEGIN",
        IfSection.False => "END BEGIN",
        IfSection.Exit => "END",
        _ => string.Empty
      });
    }

    /// <summary>
    /// Translates <see cref="SqlInsert"/> statement and writes result to to <see cref="SqlCompilerContext.Output"/>.
    /// </summary>
    /// <param name="context">The compiler context.</param>
    /// <param name="node">Statement to translate.</param>
    /// <param name="section">Particular section to translate.</param>
    public virtual void Translate(SqlCompilerContext context, SqlInsert node, InsertSection section)
    {
      var output = context.Output;
      switch (section) {
        case InsertSection.Entry:
          _ = output.Append("INSERT INTO");
          break;
        case InsertSection.ColumnsEntry when node.Values.Columns.Count > 0:
          _ = output.AppendOpeningPunctuation("(");
          break;
        case InsertSection.ColumnsExit when node.Values.Columns.Count > 0:
          _ = output.Append(")");
          break;
        case InsertSection.From:
          _ = output.Append("FROM");
          break;
        case InsertSection.ValuesEntry:
          _ = output.AppendOpeningPunctuation("VALUES (");
          break;
        case InsertSection.ValuesExit:
          _ = output.Append(")");
          break;
        case InsertSection.DefaultValues:
          _ = output.Append("DEFAULT VALUES");
          break;
        case InsertSection.NewRow:
          _ = output.Append("), (");
          break;
      }
    }

    /// <summary>
    /// Translates <see cref="SqlJoinExpression"/> node and writes result to to <see cref="SqlCompilerContext.Output"/>.
    /// </summary>
    /// <param name="context">The compiler context.</param>
    /// <param name="node">Node to translate.</param>
    /// <param name="section">Particular section to translate.</param>
    public virtual void Translate(SqlCompilerContext context, SqlJoinExpression node, JoinSection section)
    {
      var output = context.Output;
      var traversalPath = context.GetTraversalPath().Skip(1);
      var explicitJoinOrder = supportsExplicitJoinOrder
        && traversalPath.FirstOrDefault() is SqlJoinExpression;

      switch (section) {
        case JoinSection.Entry when explicitJoinOrder:
          _ = output.Append("(");
          break;
        case JoinSection.Specification:
          var isNatural = node.Expression is null
            && node.JoinType != SqlJoinType.CrossJoin
            && node.JoinType != SqlJoinType.UnionJoin;
          if (isNatural) {
            _ = output.Append("NATURAL ");
          }
          Translate(output, node.JoinType);
          _ = output.Append(" JOIN");
          break;
        case JoinSection.Condition:
          _ = output.Append(node.JoinType == SqlJoinType.UsingJoin ? "USING" : "ON");
          break;
        case JoinSection.Exit when explicitJoinOrder:
          _ = output.Append(")");
          break;
      }
    }

    /// <summary>
    /// Translates <see cref="SqlLike"/> statement and writes result to to <see cref="SqlCompilerContext.Output"/>.
    /// </summary>
    /// <param name="context">The compiler context.</param>
    /// <param name="node">Statement to translate.</param>
    /// <param name="section">Particular section to translate.</param>
    public virtual void Translate(SqlCompilerContext context, SqlLike node, LikeSection section)
    {
      var output = context.Output;
      switch (section) {
        case LikeSection.Entry:
          _ = output.Append("(");
          break;
        case LikeSection.Exit:
          _ = output.AppendClosingPunctuation(")");
          break;
        case LikeSection.Like:
          _ = output.Append(node.Not ? "NOT LIKE" : "LIKE");
          break;
        case LikeSection.Escape:
          _ = output.Append("ESCAPE");
          break;
      }
    }

    /// <summary>
    /// Translates literal values like numbers, string, char, TimeSpan, DateTime values, etc.
    /// and writes result to to <see cref="SqlCompilerContext.Output"/>.
    /// </summary>
    /// <param name="context">The compiler context.</param>
    /// <param name="literalValue">Value to translate.</param>
    public virtual void Translate(SqlCompilerContext context, object literalValue)
    {
      var output = context.Output;
      var literalType = literalValue.GetType();
      switch (Type.GetTypeCode(literalType)) {
        case TypeCode.Char:
        case TypeCode.String:
          TranslateString(output, literalValue.ToString());
          return;
        case TypeCode.DateTime:
          _ = output.Append(((DateTime) literalValue).ToString(DateTimeFormatString, DateTimeFormat));
          return;
        case TypeCode.Single:
          _ = output.Append(((float) literalValue).ToString(FloatFormatString, FloatNumberFormat));
          return;
        case TypeCode.Double:
          _ = output.Append(((double) literalValue).ToString(DoubleFormatString, DoubleNumberFormat));
          return;
        case TypeCode.Byte:
        case TypeCode.SByte:
        case TypeCode.Int16:
        case TypeCode.UInt16:
        case TypeCode.Int32:
        case TypeCode.UInt32:
        case TypeCode.Int64:
        case TypeCode.UInt64:
        case TypeCode.Decimal:
          _ = output.Append(Convert.ToString(literalValue, IntegerNumberFormat));
          return;
      }
      switch (literalValue) {
        case TimeSpan timeSpan:
          _ = output.Append(SqlHelper.TimeSpanToString(timeSpan, TimeSpanFormatString));
          break;
        case Guid:
        case byte[]:
          throw new NotSupportedException(string.Format(Strings.ExTranslationOfLiteralOfTypeXIsNotSupported, literalType.GetShortName()));
<<<<<<< HEAD
#if DO_DATEONLY
=======
#if NET6_0_OR_GREATER
>>>>>>> 4e8dfa7f
        case DateOnly dateOnly:
          output.Append(dateOnly.ToString(DateOnlyFormatString, DateTimeFormat));
          break;
        case TimeOnly timeOnly:
          output.Append(timeOnly.ToString(TimeOnlyFormatString, DateTimeFormat));
          break;
#endif
        default:
          _ = output.Append(literalValue.ToString());
          break;
      }
    }

    /// <summary>
    /// Translates <see cref="SqlMatch"/> expression and writes result to to <see cref="SqlCompilerContext.Output"/>.
    /// </summary>
    /// <param name="context">The compiler context.</param>
    /// <param name="node">Expression to translate.</param>
    /// <param name="section">Particular section to translate.</param>
    public virtual void Translate(SqlCompilerContext context, SqlMatch node, MatchSection section)
    {
      switch (section) {
        case MatchSection.Specification:
          var output = context.Output;
          _ = output.Append(" MATCH ");
          if (node.Unique) {
            _ = output.Append("UNIQUE ");
          }
          Translate(output, node.MatchType);
          break;
      }
    }

    /// <summary>
    /// Translates <see cref="SqlNative"/> expression and writes result to to <see cref="SqlCompilerContext.Output"/>.
    /// </summary>
    /// <param name="context">The compiler context.</param>
    /// <param name="node">Expression to translate.</param>
    public virtual void Translate(SqlCompilerContext context, SqlNative node) => context.Output.Append(node.Value);

    /// <summary>
    /// Translates <see cref="SqlNextValue"/> expression and writes result to to <see cref="SqlCompilerContext.Output"/>.
    /// </summary>
    /// <param name="context">The compiler context.</param>
    /// <param name="node">Expression to translate.</param>
    /// <param name="section">Particular section to translate.</param>
    public virtual void Translate(SqlCompilerContext context, SqlNextValue node, NodeSection section)
    {
      switch (section) {
        case NodeSection.Entry:
          _ = context.Output.Append("NEXT VALUE FOR ");
          break;
      }
    }

    /// <summary>
    /// Translates <see cref="SqlNull"/> expression and writes result to to <see cref="SqlCompilerContext.Output"/>.
    /// </summary>
    /// <param name="context">The compiler context.</param>
    /// <param name="node">Expression to translate.</param>
    public virtual void Translate(SqlCompilerContext context, SqlNull node) =>
      context.Output.Append("NULL");

    /// <summary>
    /// Translates <see cref="SqlOpenCursor"/> statement and writes result to to <see cref="SqlCompilerContext.Output"/>.
    /// </summary>
    /// <param name="context">The compiler context.</param>
    /// <param name="node">Statement to translate.</param>
    public virtual void Translate(SqlCompilerContext context, SqlOpenCursor node) =>
      context.Output.Append("OPEN ").Append(node.Cursor.Name);

    /// <summary>
    /// Translates <see cref="SqlOrder"/> node and writes result to to <see cref="SqlCompilerContext.Output"/>.
    /// </summary>
    /// <param name="context">The compiler context.</param>
    /// <param name="node">Node to translate.</param>
    /// <param name="section">Particular section to translate.</param>
    public virtual void Translate(SqlCompilerContext context, SqlOrder node, NodeSection section)
    {
      switch (section) {
        case NodeSection.Exit:
          TranslateSortOrder(context.Output, node.Ascending);
          break;
      }
    }

    /// <summary>
    /// Translates <see cref="SqlQueryExpression"/> statement and writes result to to <see cref="SqlCompilerContext.Output"/>.
    /// </summary>
    /// <param name="context">The compiler context.</param>
    /// <param name="node">Expression to translate.</param>
    /// <param name="section">Particular section to translate.</param>
    public virtual void Translate(SqlCompilerContext context, SqlQueryExpression node, QueryExpressionSection section)
    {
      switch (section) {
        case QueryExpressionSection.All when node.All:
          _ = context.Output.Append(" ALL");
          break;
      }
    }

    /// <summary>
    /// Translates <see cref="SqlQueryRef"/> statement and writes result to to <see cref="SqlCompilerContext.Output"/>.
    /// </summary>
    /// <param name="context">The compiler context.</param>
    /// <param name="node">Statement to translate.</param>
    /// <param name="section">Particular section to translate.</param>
    public virtual void Translate(SqlCompilerContext context, SqlQueryRef node, TableSection section)
    {
      switch (section) {
        case TableSection.Entry when !(node.Query is SqlFreeTextTable || node.Query is SqlContainsTable):
          _ = context.Output.AppendOpeningPunctuation("(");
          break;
        case TableSection.Exit when !(node.Query is SqlFreeTextTable || node.Query is SqlContainsTable):
          _ = context.Output.Append(")");
          break;
        case TableSection.AliasDeclaration:
          var alias = context.TableNameProvider.GetName(node);
          if (!string.IsNullOrEmpty(alias)) {
            TranslateIdentifier(context.Output, alias);
          }
          break;
      }
    }

    /// <summary>
    /// Translates <see cref="SqlRow"/> expression and writes result to to <see cref="SqlCompilerContext.Output"/>.
    /// </summary>
    /// <param name="context">The compiler context.</param>
    /// <param name="node">Expression to translate.</param>
    /// <param name="section">Particular section to translate.</param>
    public virtual void Translate(SqlCompilerContext context, SqlRow node, NodeSection section)
    {
      _ = section switch {
        NodeSection.Entry => context.Output.AppendOpeningPunctuation("("),
        NodeSection.Exit => context.Output.AppendClosingPunctuation(")"),
        _ => throw new ArgumentOutOfRangeException(nameof(section))
      };
    }

    /// <summary>
    /// Translates <see cref="SqlRowNumber"/> expression and writes result to to <see cref="SqlCompilerContext.Output"/>.
    /// </summary>
    /// <param name="context">The compiler context.</param>
    /// <param name="node">Expression to translate.</param>
    /// <param name="section">Particular section to translate.</param>
    public virtual void Translate(SqlCompilerContext context, SqlRowNumber node, NodeSection section)
    {
      _ = section switch {
        NodeSection.Entry => context.Output.Append("ROW_NUMBER() OVER(ORDER BY"),
        NodeSection.Exit => context.Output.Append(")"),
        _ => throw new ArgumentOutOfRangeException(nameof(section)),
      };
    }

    /// <summary>
    /// Translates <see cref="SqlRenameTable"/> statement and writes result to to <see cref="SqlCompilerContext.Output"/>.
    /// </summary>
    /// <param name="context">The compiler context.</param>
    /// <param name="node">Statement to translate.</param>
    public virtual void Translate(SqlCompilerContext context, SqlRenameTable node)
    {
      _ = context.Output.Append("ALTER TABLE ");
      Translate(context, node.Table);
      _ = context.Output.Append(" RENAME TO ");
      TranslateIdentifier(context.Output, node.NewName);
    }

    /// <summary>
    /// Translates <see cref="SqlSelect"/> statement and writes result to to <see cref="SqlCompilerContext.Output"/>.
    /// </summary>
    /// <param name="context">The compiler context.</param>
    /// <param name="node">Statement to translate.</param>
    /// <param name="section">Particular section to translate.</param>
    public virtual void Translate(SqlCompilerContext context, SqlSelect node, SelectSection section)
    {
      _ = context.Output.Append(section switch {
        SelectSection.Entry => node.Distinct ? "SELECT DISTINCT" : "SELECT",
        SelectSection.From => "FROM",
        SelectSection.Where => "WHERE",
        SelectSection.GroupBy => "GROUP BY",
        SelectSection.Having => "HAVING",
        SelectSection.OrderBy => "ORDER BY",
        SelectSection.Limit => "LIMIT",
        SelectSection.Offset => "OFFSET",
        _ => string.Empty
      });
    }

    /// <summary>
    /// Translates <see cref="SqlStatementBlock"/> statement and writes result to to <see cref="SqlCompilerContext.Output"/>.
    /// </summary>
    /// <param name="context">The compiler context.</param>
    /// <param name="node">Statement to translate.</param>
    /// <param name="section">Particular section to translate.</param>
    public virtual void Translate(SqlCompilerContext context, SqlStatementBlock node, NodeSection section)
    {
      _ = section switch {
        NodeSection.Entry => context.Output.Append("BEGIN"),
        NodeSection.Exit => context.Output.Append("END"),
        _ => throw new ArgumentOutOfRangeException(nameof(section)),
      };
    }

    /// <summary>
    /// Translates <see cref="SqlSubQuery"/> expression and writes result to to <see cref="SqlCompilerContext.Output"/>.
    /// </summary>
    /// <param name="context">The compiler context.</param>
    /// <param name="node">Expression to translate.</param>
    /// <param name="section">Particular section to translate.</param>
    public virtual void Translate(SqlCompilerContext context, SqlSubQuery node, NodeSection section)
    {
      _ = section switch {
        NodeSection.Entry => context.Output.AppendOpeningPunctuation("("),
        NodeSection.Exit => context.Output.Append(")"),
        _ => throw new ArgumentOutOfRangeException(nameof(section))
      };
    }

    /// <summary>
    /// Translates <see cref="SqlTable"/> node and writes result to to <see cref="SqlCompilerContext.Output"/>.
    /// </summary>
    /// <param name="context">The compiler context.</param>
    /// <param name="node">Node to translate.</param>
    /// <param name="section">Particular section to translate.</param>
    public virtual void Translate(SqlCompilerContext context, SqlTable node, NodeSection section) =>
      TranslateIdentifier(context.Output, context.TableNameProvider.GetName(node));

    /// <summary>
    /// Translates <see cref="SqlTableColumn"/> node and writes result to to <see cref="SqlCompilerContext.Output"/>.
    /// </summary>
    /// <param name="context">The compiler context.</param>
    /// <param name="node">Node to translate.</param>
    /// <param name="section">Particular section to translate.</param>
    public virtual void Translate(SqlCompilerContext context, SqlTableColumn node, NodeSection section)
    {
      var output = context.Output;
      if ((context.NamingOptions & SqlCompilerNamingOptions.TableQualifiedColumns) != 0) {
        Translate(context, node.SqlTable, NodeSection.Entry);
        _ = output.Append(".");
      }
      if ((object) node == (object) node.SqlTable.Asterisk) {
        _ = output.Append(node.Name);
      }
      else {
        TranslateIdentifier(output, node.Name);
      }
    }

    /// <summary>
    /// Translates <see cref="SqlTableRef"/> node and writes result to to <see cref="SqlCompilerContext.Output"/>.
    /// </summary>
    /// <param name="context">The compiler context.</param>
    /// <param name="node">Node to translate.</param>
    /// <param name="section">Particular section to translate.</param>
    public virtual void Translate(SqlCompilerContext context, SqlTableRef node, TableSection section)
    {
      switch (section) {
        case TableSection.Entry:
          Translate(context, node.DataTable);
          break;
        case TableSection.AliasDeclaration:
          var alias = context.TableNameProvider.GetName(node);
          if (alias != node.DataTable.DbName) {
            TranslateIdentifier(context.Output, alias);
          }
          break;
      }
    }

    /// <summary>
    /// Translates <see cref="SqlTrim"/> expression and writes result to to <see cref="SqlCompilerContext.Output"/>.
    /// </summary>
    /// <param name="context">The compiler context.</param>
    /// <param name="node">Expression to translate.</param>
    /// <param name="section">Particular section to translate.</param>
    public virtual void Translate(SqlCompilerContext context, SqlTrim node, TrimSection section)
    {
      _ = section switch {
        TrimSection.Entry => context.Output.AppendOpeningPunctuation("TRIM("),
        TrimSection.From => context.Output.Append("FROM"),
        TrimSection.Exit => context.Output.Append(")"),
        _ => throw new ArgumentOutOfRangeException(nameof(section)),
      };
    }

    /// <summary>
    /// Translates <see cref="SqlUnary"/> expression and writes result to to <see cref="SqlCompilerContext.Output"/>.
    /// </summary>
    /// <param name="context">The compiler context.</param>
    /// <param name="node">Expression to translate.</param>
    /// <param name="section">Particular section to translate.</param>
    public virtual void Translate(SqlCompilerContext context, SqlUnary node, NodeSection section)
    {
      var output = context.Output;
      var omitParenthesis =
        node.NodeType is SqlNodeType.Exists or SqlNodeType.All or SqlNodeType.Some or SqlNodeType.Any;

      var isNullCheck = node.NodeType is SqlNodeType.IsNull or SqlNodeType.IsNotNull;

      switch (section) {
        case NodeSection.Entry:
          if (!omitParenthesis) {
            _ = output.AppendOpeningPunctuation("(");
          }
          if (!isNullCheck) {
            Translate(output, node.NodeType);
          }
          break;
        case NodeSection.Exit:
          if (isNullCheck) {
            _ = output.AppendSpaceIfNecessary();
            Translate(output, node.NodeType);
          }

          if (!omitParenthesis) {
            _ = output.AppendClosingPunctuation(")");
          }
          break;
        default:
          throw new ArgumentOutOfRangeException(nameof(section));
      }
    }

    /// <summary>
    /// Translates <see cref="SqlUpdate"/> statement and writes result to to <see cref="SqlCompilerContext.Output"/>.
    /// </summary>
    /// <param name="context">The compiler context.</param>
    /// <param name="node">Statement to translate.</param>
    /// <param name="section">Particular section to translate.</param>
    public virtual void Translate(SqlCompilerContext context, SqlUpdate node, UpdateSection section)
    {
      _ = context.Output.Append(section switch {
        UpdateSection.Entry => "UPDATE",
        UpdateSection.Set => "SET",
        UpdateSection.From => "FROM",
        UpdateSection.Where => (node.Where is SqlCursor) ? "WHERE CURRENT OF" : "WHERE",
        UpdateSection.Limit => "LIMIT",
        _ => string.Empty
      });
    }

    /// <summary>
    /// Translates <see cref="SqlUserColumn"/> node and writes result to to <see cref="SqlCompilerContext.Output"/>.
    /// </summary>
    /// <param name="context">The compiler context.</param>
    /// <param name="node">Node to translate.</param>
    /// <param name="section">Particular section to translate.</param>
    public virtual void Translate(SqlCompilerContext context, SqlUserColumn node, NodeSection section)
    {
    }

    /// <summary>
    /// Translates <see cref="SqlUserFunctionCall"/> expression and writes result to to <see cref="SqlCompilerContext.Output"/>.
    /// </summary>
    /// <param name="context">The compiler context.</param>
    /// <param name="node">Expression to translate.</param>
    /// <param name="section">Particular section to translate.</param>
    /// <param name="position">Argument postion.</param>
    public virtual void Translate(SqlCompilerContext context, SqlUserFunctionCall node, FunctionCallSection section, int position)
    {
      switch (section) {
        case FunctionCallSection.Entry:
          _ = context.Output.Append(node.Name).AppendOpeningPunctuation("(");
          break;
        case FunctionCallSection.Exit:
          _ = context.Output.AppendClosingPunctuation(")");
          break;
        default:
          Translate(context, node as SqlFunctionCall, section, position);
          break;
      }
    }

    /// <summary>
    /// Translates <see cref="SqlVariable"/> expression and writes result to to <see cref="SqlCompilerContext.Output"/>.
    /// </summary>
    /// <param name="context">The compiler context.</param>
    /// <param name="node">Expression to translate.</param>
    public virtual void Translate(SqlCompilerContext context, SqlVariable node) => context.Output.Append("@").Append(node.Name);

    /// <summary>
    /// Translates <see cref="SqlWhile"/> statement and writes result to to <see cref="SqlCompilerContext.Output"/>.
    /// </summary>
    /// <param name="context">The compiler context.</param>
    /// <param name="node">Statement to translate.</param>
    /// <param name="section">Particular section to translate.</param>
    public virtual void Translate(SqlCompilerContext context, SqlWhile node, WhileSection section)
    {
      switch (section) {
        case WhileSection.Entry:
          _ = context.Output.AppendOpeningPunctuation("WHILE (");
          break;
        case WhileSection.Statement:
          _ = context.Output.AppendClosingPunctuation(") BEGIN");
          break;
        case WhileSection.Exit:
          _ = context.Output.Append("END");
          break;
      }
    }

    /// <summary>
    /// Translates <see cref="SqlCommand"/> statement and writes result to to <see cref="SqlCompilerContext.Output"/>.
    /// </summary>
    /// <param name="context">The compiler context.</param>
    /// <param name="node">Statement to translate.</param>
    public virtual void Translate(SqlCompilerContext context, SqlCommand node)
    {
      _ = context.Output.Append(node.CommandType switch {
        SqlCommandType.SetConstraintsAllDeferred => "SET CONSTRAINTS ALL DEFERRED",
        SqlCommandType.SetConstraintsAllImmediate => "SET CONSTRAINTS ALL IMMEDIATE",
        _ => throw new NotSupportedException(string.Format(Strings.ExOperationXIsNotSupported, node.CommandType))
      });
    }

    /// <summary>
    /// Translates <see cref="SchemaNode"/> node to string.
    /// </summary>
    /// <param name="context">The compiler context.</param>
    /// <param name="node">Node to translate.</param>
    /// <returns>Result of translation</returns>
    /// <exception cref="NotSupportedException"/>
    public virtual string TranslateToString(SqlCompilerContext context, SchemaNode node) => throw new NotSupportedException();

    /// <summary>
    /// Translates <see cref="SchemaNode"/> node and writes result to to <see cref="SqlCompilerContext.Output"/>.
    /// </summary>
    /// <param name="context">The compiler context.</param>
    /// <param name="node">Node to translate.</param>
    public virtual void Translate(SqlCompilerContext context, SchemaNode node)
    {
      var schemaQualified = node.Schema != null && supportsMultischemaQueries;

      var output = context.Output;

      if (!schemaQualified) {
        TranslateIdentifier(output, node.DbName);
        return;
      }

      var dbQualified = node.Schema.Catalog != null
        && context.HasOptions(SqlCompilerNamingOptions.DatabaseQualifiedObjects);

      var setup = EscapeSetup;

      if (node.Schema.IsNamesReadingDenied) {
        // if schema is shared we use placeholders to translate
        // schema node in PostCompiler
        output.AppendSchemaNodePlaceholder(node, EscapeSetup, dbQualified);
      }
      else {
        if (dbQualified) {
          TranslateIdentifier(output, node.Schema.Catalog.DbName, node.Schema.DbName, node.DbName);
        }
        else {
          TranslateIdentifier(output, node.Schema.DbName, node.DbName);
        }
      }
    }

    /// <summary>
    /// Translates <see cref="Collation"/> node and writes result to to <see cref="SqlCompilerContext.Output"/>.
    /// </summary>
    /// <param name="context">The compiler context.</param>
    /// <param name="collation">Colation to translate</param>
    public virtual void Translate(SqlCompilerContext context, Collation collation)
    {
      TranslateString(context.Output, collation.DbName);
    }

    #endregion

    #region Enums and other types that require translation to string

    public virtual void Translate(IOutput output, SqlNodeType type)
    {
      _ = output.Append(type switch {
        SqlNodeType.All => "ALL",
        SqlNodeType.Any => "ANY",
        SqlNodeType.Some => "SOME",
        SqlNodeType.Exists => "EXISTS",
        SqlNodeType.BitAnd => "&",
        SqlNodeType.BitNot => "~",
        SqlNodeType.BitOr => "|",
        SqlNodeType.BitXor => "^",
        SqlNodeType.In => "IN",
        SqlNodeType.Between => "BETWEEN",
        SqlNodeType.And => "AND",
        SqlNodeType.Or => "OR",
        SqlNodeType.IsNull => "IS NULL",
        SqlNodeType.IsNotNull => "IS NOT NULL",
        SqlNodeType.Not => "NOT",
        SqlNodeType.NotBetween => "NOT BETWEEN",
        SqlNodeType.NotIn => "NOT IN",
        SqlNodeType.GreaterThan => ">",
        SqlNodeType.GreaterThanOrEquals => ">=",
        SqlNodeType.LessThan => "<",
        SqlNodeType.LessThanOrEquals => "<=",
        SqlNodeType.Equals or SqlNodeType.Assign => "=",
        SqlNodeType.NotEquals => "<>",
        SqlNodeType.Add => "+",
        SqlNodeType.Subtract or SqlNodeType.Negate => "-",
        SqlNodeType.Multiply => "*",
        SqlNodeType.Modulo => "%",
        SqlNodeType.Divide => "/",
        SqlNodeType.Avg => "AVG",
        SqlNodeType.Count => "COUNT",
        SqlNodeType.Max => "MAX",
        SqlNodeType.Min => "MIN",
        SqlNodeType.Sum => "SUM",
        SqlNodeType.Concat => "||",
        SqlNodeType.Unique => "UNIQUE",
        SqlNodeType.Union => "UNION",
        SqlNodeType.Intersect => "INTERSECT",
        SqlNodeType.Except => "EXCEPT",
        SqlNodeType.Overlaps => "OVERLAPS",
        SqlNodeType.RawConcat => string.Empty,
        _ => throw new NotSupportedException(string.Format(Strings.ExOperationXIsNotSupported, type))
      });
    }

    /// <summary>
    /// Translates <see cref="SqlNodeType"/>.
    /// </summary>
    /// <param name="type">Enum value to translate.</param>
    /// <returns>SQL variant of node</returns>
    public virtual string TranslateToString(SqlNodeType type) =>
      // only two nodes need to be traslated to string
      type switch {
        SqlNodeType.Or => "OR",
        SqlNodeType.Modulo => "%",
        _ => throw new NotSupportedException(string.Format(Strings.ExOperationXIsNotSupported, type))
      };

    /// <summary>
    /// Translates <see cref="SqlJoinType"/> and writes the result to the <paramref name="output"/>.
    /// </summary>
    /// <param name="output">The output to write to.</param>
    /// <param name="type">Enum value to translate.</param>
    /// <returns>SQL variant of join type.</returns>
    public virtual void Translate(IOutput output, SqlJoinType type)
    {
      _ = output.Append(type switch {
        SqlJoinType.CrossJoin => "CROSS",
        SqlJoinType.FullOuterJoin => "FULL OUTER",
        SqlJoinType.InnerJoin => "INNER",
        SqlJoinType.LeftOuterJoin => "LEFT OUTER",
        SqlJoinType.UnionJoin => "UNION",
        SqlJoinType.RightOuterJoin => "RIGHT OUTER",
        SqlJoinType.CrossApply or SqlJoinType.LeftOuterApply => throw SqlHelper.NotSupported(QueryFeatures.CrossApply),
        _ => string.Empty
      });
    }

    public virtual void Translate(IOutput output, SqlMatchType type)
    {
      _ = output.Append(type switch {
        SqlMatchType.Full => "FULL",
        SqlMatchType.Partial => "PARTIAL",
        _ => string.Empty
      });
    }

    public virtual void Translate(IOutput output, ReferentialAction action)
    {
      _ = output.Append(action switch {
        ReferentialAction.Cascade => "CASCADE",
        ReferentialAction.SetDefault => "SET DEFAULT",
        ReferentialAction.SetNull => "SET NULL",
        _ => string.Empty,
      });
    }

    /// <summary>
    /// Translates <see cref="SqlValueType"/>.
    /// </summary>
    /// <param name="type">SQL type representation.</param>
    /// <returns>Translated SQL type.</returns>
    public virtual string Translate(SqlValueType type)
    {
      if (type.TypeName != null) {
        return type.TypeName;
      }

      var dataTypeInfo = Driver.ServerInfo.DataTypes[type.Type];
      if (dataTypeInfo == null) {
        throw new NotSupportedException(string.Format(Strings.ExTypeXIsNotSupported,
          (type.Type == SqlType.Unknown) ? type.TypeName : type.Type.Name));
      }

      var typeName = dataTypeInfo.NativeTypes.First();

      if (type.Length.HasValue) {
        return $"{typeName}({type.Length})";
      }
      if (type.Precision.HasValue && type.Scale.HasValue) {
        return $"{typeName}({type.Precision},{type.Scale})";
      }
      if (type.Precision.HasValue) {
        return $"{typeName}({type.Precision})";
      }
      return typeName;
    }

    /// <summary>
    /// Translates <see cref="SqlFunctionType"/> and writes the result to the <paramref name="output"/>.
    /// </summary>
    /// <param name="output">The output to write to.</param>
    /// <param name="type">Enum value to translate.</param>
    public virtual void Translate(IOutput output, SqlFunctionType type)
    {
      _ = output.Append(type switch {
        SqlFunctionType.CharLength or SqlFunctionType.BinaryLength => "LENGTH",
        SqlFunctionType.Concat => "CONCAT",
        SqlFunctionType.CurrentDate => "CURRENT_DATE",
        SqlFunctionType.CurrentTime => "CURRENT_TIME",
        SqlFunctionType.CurrentTimeStamp => "CURRENT_TIMESTAMP",
        SqlFunctionType.Lower => "LOWER",
        SqlFunctionType.Position => "POSITION",
        SqlFunctionType.Substring => "SUBSTRING",
        SqlFunctionType.Upper => "UPPER",
        SqlFunctionType.Abs => "ABS",
        SqlFunctionType.Acos => "ACOS",
        SqlFunctionType.Asin => "ASIN",
        SqlFunctionType.Atan => "ATAN",
        SqlFunctionType.Atan2 => "ATAN2",
        SqlFunctionType.Ceiling => "CEILING",
        SqlFunctionType.Coalesce => "COALESCE",
        SqlFunctionType.Cos => "COS",
        SqlFunctionType.Cot => "COT",
        SqlFunctionType.CurrentUser => "CURRENT_USER",
        SqlFunctionType.Degrees => "DEGREES",
        SqlFunctionType.Exp => "EXP",
        SqlFunctionType.Floor => "FLOOR",
        SqlFunctionType.Log => "LOG",
        SqlFunctionType.Log10 => "LOG10",
        SqlFunctionType.NullIf => "NULLIF",
        SqlFunctionType.Pi => "PI",
        SqlFunctionType.Power => "POWER",
        SqlFunctionType.Radians => "RADIANS",
        SqlFunctionType.Rand => "RAND",
        SqlFunctionType.Replace => "REPLACE",
        SqlFunctionType.Round => "ROUND",
        SqlFunctionType.Truncate => "TRUNCATE",
        SqlFunctionType.SessionUser => "SESSION_USER",
        SqlFunctionType.Sign => "SIGN",
        SqlFunctionType.Sin => "SIN",
        SqlFunctionType.Sqrt => "SQRT",
        SqlFunctionType.Square => "SQUARE",
        SqlFunctionType.SystemUser => "SYSTEM_USER",
        SqlFunctionType.Tan => "TAN",
        _ => throw new NotSupportedException(string.Format(Strings.ExFunctionXIsNotSupported, type))
      });
    }

    /// <summary>
    /// Translates <see cref="SqlFunctionType"/>.
    /// </summary>
    /// <param name="type">Enum value to translate.</param>
    /// <returns>SQL variant of function.</returns>
    public virtual string TranslateToString(SqlFunctionType type) =>
      // most of the cases aren't in use, commented to keep the full list
      type switch {
        SqlFunctionType.CharLength or SqlFunctionType.BinaryLength => "LENGTH",
        //SqlFunctionType.Concat => "CONCAT",
        //SqlFunctionType.CurrentDate => "CURRENT_DATE",
        //SqlFunctionType.CurrentTime => "CURRENT_TIME",
        //SqlFunctionType.CurrentTimeStamp => "CURRENT_TIMESTAMP",
        //SqlFunctionType.Lower => "LOWER",
        //SqlFunctionType.Position => "POSITION",
        //SqlFunctionType.Substring => "SUBSTRING",
        //SqlFunctionType.Upper => "UPPER",
        SqlFunctionType.Abs => "ABS",
        //SqlFunctionType.Acos => "ACOS",
        //SqlFunctionType.Asin => "ASIN",
        //SqlFunctionType.Atan => "ATAN",
        //SqlFunctionType.Atan2 => "ATAN2",
        //SqlFunctionType.Ceiling => "CEILING",
        //SqlFunctionType.Coalesce => "COALESCE",
        //SqlFunctionType.Cos => "COS",
        //SqlFunctionType.Cot => "COT",
        SqlFunctionType.CurrentUser => "CURRENT_USER",
        //SqlFunctionType.Degrees => "DEGREES",
        //SqlFunctionType.Exp => "EXP",
        //SqlFunctionType.Floor => "FLOOR",
        //SqlFunctionType.Log => "LOG",
        //SqlFunctionType.Log10 => "LOG10",
        //SqlFunctionType.NullIf => "NULLIF",
        //SqlFunctionType.Pi => "PI",
        //SqlFunctionType.Power => "POWER",
        //SqlFunctionType.Radians => "RADIANS",
        SqlFunctionType.Rand => "RAND",
        //SqlFunctionType.Replace => "REPLACE",
        SqlFunctionType.Round => "ROUND",
        //SqlFunctionType.Truncate => "TRUNCATE",
        SqlFunctionType.SessionUser => "SESSION_USER",
        //SqlFunctionType.Sign => "SIGN",
        //SqlFunctionType.Sin => "SIN",
        //SqlFunctionType.Sqrt => "SQRT",
        //SqlFunctionType.Square => "SQUARE",
        SqlFunctionType.SystemUser => "SYSTEM_USER",
        //SqlFunctionType.Tan => "TAN",
        _ => throw new NotSupportedException(string.Format(Strings.ExFunctionXIsNotSupported, type))
      };

    /// <summary>
    /// Translates <see cref="SqlTrimType"/> and writes the result to the <paramref name="output"/>.
    /// </summary>
    /// <param name="output">The output to write to.</param>
    /// <param name="type">Enum value to translate.</param>
    public virtual void Translate(IOutput output, SqlTrimType type)
    {
      _ = output.Append(type switch {
        SqlTrimType.Leading => "LEADING",
        SqlTrimType.Trailing => "TRAILING",
        SqlTrimType.Both => "BOTH",
        _ => string.Empty
      });
    }

    /// <summary>
    /// Translates <see cref="SqlDateTimePart"/> writes the result to the <paramref name="output"/>.
    /// </summary>
    /// <param name="output">The output to write to.</param>
    /// <param name="dateTimePart">Enum value to translate.</param>
    public virtual void Translate(IOutput output, SqlDateTimePart dateTimePart)
    {
      _ = output.Append(dateTimePart switch {
        SqlDateTimePart.Year => "YEAR",
        SqlDateTimePart.Month => "MONTH",
        SqlDateTimePart.Day => "DAY",
        SqlDateTimePart.Hour => "HOUR",
        SqlDateTimePart.Minute => "MINUTE",
        SqlDateTimePart.Second => "SECOND",
        SqlDateTimePart.Millisecond => "MILLISECOND",
        SqlDateTimePart.Nanosecond => "NANOSECOND",
        SqlDateTimePart.TimeZoneHour => "TIMEZONE_HOUR",
        SqlDateTimePart.TimeZoneMinute => "TIMEZONE_MINUTE",
        SqlDateTimePart.DayOfYear => "DAYOFYEAR",
        SqlDateTimePart.DayOfWeek => "DAYOFWEEK",
        _ => throw new ArgumentOutOfRangeException(nameof(dateTimePart))
      });
    }

#if NET6_0_OR_GREATER
    /// <summary>
    /// Translates <see cref="SqlDateTimePart"/> writes the result to the <paramref name="output"/>.
    /// </summary>
    /// <param name="output">The output to write to.</param>
    /// <param name="datePart">Enum value to translate.</param>
    public virtual void Translate(IOutput output, SqlDatePart datePart)
    {
      _ = output.Append(datePart switch {
        SqlDatePart.Year => "YEAR",
        SqlDatePart.Month => "MONTH",
        SqlDatePart.Day => "DAY",
        SqlDatePart.DayOfYear => "DAYOFYEAR",
        SqlDatePart.DayOfWeek => "DAYOFWEEK",
        _ => throw new ArgumentOutOfRangeException(nameof(datePart))
      });
    }

    /// <summary>
    /// Translates <see cref="SqlTimePart"/> writes the result to the <paramref name="output"/>.
    /// </summary>
    /// <param name="output">The output to write to.</param>
    /// <param name="timePart">Enum value to translate.</param>
    public virtual void Translate(IOutput output, SqlTimePart timePart)
    {
      _ = output.Append(timePart switch {
        SqlTimePart.Hour => "HOUR",
        SqlTimePart.Minute => "MINUTE",
        SqlTimePart.Second => "SECOND",
        SqlTimePart.Millisecond => "MILLISECOND",
        SqlTimePart.Nanosecond => "NANOSECOND",
        _ => throw new ArgumentOutOfRangeException(nameof(timePart))
      });
    }
#endif

    /// <summary>
    /// Translates <see cref="SqlDateTimeOffsetPart"/> and writes result to the <paramref name="output"/>.
    /// </summary>
    /// <param name="output">The output to write to.</param>
    /// <param name="dateTimeOffsetPart">Enum value to translate.</param>
    public virtual void Translate(IOutput output, SqlDateTimeOffsetPart dateTimeOffsetPart)
    {
      _ = output.Append(dateTimeOffsetPart switch {
        SqlDateTimeOffsetPart.Year => "YEAR",
        SqlDateTimeOffsetPart.Month => "MONTH",
        SqlDateTimeOffsetPart.Day => "DAY",
        SqlDateTimeOffsetPart.Hour => "HOUR",
        SqlDateTimeOffsetPart.Minute => "MINUTE",
        SqlDateTimeOffsetPart.Second => "SECOND",
        SqlDateTimeOffsetPart.Millisecond => "MILLISECOND",
        SqlDateTimeOffsetPart.Nanosecond => "NANOSECOND",
        SqlDateTimeOffsetPart.TimeZoneHour => "TZoffset",
        SqlDateTimeOffsetPart.TimeZoneMinute => "TZoffset",
        SqlDateTimeOffsetPart.DayOfYear => "DAYOFYEAR",
        SqlDateTimeOffsetPart.DayOfWeek => "WEEKDAY",
        _ => throw new ArgumentOutOfRangeException(nameof(dateTimeOffsetPart))
      });
    }

    /// <summary>
    /// Translates <see cref="SqlIntervalPart"/> and writes result to the <paramref name="output"/>.
    /// </summary>
    /// <param name="output">The output to write to.</param>
    /// <param name="intervalPart">Enum value to translate.</param>
    public virtual void Translate(IOutput output, SqlIntervalPart intervalPart)
    {
      _ = output.Append(intervalPart switch {
        SqlIntervalPart.Day => "DAY",
        SqlIntervalPart.Hour => "HOUR",
        SqlIntervalPart.Minute => "MINUTE",
        SqlIntervalPart.Second => "SECOND",
        SqlIntervalPart.Millisecond => "MILLISECOND",
        SqlIntervalPart.Nanosecond => "NANOSECOND",
        _ => throw new ArgumentOutOfRangeException(nameof(intervalPart))
      });
    }

    /// <summary>
    /// Translates <see cref="SqlLockType"/> and writes the result to the <paramref name="output"/>.
    /// </summary>
    /// <param name="output">The output to write to.</param>
    /// <param name="lockType">Enum value to translate.</param>
    /// <returns>SQL variant of lock.</returns>
    public virtual void Translate(IOutput output, SqlLockType lockType)
    {
      throw new NotSupportedException(string.Format(Strings.ExLockXIsNotSupported, lockType.ToString(true)));
    }

    /// <summary>
    /// Translates <see cref="SqlJoinMethod"/>.
    /// </summary>
    /// <param name="method">Enum value to translate.</param>
    /// <returns>SQL variant of method.</returns>
    public virtual string Translate(SqlJoinMethod method)
    {
      return string.Empty;
    }

    #endregion

    #region Other types that can be written directly to output

    /// <summary>
    /// Writes accending/descending marks to the <paramref name="output"/>.
    /// </summary>
    /// <param name="output">Translation output.</param>
    /// <param name="ascending">Direction flag.</param>
    public virtual void TranslateSortOrder(IOutput output, bool ascending) =>
      _ = output.Append(ascending ? "ASC" : "DESC");

    /// <summary>
    /// Writes translated string value to <paramref name="output"/>
    /// </summary>
    /// <param name="output">The output.</param>
    /// <param name="str">The string.</param>
    public virtual void TranslateString(IOutput output, string str)
    {
      // this is more effecient than SqlHelper.QuoteString()
      _ = output.AppendLiteral('\'');
      foreach (var ch in str) {
        TranslateChar(output, ch);
      }
      _ = output.AppendLiteral('\'');
    }

    /// <summary>
    /// Writes translated char value to <paramref name="output"/>
    /// </summary>
    /// <param name="output">The output.</param>
    /// <param name="ch">The character.</param>
    protected virtual void TranslateChar(IOutput output, char ch)
    {
      switch (ch) {
        case '\0':
          break;
        case '\'':
          _ = output.AppendLiteral("''");
          break;
        default:
          _ = output.AppendLiteral(ch);
          break;
      }
    }

    protected virtual void TranslateStringChar(IOutput output, char ch)
    {
      switch (ch) {
        case '\0':
          break;
        case '\'':
          output.AppendLiteral("''");
          break;
        default:
          output.AppendLiteral(ch);
          break;
      }
    }


    /// <summary>
    /// Translates identifier names (one or several) and writes result to <paramref name="output"/>
    /// </summary>
    /// <param name="output">The output.</param>
    /// <param name="name">The identifier.</param>
    /// <param name="moreNames">Additional names (optional).</param>
    public void TranslateIdentifier(IOutput output, string name, params string[] moreNames)
    {
      if (string.IsNullOrEmpty(name))
        return;

      var setup = EscapeSetup;
      _ = output.AppendLiteral(setup.Opener);
      foreach (var ch in name) {
        if (ch == setup.Closer) {
          _ = output.AppendLiteral(setup.EscapeCloser1)
            .AppendLiteral(setup.EscapeCloser2);
        }
        else {
          _ = output.AppendLiteral(ch);
        }
      }
      _ = output.AppendLiteral(setup.Closer);

      if (moreNames?.Length == 0)
        return;

      foreach (var aName in moreNames) {
        if (!string.IsNullOrEmpty(aName)) {
          _ = output.AppendLiteral(setup.Delimiter)
            .AppendLiteral(setup.Opener);
          foreach (var ch in aName) {
            if (ch == setup.Closer) {
              _ = output.AppendLiteral(setup.EscapeCloser1)
                .AppendLiteral(setup.EscapeCloser2);
            }
            else {
              _ = output.AppendLiteral(ch);
            }
          }
          _ = output.AppendLiteral(setup.Closer);
        }
      }
    }

    public void TranslateIdentifier(IOutput output, string name)
    {
      if (string.IsNullOrEmpty(name))
        return;

      var setup = EscapeSetup;
      _ = output.AppendLiteral(setup.Opener);
      foreach (var ch in name) {
        if (ch == setup.Closer) {
          _ = output.AppendLiteral(setup.EscapeCloser1)
            .AppendLiteral(setup.EscapeCloser2);
        }
        else {
          _ = output.AppendLiteral(ch);
        }
      }
      _ = output.AppendLiteral(setup.Closer);
    }

    #endregion

    #region Methods that are used ouside SqlTranslators/SqlCompilers

    /// <summary>
    /// Builds the batch from specified SQL statements.
    /// </summary>
    /// <param name="statements">The statements.</param>
    /// <returns>String containing the whole batch.</returns>
    public virtual string BuildBatch(IReadOnlyList<string> statements)
    {
      if (statements.Count == 0) {
        return string.Empty;
      }
      var expectedLength = BatchBegin.Length + BatchEnd.Length
        + ((BatchItemDelimiter.Length + NewLine.Length) * statements.Count)
        + statements.Sum(statement => statement.Length);
      var builder = new StringBuilder(expectedLength);
      _ = builder.Append(BatchBegin);
      foreach (var statement in statements) {
        var statementAsSpan = (ReadOnlySpan<char>) statement;
        var actualStatement = statementAsSpan
          .Trim()
          .TryCutPrefix(BatchBegin)
          .TryCutSuffix(BatchEnd)
          .TryCutSuffix(NewLine)
          .TryCutSuffix(BatchItemDelimiter)
          .Trim();
        if (actualStatement.Length == 0)
          continue;
        _ = builder.Append(actualStatement)
          .Append(BatchItemDelimiter)
          .Append(NewLine);
      }
      _ = builder.Append(BatchEnd);
      return builder.ToString();
    }

    /// <summary>
    /// Returns quoted string.
    /// </summary>
    /// <param name="str">Unquoted string.</param>
    /// <returns>Quoted string.</returns>
    /// <remarks>
    /// Use TranslateString instead of this method within SqlTranslators/SqlCompilers where possible.
    /// </remarks>
    public virtual string QuoteString(string str)
    {
      //Use TranslateString instead of this method within SqlTranslators/SqlCompilers where possible
      return SqlHelper.QuoteString(str);
    }

    /// <summary>
    /// Returns string holding quoted identifier name.
    /// </summary>
    /// <param name="names">An <see cref="Array"/> of unquoted identifier name parts.</param>
    /// <returns>Quoted identifier name.</returns>
    /// <remarks>
    /// Use TranslateIdentifier instead of this method within SqlTranslators/SqlCompilers where possible.
    /// </remarks>
    public string QuoteIdentifier(params string[] names) =>
      //Use TranslateIdentifier instead of this method within SqlTranslators/SqlCompilers where possible
      SqlHelper.Quote(EscapeSetup, names);

    #endregion

    private void Translate(IOutput output, PartitionDescriptor partitionDescriptor, bool withOn)
    {
      if (partitionDescriptor.PartitionSchema != null) {
        if (withOn) {
          _ = output.Append("ON ");
        }
        TranslateIdentifier(output, partitionDescriptor.PartitionSchema.DbName);
        _ = output.Append(" (");
        TranslateIdentifier(output, partitionDescriptor.Column.DbName);
        _ = output.Append(")");
      }
      else {
        _ = output.Append("PARTITION BY ");
        switch (partitionDescriptor.PartitionMethod) {
          case PartitionMethod.Hash:
            _ = output.Append("HASH");
            break;
          case PartitionMethod.List:
            _ = output.Append("LIST");
            break;
          case PartitionMethod.Range:
            _ = output.Append("RANGE");
            break;
        }
        _ = output.Append(" (");
        TranslateIdentifier(output, partitionDescriptor.Column.DbName);
        _ = output.Append(")");
        if (partitionDescriptor.Partitions == null) {
          _ = output.Append(" PARTITIONS " + partitionDescriptor.PartitionAmount);
        }
        else {
          _ = output.Append(" (");
          var first = true;
          switch (partitionDescriptor.PartitionMethod) {
            case PartitionMethod.Hash:
              foreach (HashPartition p in partitionDescriptor.Partitions) {
                if (first)
                  first = false;
                else
                  _ = output.Append(ColumnDelimiter);
                _ = output.Append(" PARTITION ");
                TranslateIdentifier(output, p.DbName);
                if (!string.IsNullOrEmpty(p.Filegroup)) {
                  _ = output.Append(" TABLESPACE ")
                    .Append(p.Filegroup);
                }
              }
              break;
            case PartitionMethod.List:
              foreach (ListPartition p in partitionDescriptor.Partitions) {
                if (first)
                  first = false;
                else
                  _ = output.Append(ColumnDelimiter);
                _ = output.Append(" PARTITION ");
                TranslateIdentifier(output, p.DbName);
                _ = output.Append(" VALUES (");
                var firstValue = true;
                foreach (var v in p.Values) {
                  if (firstValue)
                    firstValue = false;
                  else
                    _ = output.Append(RowItemDelimiter);

                  var t = Type.GetTypeCode(v.GetType());
                  if (t is TypeCode.String or TypeCode.Char) {
                    TranslateString(output, v);
                  }
                  else {
                    _ = output.Append(v);
                  }
                }
                _ = output.Append(")");
                if (!string.IsNullOrEmpty(p.Filegroup)) {
                  _ = output.Append(" TABLESPACE ").Append(p.Filegroup);
                }
              }
              break;
            case PartitionMethod.Range:
              foreach (RangePartition p in partitionDescriptor.Partitions) {
                if (first)
                  first = false;
                else
                  _ = output.Append(ColumnDelimiter);
                _ = output.Append(" PARTITION ");
                TranslateIdentifier(output, p.DbName);
                _ = output.Append(" VALUES LESS THAN (");

                var t = Type.GetTypeCode(p.Boundary.GetType());
                if (t is TypeCode.String or TypeCode.Char) {
                  TranslateString(output, p.Boundary);
                }
                else {
                  _ = output.Append(p.Boundary);
                }
                _ = output.Append(")");

                if (!string.IsNullOrEmpty(p.Filegroup)) {
                  _ = output.Append(" TABLESPACE " + p.Filegroup);
                }
              }
              break;
          }
          _ = output.Append(")");
        }
      }
    }

    /// <summary>
    /// Initializes a new instance of the <see cref="SqlTranslator"/> class.
    /// </summary>
    /// <param name="driver">The driver.</param>
    protected SqlTranslator(SqlDriver driver)
      : base(driver)
    {
      var serverInfo = driver.ServerInfo;
      supportsClusteredIndexes = serverInfo.Index.Features.Supports(IndexFeatures.Clustered);

      var queryFeatures = serverInfo.Query.Features;
      supportsExplicitJoinOrder = queryFeatures.Supports(QueryFeatures.ExplicitJoinOrder);
      supportsMultischemaQueries = queryFeatures.Supports(QueryFeatures.MultischemaQueries);
    }
  }
}<|MERGE_RESOLUTION|>--- conflicted
+++ resolved
@@ -73,9 +73,6 @@
     /// </summary>
     public abstract string DateTimeFormatString { get; }
 
-<<<<<<< HEAD
-    public virtual string DateOnlyFormatString => throw new NotImplementedException();
-=======
 #if NET6_0_OR_GREATER
     /// <summary>
     /// Gets the <see cref="DateOnly"/> format string.
@@ -83,7 +80,6 @@
     /// </summary>
     public virtual string DateOnlyFormatString => throw new NotImplementedException();
 #endif
->>>>>>> 4e8dfa7f
 
     /// <summary>
     /// Gets the time span format string.
@@ -91,16 +87,12 @@
     /// </summary>
     public abstract string TimeSpanFormatString { get; }
 
-<<<<<<< HEAD
-    public virtual string TimeOnlyFormatString => throw new NotImplementedException();
-=======
 #if NET6_0_OR_GREATER
     /// <summary>
     /// Gets the <see cref="TimeOnly"/> format string.
     /// </summary>
     public virtual string TimeOnlyFormatString => throw new NotImplementedException();
 #endif
->>>>>>> 4e8dfa7f
 
     /// <summary>
     /// Gets the parameter prefix.
@@ -1552,11 +1544,7 @@
         case Guid:
         case byte[]:
           throw new NotSupportedException(string.Format(Strings.ExTranslationOfLiteralOfTypeXIsNotSupported, literalType.GetShortName()));
-<<<<<<< HEAD
-#if DO_DATEONLY
-=======
 #if NET6_0_OR_GREATER
->>>>>>> 4e8dfa7f
         case DateOnly dateOnly:
           output.Append(dateOnly.ToString(DateOnlyFormatString, DateTimeFormat));
           break;
