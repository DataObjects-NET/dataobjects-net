// Copyright (C) 2003-2010 Xtensive LLC.
// All rights reserved.
// For conditions of distribution and use, see license.

using Xtensive.Sql.Ddl;
using Xtensive.Sql.Dml;

namespace Xtensive.Sql
{
  /// <summary>
  /// A contract for visitor of SQL DOM query model.
  /// </summary>
  public interface ISqlVisitor
  {
    /// <summary>
    /// Visits <see cref="SqlAggregate"/> expression.
    /// </summary>
    /// <param name="node">Expression to visit.</param>
    void Visit(SqlAggregate node);

    /// <summary>
    /// Visits <see cref="SqlAlterDomain"/> statements.
    /// </summary>
    /// <param name="node">Statement to visit.</param>
    void Visit(SqlAlterDomain node);

    /// <summary>
    /// Visits <see cref="SqlAlterPartitionFunction"/> statement.
    /// </summary>
    /// <param name="node">Statement to visit.</param>
    void Visit(SqlAlterPartitionFunction node);

    /// <summary>
    /// Visits <see cref="SqlAlterPartitionScheme"/> statement.
    /// </summary>
    /// <param name="node">Statement to visit.</param>
    void Visit(SqlAlterPartitionScheme node);

    /// <summary>
    /// Visits <see cref="SqlAlterTable"/> statement.
    /// </summary>
    /// <param name="node">Statement to visit.</param>
    void Visit(SqlAlterTable node);

    /// <summary>
    /// Visits <see cref="SqlAlterSequence"/> statement.
    /// </summary>
    /// <param name="node">Statement to visit.</param>
    void Visit(SqlAlterSequence node);

    /// <summary>
    /// Visits <see cref="SqlArray"/> expression.
    /// </summary>
    /// <param name="node">Expression to visit.</param>
    void Visit(SqlArray node);

    /// <summary>
    /// Visits <see cref="SqlAssignment"/> statement.
    /// </summary>
    /// <param name="node">Statement to visit.</param>
    void Visit(SqlAssignment node);

    /// <summary>
    /// Visits <see cref="SqlBatch"/> statement.
    /// </summary>
    /// <param name="node">Statement to visit.</param>
    void Visit(SqlBatch node);

    /// <summary>
    /// Visits <see cref="SqlBetween"/> expression.
    /// </summary>
    /// <param name="node">Expression to visit.</param>
    void Visit(SqlBetween node);

    /// <summary>
    /// Visits <see cref="SqlBinary"/> expression.
    /// </summary>
    /// <param name="node">Expression to visit.</param>
    void Visit(SqlBinary node);

    /// <summary>
    /// Visits <see cref="SqlBreak"/> statement.
    /// </summary>
    /// <param name="node">Statement to visit.</param>
    void Visit(SqlBreak node);

    /// <summary>
    /// Visits <see cref="SqlCase"/> expression.
    /// </summary>
    /// <param name="node">Expression to visit.</param>
    void Visit(SqlCase node);

    /// <summary>
    /// Visits <see cref="SqlCast"/> expression.
    /// </summary>
    /// <param name="node">Expression to visit.</param>
    void Visit(SqlCast node);

    /// <summary>
    /// Visits <see cref="SqlCloseCursor"/> statement.
    /// </summary>
    /// <param name="node">Statement to visit.</param>
    void Visit(SqlCloseCursor node);

    /// <summary>
    /// Visits <see cref="SqlCollate"/> expression.
    /// </summary>
    /// <param name="node">Expression to visit.</param>
    void Visit(SqlCollate node);

    /// <summary>
    /// Visits <see cref="SqlColumnRef"/>.
    /// </summary>
    /// <param name="node">Column reference to visit.</param>
    void Visit(SqlColumnRef node);

    /// <summary>
    /// Visits <see cref="SqlConcat"/> expression.
    /// </summary>
    /// <param name="node">Expression to visit.</param>
    void Visit(SqlConcat node);

    /// <summary>
    /// Visits <see cref="SqlContainsTable"/> table.
    /// </summary>
    /// <param name="node">Table to visit.</param>
    void Visit(SqlContainsTable node);

    /// <summary>
    /// Visits <see cref="SqlContinue"/> statement.
    /// </summary>
    /// <param name="node">Statement to visit.</param>
    void Visit(SqlContinue node);

    /// <summary>
    /// Visits <see cref="SqlContainer"/> expression.
    /// </summary>
    /// <param name="node">Expression to visit.</param>
    void Visit(SqlContainer node);

    /// <summary>
    /// Visits <see cref="SqlCommand"/> statement.
    /// </summary>
    /// <param name="node">Statement to visit.</param>
    void Visit(SqlCommand node);

    /// <summary>
    /// Visits <see cref="SqlComment"/> expression.
    /// </summary>
    /// <param name="node">Expression to visit.</param>
    void Visit(SqlComment node);

    /// <summary>
    /// Visits <see cref="SqlCreateAssertion"/> statement.
    /// </summary>
    /// <param name="node">Statement to visit.</param>
    void Visit(SqlCreateAssertion node);

    /// <summary>
    /// Visits <see cref="SqlCreateCharacterSet"/> statement.
    /// </summary>
    /// <param name="node">Statement to visit.</param>
    void Visit(SqlCreateCharacterSet node);

    /// <summary>
    /// Visits <see cref="SqlCreateCollation"/> statement.
    /// </summary>
    /// <param name="node">Statement to visit.</param>
    void Visit(SqlCreateCollation node);

    /// <summary>
    /// Visits <see cref="SqlCreateDomain"/> statement.
    /// </summary>
    /// <param name="node">Statement to visit.</param>
    void Visit(SqlCreateDomain node);

    /// <summary>
    /// Visits <see cref="SqlCreateIndex"/> statement.
    /// </summary>
    /// <param name="node">Statement to visit.</param>
    void Visit(SqlCreateIndex node);

    /// <summary>
    /// Visits <see cref="SqlCreatePartitionFunction"/> statement.
    /// </summary>
    /// <param name="node">Statement to visit.</param>
    void Visit(SqlCreatePartitionFunction node);

    /// <summary>
    /// Visits <see cref="SqlCreatePartitionScheme"/> statement.
    /// </summary>
    /// <param name="node">Statement to visit.</param>
    void Visit(SqlCreatePartitionScheme node);

    /// <summary>
    /// Visits <see cref="SqlCreateSchema"/> statement.
    /// </summary>
    /// <param name="node">Statement to visit.</param>
    void Visit(SqlCreateSchema node);

    /// <summary>
    /// Visits <see cref="SqlCreateSequence"/> statement.
    /// </summary>
    /// <param name="node">Statement to visit.</param>
    void Visit(SqlCreateSequence node);

    /// <summary>
    /// Visits <see cref="SqlCreateTable"/> statement.
    /// </summary>
    /// <param name="node">Statement to visit.</param>
    void Visit(SqlCreateTable node);
    /// <summary>
    /// Visits <see cref="SqlCreateTranslation"/> statement.
    /// </summary>
    /// <param name="node">Statement to visit.</param>
    void Visit(SqlCreateTranslation node);

    /// <summary>
    /// Visits <see cref="SqlCreateView"/> statement.
    /// </summary>
    /// <param name="node">Statement to visit.</param>
    void Visit(SqlCreateView node);

    /// <summary>
    /// Visits <see cref="SqlCursor"/> expression.
    /// </summary>
    /// <param name="node">Expression to visit.</param>
    void Visit(SqlCursor node);

    /// <summary>
    /// Visits <see cref="SqlDeclareCursor"/> statement.
    /// </summary>
    /// <param name="node">Statement to visit.</param>
    void Visit(SqlDeclareCursor node);

    /// <summary>
    /// Visits <see cref="SqlDeclareVariable"/> statement.
    /// </summary>
    /// <param name="node">Statement to visit.</param>
    void Visit(SqlDeclareVariable node);

    /// <summary>
    /// Visits <see cref="SqlDefaultValue"/> expression.
    /// </summary>
    /// <param name="node">Expression to visit.</param>
    void Visit(SqlDefaultValue node);

    /// <summary>
    /// Visits <see cref="SqlDelete"/> statement.
    /// </summary>
    /// <param name="node">Statement to visit.</param>
    void Visit(SqlDelete node);

    /// <summary>
    /// Visits <see cref="SqlDropAssertion"/> statement.
    /// </summary>
    /// <param name="node">Statement to visit.</param>
    void Visit(SqlDropAssertion node);

    /// <summary>
    /// Visits <see cref="SqlDropCharacterSet"/> statement.
    /// </summary>
    /// <param name="node">Statement to visit.</param>
    void Visit(SqlDropCharacterSet node);

    /// <summary>
    /// Visits <see cref="SqlDropCollation"/> statement.
    /// </summary>
    /// <param name="node">Statement to visit.</param>
    void Visit(SqlDropCollation node);

    /// <summary>
    /// Visits <see cref="SqlDropDomain"/> statement.
    /// </summary>
    /// <param name="node">Statement to visit.</param>
    void Visit(SqlDropDomain node);

    /// <summary>
    /// Visits <see cref="SqlDropIndex"/> statement.
    /// </summary>
    /// <param name="node">Statement to visit.</param>
    void Visit(SqlDropIndex node);

    /// <summary>
    /// Visits <see cref="SqlDropPartitionFunction"/> statement.
    /// </summary>
    /// <param name="node">Statement to visit.</param>
    void Visit(SqlDropPartitionFunction node);

    /// <summary>
    /// Visits <see cref="SqlDropPartitionScheme"/> statement.
    /// </summary>
    /// <param name="node">Statement to visit.</param>
    void Visit(SqlDropPartitionScheme node);

    /// <summary>
    /// Visits <see cref="SqlDropSchema"/> statement.
    /// </summary>
    /// <param name="node">Statement to visit.</param>
    void Visit(SqlDropSchema node);

    /// <summary>
    /// Visits <see cref="SqlDropSequence"/> statement.
    /// </summary>
    /// <param name="node">Statement to visit.</param>
    void Visit(SqlDropSequence node);

    /// <summary>
    /// Visits <see cref="SqlDropTable"/> statement.
    /// </summary>
    /// <param name="node">Statement to visit.</param>
    void Visit(SqlDropTable node);

    /// <summary>
    /// Visits <see cref="SqlDropTranslation"/> statement.
    /// </summary>
    /// <param name="node">Statement to visit.</param>
    void Visit(SqlDropTranslation node);

    /// <summary>
    /// Visits <see cref="SqlDropView"/> statement.
    /// </summary>
    /// <param name="node">Statement to visit.</param>
    void Visit(SqlDropView node);
<<<<<<< HEAD
    void Visit(SqlTruncateTable node);
=======

    /// <summary>
    /// Visits <see cref="SqlDynamicFilter"/> expression.
    /// </summary>
    /// <param name="node">Expression to visit.</param>
>>>>>>> 0fb2dd9f
    void Visit(SqlDynamicFilter node);

    /// <summary>
    /// Visits <see cref="SqlPlaceholder"/> expression.
    /// </summary>
    /// <param name="node">Expression to visit.</param>
    void Visit(SqlPlaceholder node);

    /// <summary>
    /// Visits <see cref="SqlExtract"/> expression.
    /// </summary>
    /// <param name="node">Expression to visit.</param>
    void Visit(SqlExtract node);

    /// <summary>
    /// Visits <see cref="SqlFastFirstRowsHint"/> node.
    /// </summary>
    /// <param name="node">Node to visit.</param>
    void Visit(SqlFastFirstRowsHint node);

    /// <summary>
    /// Visits <see cref="SqlFetch"/> statement.
    /// </summary>
    /// <param name="node">Statement to visit.</param>
    void Visit(SqlFetch node);

    /// <summary>
    /// Visits <see cref="SqlForceJoinOrderHint"/> node.
    /// </summary>
    /// <param name="node">Node to visit.</param>
    void Visit(SqlForceJoinOrderHint node);

    /// <summary>
    /// Visits <see cref="SqlFragment"/> node.
    /// </summary>
    /// <param name="node">Node to visit.</param>
    void Visit(SqlFragment node);

    /// <summary>
    /// Visits <see cref="SqlFreeTextTable"/> table.
    /// </summary>
    /// <param name="node">Table to visit.</param>
    void Visit(SqlFreeTextTable node);

    /// <summary>
    /// Visits <see cref="SqlFunctionCall"/> expression.
    /// </summary>
    /// <param name="node">Expression to visit.</param>
    void Visit(SqlFunctionCall node);

    /// <summary>
    /// Visits <see cref="SqlCustomFunctionCall"/> expression.
    /// </summary>
    /// <param name="node">Expression to visit.</param>
    void Visit(SqlCustomFunctionCall node);

    /// <summary>
    /// Visits <see cref="SqlIf"/> expression.
    /// </summary>
    /// <param name="node">Expression to visit.</param>
    void Visit(SqlIf node);

    /// <summary>
    /// Visits <see cref="SqlInsert"/> statement.
    /// </summary>
    /// <param name="node">Statement to visit.</param>
    void Visit(SqlInsert node);

    /// <summary>
    /// Visits <see cref="SqlJoinExpression"/> expression.
    /// </summary>
    /// <param name="node">Expression to visit.</param>
    void Visit(SqlJoinExpression node);

    /// <summary>
    /// Visits <see cref="SqlJoinHint"/> node.
    /// </summary>
    /// <param name="node">Node to visit.</param>
    void Visit(SqlJoinHint node);

    /// <summary>
    /// Visits <see cref="SqlLike"/> expression.
    /// </summary>
    /// <param name="node">Expression to visit.</param>
    void Visit(SqlLike node);

    /// <summary>
    /// Visits <see cref="SqlLiteral"/> expression.
    /// </summary>
    /// <param name="node">Expression to visit.</param>
    void Visit(SqlLiteral node);

    /// <summary>
    /// Visits <see cref="SqlMatch"/> expression.
    /// </summary>
    /// <param name="node">Expression to visit.</param>
    void Visit(SqlMatch node);

    /// <summary>
    /// Visits <see cref="SqlMetadata"/> expression.
    /// </summary>
    /// <param name="node">Expression ot visit.</param>
    void Visit(SqlMetadata node);

    /// <summary>
    /// Visits <see cref="SqlNative"/> expression.
    /// </summary>
    /// <param name="node">Expression to visit.</param>
    void Visit(SqlNative node);

    /// <summary>
    /// Visits <see cref="SqlNativeHint"/> node.
    /// </summary>
    /// <param name="node">Node to visit.</param>
    void Visit(SqlNativeHint node);

    /// <summary>
    /// Visits <see cref="SqlNextValue"/> expression.
    /// </summary>
    /// <param name="value">Expression to visit.</param>
    void Visit(SqlNextValue value);

    /// <summary>
    /// Visits <see cref="SqlNull"/> expression.
    /// </summary>
    /// <param name="node">Expression to visit.</param>
    void Visit(SqlNull node);

    /// <summary>
    /// Visits <see cref="SqlOpenCursor"/> statement.
    /// </summary>
    /// <param name="node">Statement to visit.</param>
    void Visit(SqlOpenCursor node);

    /// <summary>
    /// Visits <see cref="SqlOrder"/> node.
    /// </summary>
    /// <param name="node">Node to visit.</param>
    void Visit(SqlOrder node);

    /// <summary>
    /// Visits <see cref="SqlParameterRef"/> expression.
    /// </summary>
    /// <param name="node">Expression to visit.</param>
    void Visit(SqlParameterRef node);

    /// <summary>
    /// Visits <see cref="SqlRound"/> expression.
    /// </summary>
    /// <param name="node">Expression to visit.</param>
    void Visit(SqlRound node);

    /// <summary>
    /// Visits <see cref="SqlQueryExpression"/> statement.
    /// </summary>
    /// <param name="node">Statement to visit.</param>
    void Visit(SqlQueryExpression node);

    /// <summary>
    /// Visits <see cref="SqlQueryRef"/> node.
    /// </summary>
    /// <param name="node">Node to visit.</param>
    void Visit(SqlQueryRef node);

    /// <summary>
    /// Visits <see cref="SqlRow"/> expression.
    /// </summary>
    /// <param name="node">Expression to visit.</param>
    void Visit(SqlRow node);

    /// <summary>
    /// Visits <see cref="SqlRowNumber"/> expression.
    /// </summary>
    /// <param name="node">Expression to visit.</param>
    void Visit(SqlRowNumber node);

    /// <summary>
    /// Visits <see cref="SqlRenameTable"/> statement.
    /// </summary>
    /// <param name="node">Statement to visit.</param>
    void Visit(SqlRenameTable node);

    /// <summary>
    /// Visits <see cref="SqlSelect"/> statement.
    /// </summary>
    /// <param name="node">Statement to visit.</param>
    void Visit(SqlSelect node);

    /// <summary>
    /// Visits <see cref="SqlStatementBlock"/> statement.
    /// </summary>
    /// <param name="node">Statement to visit.</param>
    void Visit(SqlStatementBlock node);

    /// <summary>
    /// Visits <see cref="SqlSubQuery"/> expression.
    /// </summary>
    /// <param name="node">Expression to visit.</param>
    void Visit(SqlSubQuery node);

    /// <summary>
    /// Visits <see cref="SqlTableColumn"/> node.
    /// </summary>
    /// <param name="node">Node to visit.</param>
    void Visit(SqlTableColumn node);

    /// <summary>
    /// Visits <see cref="SqlTableRef"/> node.
    /// </summary>
    /// <param name="node">Node to visit.</param>
    void Visit(SqlTableRef node);

    /// <summary>
    /// Visits <see cref="SqlTrim"/> expression.
    /// </summary>
    /// <param name="node">Expression to visit.</param>
    void Visit(SqlTrim node);

    /// <summary>
    /// Visits <see cref="SqlUnary"/> expression.
    /// </summary>
    /// <param name="node">Expression to visit.</param>
    void Visit(SqlUnary node);

    /// <summary>
    /// Visits <see cref="SqlUpdate"/> statement.
    /// </summary>
    /// <param name="node">Statement to visit.</param>
    void Visit(SqlUpdate node);

    /// <summary>
    /// Visits <see cref="SqlUserColumn"/> node.
    /// </summary>
    /// <param name="node">Node to visit.</param>
    void Visit(SqlUserColumn node);

    /// <summary>
    /// Visits <see cref="SqlUserFunctionCall"/> expression.
    /// </summary>
    /// <param name="node">Expression to visit.</param>
    void Visit(SqlUserFunctionCall node);

    /// <summary>
    /// Visits <see cref="SqlVariable"/> expression.
    /// </summary>
    /// <param name="node">Expression to visit.</param>
    void Visit(SqlVariable node);

    /// <summary>
    /// Visits <see cref="SqlVariant"/> expression.
    /// </summary>
    /// <param name="node">Expression to visit.</param>
    void Visit(SqlVariant node);

    /// <summary>
    /// Visits <see cref="SqlWhile"/> statement.
    /// </summary>
    /// <param name="node">Statement to visit.</param>
    void Visit(SqlWhile node);
  }
}<|MERGE_RESOLUTION|>--- conflicted
+++ resolved
@@ -322,15 +322,11 @@
     /// </summary>
     /// <param name="node">Statement to visit.</param>
     void Visit(SqlDropView node);
-<<<<<<< HEAD
-    void Visit(SqlTruncateTable node);
-=======
 
     /// <summary>
     /// Visits <see cref="SqlDynamicFilter"/> expression.
     /// </summary>
     /// <param name="node">Expression to visit.</param>
->>>>>>> 0fb2dd9f
     void Visit(SqlDynamicFilter node);
 
     /// <summary>
