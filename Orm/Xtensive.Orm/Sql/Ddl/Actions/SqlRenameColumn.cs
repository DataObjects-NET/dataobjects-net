// Copyright (C) 2009-2010 Xtensive LLC.
// This code is distributed under MIT license terms.
// See the License.txt file in the project root for more information.
// Created by: Denis Krjuchkov
// Created:    2009.08.10

using System;
using Xtensive.Sql.Model;

namespace Xtensive.Sql.Ddl
{
  [Serializable]
  public class SqlRenameColumn : SqlAction
  {
    public TableColumn Column { get; private set; }
    public string NewName { get; private set; }

<<<<<<< HEAD
    internal override SqlRenameColumn Clone(SqlNodeCloneContext context) =>
      context.GetOrAdd(this, static (t, c) =>
        new SqlRenameColumn(t.Column, t.NewName));
      
=======
    internal override object Clone(SqlNodeCloneContext context) =>
      context.NodeMapping.TryGetValue(this, out var clone)
        ? clone
        : context.NodeMapping[this] = new SqlRenameColumn(Column, NewName);
>>>>>>> bafc803a

    // Constructors

    internal SqlRenameColumn(TableColumn column, string newName)
    {
      Column = column;
      NewName = newName;
    }
  }
}<|MERGE_RESOLUTION|>--- conflicted
+++ resolved
@@ -15,17 +15,10 @@
     public TableColumn Column { get; private set; }
     public string NewName { get; private set; }
 
-<<<<<<< HEAD
     internal override SqlRenameColumn Clone(SqlNodeCloneContext context) =>
       context.GetOrAdd(this, static (t, c) =>
         new SqlRenameColumn(t.Column, t.NewName));
       
-=======
-    internal override object Clone(SqlNodeCloneContext context) =>
-      context.NodeMapping.TryGetValue(this, out var clone)
-        ? clone
-        : context.NodeMapping[this] = new SqlRenameColumn(Column, NewName);
->>>>>>> bafc803a
 
     // Constructors
 
