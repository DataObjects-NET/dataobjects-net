--- conflicted
+++ resolved
@@ -11,11 +11,7 @@
   public class SqlDropColumn : SqlCascadableAction
   {
     public TableColumn Column { get; private set; }
-<<<<<<< HEAD
-    
-=======
 
->>>>>>> 86d18bc3
     internal override object Clone(SqlNodeCloneContext context) =>
       context.NodeMapping.TryGetValue(this, out var clone)
         ? clone
