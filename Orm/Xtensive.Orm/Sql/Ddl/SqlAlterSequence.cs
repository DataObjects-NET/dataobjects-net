// Copyright (C) 2009-2024 Xtensive LLC.
// This code is distributed under MIT license terms.
// See the License.txt file in the project root for more information.

using System;
using Xtensive.Sql.Model;

namespace Xtensive.Sql.Ddl
{
  [Serializable]
  public class SqlAlterSequence : SqlStatement, ISqlCompileUnit
  {
    private readonly Sequence sequence;
    private readonly SequenceDescriptor sequenceDescriptor;
    private SqlAlterIdentityInfoOptions infoOption = SqlAlterIdentityInfoOptions.All;

    public Sequence Sequence => sequence;

    public SequenceDescriptor SequenceDescriptor => sequenceDescriptor;

<<<<<<< HEAD
    internal override object Clone(SqlNodeCloneContext context) =>
      context.NodeMapping.TryGetValue(this, out var clone)
        ? clone
        : context.NodeMapping[this] = new SqlAlterSequence(sequence, (SequenceDescriptor)sequenceDescriptor.Clone(), infoOption);
=======
    public SqlAlterIdentityInfoOptions InfoOption
    {
      get => infoOption;
      set => infoOption = value;
    }
>>>>>>> 86d18bc3

    internal override object Clone(SqlNodeCloneContext context) =>
      context.NodeMapping.TryGetValue(this, out var clone)
        ? clone
        : context.NodeMapping[this] = new SqlAlterSequence(sequence, (SequenceDescriptor) sequenceDescriptor.Clone(), infoOption);

    public override void AcceptVisitor(ISqlVisitor visitor)
    {
      visitor.Visit(this);
    }

    internal SqlAlterSequence(Sequence sequence, SequenceDescriptor sequenceDescriptor, SqlAlterIdentityInfoOptions infoOption)
      : base(SqlNodeType.Alter)
    {
      this.sequence = sequence;
      this.sequenceDescriptor = sequenceDescriptor;
      this.infoOption = infoOption;
    }
  }
}<|MERGE_RESOLUTION|>--- conflicted
+++ resolved
@@ -18,18 +18,11 @@
 
     public SequenceDescriptor SequenceDescriptor => sequenceDescriptor;
 
-<<<<<<< HEAD
-    internal override object Clone(SqlNodeCloneContext context) =>
-      context.NodeMapping.TryGetValue(this, out var clone)
-        ? clone
-        : context.NodeMapping[this] = new SqlAlterSequence(sequence, (SequenceDescriptor)sequenceDescriptor.Clone(), infoOption);
-=======
     public SqlAlterIdentityInfoOptions InfoOption
     {
       get => infoOption;
       set => infoOption = value;
     }
->>>>>>> 86d18bc3
 
     internal override object Clone(SqlNodeCloneContext context) =>
       context.NodeMapping.TryGetValue(this, out var clone)
