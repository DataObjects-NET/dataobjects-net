--- conflicted
+++ resolved
@@ -24,16 +24,9 @@
       set => infoOption = value;
     }
 
-<<<<<<< HEAD
     internal override SqlAlterSequence Clone(SqlNodeCloneContext context) =>
       context.GetOrAdd(this, static (t, c) =>
         new SqlAlterSequence(t.sequence, (SequenceDescriptor)t.sequenceDescriptor.Clone(), t.infoOption));
-=======
-    internal override object Clone(SqlNodeCloneContext context) =>
-      context.NodeMapping.TryGetValue(this, out var clone)
-        ? clone
-        : context.NodeMapping[this] = new SqlAlterSequence(sequence, (SequenceDescriptor) sequenceDescriptor.Clone(), infoOption);
->>>>>>> bafc803a
 
     public override void AcceptVisitor(ISqlVisitor visitor)
     {
