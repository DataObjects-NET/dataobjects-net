// Copyright (C) 2009-2024 Xtensive LLC.
// This code is distributed under MIT license terms.
// See the License.txt file in the project root for more information.

using System;
using Xtensive.Sql.Model;

namespace Xtensive.Sql.Ddl
{
  [Serializable]
  public class SqlCreateTable : SqlStatement, ISqlCompileUnit
  {
    public Table Table { get; }

<<<<<<< HEAD
    public Table Table {
      get {
        return table;
      }
    }

    internal override object Clone(SqlNodeCloneContext context) =>
      context.NodeMapping.TryGetValue(this, out var clone)
        ? clone
        : context.NodeMapping[this] = new SqlCreateTable(table);
=======
    internal override object Clone(SqlNodeCloneContext context) =>
      context.NodeMapping.TryGetValue(this, out var clone)
        ? clone
        : context.NodeMapping[this] = new SqlCreateTable(Table);
>>>>>>> 86d18bc3

    public override void AcceptVisitor(ISqlVisitor visitor)
    {
      visitor.Visit(this);
    }

    internal SqlCreateTable(Table table) : base(SqlNodeType.Create)
    {
      Table = table;
    }
  }
}<|MERGE_RESOLUTION|>--- conflicted
+++ resolved
@@ -12,23 +12,10 @@
   {
     public Table Table { get; }
 
-<<<<<<< HEAD
-    public Table Table {
-      get {
-        return table;
-      }
-    }
-
-    internal override object Clone(SqlNodeCloneContext context) =>
-      context.NodeMapping.TryGetValue(this, out var clone)
-        ? clone
-        : context.NodeMapping[this] = new SqlCreateTable(table);
-=======
     internal override object Clone(SqlNodeCloneContext context) =>
       context.NodeMapping.TryGetValue(this, out var clone)
         ? clone
         : context.NodeMapping[this] = new SqlCreateTable(Table);
->>>>>>> 86d18bc3
 
     public override void AcceptVisitor(ISqlVisitor visitor)
     {
