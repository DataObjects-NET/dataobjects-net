// Copyright (C) 2009-2024 Xtensive LLC.
// This code is distributed under MIT license terms.
// See the License.txt file in the project root for more information.

using System;
using Xtensive.Sql.Model;

namespace Xtensive.Sql.Ddl
{
  [Serializable]
  public class SqlCreateTable : SqlStatement, ISqlCompileUnit
  {
    public Table Table { get; }

<<<<<<< HEAD
    internal override SqlCreateTable Clone(SqlNodeCloneContext context) =>
      context.GetOrAdd(this, static (t, c) =>
        new SqlCreateTable(t.table));
=======
    internal override object Clone(SqlNodeCloneContext context) =>
      context.NodeMapping.TryGetValue(this, out var clone)
        ? clone
        : context.NodeMapping[this] = new SqlCreateTable(Table);
>>>>>>> bafc803a

    public override void AcceptVisitor(ISqlVisitor visitor)
    {
      visitor.Visit(this);
    }

    internal SqlCreateTable(Table table) : base(SqlNodeType.Create)
    {
      Table = table;
    }
  }
}<|MERGE_RESOLUTION|>--- conflicted
+++ resolved
@@ -12,16 +12,9 @@
   {
     public Table Table { get; }
 
-<<<<<<< HEAD
     internal override SqlCreateTable Clone(SqlNodeCloneContext context) =>
       context.GetOrAdd(this, static (t, c) =>
-        new SqlCreateTable(t.table));
-=======
-    internal override object Clone(SqlNodeCloneContext context) =>
-      context.NodeMapping.TryGetValue(this, out var clone)
-        ? clone
-        : context.NodeMapping[this] = new SqlCreateTable(Table);
->>>>>>> bafc803a
+        new SqlCreateTable(t.Table));
 
     public override void AcceptVisitor(ISqlVisitor visitor)
     {
