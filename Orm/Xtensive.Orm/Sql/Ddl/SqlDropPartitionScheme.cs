// Copyright (C) 2009-2024 Xtensive LLC.
// This code is distributed under MIT license terms.
// See the License.txt file in the project root for more information.

using System;
using Xtensive.Sql.Model;

namespace Xtensive.Sql.Ddl
{
  [Serializable]
  public class SqlDropPartitionScheme : SqlStatement, ISqlCompileUnit
  {
    public PartitionSchema PartitionSchema { get; }

<<<<<<< HEAD
    internal override SqlDropPartitionScheme Clone(SqlNodeCloneContext context) =>
      context.GetOrAdd(this, static (t, c) =>
        new SqlDropPartitionScheme(t.partitionSchema));
=======
    internal override object Clone(SqlNodeCloneContext context) =>
      context.NodeMapping.TryGetValue(this, out var clone)
        ? clone
        : context.NodeMapping[this] = new SqlDropPartitionScheme(PartitionSchema);
>>>>>>> bafc803a

    public override void AcceptVisitor(ISqlVisitor visitor)
    {
      visitor.Visit(this);
    }

    internal SqlDropPartitionScheme(PartitionSchema partitionSchema)
      : base(SqlNodeType.Drop)
    {
      PartitionSchema = partitionSchema;
    }
  }
}<|MERGE_RESOLUTION|>--- conflicted
+++ resolved
@@ -12,16 +12,9 @@
   {
     public PartitionSchema PartitionSchema { get; }
 
-<<<<<<< HEAD
     internal override SqlDropPartitionScheme Clone(SqlNodeCloneContext context) =>
       context.GetOrAdd(this, static (t, c) =>
-        new SqlDropPartitionScheme(t.partitionSchema));
-=======
-    internal override object Clone(SqlNodeCloneContext context) =>
-      context.NodeMapping.TryGetValue(this, out var clone)
-        ? clone
-        : context.NodeMapping[this] = new SqlDropPartitionScheme(PartitionSchema);
->>>>>>> bafc803a
+        new SqlDropPartitionScheme(t.PartitionSchema));
 
     public override void AcceptVisitor(ISqlVisitor visitor)
     {
