// Copyright (C) 2009-2024 Xtensive LLC.
// This code is distributed under MIT license terms.
// See the License.txt file in the project root for more information.

using System;
using Xtensive.Sql.Model;

namespace Xtensive.Sql.Ddl
{
  [Serializable]
  public class SqlAlterDomain : SqlStatement, ISqlCompileUnit
  {
    private SqlAction action;
    private Domain domain;

    public SqlAction Action {
      get {
        return action;
      }
    }

    public Domain Domain {
      get {
        return domain;
      }
    }


    internal override object Clone(SqlNodeCloneContext context) =>
      context.NodeMapping.TryGetValue(this, out var clone)
        ? clone
<<<<<<< HEAD
        : context.NodeMapping[this] = new SqlAlterDomain(domain, (SqlAction)action.Clone(context));
=======
        : context.NodeMapping[this] = new SqlAlterDomain(domain, (SqlAction) action.Clone(context));
>>>>>>> 86d18bc3

    public override void AcceptVisitor(ISqlVisitor visitor)
    {
      visitor.Visit(this);
    }

    internal SqlAlterDomain(Domain domain, SqlAction action)
      : base(SqlNodeType.Alter)
    {
      this.action = action;
      this.domain = domain;
    }
  }
}<|MERGE_RESOLUTION|>--- conflicted
+++ resolved
@@ -29,11 +29,7 @@
     internal override object Clone(SqlNodeCloneContext context) =>
       context.NodeMapping.TryGetValue(this, out var clone)
         ? clone
-<<<<<<< HEAD
-        : context.NodeMapping[this] = new SqlAlterDomain(domain, (SqlAction)action.Clone(context));
-=======
         : context.NodeMapping[this] = new SqlAlterDomain(domain, (SqlAction) action.Clone(context));
->>>>>>> 86d18bc3
 
     public override void AcceptVisitor(ISqlVisitor visitor)
     {
