// Copyright (C) 2009-2024 Xtensive LLC.
// This code is distributed under MIT license terms.
// See the License.txt file in the project root for more information.

using System;
using Xtensive.Sql.Model;

namespace Xtensive.Sql.Ddl
{
  [Serializable]
  public class SqlDropCollation : SqlStatement, ISqlCompileUnit
  {
    public Collation Collation { get; }

<<<<<<< HEAD
    internal override SqlDropCollation Clone(SqlNodeCloneContext context) =>
      context.GetOrAdd(this, static (t, c) =>
        new SqlDropCollation(t.collation));
=======
    internal override object Clone(SqlNodeCloneContext context) =>
      context.NodeMapping.TryGetValue(this, out var clone)
        ? clone
        : context.NodeMapping[this] = new SqlDropCollation(Collation);
>>>>>>> bafc803a

    public override void AcceptVisitor(ISqlVisitor visitor)
    {
      visitor.Visit(this);
    }

    internal SqlDropCollation(Collation collation) : base(SqlNodeType.Drop)
    {
      Collation = collation;
    }
  }
}<|MERGE_RESOLUTION|>--- conflicted
+++ resolved
@@ -12,16 +12,9 @@
   {
     public Collation Collation { get; }
 
-<<<<<<< HEAD
     internal override SqlDropCollation Clone(SqlNodeCloneContext context) =>
       context.GetOrAdd(this, static (t, c) =>
-        new SqlDropCollation(t.collation));
-=======
-    internal override object Clone(SqlNodeCloneContext context) =>
-      context.NodeMapping.TryGetValue(this, out var clone)
-        ? clone
-        : context.NodeMapping[this] = new SqlDropCollation(Collation);
->>>>>>> bafc803a
+        new SqlDropCollation(t.Collation));
 
     public override void AcceptVisitor(ISqlVisitor visitor)
     {
