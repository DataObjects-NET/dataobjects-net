// Copyright (C) 2009-2024 Xtensive LLC.
// This code is distributed under MIT license terms.
// See the License.txt file in the project root for more information.

using System;
using Xtensive.Sql.Model;

namespace Xtensive.Sql.Ddl
{
  [Serializable]
  public class SqlDropCollation : SqlStatement, ISqlCompileUnit
  {
    public Collation Collation { get; }

<<<<<<< HEAD
    public Collation Collation {
      get {
        return collation;
      }
    }

    internal override object Clone(SqlNodeCloneContext context) =>
      context.NodeMapping.TryGetValue(this, out var clone)
        ? clone
        : context.NodeMapping[this] = new SqlDropCollation(collation);
=======
    internal override object Clone(SqlNodeCloneContext context) =>
      context.NodeMapping.TryGetValue(this, out var clone)
        ? clone
        : context.NodeMapping[this] = new SqlDropCollation(Collation);
>>>>>>> 86d18bc3

    public override void AcceptVisitor(ISqlVisitor visitor)
    {
      visitor.Visit(this);
    }

    internal SqlDropCollation(Collation collation) : base(SqlNodeType.Drop)
    {
      Collation = collation;
    }
  }
}<|MERGE_RESOLUTION|>--- conflicted
+++ resolved
@@ -12,23 +12,10 @@
   {
     public Collation Collation { get; }
 
-<<<<<<< HEAD
-    public Collation Collation {
-      get {
-        return collation;
-      }
-    }
-
-    internal override object Clone(SqlNodeCloneContext context) =>
-      context.NodeMapping.TryGetValue(this, out var clone)
-        ? clone
-        : context.NodeMapping[this] = new SqlDropCollation(collation);
-=======
     internal override object Clone(SqlNodeCloneContext context) =>
       context.NodeMapping.TryGetValue(this, out var clone)
         ? clone
         : context.NodeMapping[this] = new SqlDropCollation(Collation);
->>>>>>> 86d18bc3
 
     public override void AcceptVisitor(ISqlVisitor visitor)
     {
