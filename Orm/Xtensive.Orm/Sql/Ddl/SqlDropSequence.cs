// Copyright (C) 2009-2024 Xtensive LLC.
// This code is distributed under MIT license terms.
// See the License.txt file in the project root for more information.

using System;
using Xtensive.Sql.Model;

namespace Xtensive.Sql.Ddl
{
  [Serializable]
  public class SqlDropSequence : SqlStatement, ISqlCompileUnit
  {
    private bool cascade = true;

    public Sequence Sequence { get; }

    public bool Cascade {
      get {
        return cascade;
      }
      set {
        cascade = value;
      }
    }

    internal override object Clone(SqlNodeCloneContext context) =>
      context.NodeMapping.TryGetValue(this, out var clone)
        ? clone
<<<<<<< HEAD
        : context.NodeMapping[this] = new SqlDropSequence(sequence);
=======
        : context.NodeMapping[this] = new SqlDropSequence(Sequence);
>>>>>>> 86d18bc3

    public override void AcceptVisitor(ISqlVisitor visitor)
    {
      visitor.Visit(this);
    }

    internal SqlDropSequence(Sequence sequence)
      : base(SqlNodeType.Drop)
    {
      Sequence = sequence;
    }

    internal SqlDropSequence(Sequence sequence, bool cascade)
      : base(SqlNodeType.Drop)
    {
      Sequence = sequence;
      this.cascade = cascade;
    }
  }
}<|MERGE_RESOLUTION|>--- conflicted
+++ resolved
@@ -26,11 +26,7 @@
     internal override object Clone(SqlNodeCloneContext context) =>
       context.NodeMapping.TryGetValue(this, out var clone)
         ? clone
-<<<<<<< HEAD
-        : context.NodeMapping[this] = new SqlDropSequence(sequence);
-=======
         : context.NodeMapping[this] = new SqlDropSequence(Sequence);
->>>>>>> 86d18bc3
 
     public override void AcceptVisitor(ISqlVisitor visitor)
     {
