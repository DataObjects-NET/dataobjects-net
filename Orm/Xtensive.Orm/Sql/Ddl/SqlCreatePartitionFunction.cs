// Copyright (C) 2009-2024 Xtensive LLC.
// This code is distributed under MIT license terms.
// See the License.txt file in the project root for more information.

using System;
using Xtensive.Sql.Model;

namespace Xtensive.Sql.Ddl
{
  [Serializable]
  public class SqlCreatePartitionFunction : SqlStatement, ISqlCompileUnit
  {
    public PartitionFunction PartitionFunction { get; }

<<<<<<< HEAD
    internal override SqlCreatePartitionFunction Clone(SqlNodeCloneContext context) =>
      context.GetOrAdd(this, static (t, c) =>
        new SqlCreatePartitionFunction(t.partitionFunction));
=======
    internal override object Clone(SqlNodeCloneContext context) =>
      context.NodeMapping.TryGetValue(this, out var clone)
        ? clone
        : context.NodeMapping[this] = new SqlCreatePartitionFunction(PartitionFunction);
>>>>>>> bafc803a

    public override void AcceptVisitor(ISqlVisitor visitor)
    {
      visitor.Visit(this);
    }

    internal SqlCreatePartitionFunction(PartitionFunction partitionFunction)
      : base(SqlNodeType.Create)
    {
      PartitionFunction = partitionFunction;
    }
  }
}<|MERGE_RESOLUTION|>--- conflicted
+++ resolved
@@ -12,16 +12,9 @@
   {
     public PartitionFunction PartitionFunction { get; }
 
-<<<<<<< HEAD
     internal override SqlCreatePartitionFunction Clone(SqlNodeCloneContext context) =>
       context.GetOrAdd(this, static (t, c) =>
-        new SqlCreatePartitionFunction(t.partitionFunction));
-=======
-    internal override object Clone(SqlNodeCloneContext context) =>
-      context.NodeMapping.TryGetValue(this, out var clone)
-        ? clone
-        : context.NodeMapping[this] = new SqlCreatePartitionFunction(PartitionFunction);
->>>>>>> bafc803a
+        new SqlCreatePartitionFunction(t.PartitionFunction));
 
     public override void AcceptVisitor(ISqlVisitor visitor)
     {
