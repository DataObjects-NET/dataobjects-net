--- conflicted
+++ resolved
@@ -12,16 +12,9 @@
   {
     public Collation Collation { get; }
 
-<<<<<<< HEAD
     internal override SqlCreateCollation Clone(SqlNodeCloneContext context) =>
       context.GetOrAdd(this, static (t, c) =>
-        new SqlCreateCollation(t.collation));
-=======
-    internal override object Clone(SqlNodeCloneContext context) =>
-      context.NodeMapping.TryGetValue(this, out var clone)
-        ? clone
-        : context.NodeMapping[this] = new SqlCreateCollation(Collation);
->>>>>>> bafc803a
+        new SqlCreateCollation(t.Collation));
 
     public override void AcceptVisitor(ISqlVisitor visitor)
     {
