// Copyright (C) 2009-2024 Xtensive LLC.
// This code is distributed under MIT license terms.
// See the License.txt file in the project root for more information.

using System;
using Xtensive.Sql.Model;
using Index = Xtensive.Sql.Model.Index;

namespace Xtensive.Sql.Ddl
{
  [Serializable]
  public class SqlDropIndex : SqlStatement, ISqlCompileUnit
  {
    //private bool? online;
    //private byte? maxDegreeOfParallelism;
    //private IPartitionDescriptor partitioningDescriptor;
    //private string tableSpace;

    public Index Index { get; }

    //public bool? Online {
    //  get {
    //    return online;
    //  }
    //  set {
    //    online = value;
    //  }
    //}

    //public byte? MaxDegreeOfParallelism {
    //  get {
    //    return maxDegreeOfParallelism;
    //  }
    //  set {
    //    maxDegreeOfParallelism = value;
    //  }
    //}

    //public IPartitionDescriptor PartitionDescriptor {
    //  get {
    //    return partitioningDescriptor;
    //  }
    //  set {
    //    partitioningDescriptor = value;
    //  }
    //}

    //public string Filegroup {
    //  get {
    //    return tableSpace;
    //  }
    //  set {
    //    tableSpace = value;
    //  }
    //}

<<<<<<< HEAD
    internal override SqlDropIndex Clone(SqlNodeCloneContext context) =>
      context.GetOrAdd(this, static (t, c) =>
        new SqlDropIndex(t.index));
=======
    internal override object Clone(SqlNodeCloneContext context) =>
      context.NodeMapping.TryGetValue(this, out var clone)
        ? clone
        : context.NodeMapping[this] = new SqlDropIndex(Index);
>>>>>>> bafc803a

    public override void AcceptVisitor(ISqlVisitor visitor)
    {
      visitor.Visit(this);
    }

    internal SqlDropIndex(Index index)
      : base(SqlNodeType.Drop)
    {
      Index = index;
    }
  }
}<|MERGE_RESOLUTION|>--- conflicted
+++ resolved
@@ -54,16 +54,9 @@
     //  }
     //}
 
-<<<<<<< HEAD
     internal override SqlDropIndex Clone(SqlNodeCloneContext context) =>
       context.GetOrAdd(this, static (t, c) =>
-        new SqlDropIndex(t.index));
-=======
-    internal override object Clone(SqlNodeCloneContext context) =>
-      context.NodeMapping.TryGetValue(this, out var clone)
-        ? clone
-        : context.NodeMapping[this] = new SqlDropIndex(Index);
->>>>>>> bafc803a
+        new SqlDropIndex(t.Index));
 
     public override void AcceptVisitor(ISqlVisitor visitor)
     {
