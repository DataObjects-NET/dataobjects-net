// Copyright (C) 2009-2024 Xtensive LLC.
// This code is distributed under MIT license terms.
// See the License.txt file in the project root for more information.

using System;
using Xtensive.Sql.Model;

namespace Xtensive.Sql.Ddl
{
  [Serializable]
  public class SqlAlterTable : SqlStatement, ISqlCompileUnit
  {
    private readonly SqlAction action;
    private readonly Table table;

    public SqlAction Action => action;

    public Table Table => table;


<<<<<<< HEAD
    internal override SqlAlterTable Clone(SqlNodeCloneContext context) =>
      context.GetOrAdd(this, static (t, c) =>
        new SqlAlterTable(t.table, (SqlAction)t.action.Clone(c)));
=======
    internal override object Clone(SqlNodeCloneContext context) =>
      context.NodeMapping.TryGetValue(this, out var clone)
        ? clone
        : context.NodeMapping[this] = new SqlAlterTable(table, (SqlAction) action.Clone(context));
>>>>>>> bafc803a

    public override void AcceptVisitor(ISqlVisitor visitor)
    {
      visitor.Visit(this);
    }

    internal SqlAlterTable(Table table, SqlAction action)
      : base(SqlNodeType.Alter)
    {
      this.action = action;
      this.table = table;
    }
  }
}<|MERGE_RESOLUTION|>--- conflicted
+++ resolved
@@ -18,16 +18,9 @@
     public Table Table => table;
 
 
-<<<<<<< HEAD
     internal override SqlAlterTable Clone(SqlNodeCloneContext context) =>
       context.GetOrAdd(this, static (t, c) =>
         new SqlAlterTable(t.table, (SqlAction)t.action.Clone(c)));
-=======
-    internal override object Clone(SqlNodeCloneContext context) =>
-      context.NodeMapping.TryGetValue(this, out var clone)
-        ? clone
-        : context.NodeMapping[this] = new SqlAlterTable(table, (SqlAction) action.Clone(context));
->>>>>>> bafc803a
 
     public override void AcceptVisitor(ISqlVisitor visitor)
     {
