// Copyright (C) 2009-2024 Xtensive LLC.
// This code is distributed under MIT license terms.
// See the License.txt file in the project root for more information.

using System;
using Xtensive.Sql.Model;

namespace Xtensive.Sql.Ddl
{
  [Serializable]
  public class SqlDropPartitionFunction : SqlStatement, ISqlCompileUnit
  {
    public PartitionFunction PartitionFunction { get; }

<<<<<<< HEAD
    internal override SqlDropPartitionFunction Clone(SqlNodeCloneContext context) =>
      context.GetOrAdd(this, static (t, c) =>
        new SqlDropPartitionFunction(t.partitionFunction));
=======
    internal override object Clone(SqlNodeCloneContext context) =>
      context.NodeMapping.TryGetValue(this, out var clone)
        ? clone
        : context.NodeMapping[this] = new SqlDropPartitionFunction(PartitionFunction);
>>>>>>> bafc803a

    public override void AcceptVisitor(ISqlVisitor visitor)
    {
      visitor.Visit(this);
    }

    internal SqlDropPartitionFunction(PartitionFunction partitionFunction)
      : base(SqlNodeType.Drop)
    {
      PartitionFunction = partitionFunction;
    }
  }
}<|MERGE_RESOLUTION|>--- conflicted
+++ resolved
@@ -12,16 +12,9 @@
   {
     public PartitionFunction PartitionFunction { get; }
 
-<<<<<<< HEAD
     internal override SqlDropPartitionFunction Clone(SqlNodeCloneContext context) =>
       context.GetOrAdd(this, static (t, c) =>
-        new SqlDropPartitionFunction(t.partitionFunction));
-=======
-    internal override object Clone(SqlNodeCloneContext context) =>
-      context.NodeMapping.TryGetValue(this, out var clone)
-        ? clone
-        : context.NodeMapping[this] = new SqlDropPartitionFunction(PartitionFunction);
->>>>>>> bafc803a
+        new SqlDropPartitionFunction(t.PartitionFunction));
 
     public override void AcceptVisitor(ISqlVisitor visitor)
     {
