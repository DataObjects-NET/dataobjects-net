--- conflicted
+++ resolved
@@ -12,16 +12,9 @@
   {
     public Translation Translation { get; }
 
-<<<<<<< HEAD
     internal override SqlCreateTranslation Clone(SqlNodeCloneContext context) =>
       context.GetOrAdd(this, static (t, c) =>
-        new SqlCreateTranslation(t.translation));
-=======
-    internal override object Clone(SqlNodeCloneContext context) =>
-      context.NodeMapping.TryGetValue(this, out var clone)
-        ? clone
-        : context.NodeMapping[this] = new SqlCreateTranslation(Translation);
->>>>>>> bafc803a
+        new SqlCreateTranslation(t.Translation));
 
     public override void AcceptVisitor(ISqlVisitor visitor)
     {
