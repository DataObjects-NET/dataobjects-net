// Copyright (C) 2009-2024 Xtensive LLC.
// This code is distributed under MIT license terms.
// See the License.txt file in the project root for more information.

using System;
using Xtensive.Sql.Model;

namespace Xtensive.Sql.Ddl
{
  [Serializable]
  public class SqlCreateCharacterSet : SqlStatement, ISqlCompileUnit
  {
    public CharacterSet CharacterSet { get; }

<<<<<<< HEAD
    public CharacterSet CharacterSet {
      get {
        return characterSet;
      }
    }

    internal override object Clone(SqlNodeCloneContext context) =>
      context.NodeMapping.TryGetValue(this, out var clone)
        ? clone
        : context.NodeMapping[this] = new SqlCreateCharacterSet(characterSet);
=======
    internal override object Clone(SqlNodeCloneContext context) =>
      context.NodeMapping.TryGetValue(this, out var clone)
        ? clone
        : context.NodeMapping[this] = new SqlCreateCharacterSet(CharacterSet);
>>>>>>> 86d18bc3

    public override void AcceptVisitor(ISqlVisitor visitor)
    {
      visitor.Visit(this);
    }

    internal SqlCreateCharacterSet(CharacterSet characterSet) : base(SqlNodeType.Create)
    {
      this.CharacterSet = characterSet;
    }
  }
}<|MERGE_RESOLUTION|>--- conflicted
+++ resolved
@@ -12,23 +12,10 @@
   {
     public CharacterSet CharacterSet { get; }
 
-<<<<<<< HEAD
-    public CharacterSet CharacterSet {
-      get {
-        return characterSet;
-      }
-    }
-
-    internal override object Clone(SqlNodeCloneContext context) =>
-      context.NodeMapping.TryGetValue(this, out var clone)
-        ? clone
-        : context.NodeMapping[this] = new SqlCreateCharacterSet(characterSet);
-=======
     internal override object Clone(SqlNodeCloneContext context) =>
       context.NodeMapping.TryGetValue(this, out var clone)
         ? clone
         : context.NodeMapping[this] = new SqlCreateCharacterSet(CharacterSet);
->>>>>>> 86d18bc3
 
     public override void AcceptVisitor(ISqlVisitor visitor)
     {
