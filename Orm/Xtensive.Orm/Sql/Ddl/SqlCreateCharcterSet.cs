--- conflicted
+++ resolved
@@ -12,16 +12,9 @@
   {
     public CharacterSet CharacterSet { get; }
 
-<<<<<<< HEAD
     internal override SqlCreateCharacterSet Clone(SqlNodeCloneContext context) =>
       context.GetOrAdd(this, static (t, c) =>
-        new SqlCreateCharacterSet(t.characterSet));
-=======
-    internal override object Clone(SqlNodeCloneContext context) =>
-      context.NodeMapping.TryGetValue(this, out var clone)
-        ? clone
-        : context.NodeMapping[this] = new SqlCreateCharacterSet(CharacterSet);
->>>>>>> bafc803a
+        new SqlCreateCharacterSet(t.CharacterSet));
 
     public override void AcceptVisitor(ISqlVisitor visitor)
     {
