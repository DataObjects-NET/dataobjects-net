--- conflicted
+++ resolved
@@ -12,16 +12,9 @@
   {
     public Domain Domain { get; }
 
-<<<<<<< HEAD
     internal override SqlCreateDomain Clone(SqlNodeCloneContext context) =>
       context.GetOrAdd(this, static (t, c) =>
-        new SqlCreateDomain(t.domain));
-=======
-    internal override object Clone(SqlNodeCloneContext context) =>
-      context.NodeMapping.TryGetValue(this, out var clone)
-        ? clone
-        : context.NodeMapping[this] = new SqlCreateDomain(Domain);
->>>>>>> bafc803a
+        new SqlCreateDomain(t.Domain));
 
     public override void AcceptVisitor(ISqlVisitor visitor)
     {
