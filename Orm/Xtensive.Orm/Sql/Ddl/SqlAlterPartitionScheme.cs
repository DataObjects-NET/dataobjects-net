// Copyright (C) 2009-2024 Xtensive LLC.
// This code is distributed under MIT license terms.
// See the License.txt file in the project root for more information.

using System;
using Xtensive.Sql.Model;

namespace Xtensive.Sql.Ddl
{
  [Serializable]
  public class SqlAlterPartitionScheme : SqlStatement, ISqlCompileUnit
  {
    private readonly PartitionSchema partitionSchema;
    private readonly string filegroup;

    public PartitionSchema PartitionSchema => partitionSchema;

<<<<<<< HEAD
=======
    public string Filegroup => filegroup;

>>>>>>> 86d18bc3
    internal override object Clone(SqlNodeCloneContext context) =>
      context.NodeMapping.TryGetValue(this, out var clone)
        ? clone
        : context.NodeMapping[this] = new SqlAlterPartitionScheme(partitionSchema, filegroup);

    public override void AcceptVisitor(ISqlVisitor visitor)
    {
      visitor.Visit(this);
    }

    internal SqlAlterPartitionScheme(PartitionSchema partitionSchema, string filegroup)
      : base(SqlNodeType.Alter)
    {
      this.partitionSchema = partitionSchema;
      this.filegroup = filegroup;
    }
  }
}<|MERGE_RESOLUTION|>--- conflicted
+++ resolved
@@ -15,11 +15,8 @@
 
     public PartitionSchema PartitionSchema => partitionSchema;
 
-<<<<<<< HEAD
-=======
     public string Filegroup => filegroup;
 
->>>>>>> 86d18bc3
     internal override object Clone(SqlNodeCloneContext context) =>
       context.NodeMapping.TryGetValue(this, out var clone)
         ? clone
