--- conflicted
+++ resolved
@@ -1,8 +1,4 @@
-<<<<<<< HEAD
 // Copyright (C) 2007-2023 Xtensive LLC.
-=======
-// Copyright (C) 2003-2010 Xtensive LLC.
->>>>>>> 86d18bc3
 // This code is distributed under MIT license terms.
 // See the License.txt file in the project root for more information.
 
@@ -25,15 +21,14 @@
   public static class SqlDml
   {
     private static readonly Type
-      SqlArrayType = typeof(SqlArray<>),
-      SqlLiteralType = typeof(SqlLiteral<>);
+      SqlArrayOfTType = typeof(SqlArray<>),
+      SqlLiteralOfTType = typeof(SqlLiteral<>);
 
     public static readonly SqlDefaultValue DefaultValue = new SqlDefaultValue();
     public static readonly SqlNull Null = new SqlNull();
     public static readonly SqlBreak Break = new SqlBreak();
     public static readonly SqlContinue Continue = new SqlContinue();
     public static readonly SqlNative Asterisk = Native("*");
-    public static readonly Type GenericSqlArrayType = typeof(SqlArray<>);
 
     #region Aggregates
 
@@ -159,11 +154,7 @@
         if (!itemType.IsAssignableFrom(t))
           throw new ArgumentException(Strings.ExTypesOfValuesAreDifferent);
       }
-<<<<<<< HEAD
-      var resultType = SqlArrayType.CachedMakeGenericType(itemType);
-=======
-      var resultType = GenericSqlArrayType.MakeGenericType(itemType);
->>>>>>> 86d18bc3
+      var resultType = SqlArrayOfTType.CachedMakeGenericType(itemType);
       var result = Activator.CreateInstance(
         resultType,
         BindingFlags.CreateInstance | BindingFlags.Instance | BindingFlags.NonPublic,
@@ -174,14 +165,14 @@
     public static SqlArray Array(object[] values)
     {
       if (values.Length == 0)
-        return Array(ArrayUtils<int>.EmptyArray);
+        return Array(System.Array.Empty<int>());
       var itemType = values[0].GetType();
       foreach (var t in values.Select(value => value.GetType())) {
         if (!itemType.IsAssignableFrom(t))
           throw new ArgumentException(Strings.ExTypesOfValuesAreDifferent);
       }
 
-      var resultType = typeof(SqlArray<>).MakeGenericType(itemType);
+      var resultType = SqlArrayOfTType.CachedMakeGenericType(itemType);
       var result = Activator.CreateInstance(
         resultType,
         BindingFlags.CreateInstance | BindingFlags.Instance | BindingFlags.NonPublic,
@@ -1199,7 +1190,7 @@
     public static SqlLiteral Literal(object value)
     {
       var valueType = value.GetType();
-      var resultType = SqlLiteralType.CachedMakeGenericType(valueType);
+      var resultType = SqlLiteralOfTType.CachedMakeGenericType(valueType);
       var result = Activator.CreateInstance(
         resultType,
         BindingFlags.CreateInstance | BindingFlags.Instance | BindingFlags.NonPublic,
