--- conflicted
+++ resolved
@@ -7,10 +7,7 @@
 using System;
 using System.Data;
 using System.Data.Common;
-<<<<<<< HEAD
-=======
 using System.IO;
->>>>>>> 84f48644
 using System.Linq;
 using Xtensive.Sql.Info;
 
