--- conflicted
+++ resolved
@@ -138,7 +138,7 @@
       new(this, name, partitionFunction, filegroups);
 
 
-    #region ILockable Members 
+    #region ILockable Members
 
     /// <summary>
     /// Locks the instance and (possible) all dependent objects.
@@ -154,23 +154,10 @@
 
     internal void MakeNamesUnreadable()
     {
-<<<<<<< HEAD
-      isNamesReadingDenied = true;
-      foreach (var s in this.Schemas) {
-        s.MakeNamesUnreadable();
-      }
-      foreach (var pf in this.PartitionFunctions) {
-        pf.MakeNamesUnreadable();
-      }
-      foreach (var ps in this.PartitionSchemas) {
-        ps.MakeNamesUnreadable();
-      }
-=======
       IsNamesReadingDenied = true;
       Schemas.ForEach(s => s.MakeNamesUnreadable());
       PartitionFunctions.ForEach(pf => pf.MakeNamesUnreadable());
       PartitionSchemas.ForEach(ps => ps.MakeNamesUnreadable());
->>>>>>> d1e4da8e
     }
 
     internal string GetActualName(IReadOnlyDictionary<string, string> catalogNameMap)
@@ -189,11 +176,7 @@
       if (!IsNamesReadingDenied)
         return DbName;
       if (catalogNameMap==null)
-<<<<<<< HEAD
-        throw new InvalidOperationException("Unable to calculate real name for catalog");
-=======
         throw new ArgumentNullException("Unable to calculate real name for catalog");
->>>>>>> d1e4da8e
 
       var name = GetDbNameInternal();
       return catalogNameMap.TryGetValue(name, out var actualName) ? actualName : name;
