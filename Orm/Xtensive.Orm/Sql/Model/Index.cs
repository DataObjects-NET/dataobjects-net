<<<<<<< HEAD
// Copyright (C) 2009-2020 Xtensive LLC.
// This code is distributed under MIT license terms.
// See the License.txt file in the project root for more information.
=======
// Copyright (C) 2003-2010 Xtensive LLC.
// All rights reserved.
// For conditions of distribution and use, see license.
>>>>>>> b5d188a2

using System;
using Xtensive.Core;
using Xtensive.Sql.Dml;

namespace Xtensive.Sql.Model
{
  /// <summary>
  /// Represents an index.
  /// </summary>
  [Serializable]
  public class Index : DataTableNode, IPartitionable
  {
    private PairedNodeCollection<Index, IndexColumn> columns;
    private NodeCollection<DataTableColumn> nonkeyColumns;
    private bool isUnique;
    private bool isBitmap;
    private bool isClustered;
    private byte? fillFactor;
    private string filegroup;
    private PartitionDescriptor partitionDescriptor;
    private SqlExpression where;

    /// <summary>
    /// Creates the index column.
    /// </summary>
    /// <param name="column">The column.</param>
    public IndexColumn CreateIndexColumn(DataTableColumn column)
    {
      return CreateIndexColumn(column, true);
    }

    /// <summary>
    /// Creates the index column.
    /// </summary>
    /// <param name="column">The column.</param>
    /// <param name="ascending">The sort direction.</param>
    public IndexColumn CreateIndexColumn(DataTableColumn column, bool ascending)
    {
      ArgumentValidator.EnsureArgumentNotNull(column, "column");
      return new IndexColumn(this, column, ascending);
    }

    /// <summary>
    /// Creates the index column.
    /// </summary>
    /// <param name="expression">The expression.</param>
    /// <returns><see cref="IndexColumn"/> instance.</returns>
    public IndexColumn CreateIndexColumn(SqlExpression expression)
    {
      return CreateIndexColumn(expression, true);
    }

    /// <summary>
    /// Creates the index column.
    /// </summary>
    /// <param name="expression">The expression.</param>
<<<<<<< HEAD
    /// <param name="ascending">Indicates whether the sorting order of the newly created <see cref="IndexColumn"/>
    /// is ascending.</param>
=======
>>>>>>> b5d188a2
    /// <returns><see cref="IndexColumn"/> instance.</returns>
    public IndexColumn CreateIndexColumn(SqlExpression expression, bool ascending)
    {
      if (expression.IsNullReference())
        throw new ArgumentNullException("expression");
      return new IndexColumn(this, expression, ascending);
    }

    /// <summary>
    /// Columns, this instance is based on.
    /// </summary>
    public PairedNodeCollection<Index, IndexColumn> Columns
    {
      get { return columns; }
    }

    /// <summary>
    /// Non key columns to be added to the the index.
    /// </summary>
    public NodeCollection<DataTableColumn> NonkeyColumns
    {
      get { return nonkeyColumns; }
    }

    /// <summary>
    /// Gets or sets the index filter expression.
    /// </summary>
    public SqlExpression Where
    {
      get { return where; }
      set
      {
        this.EnsureNotLocked();
        where = value;
      }
    }

    /// <summary>
    /// Gets or sets the value indicating that this index is unique index.
    /// Unique index is one in which no two rows are permitted to have the same index key value.
    /// </summary>
    public bool IsUnique
    {
      get { return isUnique; }
      set
      {
        this.EnsureNotLocked();
        isUnique = value;
      }
    }

    /// <summary>
    /// Gets or sets the value indicating that this index is full-text index.
    /// </summary>
    public virtual bool IsFullText
    {
      get { return false; }
    }

    /// <summary>
    /// Gets or sets the value indicating that this index is spatial index.
    /// </summary>
    public virtual bool IsSpatial
    {
      get { return false; }
    }

    /// <summary>
    /// Gets or sets the value indicating that this index is bitmap index.
    /// A bitmap index is a special kind of index that stores the bulk of its data as bitmaps 
    /// and answers most queries by performing bitwise logical operations on these bitmaps.
    /// </summary>
    public bool IsBitmap
    {
      get { return isBitmap; }
      set
      {
        this.EnsureNotLocked();
        isBitmap = value;
      }
    }

    /// <summary>
    /// Gets or sets the value indicating that this index is clustered index.
    /// Clustered index is the index in which the logical order of the key values 
    /// determines the physical order of the corresponding rows in a table. 
    /// The bottom, or leaf, level of the clustered index contains the actual data rows 
    /// of the table. A table or view is allowed one clustered index at a time.
    /// </summary>
    public bool IsClustered
    {
      get { return isClustered; }
      set
      {
        this.EnsureNotLocked();
        isClustered = value;
      }
    }

    /// <summary>
    /// Specifies a percentage that indicates how full the database server should make the leaf level 
    /// of each index page during index creation or rebuild. 
    /// </summary>
    public byte? FillFactor
    {
      get { return fillFactor; }
      set
      {
        this.EnsureNotLocked();
        fillFactor = value;
      }
    }

    /// <summary>
    /// Gets or sets the value indicating that specified index will be created on the specified tablespace or filegroup. 
    /// If no location is specified and the table or view is not partitioned, the index uses the same filegroup 
    /// as the underlying table or view.
    /// </summary>
    public string Filegroup
    {
      get { return filegroup; }
      set
      {
        this.EnsureNotLocked();
        filegroup = value;
      }
    }

    /// <summary>
    /// Gets or sets the partition descriptor.
    /// </summary>
    /// <value>The partition descriptor.</value>
    public PartitionDescriptor PartitionDescriptor
    {
      get { return partitionDescriptor; }
      set {
        this.EnsureNotLocked();
        PartitionDescriptor old = partitionDescriptor;
        partitionDescriptor = value;
        if (old!=null && old.Owner==this)
          old.Owner = null;
        if (partitionDescriptor!=null && partitionDescriptor.Owner!=this)
          partitionDescriptor.Owner = this;
      }
    }

    #region DataTableNode Members

    /// <summary>
    /// Changes the data table.
    /// </summary>
    /// <param name="value">The value.</param>
    protected override void ChangeDataTable(DataTable value)
    {
      if (DataTable!=null)
        DataTable.Indexes.Remove(this);
      if (value!=null)
        value.Indexes.Add(this);
    }

    #endregion

    #region ILockable Members

    /// <summary>
    /// Locks the instance and (possible) all dependent objects.
    /// </summary>
    /// <param name="recursive"><see langword="True"/> if all dependent objects should be locked too.</param>
    public override void Lock(bool recursive)
    {
      base.Lock(recursive);
      columns.Lock(recursive);
      nonkeyColumns.Lock(recursive);
      if (partitionDescriptor!=null)
        partitionDescriptor.Lock(recursive);
    }

    #endregion

    #region Constructors

    internal Index(DataTable dataTable, string name) : base(dataTable, name)
    {
      nonkeyColumns = new NodeCollection<DataTableColumn>();
      columns = new PairedNodeCollection<Index, IndexColumn>(this, "Columns");
    }

    #endregion
  }
}<|MERGE_RESOLUTION|>--- conflicted
+++ resolved
@@ -1,12 +1,6 @@
-<<<<<<< HEAD
 // Copyright (C) 2009-2020 Xtensive LLC.
 // This code is distributed under MIT license terms.
 // See the License.txt file in the project root for more information.
-=======
-// Copyright (C) 2003-2010 Xtensive LLC.
-// All rights reserved.
-// For conditions of distribution and use, see license.
->>>>>>> b5d188a2
 
 using System;
 using Xtensive.Core;
@@ -64,11 +58,8 @@
     /// Creates the index column.
     /// </summary>
     /// <param name="expression">The expression.</param>
-<<<<<<< HEAD
     /// <param name="ascending">Indicates whether the sorting order of the newly created <see cref="IndexColumn"/>
     /// is ascending.</param>
-=======
->>>>>>> b5d188a2
     /// <returns><see cref="IndexColumn"/> instance.</returns>
     public IndexColumn CreateIndexColumn(SqlExpression expression, bool ascending)
     {
