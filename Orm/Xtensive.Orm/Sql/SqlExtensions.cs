// Copyright (C) 2009-2021 Xtensive LLC.
// This code is distributed under MIT license terms.
// See the License.txt file in the project root for more information.
// Created by: Denis Krjuchkov
// Created:    2009.07.30

using System;
using System.Collections.Generic;
using Xtensive.Core;
using Xtensive.Orm;
using Xtensive.Sql.Dml;

namespace Xtensive.Sql
{
  /// <summary>
  /// Various extension methods related to this namespace.
  /// </summary>
  public static class SqlExtensions
  {
    private const char SchemaSeparator = '/';
    private const string SchemaSeparatorString = "/";

    /// <summary>
    /// Extracts the database component from the specified <see cref="UrlInfo"/>.
    /// </summary>
    /// <param name="url">The URL.</param>
    /// <returns>Database name.</returns>
    public static string GetDatabase(this UrlInfo url)
    {
      var resource = url.Resource;
      int position = resource.IndexOf(SchemaSeparator);
      if (position < 0)
        return url.Resource.TryCutSuffix(SchemaSeparatorString);
      return resource.Substring(0, position);
    }

    /// <summary>
    /// Extracts the schema component from the specified <see cref="UrlInfo"/>.
    /// If schema is not specified returns <paramref name="defaultValue"/>.
    /// </summary>
    /// <param name="url">The URL.</param>
    /// <param name="defaultValue">The default schema name.</param>
    /// <returns>Schema name.</returns>
    public static string GetSchema(this UrlInfo url, string defaultValue)
    {
      var resource = url.Resource;
      int position = resource.IndexOf(SchemaSeparator);
      if (position < 0)
        return defaultValue;
      var result = resource.Substring(position + 1).TryCutSuffix(SchemaSeparatorString);
      return string.IsNullOrEmpty(result) ? defaultValue : result;
    }

    /// <summary>
    /// Assigns connection accessors to <paramref name="connection"/> so they will have access.
<<<<<<< HEAD
=======
    /// to database connection on certain operations.
>>>>>>> 9d3e71c9
    /// </summary>
    /// <param name="connection">The connection to assign accessors.</param>
    /// <param name="connectionAccessors">The accessors.</param>
    public static void AssignConnectionAccessors(this SqlConnection connection,
      IReadOnlyCollection<IDbConnectionAccessor> connectionAccessors)
    {
      connection.Extensions.Set(new DbConnectionAccessorExtension(connectionAccessors));
    }
  }
}<|MERGE_RESOLUTION|>--- conflicted
+++ resolved
@@ -52,11 +52,8 @@
     }
 
     /// <summary>
-    /// Assigns connection accessors to <paramref name="connection"/> so they will have access.
-<<<<<<< HEAD
-=======
+    /// Assigns connection accessors to <paramref name="connection"/> so they will have access
     /// to database connection on certain operations.
->>>>>>> 9d3e71c9
     /// </summary>
     /// <param name="connection">The connection to assign accessors.</param>
     /// <param name="connectionAccessors">The accessors.</param>
