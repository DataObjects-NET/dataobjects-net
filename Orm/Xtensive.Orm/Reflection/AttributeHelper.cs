// Copyright (C) 2008-2021 Xtensive LLC.
// This code is distributed under MIT license terms.
// See the License.txt file in the project root for more information.
// Created by: Alex Yakunin
// Created:    2008.06.13

using System;
using System.Collections.Generic;
using System.Collections.Concurrent;
using System.Linq;
using System.Reflection;
<<<<<<< HEAD
=======
using AttributesKey = System.ValueTuple<System.Reflection.MemberInfo, System.Type, Xtensive.Reflection.AttributeSearchOptions>;
using PerAttributeKey = System.ValueTuple<System.Reflection.MemberInfo, Xtensive.Reflection.AttributeSearchOptions>;
>>>>>>> 51f71c00

namespace Xtensive.Reflection
{
  using AttributesKey = ValueTuple<MemberInfo, Type, AttributeSearchOptions>;
  using PerAttributeKey = ValueTuple<MemberInfo, AttributeSearchOptions>;

  /// <summary>
  /// <see cref="Attribute"/> related helper \ extension methods.
  /// </summary>
  public static class AttributeHelper
  {
    private static class AttributeDictionary<TAttribute> where TAttribute : Attribute
    {
      public static readonly ConcurrentDictionary<PerAttributeKey, TAttribute[]> Dictionary
        = new ConcurrentDictionary<PerAttributeKey, TAttribute[]>();
    }

    private static readonly ConcurrentDictionary<AttributesKey, Attribute[]> attributesByMemberInfoAndSearchOptions
      = new ConcurrentDictionary<AttributesKey, Attribute[]>();

    /// <summary>
    /// A shortcut to <see cref="MemberInfo.GetCustomAttributes(Type,bool)"/> method.
    /// </summary>
    /// <typeparam name="TAttribute">The type of attributes to get.</typeparam>
    /// <param name="member">Member to get attributes of.</param>
    /// <param name="options">Attribute search options.</param>
    /// <returns>An array of attributes of specified type.</returns>
    ///
<<<<<<< HEAD
    public static IReadOnlyList<TAttribute> GetAttributes<TAttribute>(this MemberInfo member, AttributeSearchOptions options = AttributeSearchOptions.InheritNone)
=======
    public static TAttribute[] GetAttributes<TAttribute>(this MemberInfo member, AttributeSearchOptions options = AttributeSearchOptions.InheritNone)
>>>>>>> 51f71c00
        where TAttribute : Attribute =>
      AttributeDictionary<TAttribute>.Dictionary.GetOrAdd(
        new PerAttributeKey(member, options),
        key => GetAttributes(key.Item1, typeof(TAttribute), key.Item2).Cast<TAttribute>().ToArray()
      );

    /// <summary>
    /// A version of <see cref="GetAttributes{TAttribute}(MemberInfo, AttributeSearchOptions)"/>
    /// returning just one attribute.
    /// </summary>
    /// <typeparam name="TAttribute">The type of attribute to get.</typeparam>
    /// <param name="member">Member to get attribute of.</param>
    /// <param name="options">Attribute search options.</param>
    /// <returns>An attribute of specified type;
    /// <see langword="null"/>, if there is no such attribute;
    /// throws <see cref="InvalidOperationException"/>, if there is more then one attribute of specified type found.
    /// </returns>
    /// <exception cref="InvalidOperationException">Thrown if there is more then one attribute of specified type found.</exception>
    public static TAttribute GetAttribute<TAttribute>(this MemberInfo member, AttributeSearchOptions options = AttributeSearchOptions.InheritNone)
      where TAttribute : Attribute
    {
      var attributes = member.GetAttributes<TAttribute>(options);
<<<<<<< HEAD
      return attributes.Count switch {
=======
      return attributes.Length switch {
>>>>>>> 51f71c00
        0 => null,
        1 => attributes[0],
        _ => throw new InvalidOperationException(string.Format(Strings.ExMultipleAttributesOfTypeXAreNotAllowedHere,
          member.GetShortName(true),
          typeof(TAttribute).GetShortName()))
      };
    }

<<<<<<< HEAD
    private static IReadOnlyList<Attribute> GetAttributes(MemberInfo member, Type attributeType, AttributeSearchOptions options) =>
=======
    private static Attribute[] GetAttributes(MemberInfo member, Type attributeType, AttributeSearchOptions options) =>
>>>>>>> 51f71c00
      attributesByMemberInfoAndSearchOptions.GetOrAdd(
        new AttributesKey(member, attributeType, options),
        t => ExtractAttributes(t).ToArray()
      );

    private static Attribute[] GetAttributes(this MemberInfo member, Type attributeType)
    {
      var attrObjects = member.GetCustomAttributes(attributeType, false);
      var attrs = new Attribute[attrObjects.Length];
      for (int i = attrObjects.Length; i-- > 0;) {
        attrs[i] = (Attribute) attrObjects[i];
      }
      return attrs;
    }

    private static IEnumerable<Attribute> ExtractAttributes((MemberInfo member, Type attributeType, AttributeSearchOptions options) t) {
      (var member, var attributeType, var options) = t;

      var attributes = member.GetCustomAttributes(attributeType, false).Cast<Attribute>().ToList();
      if (options == AttributeSearchOptions.InheritNone)
        return attributes;
      if (attributes.Count == 0) {
        if ((options & AttributeSearchOptions.InheritFromPropertyOrEvent) != 0
            && member is MethodInfo m
            && ((MemberInfo) m.GetProperty() ?? m.GetEvent()) is MemberInfo poe) {
          attributes = poe.GetAttributes(attributeType).ToList();
        }
        if ((options & AttributeSearchOptions.InheritFromBase) != 0
            && (options & AttributeSearchOptions.InheritFromAllBase) == 0
            && member.GetBaseMember() is MemberInfo bm) {
          attributes.AddRange(GetAttributes(bm, attributeType, options));
        }
      }

      if ((options & AttributeSearchOptions.InheritFromAllBase) != 0
          && member.DeclaringType != WellKnownTypes.Object
          && member.GetBaseMember() is MemberInfo bm2) {
        attributes.AddRange(GetAttributes(bm2, attributeType, options));
      }

      return attributes;
    }
  }
}<|MERGE_RESOLUTION|>--- conflicted
+++ resolved
@@ -9,17 +9,11 @@
 using System.Collections.Concurrent;
 using System.Linq;
 using System.Reflection;
-<<<<<<< HEAD
-=======
 using AttributesKey = System.ValueTuple<System.Reflection.MemberInfo, System.Type, Xtensive.Reflection.AttributeSearchOptions>;
 using PerAttributeKey = System.ValueTuple<System.Reflection.MemberInfo, Xtensive.Reflection.AttributeSearchOptions>;
->>>>>>> 51f71c00
 
 namespace Xtensive.Reflection
 {
-  using AttributesKey = ValueTuple<MemberInfo, Type, AttributeSearchOptions>;
-  using PerAttributeKey = ValueTuple<MemberInfo, AttributeSearchOptions>;
-
   /// <summary>
   /// <see cref="Attribute"/> related helper \ extension methods.
   /// </summary>
@@ -42,11 +36,7 @@
     /// <param name="options">Attribute search options.</param>
     /// <returns>An array of attributes of specified type.</returns>
     ///
-<<<<<<< HEAD
     public static IReadOnlyList<TAttribute> GetAttributes<TAttribute>(this MemberInfo member, AttributeSearchOptions options = AttributeSearchOptions.InheritNone)
-=======
-    public static TAttribute[] GetAttributes<TAttribute>(this MemberInfo member, AttributeSearchOptions options = AttributeSearchOptions.InheritNone)
->>>>>>> 51f71c00
         where TAttribute : Attribute =>
       AttributeDictionary<TAttribute>.Dictionary.GetOrAdd(
         new PerAttributeKey(member, options),
@@ -69,11 +59,7 @@
       where TAttribute : Attribute
     {
       var attributes = member.GetAttributes<TAttribute>(options);
-<<<<<<< HEAD
       return attributes.Count switch {
-=======
-      return attributes.Length switch {
->>>>>>> 51f71c00
         0 => null,
         1 => attributes[0],
         _ => throw new InvalidOperationException(string.Format(Strings.ExMultipleAttributesOfTypeXAreNotAllowedHere,
@@ -82,11 +68,7 @@
       };
     }
 
-<<<<<<< HEAD
     private static IReadOnlyList<Attribute> GetAttributes(MemberInfo member, Type attributeType, AttributeSearchOptions options) =>
-=======
-    private static Attribute[] GetAttributes(MemberInfo member, Type attributeType, AttributeSearchOptions options) =>
->>>>>>> 51f71c00
       attributesByMemberInfoAndSearchOptions.GetOrAdd(
         new AttributesKey(member, attributeType, options),
         t => ExtractAttributes(t).ToArray()
