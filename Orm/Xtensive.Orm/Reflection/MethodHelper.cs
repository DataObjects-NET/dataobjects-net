--- conflicted
+++ resolved
@@ -1,12 +1,6 @@
-<<<<<<< HEAD
 // Copyright (C) 2008-2020 Xtensive LLC.
 // This code is distributed under MIT license terms.
 // See the License.txt file in the project root for more information.
-=======
-// Copyright (C) 2003-2010 Xtensive LLC.
-// All rights reserved.
-// For conditions of distribution and use, see license.
->>>>>>> b5d188a2
 // Created by: Alex Yakunin
 // Created:    2008.01.27
 
@@ -24,11 +18,8 @@
   /// </summary>
   public static class MethodHelper
   {
-<<<<<<< HEAD
     private static readonly Type AnyArrayPlaceholderType = typeof(AnyArrayPlaceholder);
 
-=======
->>>>>>> b5d188a2
     /// <summary>
     /// This class is used internally by <see cref="MethodHelper"/> to denote
     /// an array of any type when matching parameter types
@@ -61,11 +52,7 @@
       bool parameterTypesAreFullyDefined = true;
       for (int i = 0; i<parameterTypes.Length; i++) {
         var parameterType = parameterTypes[i] as Type;
-<<<<<<< HEAD
         if (parameterType==null || parameterType.IsGenericTypeDefinition || parameterType==AnyArrayPlaceholderType) {
-=======
-        if (parameterType==null || parameterType.IsGenericTypeDefinition || parameterType==typeof (AnyArrayPlaceholder)) {
->>>>>>> b5d188a2
           parameterTypesAreFullyDefined = false;
           break;
         }
@@ -357,11 +344,7 @@
             || requiredParameterType.IsGenericTypeDefinition
                && actualParameterType.IsGenericType
                && actualParameterType.GetGenericTypeDefinition()==requiredParameterType
-<<<<<<< HEAD
             || requiredParameterType==AnyArrayPlaceholderType
-=======
-            || requiredParameterType==typeof(AnyArrayPlaceholder)
->>>>>>> b5d188a2
                && actualParameterType.IsArray;
         else
           isMatch = true;
