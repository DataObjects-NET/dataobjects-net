--- conflicted
+++ resolved
@@ -1,22 +1,12 @@
-<<<<<<< HEAD
 // Copyright (C) 2009-2020 Xtensive LLC.
 // This code is distributed under MIT license terms.
 // See the License.txt file in the project root for more information.
-=======
-﻿// Copyright (C) 2003-2010 Xtensive LLC.
-// All rights reserved.
-// For conditions of distribution and use, see license.
->>>>>>> b5d188a2
 // Created by: Denis Krjuchkov
 // Created:    2009.02.24
 
 namespace Xtensive.Reflection
 {
-<<<<<<< HEAD
   public partial class WellKnown
-=======
-  partial class WellKnown
->>>>>>> b5d188a2
   {
     ///<summary>
     /// Well-known method names related to operator overloading
