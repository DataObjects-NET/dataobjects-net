// Copyright (C) 2008-2020 Xtensive LLC.
// This code is distributed under MIT license terms.
// See the License.txt file in the project root for more information.
// Created by: Alex Yakunin
// Created:    2008.06.13

using System;
using System.Reflection;
using System.Security;
using System.Text;
using Xtensive.Reflection;
using System.Linq;
using Xtensive.Collections;


namespace Xtensive.Reflection
{
  /// <summary>
  /// <see cref="MemberInfo"/> related helper \ extension methods.
  /// </summary>
  public static class MemberHelper
  {
    /// <summary>
    /// Gets the binding flags for the specified member.
    /// </summary>
    /// <param name="member">The member to get binding flags for.</param>
    /// <returns>Binding flags for the specified member.</returns>
    public static BindingFlags GetBindingFlags(this MemberInfo member)
    {
      var flags = default(BindingFlags);
      if (member is MethodInfo mi) {
        flags |= mi.IsStatic ? BindingFlags.Static : BindingFlags.Instance;
        flags |= mi.IsPublic ? BindingFlags.Public : BindingFlags.NonPublic;
        return flags;
      }
      if (member is PropertyInfo pi) {
        var getter = pi.GetGetMethod(true);
        var setter = pi.GetSetMethod(true);
        var method = getter ?? setter;
        flags |= method.IsStatic ? BindingFlags.Static : BindingFlags.Instance;
        if (getter!=null) {
          flags |= getter.IsPublic ? BindingFlags.Public : BindingFlags.NonPublic;
        }
        if (setter!=null) {
          flags |= setter.IsPublic ? BindingFlags.Public : BindingFlags.NonPublic;
        }
        return flags;
      }
      if (member is FieldInfo fi) {
        flags |= fi.IsStatic ? BindingFlags.Static : BindingFlags.Instance;
        flags |= fi.IsPublic ? BindingFlags.Public : BindingFlags.NonPublic;
        return flags;
      }
      if (member is EventInfo ei) {
        var add = ei.GetAddMethod(true);
        var remove = ei.GetRemoveMethod(true);
        var method = add ?? remove;
        flags |= method.IsStatic ? BindingFlags.Static : BindingFlags.Instance;
        if (add!=null) {
          flags |= add.IsPublic ? BindingFlags.Public : BindingFlags.NonPublic;
        }
        if (remove!=null) {
          flags |= remove.IsPublic ? BindingFlags.Public : BindingFlags.NonPublic;
        }
        return flags;
      }
      if (member is ConstructorInfo ci) {
        flags |= ci.IsStatic ? BindingFlags.Static : BindingFlags.Instance;
        flags |= ci.IsPublic ? BindingFlags.Public : BindingFlags.NonPublic;
        return flags;
      }
      return flags;
    }

    /// <summary>
    /// Gets the base member for the specified <paramref name="member"/>.
    /// </summary>
    /// <param name="member">The member to get base member for.</param>
    /// <returns>Base member;
    /// <see langword="null" />, if it does not exist.</returns>
    public static MemberInfo GetBaseMember(this MemberInfo member)
    {
      try {
        // Items are ordered by probability of their reflection
        if (member is PropertyInfo pi) {
          var anyAccessor = (pi.GetGetMethod(true) ?? pi.GetSetMethod(true));
          var anyInterfaceAccessor = (MethodInfo) anyAccessor.GetBaseMember();
          return anyInterfaceAccessor == null
            ? null
            : (MemberInfo) anyInterfaceAccessor.GetProperty();
        }
        if (member is FieldInfo fi) {
          return null;
        }
        if (member is MethodInfo mi) {
          if (mi.DeclaringType.IsInterface) {
            return null;
          }
          if (mi.IsExplicitImplementation()) {
            return mi.GetInterfaceMember();
          }
          if (mi.IsAbstract || !mi.IsVirtual) {
            return null;
          }
          //          var bmi = mi.GetBaseDefinition();
          //          return bmi==mi ? null : bmi;
          var bmi = mi.DeclaringType.UnderlyingSystemType.BaseType
            .GetMethod(mi.Name, mi.GetBindingFlags() | BindingFlags.ExactBinding, null, mi.GetParameterTypes(), null);
          return bmi ?? mi.GetInterfaceMember();
        }
        if (member is ConstructorInfo ci) {
          return null;
        }
        if (member is EventInfo ei) {
          var anyAccessor = (ei.GetAddMethod(true) ?? ei.GetRemoveMethod(true));
          var anyInterfaceAccessor = (MethodInfo) anyAccessor.GetBaseMember();
          if (anyInterfaceAccessor==null) {
            return null;
          }
          return anyInterfaceAccessor.GetEvent();
        }
        if (member is Type ti) {
          return ti.BaseType;
        }
      }
      catch {
      }
      return null;
    }

    #region Interface related methods

    /// <summary>
    /// Determines whether the specified <paramref name="member"/>
    /// is explicit implementation of some interface member.
    /// </summary>
    /// <param name="member">The member to check.</param>
    /// <returns>Check result.</returns>
    public static bool IsExplicitImplementation(this MemberInfo member)
    {
      if (member is MethodInfo mi) {
        return mi.IsPublic
          ? false
          : mi.GetInterfaceMember()==null
            ? false
            : mi.IsPrivate;
      }
      if (member is PropertyInfo pi) {
        return (pi.GetGetMethod(true) ?? pi.GetSetMethod(true)).IsExplicitImplementation();
      }
      if (member is EventInfo ei) {
        return (ei.GetAddMethod(true) ?? ei.GetRemoveMethod(true)).IsExplicitImplementation();
      }
      return false;
    }

    /// <summary>
    /// Gets the interface member implementation in its implementor.
    /// </summary>
    /// <param name="member">The member to get the implementation member for.</param>
    /// <param name="implementor">A <see cref="Type"/> implementing an <see langword="interface"/>
    /// where the specified <paramref name="member"/> is declared.</param>
    /// <returns>Implementation member;
    /// <see langword="null" />, if no implementation member maps to the specified one.</returns>
    public static MemberInfo GetImplementation(this MemberInfo member, Type implementor)
    {
      if (implementor.IsInterface) {
        return null;
      }
      if (member is MethodInfo mi) {
        var iType = mi.DeclaringType.UnderlyingSystemType;
        var map = implementor.GetInterfaceMapFast(iType);
        var mapInterfaceMethods = map.InterfaceMethods;
        for (int i = 0, count = mapInterfaceMethods.Count; i < count; i++) {
          if (mi == mapInterfaceMethods[i]) {
            return map.TargetMethods[i];
          }
        }
        return null;
      }
      if (member is PropertyInfo pi) {
        var anyAccessor = (pi.GetGetMethod(true) ?? pi.GetSetMethod(true));
        var anyAccessorImplementor = (MethodInfo) anyAccessor.GetImplementation(implementor);
        return anyAccessorImplementor == null
          ? null
          : (MemberInfo) anyAccessorImplementor.GetProperty();
      }
      if (member is EventInfo ei) {
        var anyAccessor = (ei.GetAddMethod(true) ?? ei.GetRemoveMethod(true));
        var anyAccessorImplementor = (MethodInfo) anyAccessor.GetImplementation(implementor);
        return anyAccessorImplementor == null ? null : (MemberInfo) anyAccessorImplementor.GetEvent();
      }
      return null;
    }

    /// <summary>
    /// Gets the interface member for its explicit or implicit implementor.
    /// </summary>
    /// <param name="member">The member to get the interface member for.</param>
    /// <returns>Interface member;
    /// <see langword="null" />, if no interface member maps to the specified one,
    /// or the member itself is declared in interface.</returns>
    [SecuritySafeCritical]
    public static MemberInfo GetInterfaceMember(this MemberInfo member)
    {
      if (member.DeclaringType.IsInterface) {
        return null;
      }
      if (member is MethodInfo mi) {
        var type = mi.DeclaringType.UnderlyingSystemType;
        var methodInfoType = mi.GetType();
        var isRuntimeMethodInfo = methodInfoType.FullName == WellKnown.RuntimeMethodInfoName;
<<<<<<< HEAD
        foreach (var iType in type.GetInterfacesOrderByInheritance()) {
          var map = type.GetInterfaceMapFast(iType.UnderlyingSystemType);
          var mapInterfaceMethods = map.InterfaceMethods;
          for (int i = 0, count = mapInterfaceMethods.Count; i < count; i++) {
            var tmi = map.TargetMethods[i];
=======
        foreach (var iType in TypeHelper.GetInterfacesUnordered(type)) {
          var map = type.GetInterfaceMapFast(iType.UnderlyingSystemType);
          var targetMethods = map.TargetMethods;
          for (int i = 0, count = map.InterfaceMethods.Count; i < count; i++) {
            var tmi = targetMethods[i];
>>>>>>> 146c357f
            if (mi == tmi) {
              return mapInterfaceMethods[i];
            }
            var targetMethodInfoType = tmi.GetType();
            if (isRuntimeMethodInfo && methodInfoType == targetMethodInfoType &&
                mi.MethodHandle.Value == tmi.MethodHandle.Value) {
              return mapInterfaceMethods[i];
            }
          }
        }
        return null;
      }
      if (member is PropertyInfo pi) {
        var anyAccessor = pi.GetGetMethod(true) ?? pi.GetSetMethod(true);
        var anyInterfaceAccessor = (MethodInfo) anyAccessor.GetInterfaceMember();
        return anyInterfaceAccessor == null
          ? null
          : (MemberInfo) anyInterfaceAccessor.GetProperty();
      }
      if (member is EventInfo ei) {
        var anyAccessor = ei.GetAddMethod(true) ?? ei.GetRemoveMethod(true);
        var anyInterfaceAccessor = (MethodInfo) anyAccessor.GetInterfaceMember();
        return anyInterfaceAccessor == null
          ? null
          : (MemberInfo) anyInterfaceAccessor.GetEvent();
      }
      return null;
    }

    #endregion

    /// <summary>
    /// Builds correct full generic type and member name.
    /// </summary>
    /// <param name="member">A <see cref="MemberInfo"/> object which name is built.</param>
    /// <param name="includeTypeName">Indicates whether type name must be included or not.</param>
    /// <returns>Full member name.</returns>
    public static string GetFullName(this MemberInfo member, bool includeTypeName)
    {
      if (member == null) {
        return null;
      }

      if (!includeTypeName) {
        if (!member.IsExplicitImplementation()) {
          return member.Name;
        }
        var im = member.GetInterfaceMember();
        return new StringBuilder()
          .Append(im.DeclaringType.GetFullName())
          .Append(".")
          .Append(im.GetFullName(false))
          .ToString();
      }
      return new StringBuilder()
        .Append(member.DeclaringType.GetFullName())
        .Append(".")
        .Append(member.GetFullName(false))
        .ToString();
    }

    /// <summary>
    /// Builds correct short generic type and member name.
    /// </summary>
    /// <param name="member">A <see cref="MemberInfo"/> object which name is built.</param>
    /// <param name="includeTypeName">Indicates whether type name must be included or not.</param>
    /// <returns>Short member name.</returns>
    public static string GetShortName(this MemberInfo member, bool includeTypeName)
    {
      if (member == null) {
        return null;
      }
      var name = member.Name;
      if (!includeTypeName) {
        var dotIndex = name.LastIndexOf('.');
        if (dotIndex <= 0) {
          return name;
        }
        dotIndex = name.LastIndexOf('.', dotIndex - 1);
        return dotIndex <= 0 ? name : name.Substring(dotIndex + 1);
      }
      return new StringBuilder()
        .Append(member.DeclaringType.GetShortName())
        .Append(".")
        .Append(member.GetShortName(false))
        .ToString();
    }
  }
}<|MERGE_RESOLUTION|>--- conflicted
+++ resolved
@@ -210,19 +210,12 @@
         var type = mi.DeclaringType.UnderlyingSystemType;
         var methodInfoType = mi.GetType();
         var isRuntimeMethodInfo = methodInfoType.FullName == WellKnown.RuntimeMethodInfoName;
-<<<<<<< HEAD
-        foreach (var iType in type.GetInterfacesOrderByInheritance()) {
+        foreach (var iType in TypeHelper.GetInterfacesUnordered(type)) {
           var map = type.GetInterfaceMapFast(iType.UnderlyingSystemType);
           var mapInterfaceMethods = map.InterfaceMethods;
-          for (int i = 0, count = mapInterfaceMethods.Count; i < count; i++) {
-            var tmi = map.TargetMethods[i];
-=======
-        foreach (var iType in TypeHelper.GetInterfacesUnordered(type)) {
-          var map = type.GetInterfaceMapFast(iType.UnderlyingSystemType);
           var targetMethods = map.TargetMethods;
           for (int i = 0, count = map.InterfaceMethods.Count; i < count; i++) {
             var tmi = targetMethods[i];
->>>>>>> 146c357f
             if (mi == tmi) {
               return mapInterfaceMethods[i];
             }
