<<<<<<< HEAD
// Copyright (C) 2009-2020 Xtensive LLC.
// This code is distributed under MIT license terms.
// See the License.txt file in the project root for more information.
=======
// Copyright (C) 2003-2010 Xtensive LLC.
// All rights reserved.
// For conditions of distribution and use, see license.
>>>>>>> b5d188a2
// Created by: Alexis Kochetov
// Created:    2009.04.17

using System;
using System.Collections.Generic;

namespace Xtensive.Reflection
{
  /// <summary>
  /// <see cref="IEnumerable{T}"/> helper methods.
  /// </summary>
  public static class SequenceHelper
  {
    /// <summary>
    /// Gets the generic type of <see cref="IEnumerable{T}"/> where <paramref name="elementType"/> is generic argument.
    /// </summary>
    /// <param name="elementType">Type of the element.</param>
    public static Type GetSequenceType(Type elementType)
    {
<<<<<<< HEAD
      return WellKnownInterfaces.EnumerableOfT.MakeGenericType(elementType);
=======
      return typeof (IEnumerable<>).MakeGenericType(elementType);
>>>>>>> b5d188a2
    }

    /// <summary>
    /// Gets element type of the sequence.
    /// </summary>
    /// <param name="sequenceType">Type of the sequence.</param>
    public static Type GetElementType(Type sequenceType)
    {
      Type ienum = FindIEnumerable(sequenceType);
      return ienum == null
               ? sequenceType
               : ienum.GetGenericArguments()[0];
    }

    private static Type FindIEnumerable(Type sequenceType)
    {
<<<<<<< HEAD
      if (sequenceType == null || sequenceType == WellKnownTypes.String)
        return null;
      if (sequenceType.IsArray)
        return WellKnownInterfaces.EnumerableOfT.MakeGenericType(sequenceType.GetElementType());
      if (sequenceType.IsGenericType)
        foreach (Type arg in sequenceType.GetGenericArguments()) {
          Type enumerable = WellKnownInterfaces.EnumerableOfT.MakeGenericType(arg);
=======
      if (sequenceType == null || sequenceType == typeof (string))
        return null;
      if (sequenceType.IsArray)
        return typeof (IEnumerable<>).MakeGenericType(sequenceType.GetElementType());
      if (sequenceType.IsGenericType)
        foreach (Type arg in sequenceType.GetGenericArguments()) {
          Type enumerable = typeof (IEnumerable<>).MakeGenericType(arg);
>>>>>>> b5d188a2
          if (enumerable.IsAssignableFrom(sequenceType))
            return enumerable;
        }
      Type[] interfaces = sequenceType.GetInterfaces();
      if (interfaces != null && interfaces.Length > 0)
        foreach (Type @interface in interfaces) {
          Type enumerable = FindIEnumerable(@interface);
          if (enumerable != null)
            return enumerable;
        }
<<<<<<< HEAD
      if (sequenceType.BaseType != null && sequenceType.BaseType != WellKnownTypes.Object)
=======
      if (sequenceType.BaseType != null && sequenceType.BaseType != typeof (object))
>>>>>>> b5d188a2
        return FindIEnumerable(sequenceType.BaseType);
      return null;
    }
  }
}<|MERGE_RESOLUTION|>--- conflicted
+++ resolved
@@ -1,12 +1,6 @@
-<<<<<<< HEAD
 // Copyright (C) 2009-2020 Xtensive LLC.
 // This code is distributed under MIT license terms.
 // See the License.txt file in the project root for more information.
-=======
-// Copyright (C) 2003-2010 Xtensive LLC.
-// All rights reserved.
-// For conditions of distribution and use, see license.
->>>>>>> b5d188a2
 // Created by: Alexis Kochetov
 // Created:    2009.04.17
 
@@ -26,11 +20,7 @@
     /// <param name="elementType">Type of the element.</param>
     public static Type GetSequenceType(Type elementType)
     {
-<<<<<<< HEAD
       return WellKnownInterfaces.EnumerableOfT.MakeGenericType(elementType);
-=======
-      return typeof (IEnumerable<>).MakeGenericType(elementType);
->>>>>>> b5d188a2
     }
 
     /// <summary>
@@ -47,7 +37,6 @@
 
     private static Type FindIEnumerable(Type sequenceType)
     {
-<<<<<<< HEAD
       if (sequenceType == null || sequenceType == WellKnownTypes.String)
         return null;
       if (sequenceType.IsArray)
@@ -55,15 +44,6 @@
       if (sequenceType.IsGenericType)
         foreach (Type arg in sequenceType.GetGenericArguments()) {
           Type enumerable = WellKnownInterfaces.EnumerableOfT.MakeGenericType(arg);
-=======
-      if (sequenceType == null || sequenceType == typeof (string))
-        return null;
-      if (sequenceType.IsArray)
-        return typeof (IEnumerable<>).MakeGenericType(sequenceType.GetElementType());
-      if (sequenceType.IsGenericType)
-        foreach (Type arg in sequenceType.GetGenericArguments()) {
-          Type enumerable = typeof (IEnumerable<>).MakeGenericType(arg);
->>>>>>> b5d188a2
           if (enumerable.IsAssignableFrom(sequenceType))
             return enumerable;
         }
@@ -74,11 +54,7 @@
           if (enumerable != null)
             return enumerable;
         }
-<<<<<<< HEAD
       if (sequenceType.BaseType != null && sequenceType.BaseType != WellKnownTypes.Object)
-=======
-      if (sequenceType.BaseType != null && sequenceType.BaseType != typeof (object))
->>>>>>> b5d188a2
         return FindIEnumerable(sequenceType.BaseType);
       return null;
     }
