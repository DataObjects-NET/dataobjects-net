// Copyright (C) 2009-2020 Xtensive LLC.
// This code is distributed under MIT license terms.
// See the License.txt file in the project root for more information.
// Created by: Alexis Kochetov
// Created:    2009.04.17

using System;
using System.Collections.Generic;
using System.Linq;

namespace Xtensive.Reflection
{
  /// <summary>
  /// <see cref="IEnumerable{T}"/> helper methods.
  /// </summary>
  public static class SequenceHelper
  {
    /// <summary>
    /// Gets the generic type of <see cref="IEnumerable{T}"/> where <paramref name="elementType"/> is generic argument.
    /// </summary>
    /// <param name="elementType">Type of the element.</param>
    public static Type GetSequenceType(Type elementType)
    {
      return WellKnownInterfaces.EnumerableOfT.CachedMakeGenericType(elementType);
    }

    /// <summary>
    /// Gets element type of the sequence.
    /// </summary>
    /// <param name="sequenceType">Type of the sequence.</param>
    public static Type GetElementType(Type sequenceType)
    {
      Type ienum = FindIEnumerable(sequenceType);
      return ienum == null
               ? sequenceType
               : ienum.GetGenericArguments()[0];
    }

    private static Type FindIEnumerable(Type sequenceType)
    {
      if (sequenceType == null || sequenceType == WellKnownTypes.String) {
        return null;
      }
      if (sequenceType.IsArray) {
        return WellKnownInterfaces.EnumerableOfT.CachedMakeGenericType(sequenceType.GetElementType());
      }
      if (sequenceType.IsGenericType) {
        foreach (Type arg in sequenceType.GetGenericArguments()) {
          Type enumerable = WellKnownInterfaces.EnumerableOfT.CachedMakeGenericType(arg);
          if (enumerable.IsAssignableFrom(sequenceType))
            return enumerable;
        }
<<<<<<< HEAD
      }
      return sequenceType.GetInterfacesOrderByInheritance().Select(FindIEnumerable).FirstOrDefault(o => o != null)
        ?? (sequenceType.BaseType switch {
          null => null,
          var baseType => baseType == WellKnownTypes.Object ? null : FindIEnumerable(baseType)
        });
=======
      var interfaces = TypeHelper.GetInterfacesUnordered(sequenceType);
      if (interfaces.Count > 0)
        foreach (Type @interface in interfaces) {
          Type enumerable = FindIEnumerable(@interface);
          if (enumerable != null)
            return enumerable;
        }
      if (sequenceType.BaseType != null && sequenceType.BaseType != WellKnownTypes.Object)
        return FindIEnumerable(sequenceType.BaseType);
      return null;
>>>>>>> 146c357f
    }
  }
}<|MERGE_RESOLUTION|>--- conflicted
+++ resolved
@@ -50,14 +50,7 @@
           if (enumerable.IsAssignableFrom(sequenceType))
             return enumerable;
         }
-<<<<<<< HEAD
       }
-      return sequenceType.GetInterfacesOrderByInheritance().Select(FindIEnumerable).FirstOrDefault(o => o != null)
-        ?? (sequenceType.BaseType switch {
-          null => null,
-          var baseType => baseType == WellKnownTypes.Object ? null : FindIEnumerable(baseType)
-        });
-=======
       var interfaces = TypeHelper.GetInterfacesUnordered(sequenceType);
       if (interfaces.Count > 0)
         foreach (Type @interface in interfaces) {
@@ -68,7 +61,6 @@
       if (sequenceType.BaseType != null && sequenceType.BaseType != WellKnownTypes.Object)
         return FindIEnumerable(sequenceType.BaseType);
       return null;
->>>>>>> 146c357f
     }
   }
 }