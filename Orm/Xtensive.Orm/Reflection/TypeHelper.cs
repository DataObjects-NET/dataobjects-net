<<<<<<< HEAD
// Copyright (C) 2007-2020 Xtensive LLC.
// This code is distributed under MIT license terms.
// See the License.txt file in the project root for more information.
=======
// Copyright (C) 2003-2010 Xtensive LLC.
// All rights reserved.
// For conditions of distribution and use, see license.
>>>>>>> b5d188a2
// Created by: Nick Svetlov
// Created:    2007.06.13

using System;
using System.Collections;
using System.Collections.Concurrent;
using System.Collections.Generic;
using System.Diagnostics;
using System.Reflection;
using System.Reflection.Emit;
using System.Runtime.CompilerServices;
using System.Text;
using System.Threading;
using Xtensive.Collections;
using System.Linq;
using Xtensive.Core;

using Xtensive.Sorting;


namespace Xtensive.Reflection
{
  /// <summary>
  /// <see cref="Type"/> related helper \ extension methods.
  /// </summary>
  public static class TypeHelper
  {
    private const string invokeMethodName = "Invoke";

    private static readonly object emitLock = new object();
<<<<<<< HEAD
    private static readonly int NullableTypeMetadataToken = WellKnownTypes.NullableOfT.MetadataToken;
    private static readonly Module NullableTypeModule = WellKnownTypes.NullableOfT.Module;
=======
    private static readonly Type ObjectType = typeof(object);
    private static readonly Type ArrayType = typeof(Array);
    private static readonly Type EnumType = typeof(Enum);
    private static readonly Type NullableType = typeof(Nullable<>);
    private static readonly int NullableTypeMetadataToken = NullableType.MetadataToken;
    private static readonly Module NullableTypeModule = NullableType.Module;
>>>>>>> b5d188a2
    private static readonly Type CompilerGeneratedAttributeType = typeof(CompilerGeneratedAttribute);
    private static readonly string TypeHelperNamespace = typeof(TypeHelper).Namespace;

    private static readonly ConcurrentDictionary<Type, Type[]> orderedInterfaces =
      new ConcurrentDictionary<Type, Type[]>();

    private static readonly ConcurrentDictionary<Type, Type[]> orderedCompatibles =
      new ConcurrentDictionary<Type, Type[]>();

    private static readonly ConcurrentDictionary<Pair<Type, Type>, InterfaceMapping> interfaceMaps =
      new ConcurrentDictionary<Pair<Type, Type>, InterfaceMapping>();

    private static int createDummyTypeNumber = 0;
    private static AssemblyBuilder assemblyBuilder;
    private static ModuleBuilder moduleBuilder;

    /// <summary>
    /// Searches for associated class for <paramref name="forType"/>, creates its instance, if found.
    /// Otherwise returns <see langword="null"/>.
    /// </summary>
    /// <typeparam name="T">Type of result. Can be ether class or interface.</typeparam>
    /// <param name="forType">Type to search the associate for.</param>
    /// <param name="foundForType">Type the associate was found for.</param>
    /// <param name="associateTypeSuffixes">Associate type name suffix.</param>
    /// <param name="constructorParams">Parameters to pass to associate constructor.</param>
    /// <returns>Newly created associate for <paramref name="forType"/>, if found;
    /// otherwise, <see langword="null"/>.</returns>
    public static T CreateAssociate<T>(Type forType, out Type foundForType, string[] associateTypeSuffixes,
      object[] constructorParams)
      where T : class =>
      CreateAssociate<T>(forType, out foundForType, associateTypeSuffixes, constructorParams,
        Array.Empty<Pair<Assembly, string>>());

    /// <summary>
    /// Searches for associated class for <paramref name="forType"/>, creates its instance, if found.
    /// Otherwise returns <see langword="null"/>.
    /// </summary>
    /// <typeparam name="T">Type of result. Can be ether class or interface.</typeparam>
    /// <param name="forType">Type to search the associate for.</param>
    /// <param name="foundForType">Type the associate was found for.</param>
    /// <param name="associateTypeSuffixes">Associate type name suffix.</param>
    /// <param name="highPriorityLocations">High-priority search locations (assembly + namespace pairs).</param>
    /// <param name="constructorParams">Parameters to pass to associate constructor.</param>
    /// <returns>Newly created associate for <paramref name="forType"/>, if found;
    /// otherwise, <see langword="null"/>.</returns>
    public static T CreateAssociate<T>(Type forType, out Type foundForType, string[] associateTypeSuffixes,
      object[] constructorParams, IEnumerable<Pair<Assembly, string>> highPriorityLocations)
      where T : class =>
      CreateAssociate<T>(forType, out foundForType, associateTypeSuffixes, constructorParams, highPriorityLocations,
        false);

    /// <summary>
    /// Searches for associated class for <paramref name="forType"/>, creates its instance, if found.
    /// Otherwise returns <see langword="null"/>.
    /// </summary>
    /// <typeparam name="T">Type of result. Can be ether class or interface.</typeparam>
    /// <param name="forType">Type to search the associate for.</param>
    /// <param name="foundForType">Type the associate was found for.</param>
    /// <param name="associateTypeSuffixes">Associate type name suffix.</param>
    /// <param name="highPriorityLocations">High-priority search locations (assembly + namespace pairs).</param>
    /// <param name="constructorParams">Parameters to pass to associate constructor.</param>
    /// <returns>Newly created associate for <paramref name="forType"/>, if found;
    /// otherwise, <see langword="null"/>.</returns>
    /// <param name="exactTypeMatch">If <see langword="false"/> tries to create associates for base class, interfaces,
    /// arrays and <see cref="Nullable{T}"/>(if struct) too.</param>
    /// <exception cref="InvalidOperationException"><paramref name="forType"/> is generic type definition.</exception>
    public static T CreateAssociate<T>(Type forType, out Type foundForType, string[] associateTypeSuffixes,
      object[] constructorParams, IEnumerable<Pair<Assembly, string>> highPriorityLocations, bool exactTypeMatch)
      where T : class
    {
      ArgumentValidator.EnsureArgumentNotNull(forType, nameof(forType));
      if (forType.IsGenericTypeDefinition) {
        throw new InvalidOperationException(string.Format(
          Strings.ExCantCreateAssociateForGenericTypeDefinitions, GetShortName(forType)));
      }

      var locations = new List<Pair<Assembly, string>>(1);
      if (highPriorityLocations != null) {
        locations.AddRange(highPriorityLocations);
      }

      return
        CreateAssociateInternal<T>(forType, forType, out foundForType, associateTypeSuffixes, constructorParams,
          locations, exactTypeMatch);
    }

    private static T CreateAssociateInternal<T>(Type originalForType, Type currentForType, out Type foundForType,
      string[] associateTypeSuffixes, object[] constructorParams, List<Pair<Assembly, string>> locations,
      bool exactTypeMatch)
      where T : class
    {
      if (currentForType == null) {
        foundForType = null;
        return null;
      }

      string associateTypePrefix;
      Type[] genericArguments;

      // Possible cases: generic type, array type, regular type
      if (currentForType.IsGenericType) {
        // Generic type
        associateTypePrefix = currentForType.Name;
        genericArguments = currentForType.GetGenericArguments();
      }
      else if (currentForType.IsArray) {
        // Array type
        var elementType = currentForType.GetElementType();
        var rank = currentForType.GetArrayRank();
        associateTypePrefix = rank == 1 ? "Array`1" : $"Array{rank}D`1";

        genericArguments = new[] {elementType};
      }
<<<<<<< HEAD
      else if (currentForType == WellKnownTypes.Enum) {
=======
      else if (currentForType == EnumType) {
>>>>>>> b5d188a2
        // Enum type
        var underlyingType = Enum.GetUnderlyingType(originalForType);
        associateTypePrefix = "Enum`2";
        genericArguments = new[] {originalForType, underlyingType};
      }
<<<<<<< HEAD
      else if (currentForType == WellKnownTypes.Array) {
=======
      else if (currentForType == ArrayType) {
>>>>>>> b5d188a2
        // Untyped Array type
        foundForType = null;
        return null;
      }
      else {
        // Regular type
        associateTypePrefix = currentForType.Name;
        genericArguments = null;
      }

      // Replacing 'I' at interface types
      if (currentForType.IsInterface && associateTypePrefix.StartsWith("I", StringComparison.Ordinal)) {
        associateTypePrefix = AddSuffix(associateTypePrefix.Substring(1), "Interface");
      }

      // Search for exact associate
      var result = CreateAssociateInternal<T>(originalForType, currentForType, out foundForType, associateTypePrefix,
        associateTypeSuffixes, locations, genericArguments, constructorParams);
      if (result != null) {
        return result;
      }

      if (exactTypeMatch) {
        foundForType = null;
        return null;
      }

      // Nothing is found; trying to find an associate for base type (except Object)
      var forTypeBase = currentForType.BaseType;
      if (forTypeBase != null) {
<<<<<<< HEAD
        while (forTypeBase != null && forTypeBase != WellKnownTypes.Object) {
=======
        while (forTypeBase != null && forTypeBase != ObjectType) {
>>>>>>> b5d188a2
          result = CreateAssociateInternal<T>(originalForType, forTypeBase, out foundForType,
            associateTypeSuffixes, constructorParams, locations, true);
          if (result != null) {
            return result;
          }

          forTypeBase = forTypeBase.BaseType;
        }
      }

      // Nothing is found; trying to find an associate for implemented interface
      var interfaces = currentForType.GetInterfaces();
      var interfaceCount = interfaces.Length;
      var suppressed = new BitArray(interfaceCount);
      while (interfaceCount > 0) {
        // Suppressing all the interfaces inherited from others
        // to allow their associates to not conflict with each other
        for (var i = 0; i < interfaceCount; i++) {
          for (var j = 0; j < interfaceCount; j++) {
            if (i == j || !interfaces[i].IsAssignableFrom(interfaces[j])) {
              continue;
            }

            suppressed[i] = true;
            break;
          }
        }

        Type lastGoodInterfaceType = null;
        // Scanning non-suppressed interfaces
        for (var i = 0; i < interfaceCount; i++) {
          if (suppressed[i]) {
            continue;
          }

          var resultForInterface = CreateAssociateInternal<T>(originalForType, interfaces[i], out foundForType,
            associateTypeSuffixes, constructorParams, locations, true);
          if (resultForInterface == null) {
            continue;
          }

          if (result != null) {
            throw new InvalidOperationException(string.Format(
              Strings.ExMultipleAssociatesMatch,
              GetShortName(currentForType),
              GetShortName(result.GetType()),
              GetShortName(resultForInterface.GetType())));
          }

          result = resultForInterface;
          lastGoodInterfaceType = foundForType;
          foundForType = null;
        }

        if (result != null) {
          foundForType = lastGoodInterfaceType;
          return result;
        }

        // Moving suppressed interfaces to the beginning
        // to scan them on the next round
        var k = 0;
        for (var i = 0; i < interfaceCount; i++) {
          if (suppressed[i]) {
            interfaces[k] = interfaces[i];
            suppressed[k] = false;
            k++;
          }
        }

        interfaceCount = k;
      }

      // Nothing is found; trying to find an associate for Object type
<<<<<<< HEAD
      if (currentForType != WellKnownTypes.Object) {
        result = CreateAssociateInternal<T>(originalForType, WellKnownTypes.Object, out foundForType,
=======
      if (currentForType != ObjectType) {
        result = CreateAssociateInternal<T>(originalForType, ObjectType, out foundForType,
>>>>>>> b5d188a2
          "Object", associateTypeSuffixes,
          locations, null, constructorParams);
        if (result != null) {
          return result;
        }
      }

      // Nothing is found at all
      foundForType = null;
      return null;
    }

    private static T CreateAssociateInternal<T>(Type originalForType,
      Type currentForType,
      out Type foundForType,
      string associateTypePrefix,
      string[] associateTypeSuffixes,
      List<Pair<Assembly, string>> locations,
      Type[] genericArguments,
      object[] constructorParams)
      where T : class
    {
      var newLocationCount = 0;
      var pair = new Pair<Assembly, string>(typeof(T).Assembly, typeof(T).Namespace);
      if (locations.FindIndex(p => p.First == pair.First && p.Second == pair.Second) < 0) {
        locations.Add(pair);
        newLocationCount++;
      }

      pair = new Pair<Assembly, string>(currentForType.Assembly, currentForType.Namespace);
      if (locations.FindIndex(p => p.First == pair.First && p.Second == pair.Second) < 0) {
        locations.Add(pair);
        newLocationCount++;
      }

      try {
        for (int i = 0, count = locations.Count; i < count; i++) {
          var location = locations[i];
          for (var currentSuffix = 0; currentSuffix < associateTypeSuffixes.Length; currentSuffix++) {
            var associateTypeSuffix = associateTypeSuffixes[currentSuffix];
            // Trying exact type match (e.g. EnumerableInterfaceHandler`1<...>)
            var associateTypeName = AddSuffix($"{location.Second}.{associateTypePrefix}", associateTypeSuffix);
            var suffix = CorrectGenericSuffix(associateTypeName, genericArguments?.Length ?? 0);
            if (Activate(location.First, suffix, genericArguments, constructorParams) is T result) {
              foundForType = currentForType;
              return result;
            }

            // Trying to paste original type as generic parameter
            suffix = CorrectGenericSuffix(associateTypeName, 1);
            result = Activate(location.First, suffix, new[] {originalForType}, constructorParams) as T;
            if (result != null) {
              foundForType = currentForType;
              return result;
            }

            // Trying a generic one (e.g. EnumerableInterfaceHandler`2<T, ...>)
            Type[] newGenericArguments;
            if (genericArguments == null || genericArguments.Length == 0) {
              newGenericArguments = new[] {originalForType};
              associateTypeName = AddSuffix($"{location.Second}.{associateTypePrefix}`1", associateTypeSuffix);
            }
            else {
              newGenericArguments = new Type[genericArguments.Length + 1];
              newGenericArguments[0] = originalForType;
              Array.Copy(genericArguments, 0, newGenericArguments, 1, genericArguments.Length);
              associateTypeName = AddSuffix(
                $"{location.Second}.{TrimGenericSuffix(associateTypePrefix)}`{newGenericArguments.Length}",
                associateTypeSuffix);
            }

            suffix = CorrectGenericSuffix(associateTypeName, newGenericArguments.Length);
            result = Activate(location.First, suffix, newGenericArguments, constructorParams) as T;
            if (result != null) {
              foundForType = currentForType;
              return result;
            }
          }
        }

        foundForType = null;
        return null;
      }
      finally {
        for (var i = 0; i < newLocationCount; i++) {
          locations.RemoveAt(locations.Count - 1);
        }
      }
    }

    /// <summary>
    /// Creates new dummy type. Such types can be used
    /// as generic arguments (to instantiate unique generic
    /// instances).
    /// </summary>
    /// <param name="namePrefix">Prefix to include into type name.</param>
    /// <param name="inheritFrom">The type to inherit the dummy type from.</param>
    /// <param name="implementProtectedConstructorAccessor">If <see langword="true"/>, static method with name
    /// <see cref="DelegateHelper.AspectedFactoryMethodName"/> will be created for each constructor.</param>
    /// <returns><see cref="Type"/> object of newly created type.</returns>
    public static Type CreateDummyType(string namePrefix, Type inheritFrom, bool implementProtectedConstructorAccessor)
    {
      ArgumentValidator.EnsureArgumentNotNullOrEmpty(namePrefix, nameof(namePrefix));
      ArgumentValidator.EnsureArgumentNotNull(inheritFrom, nameof(inheritFrom));


      var n = Interlocked.Increment(ref createDummyTypeNumber);
      var typeName = $"{TypeHelperNamespace}.Internal.{namePrefix}{n}";

      return CreateInheritedDummyType(typeName, inheritFrom, implementProtectedConstructorAccessor);
    }

    /// <summary>
    /// Creates new dummy type inherited from another type.
    /// </summary>
    /// <param name="typeName">Type name.</param>
    /// <param name="inheritFrom">The type to inherit the dummy type from.</param>
    /// <param name="implementProtectedConstructorAccessor">If <see langword="true"/>, static method with name
    /// <see cref="DelegateHelper.AspectedFactoryMethodName"/> will be created for each constructor.</param>
    /// <returns>New type.</returns>
    public static Type CreateInheritedDummyType(string typeName, Type inheritFrom,
      bool implementProtectedConstructorAccessor)
    {
      ArgumentValidator.EnsureArgumentNotNullOrEmpty(typeName, nameof(typeName));
      ArgumentValidator.EnsureArgumentNotNull(inheritFrom, nameof(inheritFrom));
      EnsureEmitInitialized();
      lock (emitLock) {
        var typeBuilder = moduleBuilder.DefineType(
          typeName,
          TypeAttributes.Public | TypeAttributes.Sealed,
          inheritFrom,
          Array.Empty<Type>()
        );
        const BindingFlags bindingFlags = BindingFlags.Public | BindingFlags.NonPublic | BindingFlags.Instance;
        foreach (var baseConstructor in inheritFrom.GetConstructors(bindingFlags)) {
          var parameters = baseConstructor.GetParameters();
          var parameterTypes = new Type[parameters.Length];
          for (var index = 0; index < parameters.Length; index++) {
            parameterTypes[index] = parameters[index].ParameterType;
          }
          var constructorBuilder = typeBuilder.DefineConstructor(
            baseConstructor.Attributes,
            CallingConventions.Standard,
            parameterTypes
          );

          // Create constructor
          var constructorIlGenerator = constructorBuilder.GetILGenerator();
          constructorIlGenerator.Emit(OpCodes.Ldarg_0);
          var parametersCount = parameterTypes.Length;
          for (short i = 1; i <= parametersCount; i++) {
            constructorIlGenerator.Emit(OpCodes.Ldarg, i);
          }

          constructorIlGenerator.Emit(OpCodes.Call, baseConstructor);
          constructorIlGenerator.Emit(OpCodes.Ret);

          // Create ProtectedConstructorAccessor
          if (implementProtectedConstructorAccessor) {
            var methodBuilder = typeBuilder.DefineMethod(DelegateHelper.AspectedFactoryMethodName,
              MethodAttributes.Private | MethodAttributes.Static,
              CallingConventions.Standard, typeBuilder.UnderlyingSystemType, parameterTypes);
            var accessorIlGenerator = methodBuilder.GetILGenerator();
            for (short i = 0; i < parameterTypes.Length; i++) {
              accessorIlGenerator.Emit(OpCodes.Ldarg, i);
            }

            accessorIlGenerator.Emit(OpCodes.Newobj, constructorBuilder);
            accessorIlGenerator.Emit(OpCodes.Ret);
          }
        }

        return typeBuilder.CreateTypeInfo().AsType();
      }
    }

    private static void EnsureEmitInitialized()
    {
      if (moduleBuilder != null) {
        return;
      }

      lock (emitLock) {
        if (moduleBuilder != null) {
          return;
        }

        var assemblyName = new AssemblyName("Xtensive.TypeHelper.GeneratedTypes");
        assemblyBuilder = AssemblyBuilder.DefineDynamicAssembly(assemblyName, AssemblyBuilderAccess.Run);
        var tmp = assemblyBuilder.DefineDynamicModule(assemblyName.Name);
        Thread.MemoryBarrier();
        moduleBuilder = tmp;
      }
    }

    /// <summary>
    /// Adds suffix to specified generic type name.
    /// </summary>
    /// <param name="typeName">Type name to add suffix for.</param>
    /// <param name="suffix">Suffix to add.</param>
    /// <returns>Specified generic type name with its suffix.</returns>
    public static string AddSuffix(string typeName, string suffix)
    {
      var i = typeName.IndexOf('`');
      if (i >= 0) {
        return typeName.Substring(0, i) + suffix + typeName.Substring(i);
      }

      i = typeName.IndexOf('<');
      if (i >= 0) {
        return typeName.Substring(0, i) + suffix + typeName.Substring(i);
      }

      return typeName + suffix;
    }

    /// <summary>
    /// Instantiates specified generic type; returns <see langword="null"/>, if either no such a type,
    /// or an error has occurred.
    /// </summary>
    /// <param name="assembly">Assembly where the type is located.</param>
    /// <param name="typeName">Name of the type to instantiate.</param>
    /// <param name="genericArguments">Generic arguments for the type to instantiate 
    /// (<see langword="null"/> means type isn't a generic type definition).</param>
    /// <param name="arguments">Arguments to pass to the type constructor.</param>
    /// <returns>An instance of specified type; <see langword="null"/>, if either no such a type,
    /// or an error has occurred.</returns>
    public static object Activate(Assembly assembly, string typeName, Type[] genericArguments,
      params object[] arguments)
    {
      ArgumentValidator.EnsureArgumentNotNull(assembly, nameof(assembly));
      ArgumentValidator.EnsureArgumentNotNullOrEmpty(typeName, nameof(typeName));
      var type = assembly.GetType(typeName, false);
      return type == null ? null : Activate(type, genericArguments, arguments);
    }

    /// <summary>
    /// Instantiates specified generic type; returns <see langword="null"/>, if either no such a type,
    /// or an error has occurred.
    /// </summary>
    /// <param name="type">Generic type definition to instantiate.</param>
    /// <param name="genericArguments">Generic arguments for the type to instantiate 
    /// (<see langword="null"/> means <paramref name="type"/> isn't a generic type definition).</param>
    /// <param name="arguments">Arguments to pass to the type constructor.</param>
    /// <returns>An instance of specified type; <see langword="null"/>, if either no such a type,
    /// or an error has occurred.</returns>
    [DebuggerStepThrough]
    public static object Activate(this Type type, Type[] genericArguments, params object[] arguments)
    {
      try {
        if (type.IsAbstract) {
          return null;
        }

        if (type.IsGenericTypeDefinition ^ (genericArguments != null)) {
          return null;
        }

        if (type.IsGenericTypeDefinition) {
          if (genericArguments == null) {
            genericArguments = Array.Empty<Type>();
          }

          var genericParameters = type.GetGenericArguments();
          if (genericParameters.Length != genericArguments.Length) {
            return null;
          }

          var genericParameterIndexes = genericParameters
            .Select((parameter, index) => (parameter, index))
            .ToDictionary(a => a.parameter, a => a.index);
          for (var i = 0; i < genericParameters.Length; i++) {
            var parameter = genericParameters[i];
            var constraints = parameter.GetGenericParameterConstraints();
            var argument = genericArguments[i];
            foreach (var constraint in constraints) {
              var projectedConstraint = constraint;
              if (constraint.IsGenericParameter) {
                projectedConstraint = genericArguments[genericParameterIndexes[constraint]];
              }
              else if (constraint.IsGenericType) {
                var constraintArguments = constraint.GetGenericArguments();
                var projectedConstraintArguments = new Type[constraintArguments.Length];
                for (var j = 0; j < constraintArguments.Length; j++) {
                  projectedConstraintArguments[j] =
                    genericParameterIndexes.ContainsKey(constraintArguments[j])
                      ? genericArguments[genericParameterIndexes[constraintArguments[j]]]
                      : constraintArguments[j];
                }

                projectedConstraint = constraint
                  .GetGenericTypeDefinition()
                  .MakeGenericType(projectedConstraintArguments);
              }

              if (!projectedConstraint.IsAssignableFrom(argument)) {
                return null;
              }
            }
          }

          type = type.MakeGenericType(genericArguments);
        }

        if (arguments == null) {
          arguments = Array.Empty<object>();
        }

        const BindingFlags bindingFlags =
          BindingFlags.CreateInstance | BindingFlags.Public | BindingFlags.NonPublic | BindingFlags.Instance;

        var argumentTypes = new object[arguments.Length];
        for (var i = 0; i < arguments.Length; i++) {
          var o = arguments[i];
          if (o == null) {
            // Actually a case when GetConstructor will fail,
            // so we should fall back to Activator.CreateInstance
            return Activator.CreateInstance(type, bindingFlags, null, arguments, null);
          }

          argumentTypes[i] = o.GetType();
        }

        var constructor = type.GetConstructor(bindingFlags, argumentTypes);
        return constructor == null ? null : constructor.Invoke(arguments);
      }
<<<<<<< HEAD
      catch (Exception) {
=======
      catch (Exception error) {
>>>>>>> b5d188a2
        return null;
      }
    }

    /// <summary>
    /// Gets the public constructor of type <paramref name="type"/> 
    /// accepting specified <paramref name="arguments"/>.
    /// </summary>
    /// <param name="type">The type to get the constructor for.</param>
    /// <param name="arguments">The arguments.</param>
    /// <returns>
    /// Appropriate constructor, if a single match is found;
    /// otherwise, <see langword="null"/>.
    /// </returns>
    public static ConstructorInfo GetConstructor(this Type type, object[] arguments)
    {
      var constructors =
        from ctor in type.GetConstructors()
        let parameters = ctor.GetParameters()
        where parameters.Length == arguments.Length
        let zipped = parameters.Zip(arguments, (parameter, argument) => (parameter, argument))
        where (
          from pair in zipped
          let parameter = pair.parameter
          let parameterType = parameter.ParameterType
          let argument = pair.argument
<<<<<<< HEAD
          let argumentType = argument == null ? WellKnownTypes.Object : argument.GetType()
=======
          let argumentType = argument == null ? ObjectType : argument.GetType()
>>>>>>> b5d188a2
          select
            !parameter.IsOut && (
              parameterType.IsAssignableFrom(argumentType) ||
              (!parameterType.IsValueType && argument == null) ||
              (parameterType.IsNullable() && argument == null)
            )
        ).All(passed => passed)
        select ctor;
      return constructors.SingleOrDefault();
    }

    /// <summary>
    /// Orders the specified <paramref name="types"/> by their inheritance
    /// (very base go first).
    /// </summary>
    /// <param name="types">The types to sort.</param>
    /// <returns>The list of <paramref name="types"/> ordered by their inheritance.</returns>
    public static List<Type> OrderByInheritance(this IEnumerable<Type> types) =>
      TopologicalSorter.Sort(types, (t1, t2) => t1.IsAssignableFrom(t2));

    /// <summary>
    /// Fast analogue of <see cref="Type.GetInterfaceMap"/>.
    /// </summary>
    /// <param name="type">The type.</param>
    /// <param name="targetInterface">The target interface.</param>
    /// <returns>Interface map for the specified interface.</returns>
    public static InterfaceMapping GetInterfaceMapFast(this Type type, Type targetInterface) =>
      interfaceMaps.GetOrAdd(new Pair<Type, Type>(type, targetInterface),
        pair => new InterfaceMapping(pair.First.GetInterfaceMap(pair.Second)));

    /// <summary>
    /// Gets the interfaces of the specified type.
    /// Interfaces will be ordered from the very base ones to ancestors.
    /// </summary>
    /// <param name="type">The type to get the interfaces of.</param>
    public static Type[] GetInterfaces(this Type type) =>
      orderedInterfaces.GetOrAdd(type, t => t.GetInterfaces().OrderByInheritance().ToArray());

    /// <summary>
    /// Gets the sequence of type itself, all its base types and interfaces.
    /// Types will be ordered from the very base ones to ancestors with the specified type in the end of sequence.
    /// </summary>
    /// <param name="type">The type to get compatible types for.</param>
    /// <returns>The interfaces of the specified type.</returns>
    public static Type[] GetCompatibles(this Type type) =>
      orderedCompatibles.GetOrAdd(type,
        t => {
          var interfaces = t.GetInterfaces();
          var bases = EnumerableUtils.Unfold(t.BaseType, baseType => baseType.BaseType);
          return bases
            .Concat(interfaces)
            .OrderByInheritance()
<<<<<<< HEAD
            .Append(t)
=======
            .AddOne(t)
>>>>>>> b5d188a2
            .ToArray();
        });

    /// <summary>
    /// Builds correct full generic type name.
    /// </summary>
    /// <param name="type">A <see cref="Type"/> which name is built.</param>
    /// <returns>Full type name.</returns>
    public static string GetFullName(this Type type)
    {
      if (type == null) {
        return null;
      }

      if (type.IsGenericParameter) {
        return type.Name;
      }

      var declaringType = type.DeclaringType;
      if (declaringType == null) {
        return type.GetFullNameBase();
      }

      if (declaringType.IsGenericTypeDefinition) {
        declaringType =
          declaringType.MakeGenericType(
            type.GetGenericArguments()
              .Take(declaringType.GetGenericArguments().Length)
              .ToArray());
      }

      return $"{declaringType.GetFullName()}+{type.GetFullNameBase()}";
    }

    private static string GetFullNameBase(this Type type)
    {
      var result = type.DeclaringType != null // Is nested
        ? type.Name
        : type.Namespace + "." + type.Name;
      var arrayBracketPosition = result.IndexOf('[');
      if (arrayBracketPosition > 0) {
        result = result.Substring(0, arrayBracketPosition);
      }

      var arguments = type.GetGenericArguments();
      if (arguments.Length > 0) {
        if (type.DeclaringType != null) {
          arguments = arguments
            .Skip(type.DeclaringType.GetGenericArguments().Length)
            .ToArray();
        }

        var sb = new StringBuilder();
        sb.Append(TrimGenericSuffix(result));
        sb.Append('<');
        char? comma = default;
        foreach (var argument in arguments) {
          if (comma.HasValue) {
            sb.Append(comma.Value);
          }

          if (!type.IsGenericTypeDefinition) {
            sb.Append(GetFullNameBase(argument));
          }

          comma = ',';
        }

        sb.Append('>');
        result = sb.ToString();
      }

      if (type.IsArray) {
        var sb = new StringBuilder(result);
        var elementType = type;
        while (elementType?.IsArray == true) {
          sb.Append('[');
          var commaCount = elementType.GetArrayRank() - 1;
          for (var i = 0; i < commaCount; i++) {
            sb.Append(',');
          }

          sb.Append(']');
          elementType = elementType.GetElementType();
        }

        result = sb.ToString();
      }

      return result;
    }

    /// <summary>
    /// Builds correct short generic type name (without namespaces).
    /// </summary>
    /// <param name="type">A <see cref="Type"/> which name is built.</param>
    /// <returns>Short type name.</returns>
    public static string GetShortName(this Type type)
    {
      if (type == null) {
        return null;
      }

      if (type.IsGenericParameter) {
        return type.Name;
      }

      var declaringType = type.DeclaringType;
      if (declaringType == null) {
        return type.GetShortNameBase();
      }

      if (declaringType.IsGenericTypeDefinition) {
        declaringType =
          declaringType.MakeGenericType(
            type.GetGenericArguments()
              .Take(declaringType.GetGenericArguments().Length)
              .ToArray());
      }

      return $"{declaringType.GetShortName()}+{type.GetShortNameBase()}";
    }

    private static string GetShortNameBase(this Type type)
    {
      var result = type.Name;
      var arrayBracketPosition = result.IndexOf('[');
      if (arrayBracketPosition > 0) {
        result = result.Substring(0, arrayBracketPosition);
      }

      var arguments = type.GetGenericArguments();
      if (arguments.Length > 0) {
        if (type.DeclaringType != null) {
          arguments = arguments
            .Skip(type.DeclaringType.GetGenericArguments().Length)
            .ToArray();
        }

        var sb = new StringBuilder();
        sb.Append(TrimGenericSuffix(result));
        sb.Append('<');
        char? comma = default;
        foreach (var argument in arguments) {
          if (comma.HasValue) {
            sb.Append(comma.Value);
          }

          if (!type.IsGenericTypeDefinition) {
            sb.Append(GetShortNameBase(argument));
          }

          comma = ',';
        }

        sb.Append('>');
        result = sb.ToString();
      }

      if (type.IsArray) {
        var sb = new StringBuilder(result);
        var elementType = type;
        while (elementType?.IsArray == true) {
          sb.Append('[');
          var commaCount = elementType.GetArrayRank() - 1;
          for (var i = 0; i < commaCount; i++) {
            sb.Append(',');
          }

          sb.Append(']');
          elementType = elementType.GetElementType();
        }

        result = sb.ToString();
      }

      return result;
    }

    /// <summary>
    /// Indicates whether <paramref name="type"/> is a <see cref="Nullable{T}"/> type.
    /// </summary>
    /// <param name="type">Type to check.</param>
    /// <returns><see langword="True"/> if type is nullable type;
    /// otherwise, <see langword="false"/>.</returns>
    public static bool IsNullable(this Type type) =>
      (type.MetadataToken ^ NullableTypeMetadataToken) == 0 && ReferenceEquals(type.Module, NullableTypeModule);

    /// <summary>
    /// Indicates whether <typeparamref name="T"/> type is a <see cref="Nullable{T}"/> type.
    /// </summary>
    /// <typeparam name="T">Type to check.</typeparam>
    /// <returns><see langword="True"/> if type is nullable type;
    /// otherwise, <see langword="false"/>.</returns>
    public static bool IsNullable<T>() => typeof(T).IsNullable();

    /// <summary>
    /// Indicates whether <paramref name="type"/> is a final type.
    /// </summary>
    /// <param name="type">Type to check.</param>
    /// <returns><see langword="True"/> if type is final type;
    /// otherwise, <see langword="false"/>.</returns>
    public static bool IsFinal(this Type type) => type.IsValueType || type.IsSealed;

    /// <summary>
    /// Indicates whether <typeparamref name="T"/> type is a final type.
    /// </summary>
    /// <typeparam name="T">Type to check.</typeparam>
    /// <returns><see langword="True"/> if type is final type;
    /// otherwise, <see langword="false"/>.</returns>
    public static bool IsFinal<T>() => IsFinal(typeof(T));

    /// <summary>
    /// Gets the delegate "Invoke" method (describing the delegate) for 
    /// the specified <paramref name="delegateType"/>.
    /// </summary>
    /// <param name="delegateType">Type of the delegate to get the "Invoke" method of.</param>
    /// <returns><see cref="MethodInfo"/> object describing the delegate "Invoke" method.</returns>
    public static MethodInfo GetInvokeMethod(this Type delegateType) => delegateType.GetMethod(invokeMethodName);


    /// <summary>
    /// Determines whether given <paramref name="method"/> is a specification
    /// of the provided <paramref name="genericMethodDefinition"/>.
    /// </summary>
    /// <param name="method">The <see cref="MethodInfo"/> to check.</param>
    /// <param name="genericMethodDefinition">The <see cref="MethodInfo"/> of the generic method definition
    /// to check against.</param>
    /// <returns><see langword="true"/> if the specified <paramref name="method"/> is a specification
    /// of the provided <paramref name="genericMethodDefinition"/>.</returns>
    public static bool IsGenericMethodSpecificationOf(this MethodInfo method, MethodInfo genericMethodDefinition) =>
      method.MetadataToken == genericMethodDefinition.MetadataToken
      && (ReferenceEquals(method.Module, genericMethodDefinition.Module)
        || method.Module == genericMethodDefinition.Module)
      && method.IsGenericMethod && genericMethodDefinition.IsGenericMethodDefinition;

    /// <summary>
    /// Determines whether the specified <paramref name="type"/> is an ancestor or an instance of the
    /// provided <paramref name="openGenericBaseType"/>.
    /// </summary>
    /// <param name="type">The type to check.</param>
    /// <param name="openGenericBaseType">Type of the generic. It is supposed this is an open generic type.</param>
    /// <returns>
    /// <see langword="true"/> if the specified <paramref name="type"/>  is an ancestor or an instance of the
    /// provided <paramref name="openGenericBaseType"/>; otherwise, <see langword="false"/>.
    /// </returns>
    public static bool IsOfGenericType(this Type type, Type openGenericBaseType) =>
      GetGenericType(type, openGenericBaseType) != null;

    /// <summary>
    /// Determines whether the specified <paramref name="type"/> is an ancestor or an instance of
    /// the provided <paramref name="openGenericBaseType"/> and returns closed generic type with the
    /// specified type arguments if found.
    /// </summary>
    /// <param name="type">The type to check.</param>
    /// <param name="openGenericBaseType">Open generic type to be matched.</param>
    /// <returns>
    /// A <see cref="Type"/> representing the closed generic version of <paramref name="openGenericBaseType"/>
    /// where type parameters are bound in case it exists in <paramref name="type"/>'s inheritance hierarchy;
    /// otherwise, <see langword="null"/>.
    /// </returns>
    public static Type GetGenericType(this Type type, Type openGenericBaseType)
    {
      var definitionMetadataToken = openGenericBaseType.MetadataToken;
      var definitionModule = openGenericBaseType.Module;
<<<<<<< HEAD
      while (type != null && !ReferenceEquals(type, WellKnownTypes.Object)) {
=======
      while (type != null && !ReferenceEquals(type, ObjectType)) {
>>>>>>> b5d188a2
        if ((type.MetadataToken ^ definitionMetadataToken) == 0 && ReferenceEquals(type.Module, definitionModule)) {
          return type;
        }

        type = type.BaseType;
      }

      return null;
    }

    /// <summary>
    /// Determines whether specified <paramref name="type"/> is an implementation of the
    /// provided <paramref name="openGenericInterface"/>.
    /// </summary>
    /// <param name="type">A <see cref="Type"/> instance to be checked.</param>
    /// <param name="openGenericInterface">A <see cref="Type"/> of an open generic <see langword="interface"/>
    /// to match the specified <paramref name="type"/> against.</param>
    /// <returns>
    /// <see langword="true"/> if the specified <paramref name="type"/> is an implementation of the
    /// provided <paramref name="openGenericInterface"/>;
    /// otherwise, <see langword="false"/>.
    /// </returns>
    public static bool IsOfGenericInterface(this Type type, Type openGenericInterface) =>
      GetGenericInterface(type, openGenericInterface) != null;

    /// <summary>
    /// Determines whether the specified <paramref name="type"/> is an implementation of the
    /// provided <paramref name="openGenericInterface"/> and returns a <see cref="Type"/> instance
    /// for the closed generic interface where type arguments are specified if implementation is found.
    /// </summary>
    /// <param name="type">The type to be checked.</param>
    /// <param name="openGenericInterface">Open generic <see langword="interface"/> to be matched.</param>
    /// <returns>
    /// A <see cref="Type"/> representing closed generic version of <paramref name="openGenericInterface"/>
    /// where type parameters are bound in case it is implemented by the <paramref name="type"/>;
    /// otherwise, <see langword="null"/>.
    /// </returns>
    public static Type GetGenericInterface(this Type type, Type openGenericInterface)
    {
      var metadataToken = openGenericInterface.MetadataToken;
      var module = openGenericInterface.Module;
      if (type == null || ((type.MetadataToken ^ metadataToken) == 0 && ReferenceEquals(type.Module, module))) {
        return type;
      }

      // We don't use LINQ as we don't want to create a closure here
      foreach (var implementedInterface in type.GetInterfaces()) {
        if ((implementedInterface.MetadataToken ^ metadataToken) == 0
          && ReferenceEquals(implementedInterface.Module, module)) {
          return implementedInterface;
        }
      }

      return null;
    }

    /// <summary>
    /// Converts <paramref name="type"/> to type that can assign both
    /// values of <paramref name="type"/> and <see landword="null"/>.
    /// This method is a reverse for <see cref="StripNullable"/> method.
    /// </summary>
    /// <param name="type">A type to convert.</param>
    /// <returns>
    /// If <paramref name="type"/> is a reference type or a <see cref="Nullable{T}"/> instance
    /// returns <paramref name="type"/>.
    /// Otherwise returns <see cref="Nullable{T}"/> of <paramref name="type"/>. 
    /// </returns>
    public static Type ToNullable(this Type type)
    {
      ArgumentValidator.EnsureArgumentNotNull(type, nameof(type));
      return type.IsValueType && !type.IsNullable()
<<<<<<< HEAD
        ? WellKnownTypes.NullableOfT.MakeGenericType(type)
=======
        ? NullableType.MakeGenericType(type)
>>>>>>> b5d188a2
        : type;
    }

    /// <summary>
    /// Converts <paramref name="type"/> to <see cref="Nullable{T}"/> if <paramref name="type"/> is a value type.
    /// Otherwise returns just <paramref name="type"/>.
    /// This method is a reverse for <see cref="ToNullable"/> method.
    /// </summary>
    /// <param name="type">The type to process.</param>
    /// <returns>
    /// <see cref="Nullable{T}"/> of <paramref name="type"/> is specified type is a value type.
    /// Otherwise return just <paramref name="type"/>.
    /// </returns>
    public static Type StripNullable(this Type type)
    {
      ArgumentValidator.EnsureArgumentNotNull(type, nameof(type));
      return type.IsNullable()
        ? type.GetGenericArguments()[0]
        : type;
    }

    /// <summary>
    /// Determines whether the specified <paramref name="type"/> is anonymous type.
    /// </summary>
    /// <param name="type">The type.</param>
    /// <returns>
    ///   <see langword="true" /> if the specified type is anonymous; otherwise, <see langword="false" />.
    /// </returns>
    public static bool IsAnonymous(this Type type)
    {
      var typeName = type.Name;
      return (type.Attributes & TypeAttributes.Public) == 0
<<<<<<< HEAD
        && type.BaseType == WellKnownTypes.Object
=======
        && type.BaseType == ObjectType
>>>>>>> b5d188a2
        && (typeName.StartsWith("<>", StringComparison.Ordinal) || typeName.StartsWith("VB$", StringComparison.Ordinal))
        && typeName.IndexOf("AnonymousType", StringComparison.Ordinal) >= 0
        && type.IsDefined(CompilerGeneratedAttributeType, false);
    }

    /// <summary>
    /// Determines whether the specified <paramref name="type"/> is closure type.
    /// </summary>
    /// <param name="type">The type.</param>
    /// <returns>
    ///   <see langword="true" /> if the specified type is anonymous; otherwise, <see langword="false" />.
    /// </returns>
    public static bool IsClosure(this Type type)
    {
      var typeName = type.Name;
<<<<<<< HEAD
      return type.BaseType == WellKnownTypes.Object
=======
      return type.BaseType == ObjectType
>>>>>>> b5d188a2
        && (typeName.StartsWith("<>", StringComparison.Ordinal) || typeName.StartsWith("VB$", StringComparison.Ordinal))
        && typeName.IndexOf("DisplayClass", StringComparison.Ordinal) >= 0
        && type.IsDefined(CompilerGeneratedAttributeType, false);
    }

    /// <summary>
    /// Determines whether <paramref name="type"/> is a public non-abstract inheritor of <paramref name="baseType"/>.
    /// </summary>
    /// <param name="type">The type to check.</param>
    /// <param name="baseType">The base type.</param>
    /// <returns>
    /// <see langword="true"/> if type is a public non-abstract inheritor of specified base type;
    /// otherwise, <see langword="false"/>.
    /// </returns>
    public static bool IsPublicNonAbstractInheritorOf(this Type type, Type baseType)
    {
      ArgumentValidator.EnsureArgumentNotNull(type, nameof(type));
      ArgumentValidator.EnsureArgumentNotNull(baseType, nameof(baseType));
      return type.IsPublic && !type.IsAbstract && baseType.IsAssignableFrom(type);
    }

    /// <summary>
    /// Determines whether <paramref name="type"/> is numeric or nullable numeric
    /// </summary>
    /// <param name="type">The type to check.</param>
    /// <returns>
    /// <see langword="true"/> If type is numeric or nullable numeric;
    /// otherwise, <see langword="false"/>.
    /// </returns>
    public static bool IsNumericType(this Type type)
    {
      ArgumentValidator.EnsureArgumentNotNull(type, nameof(type));
      var nonNullableType = type.StripNullable();
      if (nonNullableType.IsEnum) {
        return false;
      }

      switch (Type.GetTypeCode(nonNullableType)) {
        case TypeCode.Byte:
        case TypeCode.SByte:
        case TypeCode.UInt16:
        case TypeCode.UInt32:
        case TypeCode.UInt64:
        case TypeCode.Int16:
        case TypeCode.Int32:
        case TypeCode.Int64:
        case TypeCode.Decimal:
        case TypeCode.Double:
        case TypeCode.Single:
          return true;
        default:
          return false;
      }
    }

    #region Private \ internal methods

    /// <summary>
    /// Gets information about field in closure.
    /// </summary>
    /// <param name="closureType">Closure type.</param>
    /// <param name="fieldType">Type of field in closure.</param>
    /// <returns>If field of <paramref name="fieldType"/> exists in closure then returns
    /// <see cref="MemberInfo"/> of that field, otherwise, <see langword="null"/>.</returns>
    internal static MemberInfo TryGetFieldInfoFromClosure(this Type closureType, Type fieldType) =>
      closureType.IsClosure()
        ? closureType.GetFields().FirstOrDefault(field => field.FieldType == fieldType)
        : null;

    private static string TrimGenericSuffix(string @string)
    {
      var backtickPosition = @string.IndexOf('`');
      return backtickPosition < 0 ? @string : @string.Substring(0, backtickPosition);
    }

    private static string CorrectGenericSuffix(string typeName, int argumentCount)
    {
      var backtickPosition = typeName.IndexOf('`');
      if (backtickPosition > 0) {
        typeName = typeName.Substring(0, backtickPosition);
      }

      return argumentCount == 0 ? typeName : $"{typeName}`{argumentCount}";
    }

    #endregion
  }
}<|MERGE_RESOLUTION|>--- conflicted
+++ resolved
@@ -1,12 +1,6 @@
-<<<<<<< HEAD
 // Copyright (C) 2007-2020 Xtensive LLC.
 // This code is distributed under MIT license terms.
 // See the License.txt file in the project root for more information.
-=======
-// Copyright (C) 2003-2010 Xtensive LLC.
-// All rights reserved.
-// For conditions of distribution and use, see license.
->>>>>>> b5d188a2
 // Created by: Nick Svetlov
 // Created:    2007.06.13
 
@@ -37,17 +31,8 @@
     private const string invokeMethodName = "Invoke";
 
     private static readonly object emitLock = new object();
-<<<<<<< HEAD
     private static readonly int NullableTypeMetadataToken = WellKnownTypes.NullableOfT.MetadataToken;
     private static readonly Module NullableTypeModule = WellKnownTypes.NullableOfT.Module;
-=======
-    private static readonly Type ObjectType = typeof(object);
-    private static readonly Type ArrayType = typeof(Array);
-    private static readonly Type EnumType = typeof(Enum);
-    private static readonly Type NullableType = typeof(Nullable<>);
-    private static readonly int NullableTypeMetadataToken = NullableType.MetadataToken;
-    private static readonly Module NullableTypeModule = NullableType.Module;
->>>>>>> b5d188a2
     private static readonly Type CompilerGeneratedAttributeType = typeof(CompilerGeneratedAttribute);
     private static readonly string TypeHelperNamespace = typeof(TypeHelper).Namespace;
 
@@ -161,21 +146,13 @@
 
         genericArguments = new[] {elementType};
       }
-<<<<<<< HEAD
       else if (currentForType == WellKnownTypes.Enum) {
-=======
-      else if (currentForType == EnumType) {
->>>>>>> b5d188a2
         // Enum type
         var underlyingType = Enum.GetUnderlyingType(originalForType);
         associateTypePrefix = "Enum`2";
         genericArguments = new[] {originalForType, underlyingType};
       }
-<<<<<<< HEAD
       else if (currentForType == WellKnownTypes.Array) {
-=======
-      else if (currentForType == ArrayType) {
->>>>>>> b5d188a2
         // Untyped Array type
         foundForType = null;
         return null;
@@ -206,11 +183,7 @@
       // Nothing is found; trying to find an associate for base type (except Object)
       var forTypeBase = currentForType.BaseType;
       if (forTypeBase != null) {
-<<<<<<< HEAD
         while (forTypeBase != null && forTypeBase != WellKnownTypes.Object) {
-=======
-        while (forTypeBase != null && forTypeBase != ObjectType) {
->>>>>>> b5d188a2
           result = CreateAssociateInternal<T>(originalForType, forTypeBase, out foundForType,
             associateTypeSuffixes, constructorParams, locations, true);
           if (result != null) {
@@ -285,13 +258,8 @@
       }
 
       // Nothing is found; trying to find an associate for Object type
-<<<<<<< HEAD
       if (currentForType != WellKnownTypes.Object) {
         result = CreateAssociateInternal<T>(originalForType, WellKnownTypes.Object, out foundForType,
-=======
-      if (currentForType != ObjectType) {
-        result = CreateAssociateInternal<T>(originalForType, ObjectType, out foundForType,
->>>>>>> b5d188a2
           "Object", associateTypeSuffixes,
           locations, null, constructorParams);
         if (result != null) {
@@ -618,11 +586,7 @@
         var constructor = type.GetConstructor(bindingFlags, argumentTypes);
         return constructor == null ? null : constructor.Invoke(arguments);
       }
-<<<<<<< HEAD
       catch (Exception) {
-=======
-      catch (Exception error) {
->>>>>>> b5d188a2
         return null;
       }
     }
@@ -649,11 +613,7 @@
           let parameter = pair.parameter
           let parameterType = parameter.ParameterType
           let argument = pair.argument
-<<<<<<< HEAD
           let argumentType = argument == null ? WellKnownTypes.Object : argument.GetType()
-=======
-          let argumentType = argument == null ? ObjectType : argument.GetType()
->>>>>>> b5d188a2
           select
             !parameter.IsOut && (
               parameterType.IsAssignableFrom(argumentType) ||
@@ -706,11 +666,7 @@
           return bases
             .Concat(interfaces)
             .OrderByInheritance()
-<<<<<<< HEAD
             .Append(t)
-=======
-            .AddOne(t)
->>>>>>> b5d188a2
             .ToArray();
         });
 
@@ -976,11 +932,7 @@
     {
       var definitionMetadataToken = openGenericBaseType.MetadataToken;
       var definitionModule = openGenericBaseType.Module;
-<<<<<<< HEAD
       while (type != null && !ReferenceEquals(type, WellKnownTypes.Object)) {
-=======
-      while (type != null && !ReferenceEquals(type, ObjectType)) {
->>>>>>> b5d188a2
         if ((type.MetadataToken ^ definitionMetadataToken) == 0 && ReferenceEquals(type.Module, definitionModule)) {
           return type;
         }
@@ -1052,11 +1004,7 @@
     {
       ArgumentValidator.EnsureArgumentNotNull(type, nameof(type));
       return type.IsValueType && !type.IsNullable()
-<<<<<<< HEAD
         ? WellKnownTypes.NullableOfT.MakeGenericType(type)
-=======
-        ? NullableType.MakeGenericType(type)
->>>>>>> b5d188a2
         : type;
     }
 
@@ -1089,11 +1037,7 @@
     {
       var typeName = type.Name;
       return (type.Attributes & TypeAttributes.Public) == 0
-<<<<<<< HEAD
         && type.BaseType == WellKnownTypes.Object
-=======
-        && type.BaseType == ObjectType
->>>>>>> b5d188a2
         && (typeName.StartsWith("<>", StringComparison.Ordinal) || typeName.StartsWith("VB$", StringComparison.Ordinal))
         && typeName.IndexOf("AnonymousType", StringComparison.Ordinal) >= 0
         && type.IsDefined(CompilerGeneratedAttributeType, false);
@@ -1109,11 +1053,7 @@
     public static bool IsClosure(this Type type)
     {
       var typeName = type.Name;
-<<<<<<< HEAD
       return type.BaseType == WellKnownTypes.Object
-=======
-      return type.BaseType == ObjectType
->>>>>>> b5d188a2
         && (typeName.StartsWith("<>", StringComparison.Ordinal) || typeName.StartsWith("VB$", StringComparison.Ordinal))
         && typeName.IndexOf("DisplayClass", StringComparison.Ordinal) >= 0
         && type.IsDefined(CompilerGeneratedAttributeType, false);
