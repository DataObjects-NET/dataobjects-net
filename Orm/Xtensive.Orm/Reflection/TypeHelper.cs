// Copyright (C) 2007-2020 Xtensive LLC.
// This code is distributed under MIT license terms.
// See the License.txt file in the project root for more information.
// Created by: Nick Svetlov
// Created:    2007.06.13

using System;
using System.Collections;
using System.Collections.Concurrent;
using System.Collections.Generic;
using System.Diagnostics;
using System.Reflection;
using System.Reflection.Emit;
using System.Runtime.CompilerServices;
using System.Text;
using System.Threading;
using Xtensive.Collections;
using System.Linq;
using Xtensive.Core;

using Xtensive.Sorting;

namespace Xtensive.Reflection
{
  /// <summary>
  /// <see cref="Type"/> related helper \ extension methods.
  /// </summary>
  public static class TypeHelper
  {
    private class TypesEqualityComparer : IEqualityComparer<(Type, Type[])>
    {
      public bool Equals((Type, Type[]) x, (Type, Type[]) y) =>
         x.Item1 == y.Item1 && x.Item2.SequenceEqual(y.Item2);

      public int GetHashCode((Type, Type[]) obj)
      {
        var hash = obj.Item1.GetHashCode();
        for (int i = obj.Item2.Length; i-- > 0;) {
          hash = HashCode.Combine(hash, obj.Item2[i]);
        }
        return hash;
      }
    }

    private const string invokeMethodName = "Invoke";

    private static readonly ConcurrentDictionary<(Type, Type[]), ConstructorInfo> constructorInfoByTypes =
      new ConcurrentDictionary<(Type, Type[]), ConstructorInfo>(new TypesEqualityComparer());

    private static readonly object emitLock = new object();
    private static readonly int NullableTypeMetadataToken = WellKnownTypes.NullableOfT.MetadataToken;
    private static readonly Module NullableTypeModule = WellKnownTypes.NullableOfT.Module;
    private static readonly Type CompilerGeneratedAttributeType = typeof(CompilerGeneratedAttribute);
    private static readonly string TypeHelperNamespace = typeof(TypeHelper).Namespace;

    private static readonly ConcurrentDictionary<Type, Type[]> orderedInterfaces =
      new ConcurrentDictionary<Type, Type[]>();

    private static readonly ConcurrentDictionary<Type, Type[]> orderedCompatibles =
      new ConcurrentDictionary<Type, Type[]>();

    private static readonly ConcurrentDictionary<Pair<Type, Type>, InterfaceMapping> interfaceMaps =
      new ConcurrentDictionary<Pair<Type, Type>, InterfaceMapping>();

    private class TypesEqualityComparer : IEqualityComparer<(Type, Type[])>
    {
      public bool Equals((Type, Type[]) x, (Type, Type[]) y) =>
         x.Item1 == y.Item1 && x.Item2.SequenceEqual(y.Item2);

      public int GetHashCode((Type, Type[]) obj)
      {
        var hash = obj.Item1.GetHashCode();
        for (int i = obj.Item2.Length; i-- > 0;) {
          hash = HashCode.Combine(hash, obj.Item2[i]);
        }
        return hash;
      }
    }

    private static readonly ConcurrentDictionary<(Type, Type[]), ConstructorInfo> constructorInfoByTypes =
      new ConcurrentDictionary<(Type, Type[]), ConstructorInfo>(new TypesEqualityComparer());

    private static int createDummyTypeNumber = 0;
    private static AssemblyBuilder assemblyBuilder;
    private static ModuleBuilder moduleBuilder;

    /// <summary>
    /// Searches for associated class for <paramref name="forType"/>, creates its instance, if found.
    /// Otherwise returns <see langword="null"/>.
    /// </summary>
    /// <typeparam name="T">Type of result. Can be ether class or interface.</typeparam>
    /// <param name="forType">Type to search the associate for.</param>
    /// <param name="foundForType">Type the associate was found for.</param>
    /// <param name="associateTypeSuffixes">Associate type name suffix.</param>
    /// <param name="constructorParams">Parameters to pass to associate constructor.</param>
    /// <returns>Newly created associate for <paramref name="forType"/>, if found;
    /// otherwise, <see langword="null"/>.</returns>
    public static T CreateAssociate<T>(Type forType, out Type foundForType, string[] associateTypeSuffixes,
      object[] constructorParams)
      where T : class =>
      CreateAssociate<T>(forType, out foundForType, associateTypeSuffixes, constructorParams,
        Array.Empty<Pair<Assembly, string>>());

    /// <summary>
    /// Searches for associated class for <paramref name="forType"/>, creates its instance, if found.
    /// Otherwise returns <see langword="null"/>.
    /// </summary>
    /// <typeparam name="T">Type of result. Can be ether class or interface.</typeparam>
    /// <param name="forType">Type to search the associate for.</param>
    /// <param name="foundForType">Type the associate was found for.</param>
    /// <param name="associateTypeSuffixes">Associate type name suffix.</param>
    /// <param name="highPriorityLocations">High-priority search locations (assembly + namespace pairs).</param>
    /// <param name="constructorParams">Parameters to pass to associate constructor.</param>
    /// <returns>Newly created associate for <paramref name="forType"/>, if found;
    /// otherwise, <see langword="null"/>.</returns>
    public static T CreateAssociate<T>(Type forType, out Type foundForType, string[] associateTypeSuffixes,
      object[] constructorParams, IEnumerable<Pair<Assembly, string>> highPriorityLocations)
      where T : class =>
      CreateAssociate<T>(forType, out foundForType, associateTypeSuffixes, constructorParams, highPriorityLocations,
        false);

    /// <summary>
    /// Searches for associated class for <paramref name="forType"/>, creates its instance, if found.
    /// Otherwise returns <see langword="null"/>.
    /// </summary>
    /// <typeparam name="T">Type of result. Can be ether class or interface.</typeparam>
    /// <param name="forType">Type to search the associate for.</param>
    /// <param name="foundForType">Type the associate was found for.</param>
    /// <param name="associateTypeSuffixes">Associate type name suffix.</param>
    /// <param name="highPriorityLocations">High-priority search locations (assembly + namespace pairs).</param>
    /// <param name="constructorParams">Parameters to pass to associate constructor.</param>
    /// <returns>Newly created associate for <paramref name="forType"/>, if found;
    /// otherwise, <see langword="null"/>.</returns>
    /// <param name="exactTypeMatch">If <see langword="false"/> tries to create associates for base class, interfaces,
    /// arrays and <see cref="Nullable{T}"/>(if struct) too.</param>
    /// <exception cref="InvalidOperationException"><paramref name="forType"/> is generic type definition.</exception>
    public static T CreateAssociate<T>(Type forType, out Type foundForType, string[] associateTypeSuffixes,
      object[] constructorParams, IEnumerable<Pair<Assembly, string>> highPriorityLocations, bool exactTypeMatch)
      where T : class
    {
      ArgumentValidator.EnsureArgumentNotNull(forType, nameof(forType));
      if (forType.IsGenericTypeDefinition) {
        throw new InvalidOperationException(string.Format(
          Strings.ExCantCreateAssociateForGenericTypeDefinitions, GetShortName(forType)));
      }

      var locations = new List<Pair<Assembly, string>>(1);
      if (highPriorityLocations != null) {
        locations.AddRange(highPriorityLocations);
      }

      return
        CreateAssociateInternal<T>(forType, forType, out foundForType, associateTypeSuffixes, constructorParams,
          locations, exactTypeMatch);
    }

    private static T CreateAssociateInternal<T>(Type originalForType, Type currentForType, out Type foundForType,
      string[] associateTypeSuffixes, object[] constructorParams, List<Pair<Assembly, string>> locations,
      bool exactTypeMatch)
      where T : class
    {
      if (currentForType == null) {
        foundForType = null;
        return null;
      }

      string associateTypePrefix;
      Type[] genericArguments;

      // Possible cases: generic type, array type, regular type
      if (currentForType.IsGenericType) {
        // Generic type
        associateTypePrefix = currentForType.Name;
        genericArguments = currentForType.GetGenericArguments();
      }
      else if (currentForType.IsArray) {
        // Array type
        var elementType = currentForType.GetElementType();
        var rank = currentForType.GetArrayRank();
        associateTypePrefix = rank == 1 ? "Array`1" : $"Array{rank}D`1";

        genericArguments = new[] { elementType };
      }
      else if (currentForType == WellKnownTypes.Enum) {
        // Enum type
        var underlyingType = Enum.GetUnderlyingType(originalForType);
        associateTypePrefix = "Enum`2";
        genericArguments = new[] { originalForType, underlyingType };
      }
      else if (currentForType == WellKnownTypes.Array) {
        // Untyped Array type
        foundForType = null;
        return null;
      }
      else {
        // Regular type
        associateTypePrefix = currentForType.Name;
        genericArguments = null;
      }

      // Replacing 'I' at interface types
      if (currentForType.IsInterface && associateTypePrefix.StartsWith("I", StringComparison.Ordinal)) {
        associateTypePrefix = AddSuffix(associateTypePrefix.Substring(1), "Interface");
      }

      // Search for exact associate
      var result = CreateAssociateInternal<T>(originalForType, currentForType, out foundForType, associateTypePrefix,
        associateTypeSuffixes, locations, genericArguments, constructorParams);
      if (result != null) {
        return result;
      }

      if (exactTypeMatch) {
        foundForType = null;
        return null;
      }

      // Nothing is found; trying to find an associate for base type (except Object)
      var forTypeBase = currentForType.BaseType;
      if (forTypeBase != null) {
        while (forTypeBase != null && forTypeBase != WellKnownTypes.Object) {
          result = CreateAssociateInternal<T>(originalForType, forTypeBase, out foundForType,
            associateTypeSuffixes, constructorParams, locations, true);
          if (result != null) {
            return result;
          }

          forTypeBase = forTypeBase.BaseType;
        }
      }

      // Nothing is found; trying to find an associate for implemented interface
      var interfaces = currentForType.GetInterfaces();
      var interfaceCount = interfaces.Length;
      var suppressed = new BitArray(interfaceCount);
      while (interfaceCount > 0) {
        // Suppressing all the interfaces inherited from others
        // to allow their associates to not conflict with each other
        for (var i = 0; i < interfaceCount; i++) {
          for (var j = 0; j < interfaceCount; j++) {
            if (i == j || !interfaces[i].IsAssignableFrom(interfaces[j])) {
              continue;
            }

            suppressed[i] = true;
            break;
          }
        }

        Type lastGoodInterfaceType = null;
        // Scanning non-suppressed interfaces
        for (var i = 0; i < interfaceCount; i++) {
          if (suppressed[i]) {
            continue;
          }

          var resultForInterface = CreateAssociateInternal<T>(originalForType, interfaces[i], out foundForType,
            associateTypeSuffixes, constructorParams, locations, true);
          if (resultForInterface == null) {
            continue;
          }

          if (result != null) {
            throw new InvalidOperationException(string.Format(
              Strings.ExMultipleAssociatesMatch,
              GetShortName(currentForType),
              GetShortName(result.GetType()),
              GetShortName(resultForInterface.GetType())));
          }

          result = resultForInterface;
          lastGoodInterfaceType = foundForType;
          foundForType = null;
        }

        if (result != null) {
          foundForType = lastGoodInterfaceType;
          return result;
        }

        // Moving suppressed interfaces to the beginning
        // to scan them on the next round
        var k = 0;
        for (var i = 0; i < interfaceCount; i++) {
          if (suppressed[i]) {
            interfaces[k] = interfaces[i];
            suppressed[k] = false;
            k++;
          }
        }

        interfaceCount = k;
      }

      // Nothing is found; trying to find an associate for Object type
      if (currentForType != WellKnownTypes.Object) {
        result = CreateAssociateInternal<T>(originalForType, WellKnownTypes.Object, out foundForType,
          "Object", associateTypeSuffixes,
          locations, null, constructorParams);
        if (result != null) {
          return result;
        }
      }

      // Nothing is found at all
      foundForType = null;
      return null;
    }

    private static T CreateAssociateInternal<T>(Type originalForType,
      Type currentForType,
      out Type foundForType,
      string associateTypePrefix,
      string[] associateTypeSuffixes,
      List<Pair<Assembly, string>> locations,
      Type[] genericArguments,
      object[] constructorParams)
      where T : class
    {
      var newLocationCount = 0;
      var pair = new Pair<Assembly, string>(typeof(T).Assembly, typeof(T).Namespace);
      if (locations.FindIndex(p => p.First == pair.First && p.Second == pair.Second) < 0) {
        locations.Add(pair);
        newLocationCount++;
      }

      pair = new Pair<Assembly, string>(currentForType.Assembly, currentForType.Namespace);
      if (locations.FindIndex(p => p.First == pair.First && p.Second == pair.Second) < 0) {
        locations.Add(pair);
        newLocationCount++;
      }

      try {
        for (int i = 0, count = locations.Count; i < count; i++) {
          var location = locations[i];
          for (var currentSuffix = 0; currentSuffix < associateTypeSuffixes.Length; currentSuffix++) {
            var associateTypeSuffix = associateTypeSuffixes[currentSuffix];
            // Trying exact type match (e.g. EnumerableInterfaceHandler`1<...>)
            var associateTypeName = AddSuffix($"{location.Second}.{associateTypePrefix}", associateTypeSuffix);
            var suffix = CorrectGenericSuffix(associateTypeName, genericArguments?.Length ?? 0);
            if (Activate(location.First, suffix, genericArguments, constructorParams) is T result) {
              foundForType = currentForType;
              return result;
            }

            // Trying to paste original type as generic parameter
            suffix = CorrectGenericSuffix(associateTypeName, 1);
            result = Activate(location.First, suffix, new[] { originalForType }, constructorParams) as T;
            if (result != null) {
              foundForType = currentForType;
              return result;
            }

            // Trying a generic one (e.g. EnumerableInterfaceHandler`2<T, ...>)
            Type[] newGenericArguments;
            if (genericArguments == null || genericArguments.Length == 0) {
              newGenericArguments = new[] { originalForType };
              associateTypeName = AddSuffix($"{location.Second}.{associateTypePrefix}`1", associateTypeSuffix);
            }
            else {
              newGenericArguments = new Type[genericArguments.Length + 1];
              newGenericArguments[0] = originalForType;
              Array.Copy(genericArguments, 0, newGenericArguments, 1, genericArguments.Length);
              associateTypeName = AddSuffix(
                $"{location.Second}.{TrimGenericSuffix(associateTypePrefix)}`{newGenericArguments.Length}",
                associateTypeSuffix);
            }

            suffix = CorrectGenericSuffix(associateTypeName, newGenericArguments.Length);
            result = Activate(location.First, suffix, newGenericArguments, constructorParams) as T;
            if (result != null) {
              foundForType = currentForType;
              return result;
            }
          }
        }

        foundForType = null;
        return null;
      }
      finally {
        for (var i = 0; i < newLocationCount; i++) {
          locations.RemoveAt(locations.Count - 1);
        }
      }
    }

    /// <summary>
    /// Creates new dummy type. Such types can be used
    /// as generic arguments (to instantiate unique generic
    /// instances).
    /// </summary>
    /// <param name="namePrefix">Prefix to include into type name.</param>
    /// <param name="inheritFrom">The type to inherit the dummy type from.</param>
    /// <param name="implementProtectedConstructorAccessor">If <see langword="true"/>, static method with name
    /// <see cref="DelegateHelper.AspectedFactoryMethodName"/> will be created for each constructor.</param>
    /// <returns><see cref="Type"/> object of newly created type.</returns>
    public static Type CreateDummyType(string namePrefix, Type inheritFrom, bool implementProtectedConstructorAccessor)
    {
      ArgumentValidator.EnsureArgumentNotNullOrEmpty(namePrefix, nameof(namePrefix));
      ArgumentValidator.EnsureArgumentNotNull(inheritFrom, nameof(inheritFrom));


      var n = Interlocked.Increment(ref createDummyTypeNumber);
      var typeName = $"{TypeHelperNamespace}.Internal.{namePrefix}{n}";

      return CreateInheritedDummyType(typeName, inheritFrom, implementProtectedConstructorAccessor);
    }

    /// <summary>
    /// Creates new dummy type inherited from another type.
    /// </summary>
    /// <param name="typeName">Type name.</param>
    /// <param name="inheritFrom">The type to inherit the dummy type from.</param>
    /// <param name="implementProtectedConstructorAccessor">If <see langword="true"/>, static method with name
    /// <see cref="DelegateHelper.AspectedFactoryMethodName"/> will be created for each constructor.</param>
    /// <returns>New type.</returns>
    public static Type CreateInheritedDummyType(string typeName, Type inheritFrom,
      bool implementProtectedConstructorAccessor)
    {
      ArgumentValidator.EnsureArgumentNotNullOrEmpty(typeName, nameof(typeName));
      ArgumentValidator.EnsureArgumentNotNull(inheritFrom, nameof(inheritFrom));
      EnsureEmitInitialized();
      lock (emitLock) {
        var typeBuilder = moduleBuilder.DefineType(
          typeName,
          TypeAttributes.Public | TypeAttributes.Sealed,
          inheritFrom,
          Array.Empty<Type>()
        );
        const BindingFlags bindingFlags = BindingFlags.Public | BindingFlags.NonPublic | BindingFlags.Instance;
        foreach (var baseConstructor in inheritFrom.GetConstructors(bindingFlags)) {
          var parameters = baseConstructor.GetParameters();
          var parameterTypes = new Type[parameters.Length];
          for (var index = 0; index < parameters.Length; index++) {
            parameterTypes[index] = parameters[index].ParameterType;
          }
          var constructorBuilder = typeBuilder.DefineConstructor(
            baseConstructor.Attributes,
            CallingConventions.Standard,
            parameterTypes
          );

          // Create constructor
          var constructorIlGenerator = constructorBuilder.GetILGenerator();
          constructorIlGenerator.Emit(OpCodes.Ldarg_0);
          var parametersCount = parameterTypes.Length;
          for (short i = 1; i <= parametersCount; i++) {
            constructorIlGenerator.Emit(OpCodes.Ldarg, i);
          }

          constructorIlGenerator.Emit(OpCodes.Call, baseConstructor);
          constructorIlGenerator.Emit(OpCodes.Ret);

          // Create ProtectedConstructorAccessor
          if (implementProtectedConstructorAccessor) {
            var methodBuilder = typeBuilder.DefineMethod(DelegateHelper.AspectedFactoryMethodName,
              MethodAttributes.Private | MethodAttributes.Static,
              CallingConventions.Standard, typeBuilder.UnderlyingSystemType, parameterTypes);
            var accessorIlGenerator = methodBuilder.GetILGenerator();
            for (short i = 0; i < parameterTypes.Length; i++) {
              accessorIlGenerator.Emit(OpCodes.Ldarg, i);
            }

            accessorIlGenerator.Emit(OpCodes.Newobj, constructorBuilder);
            accessorIlGenerator.Emit(OpCodes.Ret);
          }
        }

        return typeBuilder.CreateTypeInfo().AsType();
      }
    }

    private static void EnsureEmitInitialized()
    {
      if (moduleBuilder != null) {
        return;
      }

      lock (emitLock) {
        if (moduleBuilder != null) {
          return;
        }

        var assemblyName = new AssemblyName("Xtensive.TypeHelper.GeneratedTypes");
        assemblyBuilder = AssemblyBuilder.DefineDynamicAssembly(assemblyName, AssemblyBuilderAccess.Run);
        var tmp = assemblyBuilder.DefineDynamicModule(assemblyName.Name);
        Thread.MemoryBarrier();
        moduleBuilder = tmp;
      }
    }

    /// <summary>
    /// Adds suffix to specified generic type name.
    /// </summary>
    /// <param name="typeName">Type name to add suffix for.</param>
    /// <param name="suffix">Suffix to add.</param>
    /// <returns>Specified generic type name with its suffix.</returns>
    public static string AddSuffix(string typeName, string suffix)
    {
      var i = typeName.IndexOf('`');
      if (i >= 0) {
        return typeName.Substring(0, i) + suffix + typeName.Substring(i);
      }

      i = typeName.IndexOf('<');
      if (i >= 0) {
        return typeName.Substring(0, i) + suffix + typeName.Substring(i);
      }

      return typeName + suffix;
    }

    /// <summary>
    /// Instantiates specified generic type; returns <see langword="null"/>, if either no such a type,
    /// or an error has occurred.
    /// </summary>
    /// <param name="assembly">Assembly where the type is located.</param>
    /// <param name="typeName">Name of the type to instantiate.</param>
    /// <param name="genericArguments">Generic arguments for the type to instantiate
    /// (<see langword="null"/> means type isn't a generic type definition).</param>
    /// <param name="arguments">Arguments to pass to the type constructor.</param>
    /// <returns>An instance of specified type; <see langword="null"/>, if either no such a type,
    /// or an error has occurred.</returns>
    public static object Activate(Assembly assembly, string typeName, Type[] genericArguments,
      params object[] arguments)
    {
      ArgumentValidator.EnsureArgumentNotNull(assembly, nameof(assembly));
      ArgumentValidator.EnsureArgumentNotNullOrEmpty(typeName, nameof(typeName));
      var type = assembly.GetType(typeName, false);
      return type == null ? null : Activate(type, genericArguments, arguments);
    }

    /// <summary>
    /// Instantiates specified generic type; returns <see langword="null"/>, if either no such a type,
    /// or an error has occurred.
    /// </summary>
    /// <param name="type">Generic type definition to instantiate.</param>
    /// <param name="genericArguments">Generic arguments for the type to instantiate
    /// (<see langword="null"/> means <paramref name="type"/> isn't a generic type definition).</param>
    /// <param name="arguments">Arguments to pass to the type constructor.</param>
    /// <returns>An instance of specified type; <see langword="null"/>, if either no such a type,
    /// or an error has occurred.</returns>
    [DebuggerStepThrough]
    public static object Activate(this Type type, Type[] genericArguments, params object[] arguments)
    {
      try {
        if (type.IsAbstract) {
          return null;
        }

        if (type.IsGenericTypeDefinition ^ (genericArguments != null)) {
          return null;
        }

        if (type.IsGenericTypeDefinition) {
          if (genericArguments == null) {
            genericArguments = Array.Empty<Type>();
          }

          var genericParameters = type.GetGenericArguments();
          if (genericParameters.Length != genericArguments.Length) {
            return null;
          }

          var genericParameterIndexes = genericParameters
            .Select((parameter, index) => (parameter, index))
            .ToDictionary(a => a.parameter, a => a.index);
          for (var i = 0; i < genericParameters.Length; i++) {
            var parameter = genericParameters[i];
            var constraints = parameter.GetGenericParameterConstraints();
            var argument = genericArguments[i];
            foreach (var constraint in constraints) {
              var projectedConstraint = constraint;
              if (constraint.IsGenericParameter) {
                projectedConstraint = genericArguments[genericParameterIndexes[constraint]];
              }
              else if (constraint.IsGenericType) {
                var constraintArguments = constraint.GetGenericArguments();
                var projectedConstraintArguments = new Type[constraintArguments.Length];
                for (var j = 0; j < constraintArguments.Length; j++) {
                  projectedConstraintArguments[j] =
                    genericParameterIndexes.ContainsKey(constraintArguments[j])
                      ? genericArguments[genericParameterIndexes[constraintArguments[j]]]
                      : constraintArguments[j];
                }

                projectedConstraint = constraint
                  .GetGenericTypeDefinition()
                  .MakeGenericType(projectedConstraintArguments);
              }

              if (!projectedConstraint.IsAssignableFrom(argument)) {
                return null;
              }
            }
          }

          type = type.MakeGenericType(genericArguments);
        }

        if (arguments == null) {
          arguments = Array.Empty<object>();
        }

        const BindingFlags bindingFlags =
          BindingFlags.CreateInstance | BindingFlags.Public | BindingFlags.NonPublic | BindingFlags.Instance;

        var argumentTypes = new object[arguments.Length];
        for (var i = 0; i < arguments.Length; i++) {
          var o = arguments[i];
          if (o == null) {
            // Actually a case when GetConstructor will fail,
            // so we should fall back to Activator.CreateInstance
            return Activator.CreateInstance(type, bindingFlags, null, arguments, null);
          }

          argumentTypes[i] = o.GetType();
        }

        var constructor = type.GetConstructor(bindingFlags, argumentTypes);
        return constructor == null ? null : constructor.Invoke(arguments);
      }
      catch (Exception) {
        return null;
      }
    }

    /// <summary>
    /// Gets the public constructor of type <paramref name="type"/>
<<<<<<< HEAD
    /// accepting specified <paramref name="argumentTypes"/>.
=======
    /// accepting specified <paramref name="arguments"/>.
>>>>>>> 51f71c00
    /// </summary>
    /// <param name="type">The type to get the constructor for.</param>
    /// <param name="argumentTypes">The argument types.</param>
    /// <returns>
    /// Appropriate constructor, if a single match is found;
    /// otherwise, <see langword="null"/>.
    /// </returns>
<<<<<<< HEAD
=======
    public static ConstructorInfo GetConstructor(this Type type, object[] arguments) =>
      GetSingleConstructor(type, arguments.Select(a => a?.GetType()).ToArray());

>>>>>>> 51f71c00
    public static ConstructorInfo GetSingleConstructor(this Type type, Type[] argumentTypes) =>
      constructorInfoByTypes.GetOrAdd((type, argumentTypes), ConstructorExtractor);

    private static readonly Func<(Type, Type[]), ConstructorInfo> ConstructorExtractor = t => {
      (var type, var argumentTypes) = t;
      var constructors =
        from ctor in type.GetConstructors()
        let parameters = ctor.GetParameters()
        where parameters.Length == argumentTypes.Length
        let zipped = parameters.Zip(argumentTypes, (parameter, argumentType) => (parameter, argumentType))
        where (
          from pair in zipped
          let parameter = pair.parameter
          let parameterType = parameter.ParameterType
          let argumentType = pair.argumentType
          select
            !parameter.IsOut && (
              parameterType.IsAssignableFrom(argumentType ?? WellKnownTypes.Object) ||
              (!parameterType.IsValueType && argumentType == null) ||
              (parameterType.IsNullable() && argumentType == null)
            )
        ).All(passed => passed)
        select ctor;
      return constructors.SingleOrDefault();
    };

    /// <summary>
    /// Orders the specified <paramref name="types"/> by their inheritance
    /// (very base go first).
    /// </summary>
    /// <param name="types">The types to sort.</param>
    /// <returns>The list of <paramref name="types"/> ordered by their inheritance.</returns>
    public static List<Type> OrderByInheritance(this IEnumerable<Type> types) =>
      TopologicalSorter.Sort(types, (t1, t2) => t1.IsAssignableFrom(t2));

    /// <summary>
    /// Fast analogue of <see cref="Type.GetInterfaceMap"/>.
    /// </summary>
    /// <param name="type">The type.</param>
    /// <param name="targetInterface">The target interface.</param>
    /// <returns>Interface map for the specified interface.</returns>
    public static InterfaceMapping GetInterfaceMapFast(this Type type, Type targetInterface) =>
      interfaceMaps.GetOrAdd(new Pair<Type, Type>(type, targetInterface),
        pair => new InterfaceMapping(pair.First.GetInterfaceMap(pair.Second)));

    /// <summary>
    /// Gets the interfaces of the specified type.
    /// Interfaces will be ordered from the very base ones to ancestors.
    /// </summary>
    /// <param name="type">The type to get the interfaces of.</param>
    public static Type[] GetInterfaces(this Type type) =>
      orderedInterfaces.GetOrAdd(type, t => t.GetInterfaces().OrderByInheritance().ToArray());

    /// <summary>
    /// Gets the sequence of type itself, all its base types and interfaces.
    /// Types will be ordered from the very base ones to ancestors with the specified type in the end of sequence.
    /// </summary>
    /// <param name="type">The type to get compatible types for.</param>
    /// <returns>The interfaces of the specified type.</returns>
    public static Type[] GetCompatibles(this Type type) =>
      orderedCompatibles.GetOrAdd(type,
        t => {
          var interfaces = t.GetInterfaces();
          var bases = EnumerableUtils.Unfold(t.BaseType, baseType => baseType.BaseType);
          return bases
            .Concat(interfaces)
            .OrderByInheritance()
            .Append(t)
            .ToArray();
        });

    /// <summary>
    /// Builds correct full generic type name.
    /// </summary>
    /// <param name="type">A <see cref="Type"/> which name is built.</param>
    /// <returns>Full type name.</returns>
    public static string GetFullName(this Type type)
    {
      if (type == null) {
        return null;
      }

      if (type.IsGenericParameter) {
        return type.Name;
      }

      var declaringType = type.DeclaringType;
      if (declaringType == null) {
        return type.GetFullNameBase();
      }

      if (declaringType.IsGenericTypeDefinition) {
        declaringType =
          declaringType.MakeGenericType(
            type.GetGenericArguments()
              .Take(declaringType.GetGenericArguments().Length)
              .ToArray());
      }

      return $"{declaringType.GetFullName()}+{type.GetFullNameBase()}";
    }

    private static string GetFullNameBase(this Type type)
    {
      var result = type.DeclaringType != null // Is nested
        ? type.Name
        : type.Namespace + "." + type.Name;
      var arrayBracketPosition = result.IndexOf('[');
      if (arrayBracketPosition > 0) {
        result = result.Substring(0, arrayBracketPosition);
      }

      var arguments = type.GetGenericArguments();
      if (arguments.Length > 0) {
        if (type.DeclaringType != null) {
          arguments = arguments
            .Skip(type.DeclaringType.GetGenericArguments().Length)
            .ToArray();
        }

        var sb = new StringBuilder();
        sb.Append(TrimGenericSuffix(result));
        sb.Append('<');
        char? comma = default;
        foreach (var argument in arguments) {
          if (comma.HasValue) {
            sb.Append(comma.Value);
          }

          if (!type.IsGenericTypeDefinition) {
            sb.Append(GetFullNameBase(argument));
          }

          comma = ',';
        }

        sb.Append('>');
        result = sb.ToString();
      }

      if (type.IsArray) {
        var sb = new StringBuilder(result);
        var elementType = type;
        while (elementType?.IsArray == true) {
          sb.Append('[');
          var commaCount = elementType.GetArrayRank() - 1;
          for (var i = 0; i < commaCount; i++) {
            sb.Append(',');
          }

          sb.Append(']');
          elementType = elementType.GetElementType();
        }

        result = sb.ToString();
      }

      return result;
    }

    /// <summary>
    /// Builds correct short generic type name (without namespaces).
    /// </summary>
    /// <param name="type">A <see cref="Type"/> which name is built.</param>
    /// <returns>Short type name.</returns>
    public static string GetShortName(this Type type)
    {
      if (type == null) {
        return null;
      }

      if (type.IsGenericParameter) {
        return type.Name;
      }

      var declaringType = type.DeclaringType;
      if (declaringType == null) {
        return type.GetShortNameBase();
      }

      if (declaringType.IsGenericTypeDefinition) {
        declaringType =
          declaringType.MakeGenericType(
            type.GetGenericArguments()
              .Take(declaringType.GetGenericArguments().Length)
              .ToArray());
      }

      return $"{declaringType.GetShortName()}+{type.GetShortNameBase()}";
    }

    private static string GetShortNameBase(this Type type)
    {
      var result = type.Name;
      var arrayBracketPosition = result.IndexOf('[');
      if (arrayBracketPosition > 0) {
        result = result.Substring(0, arrayBracketPosition);
      }

      var arguments = type.GetGenericArguments();
      if (arguments.Length > 0) {
        if (type.DeclaringType != null) {
          arguments = arguments
            .Skip(type.DeclaringType.GetGenericArguments().Length)
            .ToArray();
        }

        var sb = new StringBuilder();
        sb.Append(TrimGenericSuffix(result));
        sb.Append('<');
        char? comma = default;
        foreach (var argument in arguments) {
          if (comma.HasValue) {
            sb.Append(comma.Value);
          }

          if (!type.IsGenericTypeDefinition) {
            sb.Append(GetShortNameBase(argument));
          }

          comma = ',';
        }

        sb.Append('>');
        result = sb.ToString();
      }

      if (type.IsArray) {
        var sb = new StringBuilder(result);
        var elementType = type;
        while (elementType?.IsArray == true) {
          sb.Append('[');
          var commaCount = elementType.GetArrayRank() - 1;
          for (var i = 0; i < commaCount; i++) {
            sb.Append(',');
          }

          sb.Append(']');
          elementType = elementType.GetElementType();
        }

        result = sb.ToString();
      }

      return result;
    }

    /// <summary>
    /// Indicates whether <paramref name="type"/> is a <see cref="Nullable{T}"/> type.
    /// </summary>
    /// <param name="type">Type to check.</param>
    /// <returns><see langword="True"/> if type is nullable type;
    /// otherwise, <see langword="false"/>.</returns>
    public static bool IsNullable(this Type type) =>
      (type.MetadataToken ^ NullableTypeMetadataToken) == 0 && ReferenceEquals(type.Module, NullableTypeModule);

    /// <summary>
    /// Indicates whether <typeparamref name="T"/> type is a <see cref="Nullable{T}"/> type.
    /// </summary>
    /// <typeparam name="T">Type to check.</typeparam>
    /// <returns><see langword="True"/> if type is nullable type;
    /// otherwise, <see langword="false"/>.</returns>
    public static bool IsNullable<T>() => typeof(T).IsNullable();

    /// <summary>
    /// Indicates whether <paramref name="type"/> is a final type.
    /// </summary>
    /// <param name="type">Type to check.</param>
    /// <returns><see langword="True"/> if type is final type;
    /// otherwise, <see langword="false"/>.</returns>
    public static bool IsFinal(this Type type) => type.IsValueType || type.IsSealed;

    /// <summary>
    /// Indicates whether <typeparamref name="T"/> type is a final type.
    /// </summary>
    /// <typeparam name="T">Type to check.</typeparam>
    /// <returns><see langword="True"/> if type is final type;
    /// otherwise, <see langword="false"/>.</returns>
    public static bool IsFinal<T>() => IsFinal(typeof(T));

    /// <summary>
    /// Gets the delegate "Invoke" method (describing the delegate) for
    /// the specified <paramref name="delegateType"/>.
    /// </summary>
    /// <param name="delegateType">Type of the delegate to get the "Invoke" method of.</param>
    /// <returns><see cref="MethodInfo"/> object describing the delegate "Invoke" method.</returns>
    public static MethodInfo GetInvokeMethod(this Type delegateType) => delegateType.GetMethod(invokeMethodName);


    /// <summary>
    /// Determines whether given <paramref name="method"/> is a specification
    /// of the provided <paramref name="genericMethodDefinition"/>.
    /// </summary>
    /// <param name="method">The <see cref="MethodInfo"/> to check.</param>
    /// <param name="genericMethodDefinition">The <see cref="MethodInfo"/> of the generic method definition
    /// to check against.</param>
    /// <returns><see langword="true"/> if the specified <paramref name="method"/> is a specification
    /// of the provided <paramref name="genericMethodDefinition"/>.</returns>
    public static bool IsGenericMethodSpecificationOf(this MethodInfo method, MethodInfo genericMethodDefinition) =>
      method.MetadataToken == genericMethodDefinition.MetadataToken
      && (ReferenceEquals(method.Module, genericMethodDefinition.Module)
        || method.Module == genericMethodDefinition.Module)
      && method.IsGenericMethod && genericMethodDefinition.IsGenericMethodDefinition;

    /// <summary>
    /// Determines whether the specified <paramref name="type"/> is an ancestor or an instance of the
    /// provided <paramref name="openGenericBaseType"/>.
    /// </summary>
    /// <param name="type">The type to check.</param>
    /// <param name="openGenericBaseType">Type of the generic. It is supposed this is an open generic type.</param>
    /// <returns>
    /// <see langword="true"/> if the specified <paramref name="type"/>  is an ancestor or an instance of the
    /// provided <paramref name="openGenericBaseType"/>; otherwise, <see langword="false"/>.
    /// </returns>
    public static bool IsOfGenericType(this Type type, Type openGenericBaseType) =>
      GetGenericType(type, openGenericBaseType) != null;

    /// <summary>
    /// Determines whether the specified <paramref name="type"/> is an ancestor or an instance of
    /// the provided <paramref name="openGenericBaseType"/> and returns closed generic type with the
    /// specified type arguments if found.
    /// </summary>
    /// <param name="type">The type to check.</param>
    /// <param name="openGenericBaseType">Open generic type to be matched.</param>
    /// <returns>
    /// A <see cref="Type"/> representing the closed generic version of <paramref name="openGenericBaseType"/>
    /// where type parameters are bound in case it exists in <paramref name="type"/>'s inheritance hierarchy;
    /// otherwise, <see langword="null"/>.
    /// </returns>
    public static Type GetGenericType(this Type type, Type openGenericBaseType)
    {
      var definitionMetadataToken = openGenericBaseType.MetadataToken;
      var definitionModule = openGenericBaseType.Module;
      while (type != null && !ReferenceEquals(type, WellKnownTypes.Object)) {
        if ((type.MetadataToken ^ definitionMetadataToken) == 0 && ReferenceEquals(type.Module, definitionModule)) {
          return type;
        }

        type = type.BaseType;
      }

      return null;
    }

    /// <summary>
    /// Determines whether specified <paramref name="type"/> is an implementation of the
    /// provided <paramref name="openGenericInterface"/>.
    /// </summary>
    /// <param name="type">A <see cref="Type"/> instance to be checked.</param>
    /// <param name="openGenericInterface">A <see cref="Type"/> of an open generic <see langword="interface"/>
    /// to match the specified <paramref name="type"/> against.</param>
    /// <returns>
    /// <see langword="true"/> if the specified <paramref name="type"/> is an implementation of the
    /// provided <paramref name="openGenericInterface"/>;
    /// otherwise, <see langword="false"/>.
    /// </returns>
    public static bool IsOfGenericInterface(this Type type, Type openGenericInterface) =>
      GetGenericInterface(type, openGenericInterface) != null;

    /// <summary>
    /// Determines whether the specified <paramref name="type"/> is an implementation of the
    /// provided <paramref name="openGenericInterface"/> and returns a <see cref="Type"/> instance
    /// for the closed generic interface where type arguments are specified if implementation is found.
    /// </summary>
    /// <param name="type">The type to be checked.</param>
    /// <param name="openGenericInterface">Open generic <see langword="interface"/> to be matched.</param>
    /// <returns>
    /// A <see cref="Type"/> representing closed generic version of <paramref name="openGenericInterface"/>
    /// where type parameters are bound in case it is implemented by the <paramref name="type"/>;
    /// otherwise, <see langword="null"/>.
    /// </returns>
    public static Type GetGenericInterface(this Type type, Type openGenericInterface)
    {
      var metadataToken = openGenericInterface.MetadataToken;
      var module = openGenericInterface.Module;
      if (type == null || ((type.MetadataToken ^ metadataToken) == 0 && ReferenceEquals(type.Module, module))) {
        return type;
      }

      // We don't use LINQ as we don't want to create a closure here
      foreach (var implementedInterface in type.GetInterfaces()) {
        if ((implementedInterface.MetadataToken ^ metadataToken) == 0
          && ReferenceEquals(implementedInterface.Module, module)) {
          return implementedInterface;
        }
      }

      return null;
    }

    /// <summary>
    /// Converts <paramref name="type"/> to type that can assign both
    /// values of <paramref name="type"/> and <see landword="null"/>.
    /// This method is a reverse for <see cref="StripNullable"/> method.
    /// </summary>
    /// <param name="type">A type to convert.</param>
    /// <returns>
    /// If <paramref name="type"/> is a reference type or a <see cref="Nullable{T}"/> instance
    /// returns <paramref name="type"/>.
    /// Otherwise returns <see cref="Nullable{T}"/> of <paramref name="type"/>.
    /// </returns>
    public static Type ToNullable(this Type type)
    {
      ArgumentValidator.EnsureArgumentNotNull(type, nameof(type));
      return type.IsValueType && !type.IsNullable()
        ? WellKnownTypes.NullableOfT.MakeGenericType(type)
        : type;
    }

    /// <summary>
    /// Converts <paramref name="type"/> to <see cref="Nullable{T}"/> if <paramref name="type"/> is a value type.
    /// Otherwise returns just <paramref name="type"/>.
    /// This method is a reverse for <see cref="ToNullable"/> method.
    /// </summary>
    /// <param name="type">The type to process.</param>
    /// <returns>
    /// <see cref="Nullable{T}"/> of <paramref name="type"/> is specified type is a value type.
    /// Otherwise return just <paramref name="type"/>.
    /// </returns>
    public static Type StripNullable(this Type type)
    {
      ArgumentValidator.EnsureArgumentNotNull(type, nameof(type));
      return type.IsNullable()
        ? type.GetGenericArguments()[0]
        : type;
    }

    /// <summary>
    /// Determines whether the specified <paramref name="type"/> is anonymous type.
    /// </summary>
    /// <param name="type">The type.</param>
    /// <returns>
    ///   <see langword="true" /> if the specified type is anonymous; otherwise, <see langword="false" />.
    /// </returns>
    public static bool IsAnonymous(this Type type)
    {
      var typeName = type.Name;
      return (type.Attributes & TypeAttributes.Public) == 0
        && type.BaseType == WellKnownTypes.Object
        && (typeName.StartsWith("<>", StringComparison.Ordinal) || typeName.StartsWith("VB$", StringComparison.Ordinal))
        && typeName.IndexOf("AnonymousType", StringComparison.Ordinal) >= 0
        && type.IsDefined(CompilerGeneratedAttributeType, false);
    }

    /// <summary>
    /// Determines whether the specified <paramref name="type"/> is closure type.
    /// </summary>
    /// <param name="type">The type.</param>
    /// <returns>
    ///   <see langword="true" /> if the specified type is anonymous; otherwise, <see langword="false" />.
    /// </returns>
    public static bool IsClosure(this Type type)
    {
      var typeName = type.Name;
      return type.BaseType == WellKnownTypes.Object
        && (typeName.StartsWith("<>", StringComparison.Ordinal) || typeName.StartsWith("VB$", StringComparison.Ordinal))
        && typeName.IndexOf("DisplayClass", StringComparison.Ordinal) >= 0
        && type.IsDefined(CompilerGeneratedAttributeType, false);
    }

    /// <summary>
    /// Determines whether <paramref name="type"/> is a public non-abstract inheritor of <paramref name="baseType"/>.
    /// </summary>
    /// <param name="type">The type to check.</param>
    /// <param name="baseType">The base type.</param>
    /// <returns>
    /// <see langword="true"/> if type is a public non-abstract inheritor of specified base type;
    /// otherwise, <see langword="false"/>.
    /// </returns>
    public static bool IsPublicNonAbstractInheritorOf(this Type type, Type baseType)
    {
      ArgumentValidator.EnsureArgumentNotNull(type, nameof(type));
      ArgumentValidator.EnsureArgumentNotNull(baseType, nameof(baseType));
      return type.IsPublic && !type.IsAbstract && baseType.IsAssignableFrom(type);
    }

    /// <summary>
    /// Determines whether <paramref name="type"/> is numeric or nullable numeric
    /// </summary>
    /// <param name="type">The type to check.</param>
    /// <returns>
    /// <see langword="true"/> If type is numeric or nullable numeric;
    /// otherwise, <see langword="false"/>.
    /// </returns>
    public static bool IsNumericType(this Type type)
    {
      ArgumentValidator.EnsureArgumentNotNull(type, nameof(type));
      var nonNullableType = type.StripNullable();
      if (nonNullableType.IsEnum) {
        return false;
      }

      switch (Type.GetTypeCode(nonNullableType)) {
        case TypeCode.Byte:
        case TypeCode.SByte:
        case TypeCode.UInt16:
        case TypeCode.UInt32:
        case TypeCode.UInt64:
        case TypeCode.Int16:
        case TypeCode.Int32:
        case TypeCode.Int64:
        case TypeCode.Decimal:
        case TypeCode.Double:
        case TypeCode.Single:
          return true;
        default:
          return false;
      }
    }

    #region Private \ internal methods

    /// <summary>
    /// Gets information about field in closure.
    /// </summary>
    /// <param name="closureType">Closure type.</param>
    /// <param name="fieldType">Type of field in closure.</param>
    /// <returns>If field of <paramref name="fieldType"/> exists in closure then returns
    /// <see cref="MemberInfo"/> of that field, otherwise, <see langword="null"/>.</returns>
    internal static MemberInfo TryGetFieldInfoFromClosure(this Type closureType, Type fieldType) =>
      closureType.IsClosure()
        ? closureType.GetFields().FirstOrDefault(field => field.FieldType == fieldType)
        : null;

    private static string TrimGenericSuffix(string @string)
    {
      var backtickPosition = @string.IndexOf('`');
      return backtickPosition < 0 ? @string : @string.Substring(0, backtickPosition);
    }

    private static string CorrectGenericSuffix(string typeName, int argumentCount)
    {
      var backtickPosition = typeName.IndexOf('`');
      if (backtickPosition > 0) {
        typeName = typeName.Substring(0, backtickPosition);
      }

      return argumentCount == 0 ? typeName : $"{typeName}`{argumentCount}";
    }

    #endregion
  }
}<|MERGE_RESOLUTION|>--- conflicted
+++ resolved
@@ -61,24 +61,6 @@
 
     private static readonly ConcurrentDictionary<Pair<Type, Type>, InterfaceMapping> interfaceMaps =
       new ConcurrentDictionary<Pair<Type, Type>, InterfaceMapping>();
-
-    private class TypesEqualityComparer : IEqualityComparer<(Type, Type[])>
-    {
-      public bool Equals((Type, Type[]) x, (Type, Type[]) y) =>
-         x.Item1 == y.Item1 && x.Item2.SequenceEqual(y.Item2);
-
-      public int GetHashCode((Type, Type[]) obj)
-      {
-        var hash = obj.Item1.GetHashCode();
-        for (int i = obj.Item2.Length; i-- > 0;) {
-          hash = HashCode.Combine(hash, obj.Item2[i]);
-        }
-        return hash;
-      }
-    }
-
-    private static readonly ConcurrentDictionary<(Type, Type[]), ConstructorInfo> constructorInfoByTypes =
-      new ConcurrentDictionary<(Type, Type[]), ConstructorInfo>(new TypesEqualityComparer());
 
     private static int createDummyTypeNumber = 0;
     private static AssemblyBuilder assemblyBuilder;
@@ -628,11 +610,7 @@
 
     /// <summary>
     /// Gets the public constructor of type <paramref name="type"/>
-<<<<<<< HEAD
-    /// accepting specified <paramref name="argumentTypes"/>.
-=======
     /// accepting specified <paramref name="arguments"/>.
->>>>>>> 51f71c00
     /// </summary>
     /// <param name="type">The type to get the constructor for.</param>
     /// <param name="argumentTypes">The argument types.</param>
@@ -640,12 +618,9 @@
     /// Appropriate constructor, if a single match is found;
     /// otherwise, <see langword="null"/>.
     /// </returns>
-<<<<<<< HEAD
-=======
     public static ConstructorInfo GetConstructor(this Type type, object[] arguments) =>
       GetSingleConstructor(type, arguments.Select(a => a?.GetType()).ToArray());
 
->>>>>>> 51f71c00
     public static ConstructorInfo GetSingleConstructor(this Type type, Type[] argumentTypes) =>
       constructorInfoByTypes.GetOrAdd((type, argumentTypes), ConstructorExtractor);
 
