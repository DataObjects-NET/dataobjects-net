// Copyright (C) 2007-2022 Xtensive LLC.
// This code is distributed under MIT license terms.
// See the License.txt file in the project root for more information.
// Created by: Nick Svetlov
// Created:    2007.06.13

using System;
using System.Collections;
using System.Collections.Concurrent;
using System.Collections.Generic;
using System.Diagnostics;
using System.Reflection;
using System.Reflection.Emit;
using System.Runtime.CompilerServices;
using System.Text;
using System.Threading;
using Xtensive.Collections;
using System.Linq;
using Xtensive.Core;

using Xtensive.Sorting;
using JetBrains.Annotations;

namespace Xtensive.Reflection
{
  /// <summary>
  /// <see cref="Type"/> related helper \ extension methods.
  /// </summary>
  public static class TypeHelper
  {
    private class TypesEqualityComparer : IEqualityComparer<(Type, Type[])>
    {
      public bool Equals((Type, Type[]) x, (Type, Type[]) y) =>
         x.Item1 == y.Item1 && x.Item2.SequenceEqual(y.Item2);

      public int GetHashCode((Type, Type[]) obj)
      {
        var hash = obj.Item1.GetHashCode();
        for (int i = obj.Item2.Length; i-- > 0;) {
          hash = HashCode.Combine(hash, obj.Item2[i]);
        }
        return hash;
      }
    }

    private const string InvokeMethodName = "Invoke";

    private static readonly object EmitLock = new object();
    private static readonly int NullableTypeMetadataToken = WellKnownTypes.NullableOfT.MetadataToken;
    private static readonly int ValueTuple1 = typeof(ValueTuple<>).MetadataToken;
    private static readonly int ValueTuple8 = typeof(ValueTuple<,,,,,,,>).MetadataToken;
    private static readonly Module SystemCoreLibModule = WellKnownTypes.NullableOfT.Module;
    private static readonly Type CompilerGeneratedAttributeType = typeof(CompilerGeneratedAttribute);
    private static readonly string TypeHelperNamespace = typeof(TypeHelper).Namespace;

    private static readonly ConcurrentDictionary<(Type, Type[]), ConstructorInfo> ConstructorInfoByTypes =
      new(new TypesEqualityComparer());

    private static readonly ConcurrentDictionary<Type, IReadOnlyList<Type>> OrderedInterfaces = new();

    private static readonly ConcurrentDictionary<Type, Type[]> UnorderedInterfaces = new();

    private static readonly ConcurrentDictionary<Type, Type[]> OrderedCompatibles = new();

    private static readonly ConcurrentDictionary<(Type, Type), InterfaceMapping> interfaceMaps = new();

    private static readonly ConcurrentDictionary<(MethodInfo, Type), MethodInfo> GenericMethodInstances1 = new();

    private static readonly ConcurrentDictionary<(MethodInfo, Type, Type), MethodInfo> GenericMethodInstances2 = new();

    private static readonly ConcurrentDictionary<(Type, Type), Type> GenericTypeInstances1 = new();

    private static readonly ConcurrentDictionary<(Type, Type, Type), Type> GenericTypeInstances2 = new();

    private static readonly Func<(MethodInfo genericDefinition, Type typeArgument), MethodInfo> GenericMethodFactory1 =
      key => key.genericDefinition.MakeGenericMethod(key.typeArgument);

    private static readonly Func<(MethodInfo genericDefinition, Type typeArgument1, Type typeArgument2), MethodInfo> GenericMethodFactory2 =
      key => key.genericDefinition.MakeGenericMethod(key.typeArgument1, key.typeArgument2);

    private static readonly Func<(Type genericDefinition, Type typeArgument), Type> GenericTypeFactory1 = key =>
      key.genericDefinition.MakeGenericType(key.typeArgument);

    private static readonly Func<(Type genericDefinition, Type typeArgument1, Type typeArgument2), Type> GenericTypeFactory2 = key =>
      key.genericDefinition.MakeGenericType(key.typeArgument1, key.typeArgument2);

    private static int createDummyTypeNumber = 0;
    private static AssemblyBuilder assemblyBuilder;
    private static ModuleBuilder moduleBuilder;

    /// <summary>
    /// Searches for associated class for <paramref name="forType"/>, creates its instance, if found.
    /// Otherwise returns <see langword="null"/>.
    /// </summary>
    /// <typeparam name="T">Type of result. Can be ether class or interface.</typeparam>
    /// <param name="forType">Type to search the associate for.</param>
    /// <param name="foundForType">Type the associate was found for.</param>
    /// <param name="associateTypeSuffixes">Associate type name suffix.</param>
    /// <param name="constructorParams">Parameters to pass to associate constructor.</param>
    /// <returns>Newly created associate for <paramref name="forType"/>, if found;
    /// otherwise, <see langword="null"/>.</returns>
    public static T CreateAssociate<T>(Type forType, out Type foundForType, string[] associateTypeSuffixes,
      object[] constructorParams)
      where T : class =>
      CreateAssociate<T>(forType, out foundForType, associateTypeSuffixes, constructorParams,
        Array.Empty<Pair<Assembly, string>>());

    /// <summary>
    /// Searches for associated class for <paramref name="forType"/>, creates its instance, if found.
    /// Otherwise returns <see langword="null"/>.
    /// </summary>
    /// <typeparam name="T">Type of result. Can be ether class or interface.</typeparam>
    /// <param name="forType">Type to search the associate for.</param>
    /// <param name="foundForType">Type the associate was found for.</param>
    /// <param name="associateTypeSuffixes">Associate type name suffix.</param>
    /// <param name="highPriorityLocations">High-priority search locations (assembly + namespace pairs).</param>
    /// <param name="constructorParams">Parameters to pass to associate constructor.</param>
    /// <returns>Newly created associate for <paramref name="forType"/>, if found;
    /// otherwise, <see langword="null"/>.</returns>
    public static T CreateAssociate<T>(Type forType, out Type foundForType, string[] associateTypeSuffixes,
      object[] constructorParams, IEnumerable<Pair<Assembly, string>> highPriorityLocations)
      where T : class =>
      CreateAssociate<T>(forType, out foundForType, associateTypeSuffixes, constructorParams, highPriorityLocations,
        false);

    /// <summary>
    /// Searches for associated class for <paramref name="forType"/>, creates its instance, if found.
    /// Otherwise returns <see langword="null"/>.
    /// </summary>
    /// <typeparam name="T">Type of result. Can be ether class or interface.</typeparam>
    /// <param name="forType">Type to search the associate for.</param>
    /// <param name="foundForType">Type the associate was found for.</param>
    /// <param name="associateTypeSuffixes">Associate type name suffix.</param>
    /// <param name="highPriorityLocations">High-priority search locations (assembly + namespace pairs).</param>
    /// <param name="constructorParams">Parameters to pass to associate constructor.</param>
    /// <returns>Newly created associate for <paramref name="forType"/>, if found;
    /// otherwise, <see langword="null"/>.</returns>
    /// <param name="exactTypeMatch">If <see langword="false"/> tries to create associates for base class, interfaces,
    /// arrays and <see cref="Nullable{T}"/>(if struct) too.</param>
    /// <exception cref="InvalidOperationException"><paramref name="forType"/> is generic type definition.</exception>
    public static T CreateAssociate<T>(Type forType, out Type foundForType, string[] associateTypeSuffixes,
      object[] constructorParams, IEnumerable<Pair<Assembly, string>> highPriorityLocations, bool exactTypeMatch)
      where T : class
    {
      ArgumentValidator.EnsureArgumentNotNull(forType, nameof(forType));
      if (forType.IsGenericTypeDefinition) {
        throw new InvalidOperationException(string.Format(
          Strings.ExCantCreateAssociateForGenericTypeDefinitions, GetShortName(forType)));
      }

      var locations = new List<Pair<Assembly, string>>(1);
      if (highPriorityLocations != null) {
        locations.AddRange(highPriorityLocations);
      }

      return
        CreateAssociateInternal<T>(forType, forType, out foundForType, associateTypeSuffixes, constructorParams,
          locations, exactTypeMatch);
    }

    private static T CreateAssociateInternal<T>(Type originalForType, Type currentForType, out Type foundForType,
      string[] associateTypeSuffixes, object[] constructorParams, List<Pair<Assembly, string>> locations,
      bool exactTypeMatch)
      where T : class
    {
      if (currentForType == null) {
        foundForType = null;
        return null;
      }

      string associateTypePrefix;
      Type[] genericArguments;

      // Possible cases: generic type, array type, regular type
      if (currentForType.IsGenericType) {
        // Generic type
        associateTypePrefix = currentForType.Name;
        genericArguments = currentForType.GetGenericArguments();
      }
      else if (currentForType.IsArray) {
        // Array type
        var elementType = currentForType.GetElementType();
        var rank = currentForType.GetArrayRank();
        associateTypePrefix = rank == 1 ? "Array`1" : $"Array{rank}D`1";

        genericArguments = new[] { elementType };
      }
      else if (currentForType == WellKnownTypes.Enum) {
        // Enum type
        var underlyingType = Enum.GetUnderlyingType(originalForType);
        associateTypePrefix = "Enum`2";
        genericArguments = new[] { originalForType, underlyingType };
      }
      else if (currentForType == WellKnownTypes.Array) {
        // Untyped Array type
        foundForType = null;
        return null;
      }
      else {
        // Regular type
        associateTypePrefix = currentForType.Name;
        genericArguments = null;
      }

      // Replacing 'I' at interface types
      if (currentForType.IsInterface && associateTypePrefix.StartsWith("I", StringComparison.Ordinal)) {
        associateTypePrefix = AddSuffix(associateTypePrefix.Substring(1), "Interface");
      }

      // Search for exact associate
      var result = CreateAssociateInternal<T>(originalForType, currentForType, out foundForType, associateTypePrefix,
        associateTypeSuffixes, locations, genericArguments, constructorParams);
      if (result != null) {
        return result;
      }

      if (exactTypeMatch) {
        foundForType = null;
        return null;
      }

      // Nothing is found; trying to find an associate for base type (except Object)
      var forTypeBase = currentForType.BaseType;
      if (forTypeBase != null) {
        while (forTypeBase != null && forTypeBase != WellKnownTypes.Object) {
          result = CreateAssociateInternal<T>(originalForType, forTypeBase, out foundForType,
            associateTypeSuffixes, constructorParams, locations, true);
          if (result != null) {
            return result;
          }

          forTypeBase = forTypeBase.BaseType;
        }
      }

      // Nothing is found; trying to find an associate for implemented interface
      var interfaces = GetInterfacesUnordered(currentForType).ToArray();
      var interfaceCount = interfaces.Length;
      var suppressed = new BitArray(interfaceCount);
      while (interfaceCount > 0) {
        // Suppressing all the interfaces inherited from others
        // to allow their associates to not conflict with each other
        for (var i = 0; i < interfaceCount; i++) {
          for (var j = 0; j < interfaceCount; j++) {
            if (i == j || !interfaces[i].IsAssignableFrom(interfaces[j])) {
              continue;
            }

            suppressed[i] = true;
            break;
          }
        }

        Type lastGoodInterfaceType = null;
        // Scanning non-suppressed interfaces
        for (var i = 0; i < interfaceCount; i++) {
          if (suppressed[i]) {
            continue;
          }

          var resultForInterface = CreateAssociateInternal<T>(originalForType, interfaces[i], out foundForType,
            associateTypeSuffixes, constructorParams, locations, true);
          if (resultForInterface == null) {
            continue;
          }

          if (result != null) {
            throw new InvalidOperationException(string.Format(
              Strings.ExMultipleAssociatesMatch,
              GetShortName(currentForType),
              GetShortName(result.GetType()),
              GetShortName(resultForInterface.GetType())));
          }

          result = resultForInterface;
          lastGoodInterfaceType = foundForType;
          foundForType = null;
        }

        if (result != null) {
          foundForType = lastGoodInterfaceType;
          return result;
        }

        // Moving suppressed interfaces to the beginning
        // to scan them on the next round
        var k = 0;
        for (var i = 0; i < interfaceCount; i++) {
          if (suppressed[i]) {
            interfaces[k] = interfaces[i];
            suppressed[k] = false;
            k++;
          }
        }

        interfaceCount = k;
      }

      // Nothing is found; trying to find an associate for Object type
      if (currentForType != WellKnownTypes.Object) {
        result = CreateAssociateInternal<T>(originalForType, WellKnownTypes.Object, out foundForType,
          "Object", associateTypeSuffixes,
          locations, null, constructorParams);
        if (result != null) {
          return result;
        }
      }

      // Nothing is found at all
      foundForType = null;
      return null;
    }

    private static T CreateAssociateInternal<T>(Type originalForType,
      Type currentForType,
      out Type foundForType,
      string associateTypePrefix,
      string[] associateTypeSuffixes,
      List<Pair<Assembly, string>> locations,
      Type[] genericArguments,
      object[] constructorParams)
      where T : class
    {
      var newLocationCount = 0;
      var pair = new Pair<Assembly, string>(typeof(T).Assembly, typeof(T).Namespace);
      if (locations.FindIndex(p => p.First == pair.First && p.Second == pair.Second) < 0) {
        locations.Add(pair);
        newLocationCount++;
      }

      pair = new Pair<Assembly, string>(currentForType.Assembly, currentForType.Namespace);
      if (locations.FindIndex(p => p.First == pair.First && p.Second == pair.Second) < 0) {
        locations.Add(pair);
        newLocationCount++;
      }

      try {
        for (int i = 0, count = locations.Count; i < count; i++) {
          var location = locations[i];
          for (var currentSuffix = 0; currentSuffix < associateTypeSuffixes.Length; currentSuffix++) {
            var associateTypeSuffix = associateTypeSuffixes[currentSuffix];
            // Trying exact type match (e.g. EnumerableInterfaceHandler`1<...>)
            var associateTypeName = AddSuffix($"{location.Second}.{associateTypePrefix}", associateTypeSuffix);
            var suffix = CorrectGenericSuffix(associateTypeName, genericArguments?.Length ?? 0);
            if (Activate(location.First, suffix, genericArguments, constructorParams) is T result) {
              foundForType = currentForType;
              return result;
            }

            // Trying to paste original type as generic parameter
            suffix = CorrectGenericSuffix(associateTypeName, 1);
            result = Activate(location.First, suffix, new[] { originalForType }, constructorParams) as T;
            if (result != null) {
              foundForType = currentForType;
              return result;
            }

            // Trying a generic one (e.g. EnumerableInterfaceHandler`2<T, ...>)
            Type[] newGenericArguments;
            if (genericArguments == null || genericArguments.Length == 0) {
              newGenericArguments = new[] { originalForType };
              associateTypeName = AddSuffix($"{location.Second}.{associateTypePrefix}`1", associateTypeSuffix);
            }
            else {
              newGenericArguments = new Type[genericArguments.Length + 1];
              newGenericArguments[0] = originalForType;
              Array.Copy(genericArguments, 0, newGenericArguments, 1, genericArguments.Length);
              associateTypeName = AddSuffix(
                $"{location.Second}.{TrimGenericSuffix(associateTypePrefix)}`{newGenericArguments.Length}",
                associateTypeSuffix);
            }

            suffix = CorrectGenericSuffix(associateTypeName, newGenericArguments.Length);
            result = Activate(location.First, suffix, newGenericArguments, constructorParams) as T;
            if (result != null) {
              foundForType = currentForType;
              return result;
            }
          }
        }

        foundForType = null;
        return null;
      }
      finally {
        for (var i = 0; i < newLocationCount; i++) {
          locations.RemoveAt(locations.Count - 1);
        }
      }
    }

    /// <summary>
    /// Creates new dummy type. Such types can be used
    /// as generic arguments (to instantiate unique generic
    /// instances).
    /// </summary>
    /// <param name="namePrefix">Prefix to include into type name.</param>
    /// <param name="inheritFrom">The type to inherit the dummy type from.</param>
    /// <param name="implementProtectedConstructorAccessor">If <see langword="true"/>, static method with name
    /// <see cref="DelegateHelper.AspectedFactoryMethodName"/> will be created for each constructor.</param>
    /// <returns><see cref="Type"/> object of newly created type.</returns>
    public static Type CreateDummyType(string namePrefix, Type inheritFrom, bool implementProtectedConstructorAccessor)
    {
      ArgumentValidator.EnsureArgumentNotNullOrEmpty(namePrefix, nameof(namePrefix));
      ArgumentValidator.EnsureArgumentNotNull(inheritFrom, nameof(inheritFrom));


      var n = Interlocked.Increment(ref createDummyTypeNumber);
      var typeName = $"{TypeHelperNamespace}.Internal.{namePrefix}{n}";

      return CreateInheritedDummyType(typeName, inheritFrom, implementProtectedConstructorAccessor);
    }

    /// <summary>
    /// Creates new dummy type inherited from another type.
    /// </summary>
    /// <param name="typeName">Type name.</param>
    /// <param name="inheritFrom">The type to inherit the dummy type from.</param>
    /// <param name="implementProtectedConstructorAccessor">If <see langword="true"/>, static method with name
    /// <see cref="DelegateHelper.AspectedFactoryMethodName"/> will be created for each constructor.</param>
    /// <returns>New type.</returns>
    public static Type CreateInheritedDummyType(string typeName, Type inheritFrom,
      bool implementProtectedConstructorAccessor)
    {
      ArgumentValidator.EnsureArgumentNotNullOrEmpty(typeName, nameof(typeName));
      ArgumentValidator.EnsureArgumentNotNull(inheritFrom, nameof(inheritFrom));
      EnsureEmitInitialized();
      lock (EmitLock) {
        var typeBuilder = moduleBuilder.DefineType(
          typeName,
          TypeAttributes.Public | TypeAttributes.Sealed,
          inheritFrom,
          Array.Empty<Type>()
        );
        const BindingFlags bindingFlags = BindingFlags.Public | BindingFlags.NonPublic | BindingFlags.Instance;
        foreach (var baseConstructor in inheritFrom.GetConstructors(bindingFlags)) {
          var parameters = baseConstructor.GetParameters();
          var parameterTypes = new Type[parameters.Length];
          for (var index = 0; index < parameters.Length; index++) {
            parameterTypes[index] = parameters[index].ParameterType;
          }
          var constructorBuilder = typeBuilder.DefineConstructor(
            baseConstructor.Attributes,
            CallingConventions.Standard,
            parameterTypes
          );

          // Create constructor
          var constructorIlGenerator = constructorBuilder.GetILGenerator();
          constructorIlGenerator.Emit(OpCodes.Ldarg_0);
          var parametersCount = parameterTypes.Length;
          for (short i = 1; i <= parametersCount; i++) {
            constructorIlGenerator.Emit(OpCodes.Ldarg, i);
          }

          constructorIlGenerator.Emit(OpCodes.Call, baseConstructor);
          constructorIlGenerator.Emit(OpCodes.Ret);

          // Create ProtectedConstructorAccessor
          if (implementProtectedConstructorAccessor) {
            var methodBuilder = typeBuilder.DefineMethod(DelegateHelper.AspectedFactoryMethodName,
              MethodAttributes.Private | MethodAttributes.Static,
              CallingConventions.Standard, typeBuilder.UnderlyingSystemType, parameterTypes);
            var accessorIlGenerator = methodBuilder.GetILGenerator();
            for (short i = 0; i < parameterTypes.Length; i++) {
              accessorIlGenerator.Emit(OpCodes.Ldarg, i);
            }

            accessorIlGenerator.Emit(OpCodes.Newobj, constructorBuilder);
            accessorIlGenerator.Emit(OpCodes.Ret);
          }
        }

        return typeBuilder.CreateTypeInfo().AsType();
      }
    }

    private static void EnsureEmitInitialized()
    {
      if (moduleBuilder != null) {
        return;
      }

      lock (EmitLock) {
        if (moduleBuilder != null) {
          return;
        }

        var assemblyName = new AssemblyName("Xtensive.TypeHelper.GeneratedTypes");
        assemblyBuilder = AssemblyBuilder.DefineDynamicAssembly(assemblyName, AssemblyBuilderAccess.Run);
        var tmp = assemblyBuilder.DefineDynamicModule(assemblyName.Name);
        Thread.MemoryBarrier();
        moduleBuilder = tmp;
      }
    }

    /// <summary>
    /// Adds suffix to specified generic type name.
    /// </summary>
    /// <param name="typeName">Type name to add suffix for.</param>
    /// <param name="suffix">Suffix to add.</param>
    /// <returns>Specified generic type name with its suffix.</returns>
    public static string AddSuffix(string typeName, string suffix)
    {
      var i = typeName.IndexOf('`');
      if (i >= 0) {
        return typeName.Substring(0, i) + suffix + typeName.Substring(i);
      }

      i = typeName.IndexOf('<');
      if (i >= 0) {
        return typeName.Substring(0, i) + suffix + typeName.Substring(i);
      }

      return typeName + suffix;
    }

    /// <summary>
    /// Instantiates specified generic type; returns <see langword="null"/>, if either no such a type,
    /// or an error has occurred.
    /// </summary>
    /// <param name="assembly">Assembly where the type is located.</param>
    /// <param name="typeName">Name of the type to instantiate.</param>
    /// <param name="genericArguments">Generic arguments for the type to instantiate
    /// (<see langword="null"/> means type isn't a generic type definition).</param>
    /// <param name="arguments">Arguments to pass to the type constructor.</param>
    /// <returns>An instance of specified type; <see langword="null"/>, if either no such a type,
    /// or an error has occurred.</returns>
    public static object Activate(Assembly assembly, string typeName, Type[] genericArguments,
      params object[] arguments)
    {
      ArgumentValidator.EnsureArgumentNotNull(assembly, nameof(assembly));
      ArgumentValidator.EnsureArgumentNotNullOrEmpty(typeName, nameof(typeName));
      var type = assembly.GetType(typeName, false);
      return type == null ? null : Activate(type, genericArguments, arguments);
    }

    /// <summary>
    /// Instantiates specified generic type; returns <see langword="null"/>, if either no such a type,
    /// or an error has occurred.
    /// </summary>
    /// <param name="type">Generic type definition to instantiate.</param>
    /// <param name="genericArguments">Generic arguments for the type to instantiate
    /// (<see langword="null"/> means <paramref name="type"/> isn't a generic type definition).</param>
    /// <param name="arguments">Arguments to pass to the type constructor.</param>
    /// <returns>An instance of specified type; <see langword="null"/>, if either no such a type,
    /// or an error has occurred.</returns>
    [DebuggerStepThrough]
    public static object Activate(this Type type, Type[] genericArguments, params object[] arguments)
    {
      try {
        if (type.IsAbstract) {
          return null;
        }

        if (type.IsGenericTypeDefinition ^ (genericArguments != null)) {
          return null;
        }

        if (type.IsGenericTypeDefinition) {
          if (genericArguments == null) {
            genericArguments = Array.Empty<Type>();
          }

          var genericParameters = type.GetGenericArguments();
          if (genericParameters.Length != genericArguments.Length) {
            return null;
          }

          var genericParameterIndexes = genericParameters
            .Select((parameter, index) => (parameter, index))
            .ToDictionary(a => a.parameter, a => a.index);
          for (var i = 0; i < genericParameters.Length; i++) {
            var parameter = genericParameters[i];
            var constraints = parameter.GetGenericParameterConstraints();
            var argument = genericArguments[i];
            foreach (var constraint in constraints) {
              var projectedConstraint = constraint;
              if (constraint.IsGenericParameter) {
                projectedConstraint = genericArguments[genericParameterIndexes[constraint]];
              }
              else if (constraint.IsGenericType) {
                var constraintArguments = constraint.GetGenericArguments();
                var projectedConstraintArguments = new Type[constraintArguments.Length];
                for (var j = 0; j < constraintArguments.Length; j++) {
                  projectedConstraintArguments[j] =
                    genericParameterIndexes.TryGetValue(constraintArguments[j], out var index)
                      ? genericArguments[index]
                      : constraintArguments[j];
                }

                projectedConstraint = constraint
                  .GetGenericTypeDefinition()
                  .MakeGenericType(projectedConstraintArguments);
              }

              if (!projectedConstraint.IsAssignableFrom(argument)) {
                return null;
              }
            }
          }

          type = type.MakeGenericType(genericArguments);
        }

        if (arguments == null) {
          arguments = Array.Empty<object>();
        }

        const BindingFlags bindingFlags =
          BindingFlags.CreateInstance | BindingFlags.Public | BindingFlags.NonPublic | BindingFlags.Instance;

        var argumentTypes = new object[arguments.Length];
        for (var i = 0; i < arguments.Length; i++) {
          var o = arguments[i];
          if (o == null) {
            // Actually a case when GetConstructor will fail,
            // so we should fall back to Activator.CreateInstance
            return Activator.CreateInstance(type, bindingFlags, null, arguments, null);
          }

          argumentTypes[i] = o.GetType();
        }

        var constructor = type.GetConstructorEx(bindingFlags, argumentTypes);
        return constructor == null ? null : constructor.Invoke(arguments);
      }
      catch (Exception) {
        return null;
      }
    }

    /// <summary>
    /// Gets the public constructor of type <paramref name="type"/>
    /// accepting specified <paramref name="arguments"/>.
    /// </summary>
    /// <param name="type">The type to get the constructor for.</param>
    /// <param name="arguments">The arguments.</param>
    /// <returns>
    /// Appropriate constructor, if a single match is found;
    /// otherwise, <see langword="null"/>.
    /// </returns>
    [Obsolete, CanBeNull]
    public static ConstructorInfo GetConstructor(this Type type, object[] arguments) =>
      GetSingleConstructorOrDefault(type, arguments.Select(a => a?.GetType()).ToArray());

    /// <summary>
    /// Gets the public constructor of type <paramref name="type"/>
    /// accepting specified <paramref name="argumentTypes"/>.
    /// </summary>
    /// <param name="type">The type to get the constructor for.</param>
    /// <param name="argumentTypes">The arguments.</param>
    /// <returns>
    /// Appropriate constructor, if a single match is found;
    /// otherwise throws <see cref="InvalidOperationException"/>.
    /// </returns>
    /// <exception cref="InvalidOperationException">
    /// The <paramref name="type"/> has no constructors suitable for <paramref name="argumentTypes"/>
    /// -or- more than one such constructor.
    /// </exception>
    public static ConstructorInfo GetSingleConstructor(this Type type, Type[] argumentTypes) =>
      ConstructorInfoByTypes.GetOrAdd((type, argumentTypes), ConstructorExtractor)
        ?? throw new InvalidOperationException(Strings.ExGivenTypeHasNoOrMoreThanOneCtorWithGivenParameters);

    /// <summary>
    /// Gets the public constructor of type <paramref name="type"/>
    /// accepting specified <paramref name="argumentTypes"/>.
    /// </summary>
    /// <param name="type">The type to get the constructor for.</param>
    /// <param name="argumentTypes">The arguments.</param>
    /// <returns>
    /// Appropriate constructor, if a single match is found;
    /// otherwise, <see langword="null"/>.
    /// </returns>
    [CanBeNull]
    public static ConstructorInfo GetSingleConstructorOrDefault(this Type type, Type[] argumentTypes) =>
      ConstructorInfoByTypes.GetOrAdd((type, argumentTypes), ConstructorExtractor);

    private static readonly Func<(Type, Type[]), ConstructorInfo> ConstructorExtractor = t => {
      (var type, var argumentTypes) = t;
      var constructors =
        from ctor in type.GetConstructors()
        let parameters = ctor.GetParameters()
        where parameters.Length == argumentTypes.Length
        let zipped = parameters.Zip(argumentTypes, (parameter, argumentType) => (parameter, argumentType))
        where (
          from pair in zipped
          let parameter = pair.parameter
          let parameterType = parameter.ParameterType
          let argumentType = pair.argumentType
          select
            !parameter.IsOut && (
              parameterType.IsAssignableFrom(argumentType ?? WellKnownTypes.Object) ||
              (!parameterType.IsValueType && argumentType == null) ||
              (parameterType.IsNullable() && argumentType == null)
            )
        ).All(passed => passed)
        select ctor;
      return constructors.SingleOrDefault();
    };

    /// <summary>
    /// Orders the specified <paramref name="types"/> by their inheritance
    /// (very base go first).
    /// </summary>
    /// <param name="types">The types to sort.</param>
    /// <returns>The list of <paramref name="types"/> ordered by their inheritance.</returns>
    public static IEnumerable<Type> OrderByInheritance(this IEnumerable<Type> types) =>
      TopologicalSorter.Sort(types, static (t1, t2) => t1.IsAssignableFrom(t2));

    /// <summary>
    /// Fast analogue of <see cref="Type.GetInterfaceMap"/>.
    /// </summary>
    /// <param name="type">The type.</param>
    /// <param name="targetInterface">The target interface.</param>
    /// <returns>Interface map for the specified interface.</returns>
    public static InterfaceMapping GetInterfaceMapFast(this Type type, Type targetInterface) =>
      interfaceMaps.GetOrAdd((type, targetInterface), static pair => new InterfaceMapping(pair.Item1.GetInterfaceMap(pair.Item2)));

    /// <summary>
    /// Gets the interfaces of the specified type.
    /// Interfaces will be unordered.
    /// </summary>
    /// <param name="type">The type to get the interfaces of.</param>
    public static IReadOnlyList<Type> GetInterfacesUnordered(Type type) =>
      UnorderedInterfaces.GetOrAdd(type, static t => t.GetInterfaces());

    /// <summary>
    /// Gets the interfaces of the specified type.
    /// Interfaces will be ordered from the very base ones to ancestors.
    /// </summary>
    /// <param name="type">The type to get the interfaces of.</param>
    [Obsolete("Use GetInterfacesOrderByInheritance instead")]
    public static IReadOnlyList<Type> GetInterfaces(this Type type) => GetInterfacesOrderByInheritance(type);

    /// <summary>
    /// Gets the interfaces of the specified type.
    /// Interfaces will be ordered from the very base ones to ancestors.
    /// </summary>
    /// <param name="type">The type to get the interfaces of.</param>
<<<<<<< HEAD
    public static IReadOnlyList<Type> GetInterfacesOrderByInheritance(this Type type) =>
      OrderedInterfaces.GetOrAdd(type, static t => t.GetInterfaces().OrderByInheritance().ToArray());
=======
    public static Type[] GetInterfacesOrderedByInheritance(this Type type) =>
      OrderedInterfaces.GetOrAdd(type, t => t.GetInterfaces().OrderByInheritance().ToArray());
>>>>>>> 146c357f

    /// <summary>
    /// Gets the sequence of type itself, all its base types and interfaces.
    /// Types will be ordered from the very base ones to ancestors with the specified type in the end of sequence.
    /// </summary>
    /// <param name="type">The type to get compatible types for.</param>
    /// <returns>The interfaces of the specified type.</returns>
    public static Type[] GetCompatibles(this Type type) =>
      OrderedCompatibles.GetOrAdd(type,
        t => {
<<<<<<< HEAD
          var interfaces = t.GetInterfacesOrderByInheritance();
=======
          var interfaces = GetInterfacesUnordered(t);
>>>>>>> 146c357f
          var bases = EnumerableUtils.Unfold(t.BaseType, baseType => baseType.BaseType);
          return bases
            .Concat(interfaces)
            .OrderByInheritance()
            .Append(t)
            .ToArray();
        });

    /// <summary>
    /// Builds correct full generic type name.
    /// </summary>
    /// <param name="type">A <see cref="Type"/> which name is built.</param>
    /// <returns>Full type name.</returns>
    public static string GetFullName(this Type type)
    {
      if (type == null) {
        return null;
      }

      if (type.IsGenericParameter) {
        return type.Name;
      }

      var declaringType = type.DeclaringType;
      if (declaringType == null) {
        return type.InnerGetTypeName(useShortForm: false);
      }

      if (declaringType.IsGenericTypeDefinition) {
        declaringType =
          declaringType.MakeGenericType(
            type.GetGenericArguments()
              .Take(declaringType.GetGenericArguments().Length)
              .ToArray());
      }

      return $"{declaringType.GetFullName()}+{type.InnerGetTypeName(useShortForm: false)}";
    }

    /// <summary>
    /// Builds correct short generic type name (without namespaces).
    /// </summary>
    /// <param name="type">A <see cref="Type"/> which name is built.</param>
    /// <returns>Short type name.</returns>
    public static string GetShortName(this Type type)
    {
      if (type == null) {
        return null;
      }

      if (type.IsGenericParameter) {
        return type.Name;
      }

      var declaringType = type.DeclaringType;
      if (declaringType == null) {
        return type.InnerGetTypeName(useShortForm: true);
      }

      if (declaringType.IsGenericTypeDefinition) {
        declaringType =
          declaringType.MakeGenericType(
            type.GetGenericArguments()
              .Take(declaringType.GetGenericArguments().Length)
              .ToArray());
      }

      return $"{declaringType.GetShortName()}+{type.InnerGetTypeName(useShortForm: true)}";
    }

    private static string InnerGetTypeName(this Type type, bool useShortForm)
    {
      var result = useShortForm
        ? type.Name
        : type.DeclaringType != null // Is nested
          ? type.Name
          : type.Namespace + "." + type.Name;

      var arrayBracketPosition = result.IndexOf('[');
      if (arrayBracketPosition > 0) {
        result = result.Substring(0, arrayBracketPosition);
      }

      var arguments = type.GetGenericArguments();
      if (arguments.Length > 0) {
        if (type.DeclaringType != null) {
          arguments = arguments
            .Skip(type.DeclaringType.GetGenericArguments().Length)
            .ToArray();
        }

        var sb = new StringBuilder().Append(TrimGenericSuffix(result)).Append('<');
        char? comma = default;
        foreach (var argument in arguments) {
          if (comma.HasValue) {
            _ = sb.Append(comma.Value);
          }

          if (!type.IsGenericTypeDefinition) {
            _ = sb.Append(InnerGetTypeName(argument, useShortForm));
          }

          comma = ',';
        }

        _ = sb.Append('>');
        result = sb.ToString();
      }

      if (type.IsArray) {
        var sb = new StringBuilder(result);
        var elementType = type;
        while (elementType?.IsArray == true) {
          _ = sb.Append('[');
          var commaCount = elementType.GetArrayRank() - 1;
          for (var i = 0; i < commaCount; i++) {
            _ = sb.Append(',');
          }
          _ = sb.Append(']');
          elementType = elementType.GetElementType();
        }
        result = sb.ToString();
      }
      return result;
    }

    /// <summary>
    /// Indicates whether <paramref name="type"/> is a <see cref="Nullable{T}"/> type.
    /// </summary>
    /// <param name="type">Type to check.</param>
    /// <returns><see langword="True"/> if type is nullable type;
    /// otherwise, <see langword="false"/>.</returns>
    public static bool IsNullable(this Type type) =>
      (type.MetadataToken ^ NullableTypeMetadataToken) == 0 && ReferenceEquals(type.Module, SystemCoreLibModule);

    /// <summary>
    /// Indicates whether <typeparamref name="T"/> type is a <see cref="Nullable{T}"/> type.
    /// </summary>
    /// <typeparam name="T">Type to check.</typeparam>
    /// <returns><see langword="True"/> if type is nullable type;
    /// otherwise, <see langword="false"/>.</returns>
    public static bool IsNullable<T>() => typeof(T).IsNullable();

    /// <summary>
    /// Indicates whether <paramref name="type"/> is a final type.
    /// </summary>
    /// <param name="type">Type to check.</param>
    /// <returns><see langword="True"/> if type is final type;
    /// otherwise, <see langword="false"/>.</returns>
    public static bool IsFinal(this Type type) => type.IsValueType || type.IsSealed;

    /// <summary>
    /// Indicates whether <typeparamref name="T"/> type is a final type.
    /// </summary>
    /// <typeparam name="T">Type to check.</typeparam>
    /// <returns><see langword="True"/> if type is final type;
    /// otherwise, <see langword="false"/>.</returns>
    public static bool IsFinal<T>() => IsFinal(typeof(T));

    /// <summary>
    /// Gets the delegate "Invoke" method (describing the delegate) for
    /// the specified <paramref name="delegateType"/>.
    /// </summary>
    /// <param name="delegateType">Type of the delegate to get the "Invoke" method of.</param>
    /// <returns><see cref="MethodInfo"/> object describing the delegate "Invoke" method.</returns>
    public static MethodInfo GetInvokeMethod(this Type delegateType) => delegateType.GetMethod(InvokeMethodName);


    /// <summary>
    /// Determines whether given <paramref name="method"/> is a specification
    /// of the provided <paramref name="genericMethodDefinition"/>.
    /// </summary>
    /// <param name="method">The <see cref="MethodInfo"/> to check.</param>
    /// <param name="genericMethodDefinition">The <see cref="MethodInfo"/> of the generic method definition
    /// to check against.</param>
    /// <returns><see langword="true"/> if the specified <paramref name="method"/> is a specification
    /// of the provided <paramref name="genericMethodDefinition"/>.</returns>
    public static bool IsGenericMethodSpecificationOf(this MethodInfo method, MethodInfo genericMethodDefinition) =>
      method.MetadataToken == genericMethodDefinition.MetadataToken
      && (ReferenceEquals(method.Module, genericMethodDefinition.Module)
        || method.Module == genericMethodDefinition.Module)
      && method.IsGenericMethod && genericMethodDefinition.IsGenericMethodDefinition;

    public static MethodInfo CachedMakeGenericMethod(this MethodInfo genericDefinition, Type typeArgument) =>
      GenericMethodInstances1.GetOrAdd((genericDefinition, typeArgument), GenericMethodFactory1);

    public static MethodInfo CachedMakeGenericMethod(this MethodInfo genericDefinition, Type typeArgument1, Type typeArgument2) =>
      GenericMethodInstances2.GetOrAdd((genericDefinition, typeArgument1, typeArgument2), GenericMethodFactory2);

    public static Type CachedMakeGenericType(this Type genericDefinition, Type typeArgument) =>
      GenericTypeInstances1.GetOrAdd((genericDefinition, typeArgument), GenericTypeFactory1);

    public static Type CachedMakeGenericType(this Type genericDefinition, Type typeArgument1, Type typeArgument2) =>
      GenericTypeInstances2.GetOrAdd((genericDefinition, typeArgument1, typeArgument2), GenericTypeFactory2);

    /// <summary>
    /// Determines whether the specified <paramref name="type"/> is an ancestor or an instance of the
    /// provided <paramref name="openGenericBaseType"/>.
    /// </summary>
    /// <param name="type">The type to check.</param>
    /// <param name="openGenericBaseType">Type of the generic. It is supposed this is an open generic type.</param>
    /// <returns>
    /// <see langword="true"/> if the specified <paramref name="type"/>  is an ancestor or an instance of the
    /// provided <paramref name="openGenericBaseType"/>; otherwise, <see langword="false"/>.
    /// </returns>
    public static bool IsOfGenericType(this Type type, Type openGenericBaseType) =>
      GetGenericType(type, openGenericBaseType) != null;

    /// <summary>
    /// Determines whether the specified <paramref name="type"/> is an ancestor or an instance of
    /// the provided <paramref name="openGenericBaseType"/> and returns closed generic type with the
    /// specified type arguments if found.
    /// </summary>
    /// <param name="type">The type to check.</param>
    /// <param name="openGenericBaseType">Open generic type to be matched.</param>
    /// <returns>
    /// A <see cref="Type"/> representing the closed generic version of <paramref name="openGenericBaseType"/>
    /// where type parameters are bound in case it exists in <paramref name="type"/>'s inheritance hierarchy;
    /// otherwise, <see langword="null"/>.
    /// </returns>
    public static Type GetGenericType(this Type type, Type openGenericBaseType)
    {
      var definitionMetadataToken = openGenericBaseType.MetadataToken;
      var definitionModule = openGenericBaseType.Module;
      while (type != null && !ReferenceEquals(type, WellKnownTypes.Object)) {
        if ((type.MetadataToken ^ definitionMetadataToken) == 0 && ReferenceEquals(type.Module, definitionModule)) {
          return type;
        }

        type = type.BaseType;
      }

      return null;
    }

    /// <summary>
    /// Determines whether specified <paramref name="type"/> is an implementation of the
    /// provided <paramref name="openGenericInterface"/>.
    /// </summary>
    /// <param name="type">A <see cref="Type"/> instance to be checked.</param>
    /// <param name="openGenericInterface">A <see cref="Type"/> of an open generic <see langword="interface"/>
    /// to match the specified <paramref name="type"/> against.</param>
    /// <returns>
    /// <see langword="true"/> if the specified <paramref name="type"/> is an implementation of the
    /// provided <paramref name="openGenericInterface"/>;
    /// otherwise, <see langword="false"/>.
    /// </returns>
    public static bool IsOfGenericInterface(this Type type, Type openGenericInterface) =>
      GetGenericInterface(type, openGenericInterface) != null;

    /// <summary>
    /// Determines whether the specified <paramref name="type"/> is an implementation of the
    /// provided <paramref name="openGenericInterface"/> and returns a <see cref="Type"/> instance
    /// for the closed generic interface where type arguments are specified if implementation is found.
    /// </summary>
    /// <param name="type">The type to be checked.</param>
    /// <param name="openGenericInterface">Open generic <see langword="interface"/> to be matched.</param>
    /// <returns>
    /// A <see cref="Type"/> representing closed generic version of <paramref name="openGenericInterface"/>
    /// where type parameters are bound in case it is implemented by the <paramref name="type"/>;
    /// otherwise, <see langword="null"/>.
    /// </returns>
    public static Type GetGenericInterface(this Type type, Type openGenericInterface)
    {
      var metadataToken = openGenericInterface.MetadataToken;
      var module = openGenericInterface.Module;
      if (type == null || ((type.MetadataToken ^ metadataToken) == 0 && ReferenceEquals(type.Module, module))) {
        return type;
      }

      // We don't use LINQ as we don't want to create a closure here
<<<<<<< HEAD
      foreach (var implementedInterface in type.GetInterfacesOrderByInheritance()) {
=======
      foreach (var implementedInterface in GetInterfacesUnordered(type)) {
>>>>>>> 146c357f
        if ((implementedInterface.MetadataToken ^ metadataToken) == 0
          && ReferenceEquals(implementedInterface.Module, module)) {
          return implementedInterface;
        }
      }

      return null;
    }

    /// <summary>
    /// Converts <paramref name="type"/> to type that can assign both
    /// values of <paramref name="type"/> and <see landword="null"/>.
    /// This method is a reverse for <see cref="StripNullable"/> method.
    /// </summary>
    /// <param name="type">A type to convert.</param>
    /// <returns>
    /// If <paramref name="type"/> is a reference type or a <see cref="Nullable{T}"/> instance
    /// returns <paramref name="type"/>.
    /// Otherwise returns <see cref="Nullable{T}"/> of <paramref name="type"/>.
    /// </returns>
    public static Type ToNullable(this Type type)
    {
      ArgumentValidator.EnsureArgumentNotNull(type, nameof(type));
      return type.IsValueType && !type.IsNullable()
        ? WellKnownTypes.NullableOfT.CachedMakeGenericType(type)
        : type;
    }

    /// <summary>
    /// Converts <paramref name="type"/> to <see cref="Nullable{T}"/> if <paramref name="type"/> is a value type.
    /// Otherwise returns just <paramref name="type"/>.
    /// This method is a reverse for <see cref="ToNullable"/> method.
    /// </summary>
    /// <param name="type">The type to process.</param>
    /// <returns>
    /// <see cref="Nullable{T}"/> of <paramref name="type"/> is specified type is a value type.
    /// Otherwise return just <paramref name="type"/>.
    /// </returns>
    public static Type StripNullable(this Type type)
    {
      ArgumentValidator.EnsureArgumentNotNull(type, nameof(type));
      return type.IsNullable()
        ? type.GetGenericArguments()[0]
        : type;
    }

    /// <summary>
    /// Determines whether the specified <paramref name="type"/> is anonymous type.
    /// </summary>
    /// <param name="type">The type.</param>
    /// <returns>
    ///   <see langword="true" /> if the specified type is anonymous; otherwise, <see langword="false" />.
    /// </returns>
    public static bool IsAnonymous(this Type type)
    {
      var typeName = type.Name;
      return (type.Attributes & TypeAttributes.Public) == 0
        && type.BaseType == WellKnownTypes.Object
        && (typeName.StartsWith("<>", StringComparison.Ordinal) || typeName.StartsWith("VB$", StringComparison.Ordinal))
        && typeName.IndexOf("AnonymousType", StringComparison.Ordinal) >= 0
        && type.IsDefined(CompilerGeneratedAttributeType, false);
    }

    /// <summary>
    /// Determines whether the specified <paramref name="type"/> is closure type.
    /// </summary>
    /// <param name="type">The type.</param>
    /// <returns>
    ///   <see langword="true" /> if the specified type is anonymous; otherwise, <see langword="false" />.
    /// </returns>
    public static bool IsClosure(this Type type)
    {
      var typeName = type.Name;
      return type.BaseType == WellKnownTypes.Object
        && (typeName.StartsWith("<>", StringComparison.Ordinal) || typeName.StartsWith("VB$", StringComparison.Ordinal))
        && typeName.IndexOf("DisplayClass", StringComparison.Ordinal) >= 0
        && type.IsDefined(CompilerGeneratedAttributeType, false);
    }

    /// <summary>
    /// Determines whether <paramref name="type"/> is a public non-abstract inheritor of <paramref name="baseType"/>.
    /// </summary>
    /// <param name="type">The type to check.</param>
    /// <param name="baseType">The base type.</param>
    /// <returns>
    /// <see langword="true"/> if type is a public non-abstract inheritor of specified base type;
    /// otherwise, <see langword="false"/>.
    /// </returns>
    public static bool IsPublicNonAbstractInheritorOf(this Type type, Type baseType)
    {
      ArgumentValidator.EnsureArgumentNotNull(type, nameof(type));
      ArgumentValidator.EnsureArgumentNotNull(baseType, nameof(baseType));
      return type.IsPublic && !type.IsAbstract && baseType.IsAssignableFrom(type);
    }

    /// <summary>
    /// Determines whether <paramref name="type"/> is numeric or nullable numeric
    /// </summary>
    /// <param name="type">The type to check.</param>
    /// <returns>
    /// <see langword="true"/> If type is numeric or nullable numeric;
    /// otherwise, <see langword="false"/>.
    /// </returns>
    public static bool IsNumericType(this Type type)
    {
      ArgumentValidator.EnsureArgumentNotNull(type, nameof(type));
      var nonNullableType = type.StripNullable();
      if (nonNullableType.IsEnum) {
        return false;
      }

      switch (Type.GetTypeCode(nonNullableType)) {
        case TypeCode.Byte:
        case TypeCode.SByte:
        case TypeCode.UInt16:
        case TypeCode.UInt32:
        case TypeCode.UInt64:
        case TypeCode.Int16:
        case TypeCode.Int32:
        case TypeCode.Int64:
        case TypeCode.Decimal:
        case TypeCode.Double:
        case TypeCode.Single:
          return true;
        default:
          return false;
      }
    }

    /// <summary>
    /// Determines whether <paramref name="type"/> is generic form of <see cref="ValueTuple"/>
    /// </summary>
    /// <param name="type"></param>
    /// <returns></returns>
    internal static bool IsValueTuple(this Type type)
    {
      // this stands on the theory that tokens for all generic versions of ValueTuple
      // go one after another.
      var currentToken = type.MetadataToken;
      return ((currentToken >= ValueTuple1) && currentToken <= ValueTuple8)
        && ReferenceEquals(type.Module, SystemCoreLibModule);
    }

    #region Private \ internal methods

    /// <summary>
    /// Gets information about field in closure.
    /// </summary>
    /// <param name="closureType">Closure type.</param>
    /// <param name="fieldType">Type of field in closure.</param>
    /// <returns>If field of <paramref name="fieldType"/> exists in closure then returns
    /// <see cref="MemberInfo"/> of that field, otherwise, <see langword="null"/>.</returns>
    internal static MemberInfo TryGetFieldInfoFromClosure(this Type closureType, Type fieldType) =>
      closureType.IsClosure()
        ? closureType.GetFields().FirstOrDefault(field => field.FieldType == fieldType)
        : null;

    private static string TrimGenericSuffix(string @string)
    {
      var backtickPosition = @string.IndexOf('`');
      return backtickPosition < 0 ? @string : @string.Substring(0, backtickPosition);
    }

    private static string CorrectGenericSuffix(string typeName, int argumentCount)
    {
      var backtickPosition = typeName.IndexOf('`');
      if (backtickPosition > 0) {
        typeName = typeName.Substring(0, backtickPosition);
      }

      return argumentCount == 0 ? typeName : $"{typeName}`{argumentCount}";
    }

    #endregion
  }
}<|MERGE_RESOLUTION|>--- conflicted
+++ resolved
@@ -56,7 +56,7 @@
     private static readonly ConcurrentDictionary<(Type, Type[]), ConstructorInfo> ConstructorInfoByTypes =
       new(new TypesEqualityComparer());
 
-    private static readonly ConcurrentDictionary<Type, IReadOnlyList<Type>> OrderedInterfaces = new();
+    private static readonly ConcurrentDictionary<Type, Type[]> OrderedInterfaces = new();
 
     private static readonly ConcurrentDictionary<Type, Type[]> UnorderedInterfaces = new();
 
@@ -731,20 +731,15 @@
     /// </summary>
     /// <param name="type">The type to get the interfaces of.</param>
     [Obsolete("Use GetInterfacesOrderByInheritance instead")]
-    public static IReadOnlyList<Type> GetInterfaces(this Type type) => GetInterfacesOrderByInheritance(type);
+    public static IReadOnlyList<Type> GetInterfaces(this Type type) => GetInterfacesOrderedByInheritance(type);
 
     /// <summary>
     /// Gets the interfaces of the specified type.
     /// Interfaces will be ordered from the very base ones to ancestors.
     /// </summary>
     /// <param name="type">The type to get the interfaces of.</param>
-<<<<<<< HEAD
-    public static IReadOnlyList<Type> GetInterfacesOrderByInheritance(this Type type) =>
-      OrderedInterfaces.GetOrAdd(type, static t => t.GetInterfaces().OrderByInheritance().ToArray());
-=======
     public static Type[] GetInterfacesOrderedByInheritance(this Type type) =>
       OrderedInterfaces.GetOrAdd(type, t => t.GetInterfaces().OrderByInheritance().ToArray());
->>>>>>> 146c357f
 
     /// <summary>
     /// Gets the sequence of type itself, all its base types and interfaces.
@@ -755,11 +750,7 @@
     public static Type[] GetCompatibles(this Type type) =>
       OrderedCompatibles.GetOrAdd(type,
         t => {
-<<<<<<< HEAD
-          var interfaces = t.GetInterfacesOrderByInheritance();
-=======
           var interfaces = GetInterfacesUnordered(t);
->>>>>>> 146c357f
           var bases = EnumerableUtils.Unfold(t.BaseType, baseType => baseType.BaseType);
           return bases
             .Concat(interfaces)
@@ -1031,11 +1022,7 @@
       }
 
       // We don't use LINQ as we don't want to create a closure here
-<<<<<<< HEAD
-      foreach (var implementedInterface in type.GetInterfacesOrderByInheritance()) {
-=======
       foreach (var implementedInterface in GetInterfacesUnordered(type)) {
->>>>>>> 146c357f
         if ((implementedInterface.MetadataToken ^ metadataToken) == 0
           && ReferenceEquals(implementedInterface.Module, module)) {
           return implementedInterface;
