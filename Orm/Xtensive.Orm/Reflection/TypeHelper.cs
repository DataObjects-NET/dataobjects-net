// Copyright (C) 2007-2022 Xtensive LLC.
// This code is distributed under MIT license terms.
// See the License.txt file in the project root for more information.
// Created by: Nick Svetlov
// Created:    2007.06.13

using System;
using System.Collections;
using System.Collections.Concurrent;
using System.Collections.Generic;
using System.Diagnostics;
using System.Reflection;
using System.Reflection.Emit;
using System.Runtime.CompilerServices;
using System.Text;
using System.Threading;
using Xtensive.Collections;
using System.Linq;
using Xtensive.Core;

using Xtensive.Sorting;

namespace Xtensive.Reflection
{
  /// <summary>
  /// <see cref="Type"/> related helper \ extension methods.
  /// </summary>
  public static class TypeHelper
  {
    private class TypesEqualityComparer : IEqualityComparer<(Type, Type[])>
    {
      public bool Equals((Type, Type[]) x, (Type, Type[]) y) =>
         x.Item1 == y.Item1 && x.Item2.SequenceEqual(y.Item2);

      public int GetHashCode((Type, Type[]) obj)
      {
        var hash = obj.Item1.GetHashCode();
        for (int i = obj.Item2.Length; i-- > 0;) {
          hash = HashCode.Combine(hash, obj.Item2[i]);
        }
        return hash;
      }
    }

    private const string InvokeMethodName = "Invoke";

    private static readonly object EmitLock = new object();
    private static readonly int NullableTypeMetadataToken = WellKnownTypes.NullableOfT.MetadataToken;
    private static readonly int ValueTuple1 = typeof(ValueTuple<>).MetadataToken;
    private static readonly int ValueTuple8 = typeof(ValueTuple<,,,,,,,>).MetadataToken;
    private static readonly Module SystemCoreLibModule = WellKnownTypes.NullableOfT.Module;
    private static readonly Type CompilerGeneratedAttributeType = typeof(CompilerGeneratedAttribute);
    private static readonly string TypeHelperNamespace = typeof(TypeHelper).Namespace;

<<<<<<< HEAD
    private static readonly ConcurrentDictionary<Type, IReadOnlyList<Type>> UnorderedInterfaces = new();
    private static readonly ConcurrentDictionary<Type, IReadOnlyList<Type>> OrderedInterfaces = new();

    private static readonly ConcurrentDictionary<(Type Type, BindingFlags BindingAttr), IReadOnlyList<PropertyInfo>> Properties = new();

    private static readonly ConcurrentDictionary<Type, Type[]> OrderedCompatibles = new();

    private static readonly ConcurrentDictionary<(Type, Type), InterfaceMapping> InterfaceMaps = new();
=======
    private static readonly ConcurrentDictionary<(Type, Type[]), ConstructorInfo> ConstructorInfoByTypes =
      new(new TypesEqualityComparer());

    private static readonly ConcurrentDictionary<Type, Type[]> OrderedInterfaces = new();

    private static readonly ConcurrentDictionary<Type, Type[]> OrderedCompatibles = new();

    private static readonly ConcurrentDictionary<Pair<Type, Type>, InterfaceMapping> interfaceMaps = new();

    private static readonly ConcurrentDictionary<(MethodInfo, Type), MethodInfo> GenericMethodInstances1 = new();

    private static readonly ConcurrentDictionary<(MethodInfo, Type, Type), MethodInfo> GenericMethodInstances2 = new();
>>>>>>> 7f9cceee

    private static readonly ConcurrentDictionary<(Type, Type), Type> GenericTypeInstances1 = new();

    private static readonly ConcurrentDictionary<(Type, Type, Type), Type> GenericTypeInstances2 = new();

    private static readonly Func<(MethodInfo genericDefinition, Type typeArgument), MethodInfo> GenericMethodFactory1 =
      key => key.genericDefinition.MakeGenericMethod(key.typeArgument);

    private static readonly Func<(MethodInfo genericDefinition, Type typeArgument1, Type typeArgument2), MethodInfo> GenericMethodFactory2 =
      key => key.genericDefinition.MakeGenericMethod(key.typeArgument1, key.typeArgument2);

    private static readonly Func<(Type genericDefinition, Type typeArgument), Type> GenericTypeFactory1 = key =>
      key.genericDefinition.MakeGenericType(key.typeArgument);

    private static readonly Func<(Type genericDefinition, Type typeArgument1, Type typeArgument2), Type> GenericTypeFactory2 = key =>
      key.genericDefinition.MakeGenericType(key.typeArgument1, key.typeArgument2);

    private static int createDummyTypeNumber = 0;
    private static AssemblyBuilder assemblyBuilder;
    private static ModuleBuilder moduleBuilder;

    /// <summary>
    /// Searches for associated class for <paramref name="forType"/>, creates its instance, if found.
    /// Otherwise returns <see langword="null"/>.
    /// </summary>
    /// <typeparam name="T">Type of result. Can be ether class or interface.</typeparam>
    /// <param name="forType">Type to search the associate for.</param>
    /// <param name="foundForType">Type the associate was found for.</param>
    /// <param name="associateTypeSuffixes">Associate type name suffix.</param>
    /// <param name="constructorParams">Parameters to pass to associate constructor.</param>
    /// <returns>Newly created associate for <paramref name="forType"/>, if found;
    /// otherwise, <see langword="null"/>.</returns>
    public static T CreateAssociate<T>(Type forType, out Type foundForType, string[] associateTypeSuffixes,
      object[] constructorParams)
      where T : class =>
      CreateAssociate<T>(forType, out foundForType, associateTypeSuffixes, constructorParams,
        Array.Empty<Pair<Assembly, string>>());

    /// <summary>
    /// Searches for associated class for <paramref name="forType"/>, creates its instance, if found.
    /// Otherwise returns <see langword="null"/>.
    /// </summary>
    /// <typeparam name="T">Type of result. Can be ether class or interface.</typeparam>
    /// <param name="forType">Type to search the associate for.</param>
    /// <param name="foundForType">Type the associate was found for.</param>
    /// <param name="associateTypeSuffixes">Associate type name suffix.</param>
    /// <param name="highPriorityLocations">High-priority search locations (assembly + namespace pairs).</param>
    /// <param name="constructorParams">Parameters to pass to associate constructor.</param>
    /// <returns>Newly created associate for <paramref name="forType"/>, if found;
    /// otherwise, <see langword="null"/>.</returns>
    public static T CreateAssociate<T>(Type forType, out Type foundForType, string[] associateTypeSuffixes,
      object[] constructorParams, IEnumerable<Pair<Assembly, string>> highPriorityLocations)
      where T : class =>
      CreateAssociate<T>(forType, out foundForType, associateTypeSuffixes, constructorParams, highPriorityLocations,
        false);

    /// <summary>
    /// Searches for associated class for <paramref name="forType"/>, creates its instance, if found.
    /// Otherwise returns <see langword="null"/>.
    /// </summary>
    /// <typeparam name="T">Type of result. Can be ether class or interface.</typeparam>
    /// <param name="forType">Type to search the associate for.</param>
    /// <param name="foundForType">Type the associate was found for.</param>
    /// <param name="associateTypeSuffixes">Associate type name suffix.</param>
    /// <param name="highPriorityLocations">High-priority search locations (assembly + namespace pairs).</param>
    /// <param name="constructorParams">Parameters to pass to associate constructor.</param>
    /// <returns>Newly created associate for <paramref name="forType"/>, if found;
    /// otherwise, <see langword="null"/>.</returns>
    /// <param name="exactTypeMatch">If <see langword="false"/> tries to create associates for base class, interfaces,
    /// arrays and <see cref="Nullable{T}"/>(if struct) too.</param>
    /// <exception cref="InvalidOperationException"><paramref name="forType"/> is generic type definition.</exception>
    public static T CreateAssociate<T>(Type forType, out Type foundForType, string[] associateTypeSuffixes,
      object[] constructorParams, IEnumerable<Pair<Assembly, string>> highPriorityLocations, bool exactTypeMatch)
      where T : class
    {
      ArgumentValidator.EnsureArgumentNotNull(forType, nameof(forType));
      if (forType.IsGenericTypeDefinition) {
        throw new InvalidOperationException(string.Format(
          Strings.ExCantCreateAssociateForGenericTypeDefinitions, GetShortName(forType)));
      }

      var locations = new List<Pair<Assembly, string>>(1);
      if (highPriorityLocations != null) {
        locations.AddRange(highPriorityLocations);
      }

      return
        CreateAssociateInternal<T>(forType, forType, out foundForType, associateTypeSuffixes, constructorParams,
          locations, exactTypeMatch);
    }

    private static T CreateAssociateInternal<T>(Type originalForType, Type currentForType, out Type foundForType,
      string[] associateTypeSuffixes, object[] constructorParams, List<Pair<Assembly, string>> locations,
      bool exactTypeMatch)
      where T : class
    {
      if (currentForType == null) {
        foundForType = null;
        return null;
      }

      string associateTypePrefix;
      Type[] genericArguments;

      // Possible cases: generic type, array type, regular type
      if (currentForType.IsGenericType) {
        // Generic type
        associateTypePrefix = currentForType.Name;
        genericArguments = currentForType.GetGenericArguments();
      }
      else if (currentForType.IsArray) {
        // Array type
        var elementType = currentForType.GetElementType();
        var rank = currentForType.GetArrayRank();
        associateTypePrefix = rank == 1 ? "Array`1" : $"Array{rank}D`1";

        genericArguments = new[] { elementType };
      }
      else if (currentForType == WellKnownTypes.Enum) {
        // Enum type
        var underlyingType = Enum.GetUnderlyingType(originalForType);
        associateTypePrefix = "Enum`2";
        genericArguments = new[] { originalForType, underlyingType };
      }
      else if (currentForType == WellKnownTypes.Array) {
        // Untyped Array type
        foundForType = null;
        return null;
      }
      else {
        // Regular type
        associateTypePrefix = currentForType.Name;
        genericArguments = null;
      }

      // Replacing 'I' at interface types
      if (currentForType.IsInterface && associateTypePrefix.StartsWith("I", StringComparison.Ordinal)) {
        associateTypePrefix = AddSuffix(associateTypePrefix.Substring(1), "Interface");
      }

      // Search for exact associate
      var result = CreateAssociateInternal<T>(originalForType, currentForType, out foundForType, associateTypePrefix,
        associateTypeSuffixes, locations, genericArguments, constructorParams);
      if (result != null) {
        return result;
      }

      if (exactTypeMatch) {
        foundForType = null;
        return null;
      }

      // Nothing is found; trying to find an associate for base type (except Object)
      var forTypeBase = currentForType.BaseType;
      if (forTypeBase != null) {
        while (forTypeBase != null && forTypeBase != WellKnownTypes.Object) {
          result = CreateAssociateInternal<T>(originalForType, forTypeBase, out foundForType,
            associateTypeSuffixes, constructorParams, locations, true);
          if (result != null) {
            return result;
          }

          forTypeBase = forTypeBase.BaseType;
        }
      }

      // Nothing is found; trying to find an associate for implemented interface
      var interfaces = GetInterfacesUnordered(currentForType).ToArray();
      var interfaceCount = interfaces.Length;
      var suppressed = new BitArray(interfaceCount);
      while (interfaceCount > 0) {
        // Suppressing all the interfaces inherited from others
        // to allow their associates to not conflict with each other
        for (var i = 0; i < interfaceCount; i++) {
          for (var j = 0; j < interfaceCount; j++) {
            if (i == j || !interfaces[i].IsAssignableFrom(interfaces[j])) {
              continue;
            }

            suppressed[i] = true;
            break;
          }
        }

        Type lastGoodInterfaceType = null;
        // Scanning non-suppressed interfaces
        for (var i = 0; i < interfaceCount; i++) {
          if (suppressed[i]) {
            continue;
          }

          var resultForInterface = CreateAssociateInternal<T>(originalForType, interfaces[i], out foundForType,
            associateTypeSuffixes, constructorParams, locations, true);
          if (resultForInterface == null) {
            continue;
          }

          if (result != null) {
            throw new InvalidOperationException(string.Format(
              Strings.ExMultipleAssociatesMatch,
              GetShortName(currentForType),
              GetShortName(result.GetType()),
              GetShortName(resultForInterface.GetType())));
          }

          result = resultForInterface;
          lastGoodInterfaceType = foundForType;
          foundForType = null;
        }

        if (result != null) {
          foundForType = lastGoodInterfaceType;
          return result;
        }

        // Moving suppressed interfaces to the beginning
        // to scan them on the next round
        var k = 0;
        for (var i = 0; i < interfaceCount; i++) {
          if (suppressed[i]) {
            interfaces[k] = interfaces[i];
            suppressed[k] = false;
            k++;
          }
        }

        interfaceCount = k;
      }

      // Nothing is found; trying to find an associate for Object type
      if (currentForType != WellKnownTypes.Object) {
        result = CreateAssociateInternal<T>(originalForType, WellKnownTypes.Object, out foundForType,
          "Object", associateTypeSuffixes,
          locations, null, constructorParams);
        if (result != null) {
          return result;
        }
      }

      // Nothing is found at all
      foundForType = null;
      return null;
    }

    private static T CreateAssociateInternal<T>(Type originalForType,
      Type currentForType,
      out Type foundForType,
      string associateTypePrefix,
      string[] associateTypeSuffixes,
      List<Pair<Assembly, string>> locations,
      Type[] genericArguments,
      object[] constructorParams)
      where T : class
    {
      var newLocationCount = 0;
      var pair = new Pair<Assembly, string>(typeof(T).Assembly, typeof(T).Namespace);
      if (locations.FindIndex(p => p.First == pair.First && p.Second == pair.Second) < 0) {
        locations.Add(pair);
        newLocationCount++;
      }

      pair = new Pair<Assembly, string>(currentForType.Assembly, currentForType.Namespace);
      if (locations.FindIndex(p => p.First == pair.First && p.Second == pair.Second) < 0) {
        locations.Add(pair);
        newLocationCount++;
      }

      try {
        for (int i = 0, count = locations.Count; i < count; i++) {
          var location = locations[i];
          for (var currentSuffix = 0; currentSuffix < associateTypeSuffixes.Length; currentSuffix++) {
            var associateTypeSuffix = associateTypeSuffixes[currentSuffix];
            // Trying exact type match (e.g. EnumerableInterfaceHandler`1<...>)
            var associateTypeName = AddSuffix($"{location.Second}.{associateTypePrefix}", associateTypeSuffix);
            var suffix = CorrectGenericSuffix(associateTypeName, genericArguments?.Length ?? 0);
            if (Activate(location.First, suffix, genericArguments, constructorParams) is T result) {
              foundForType = currentForType;
              return result;
            }

            // Trying to paste original type as generic parameter
            suffix = CorrectGenericSuffix(associateTypeName, 1);
            result = Activate(location.First, suffix, new[] { originalForType }, constructorParams) as T;
            if (result != null) {
              foundForType = currentForType;
              return result;
            }

            // Trying a generic one (e.g. EnumerableInterfaceHandler`2<T, ...>)
            Type[] newGenericArguments;
            if (genericArguments == null || genericArguments.Length == 0) {
              newGenericArguments = new[] { originalForType };
              associateTypeName = AddSuffix($"{location.Second}.{associateTypePrefix}`1", associateTypeSuffix);
            }
            else {
              newGenericArguments = new Type[genericArguments.Length + 1];
              newGenericArguments[0] = originalForType;
              Array.Copy(genericArguments, 0, newGenericArguments, 1, genericArguments.Length);
              associateTypeName = AddSuffix(
                $"{location.Second}.{TrimGenericSuffix(associateTypePrefix)}`{newGenericArguments.Length}",
                associateTypeSuffix);
            }

            suffix = CorrectGenericSuffix(associateTypeName, newGenericArguments.Length);
            result = Activate(location.First, suffix, newGenericArguments, constructorParams) as T;
            if (result != null) {
              foundForType = currentForType;
              return result;
            }
          }
        }

        foundForType = null;
        return null;
      }
      finally {
        for (var i = 0; i < newLocationCount; i++) {
          locations.RemoveAt(locations.Count - 1);
        }
      }
    }

    /// <summary>
    /// Creates new dummy type. Such types can be used
    /// as generic arguments (to instantiate unique generic
    /// instances).
    /// </summary>
    /// <param name="namePrefix">Prefix to include into type name.</param>
    /// <param name="inheritFrom">The type to inherit the dummy type from.</param>
    /// <param name="implementProtectedConstructorAccessor">If <see langword="true"/>, static method with name
    /// <see cref="DelegateHelper.AspectedFactoryMethodName"/> will be created for each constructor.</param>
    /// <returns><see cref="Type"/> object of newly created type.</returns>
    public static Type CreateDummyType(string namePrefix, Type inheritFrom, bool implementProtectedConstructorAccessor)
    {
      ArgumentValidator.EnsureArgumentNotNullOrEmpty(namePrefix, nameof(namePrefix));
      ArgumentValidator.EnsureArgumentNotNull(inheritFrom, nameof(inheritFrom));


      var n = Interlocked.Increment(ref createDummyTypeNumber);
      var typeName = $"{TypeHelperNamespace}.Internal.{namePrefix}{n}";

      return CreateInheritedDummyType(typeName, inheritFrom, implementProtectedConstructorAccessor);
    }

    /// <summary>
    /// Creates new dummy type inherited from another type.
    /// </summary>
    /// <param name="typeName">Type name.</param>
    /// <param name="inheritFrom">The type to inherit the dummy type from.</param>
    /// <param name="implementProtectedConstructorAccessor">If <see langword="true"/>, static method with name
    /// <see cref="DelegateHelper.AspectedFactoryMethodName"/> will be created for each constructor.</param>
    /// <returns>New type.</returns>
    public static Type CreateInheritedDummyType(string typeName, Type inheritFrom,
      bool implementProtectedConstructorAccessor)
    {
      ArgumentValidator.EnsureArgumentNotNullOrEmpty(typeName, nameof(typeName));
      ArgumentValidator.EnsureArgumentNotNull(inheritFrom, nameof(inheritFrom));
      EnsureEmitInitialized();
      lock (EmitLock) {
        var typeBuilder = moduleBuilder.DefineType(
          typeName,
          TypeAttributes.Public | TypeAttributes.Sealed,
          inheritFrom,
          Array.Empty<Type>()
        );
        const BindingFlags bindingFlags = BindingFlags.Public | BindingFlags.NonPublic | BindingFlags.Instance;
        foreach (var baseConstructor in inheritFrom.GetConstructors(bindingFlags)) {
          var parameters = baseConstructor.GetParameters();
          var parameterTypes = new Type[parameters.Length];
          for (var index = 0; index < parameters.Length; index++) {
            parameterTypes[index] = parameters[index].ParameterType;
          }
          var constructorBuilder = typeBuilder.DefineConstructor(
            baseConstructor.Attributes,
            CallingConventions.Standard,
            parameterTypes
          );

          // Create constructor
          var constructorIlGenerator = constructorBuilder.GetILGenerator();
          constructorIlGenerator.Emit(OpCodes.Ldarg_0);
          var parametersCount = parameterTypes.Length;
          for (short i = 1; i <= parametersCount; i++) {
            constructorIlGenerator.Emit(OpCodes.Ldarg, i);
          }

          constructorIlGenerator.Emit(OpCodes.Call, baseConstructor);
          constructorIlGenerator.Emit(OpCodes.Ret);

          // Create ProtectedConstructorAccessor
          if (implementProtectedConstructorAccessor) {
            var methodBuilder = typeBuilder.DefineMethod(DelegateHelper.AspectedFactoryMethodName,
              MethodAttributes.Private | MethodAttributes.Static,
              CallingConventions.Standard, typeBuilder.UnderlyingSystemType, parameterTypes);
            var accessorIlGenerator = methodBuilder.GetILGenerator();
            for (short i = 0; i < parameterTypes.Length; i++) {
              accessorIlGenerator.Emit(OpCodes.Ldarg, i);
            }

            accessorIlGenerator.Emit(OpCodes.Newobj, constructorBuilder);
            accessorIlGenerator.Emit(OpCodes.Ret);
          }
        }

        return typeBuilder.CreateTypeInfo().AsType();
      }
    }

    private static void EnsureEmitInitialized()
    {
      if (moduleBuilder != null) {
        return;
      }

      lock (EmitLock) {
        if (moduleBuilder != null) {
          return;
        }

        var assemblyName = new AssemblyName("Xtensive.TypeHelper.GeneratedTypes");
        assemblyBuilder = AssemblyBuilder.DefineDynamicAssembly(assemblyName, AssemblyBuilderAccess.Run);
        var tmp = assemblyBuilder.DefineDynamicModule(assemblyName.Name);
        Thread.MemoryBarrier();
        moduleBuilder = tmp;
      }
    }

    /// <summary>
    /// Adds suffix to specified generic type name.
    /// </summary>
    /// <param name="typeName">Type name to add suffix for.</param>
    /// <param name="suffix">Suffix to add.</param>
    /// <returns>Specified generic type name with its suffix.</returns>
    public static string AddSuffix(string typeName, string suffix)
    {
      var i = typeName.IndexOf('`');
      if (i >= 0) {
        return typeName.Substring(0, i) + suffix + typeName.Substring(i);
      }

      i = typeName.IndexOf('<');
      if (i >= 0) {
        return typeName.Substring(0, i) + suffix + typeName.Substring(i);
      }

      return typeName + suffix;
    }

    /// <summary>
    /// Instantiates specified generic type; returns <see langword="null"/>, if either no such a type,
    /// or an error has occurred.
    /// </summary>
    /// <param name="assembly">Assembly where the type is located.</param>
    /// <param name="typeName">Name of the type to instantiate.</param>
    /// <param name="genericArguments">Generic arguments for the type to instantiate
    /// (<see langword="null"/> means type isn't a generic type definition).</param>
    /// <param name="arguments">Arguments to pass to the type constructor.</param>
    /// <returns>An instance of specified type; <see langword="null"/>, if either no such a type,
    /// or an error has occurred.</returns>
    public static object Activate(Assembly assembly, string typeName, Type[] genericArguments,
      params object[] arguments)
    {
      ArgumentValidator.EnsureArgumentNotNull(assembly, nameof(assembly));
      ArgumentValidator.EnsureArgumentNotNullOrEmpty(typeName, nameof(typeName));
      var type = assembly.GetType(typeName, false);
      return type == null ? null : Activate(type, genericArguments, arguments);
    }

    /// <summary>
    /// Instantiates specified generic type; returns <see langword="null"/>, if either no such a type,
    /// or an error has occurred.
    /// </summary>
    /// <param name="type">Generic type definition to instantiate.</param>
    /// <param name="genericArguments">Generic arguments for the type to instantiate
    /// (<see langword="null"/> means <paramref name="type"/> isn't a generic type definition).</param>
    /// <param name="arguments">Arguments to pass to the type constructor.</param>
    /// <returns>An instance of specified type; <see langword="null"/>, if either no such a type,
    /// or an error has occurred.</returns>
    [DebuggerStepThrough]
    public static object Activate(this Type type, Type[] genericArguments, params object[] arguments)
    {
      try {
        if (type.IsAbstract) {
          return null;
        }

        if (type.IsGenericTypeDefinition ^ (genericArguments != null)) {
          return null;
        }

        if (type.IsGenericTypeDefinition) {
          if (genericArguments == null) {
            genericArguments = Array.Empty<Type>();
          }

          var genericParameters = type.GetGenericArguments();
          if (genericParameters.Length != genericArguments.Length) {
            return null;
          }

          var genericParameterIndexes = genericParameters
            .Select((parameter, index) => (parameter, index))
            .ToDictionary(a => a.parameter, a => a.index);
          for (var i = 0; i < genericParameters.Length; i++) {
            var parameter = genericParameters[i];
            var constraints = parameter.GetGenericParameterConstraints();
            var argument = genericArguments[i];
            foreach (var constraint in constraints) {
              var projectedConstraint = constraint;
              if (constraint.IsGenericParameter) {
                projectedConstraint = genericArguments[genericParameterIndexes[constraint]];
              }
              else if (constraint.IsGenericType) {
                var constraintArguments = constraint.GetGenericArguments();
                var projectedConstraintArguments = new Type[constraintArguments.Length];
                for (var j = 0; j < constraintArguments.Length; j++) {
                  projectedConstraintArguments[j] =
                    genericParameterIndexes.TryGetValue(constraintArguments[j], out var index)
                      ? genericArguments[index]
                      : constraintArguments[j];
                }

                projectedConstraint = constraint
                  .GetGenericTypeDefinition()
                  .MakeGenericType(projectedConstraintArguments);
              }

              if (!projectedConstraint.IsAssignableFrom(argument)) {
                return null;
              }
            }
          }

          type = type.MakeGenericType(genericArguments);
        }

        if (arguments == null) {
          arguments = Array.Empty<object>();
        }

        const BindingFlags bindingFlags =
          BindingFlags.CreateInstance | BindingFlags.Public | BindingFlags.NonPublic | BindingFlags.Instance;

        var argumentTypes = new object[arguments.Length];
        for (var i = 0; i < arguments.Length; i++) {
          var o = arguments[i];
          if (o == null) {
            // Actually a case when GetConstructor will fail,
            // so we should fall back to Activator.CreateInstance
            return Activator.CreateInstance(type, bindingFlags, null, arguments, null);
          }

          argumentTypes[i] = o.GetType();
        }

        var constructor = type.GetConstructor(bindingFlags, argumentTypes);
        return constructor == null ? null : constructor.Invoke(arguments);
      }
      catch (Exception) {
        return null;
      }
    }

    /// <summary>
    /// Gets the public constructor of type <paramref name="type"/>
    /// accepting specified <paramref name="arguments"/>.
    /// </summary>
    /// <param name="type">The type to get the constructor for.</param>
    /// <param name="arguments">The arguments.</param>
    /// <returns>
    /// Appropriate constructor, if a single match is found;
    /// otherwise, <see langword="null"/>.
    /// </returns>
    public static ConstructorInfo GetConstructor(this Type type, object[] arguments) =>
      GetSingleConstructor(type, arguments.Select(a => a?.GetType()).ToArray());

    public static ConstructorInfo GetSingleConstructor(this Type type, Type[] argumentTypes) =>
      ConstructorInfoByTypes.GetOrAdd((type, argumentTypes), ConstructorExtractor);

    private static readonly Func<(Type, Type[]), ConstructorInfo> ConstructorExtractor = t => {
      (var type, var argumentTypes) = t;
      var constructors =
        from ctor in type.GetConstructors()
        let parameters = ctor.GetParameters()
        where parameters.Length == argumentTypes.Length
        let zipped = parameters.Zip(argumentTypes, (parameter, argumentType) => (parameter, argumentType))
        where (
          from pair in zipped
          let parameter = pair.parameter
          let parameterType = parameter.ParameterType
          let argumentType = pair.argumentType
          select
            !parameter.IsOut && (
              parameterType.IsAssignableFrom(argumentType ?? WellKnownTypes.Object) ||
              (!parameterType.IsValueType && argumentType == null) ||
              (parameterType.IsNullable() && argumentType == null)
            )
        ).All(passed => passed)
        select ctor;
      return constructors.SingleOrDefault();
    };

    /// <summary>
    /// Orders the specified <paramref name="types"/> by their inheritance
    /// (very base go first).
    /// </summary>
    /// <param name="types">The types to sort.</param>
    /// <returns>The list of <paramref name="types"/> ordered by their inheritance.</returns>
    public static IEnumerable<Type> OrderByInheritance(this IEnumerable<Type> types) =>
      TopologicalSorter.Sort(types, static (t1, t2) => t1.IsAssignableFrom(t2));

    /// <summary>
    /// Fast analogue of <see cref="Type.GetInterfaceMap"/>.
    /// </summary>
    /// <param name="type">The type.</param>
    /// <param name="targetInterface">The target interface.</param>
    /// <returns>Interface map for the specified interface.</returns>
    public static InterfaceMapping GetInterfaceMapFast(this Type type, Type targetInterface) =>
      InterfaceMaps.GetOrAdd((type, targetInterface), static pair => new InterfaceMapping(pair.Item1.GetInterfaceMap(pair.Item2)));

    /// <summary>
    /// Gets the interfaces of the specified type.
    /// Interfaces will be unordered.
    /// </summary>
    /// <param name="type">The type to get the interfaces of.</param>
    public static IReadOnlyList<Type> GetInterfacesUnordered(Type type) =>
      UnorderedInterfaces.GetOrAdd(type, static t => t.GetInterfaces());

    /// <summary>
    /// Gets the interfaces of the specified type.
    /// Interfaces will be ordered from the very base ones to ancestors.
    /// </summary>
    /// <param name="type">The type to get the interfaces of.</param>
    public static IReadOnlyList<Type> GetInterfaces(Type type) =>
      OrderedInterfaces.GetOrAdd(type, static t => t.GetInterfaces().OrderByInheritance().ToArray());

    /// <summary>
    /// Gets the properties of the specified combination of type and binding flags.
    /// </summary>
    /// <param name="type">The type to get the interfaces of.</param>
    /// <param name="bindingAttr">The binding flags to get the properties.</param>
    public static IReadOnlyList<PropertyInfo> GetProperties(Type type, BindingFlags bindingAttr = BindingFlags.Instance | BindingFlags.Static | BindingFlags.Public) =>
      Properties.GetOrAdd((type, bindingAttr), static o => o.Type.GetProperties(o.BindingAttr));

    /// <summary>
    /// Gets the sequence of type itself, all its base types and interfaces.
    /// Types will be ordered from the very base ones to ancestors with the specified type in the end of sequence.
    /// </summary>
    /// <param name="type">The type to get compatible types for.</param>
    /// <returns>The interfaces of the specified type.</returns>
    public static Type[] GetCompatibles(this Type type) =>
      OrderedCompatibles.GetOrAdd(type,
        t => {
          var interfaces = GetInterfacesUnordered(t);
          var bases = EnumerableUtils.Unfold(t.BaseType, baseType => baseType.BaseType);
          return bases
            .Concat(interfaces)
            .OrderByInheritance()
            .Append(t)
            .ToArray();
        });

    /// <summary>
    /// Builds correct full generic type name.
    /// </summary>
    /// <param name="type">A <see cref="Type"/> which name is built.</param>
    /// <returns>Full type name.</returns>
    public static string GetFullName(this Type type)
    {
      if (type == null) {
        return null;
      }

      if (type.IsGenericParameter) {
        return type.Name;
      }

      var declaringType = type.DeclaringType;
      if (declaringType == null) {
        return type.GetFullNameBase();
      }

      if (declaringType.IsGenericTypeDefinition) {
        declaringType =
          declaringType.MakeGenericType(
            type.GetGenericArguments()
              .Take(declaringType.GetGenericArguments().Length)
              .ToArray());
      }

      return $"{declaringType.GetFullName()}+{type.GetFullNameBase()}";
    }

    private static string GetFullNameBase(this Type type)
    {
      var result = type.DeclaringType != null // Is nested
        ? type.Name
        : type.Namespace + "." + type.Name;
      var arrayBracketPosition = result.IndexOf('[');
      if (arrayBracketPosition > 0) {
        result = result.Substring(0, arrayBracketPosition);
      }

      var arguments = type.GetGenericArguments();
      if (arguments.Length > 0) {
        if (type.DeclaringType != null) {
          arguments = arguments
            .Skip(type.DeclaringType.GetGenericArguments().Length)
            .ToArray();
        }

        var sb = new StringBuilder();
        sb.Append(TrimGenericSuffix(result));
        sb.Append('<');
        char? comma = default;
        foreach (var argument in arguments) {
          if (comma.HasValue) {
            sb.Append(comma.Value);
          }

          if (!type.IsGenericTypeDefinition) {
            sb.Append(GetFullNameBase(argument));
          }

          comma = ',';
        }

        sb.Append('>');
        result = sb.ToString();
      }

      if (type.IsArray) {
        var sb = new StringBuilder(result);
        var elementType = type;
        while (elementType?.IsArray == true) {
          sb.Append('[');
          var commaCount = elementType.GetArrayRank() - 1;
          for (var i = 0; i < commaCount; i++) {
            sb.Append(',');
          }

          sb.Append(']');
          elementType = elementType.GetElementType();
        }

        result = sb.ToString();
      }

      return result;
    }

    /// <summary>
    /// Builds correct short generic type name (without namespaces).
    /// </summary>
    /// <param name="type">A <see cref="Type"/> which name is built.</param>
    /// <returns>Short type name.</returns>
    public static string GetShortName(this Type type)
    {
      if (type == null) {
        return null;
      }

      if (type.IsGenericParameter) {
        return type.Name;
      }

      var declaringType = type.DeclaringType;
      if (declaringType == null) {
        return type.GetShortNameBase();
      }

      if (declaringType.IsGenericTypeDefinition) {
        declaringType =
          declaringType.MakeGenericType(
            type.GetGenericArguments()
              .Take(declaringType.GetGenericArguments().Length)
              .ToArray());
      }

      return $"{declaringType.GetShortName()}+{type.GetShortNameBase()}";
    }

    private static string GetShortNameBase(this Type type)
    {
      var result = type.Name;
      var arrayBracketPosition = result.IndexOf('[');
      if (arrayBracketPosition > 0) {
        result = result.Substring(0, arrayBracketPosition);
      }

      var arguments = type.GetGenericArguments();
      if (arguments.Length > 0) {
        if (type.DeclaringType != null) {
          arguments = arguments
            .Skip(type.DeclaringType.GetGenericArguments().Length)
            .ToArray();
        }

        var sb = new StringBuilder();
        sb.Append(TrimGenericSuffix(result));
        sb.Append('<');
        char? comma = default;
        foreach (var argument in arguments) {
          if (comma.HasValue) {
            sb.Append(comma.Value);
          }

          if (!type.IsGenericTypeDefinition) {
            sb.Append(GetShortNameBase(argument));
          }

          comma = ',';
        }

        sb.Append('>');
        result = sb.ToString();
      }

      if (type.IsArray) {
        var sb = new StringBuilder(result);
        var elementType = type;
        while (elementType?.IsArray == true) {
          sb.Append('[');
          var commaCount = elementType.GetArrayRank() - 1;
          for (var i = 0; i < commaCount; i++) {
            sb.Append(',');
          }

          sb.Append(']');
          elementType = elementType.GetElementType();
        }

        result = sb.ToString();
      }

      return result;
    }

    /// <summary>
    /// Indicates whether <paramref name="type"/> is a <see cref="Nullable{T}"/> type.
    /// </summary>
    /// <param name="type">Type to check.</param>
    /// <returns><see langword="True"/> if type is nullable type;
    /// otherwise, <see langword="false"/>.</returns>
    public static bool IsNullable(this Type type) =>
      (type.MetadataToken ^ NullableTypeMetadataToken) == 0 && ReferenceEquals(type.Module, SystemCoreLibModule);

    /// <summary>
    /// Indicates whether <typeparamref name="T"/> type is a <see cref="Nullable{T}"/> type.
    /// </summary>
    /// <typeparam name="T">Type to check.</typeparam>
    /// <returns><see langword="True"/> if type is nullable type;
    /// otherwise, <see langword="false"/>.</returns>
    public static bool IsNullable<T>() => typeof(T).IsNullable();

    /// <summary>
    /// Indicates whether <paramref name="type"/> is a final type.
    /// </summary>
    /// <param name="type">Type to check.</param>
    /// <returns><see langword="True"/> if type is final type;
    /// otherwise, <see langword="false"/>.</returns>
    public static bool IsFinal(this Type type) => type.IsValueType || type.IsSealed;

    /// <summary>
    /// Indicates whether <typeparamref name="T"/> type is a final type.
    /// </summary>
    /// <typeparam name="T">Type to check.</typeparam>
    /// <returns><see langword="True"/> if type is final type;
    /// otherwise, <see langword="false"/>.</returns>
    public static bool IsFinal<T>() => IsFinal(typeof(T));

    /// <summary>
    /// Gets the delegate "Invoke" method (describing the delegate) for
    /// the specified <paramref name="delegateType"/>.
    /// </summary>
    /// <param name="delegateType">Type of the delegate to get the "Invoke" method of.</param>
    /// <returns><see cref="MethodInfo"/> object describing the delegate "Invoke" method.</returns>
    public static MethodInfo GetInvokeMethod(this Type delegateType) => delegateType.GetMethod(InvokeMethodName);


    /// <summary>
    /// Determines whether given <paramref name="method"/> is a specification
    /// of the provided <paramref name="genericMethodDefinition"/>.
    /// </summary>
    /// <param name="method">The <see cref="MethodInfo"/> to check.</param>
    /// <param name="genericMethodDefinition">The <see cref="MethodInfo"/> of the generic method definition
    /// to check against.</param>
    /// <returns><see langword="true"/> if the specified <paramref name="method"/> is a specification
    /// of the provided <paramref name="genericMethodDefinition"/>.</returns>
    public static bool IsGenericMethodSpecificationOf(this MethodInfo method, MethodInfo genericMethodDefinition) =>
      method.MetadataToken == genericMethodDefinition.MetadataToken
      && (ReferenceEquals(method.Module, genericMethodDefinition.Module)
        || method.Module == genericMethodDefinition.Module)
      && method.IsGenericMethod && genericMethodDefinition.IsGenericMethodDefinition;

    public static MethodInfo CachedMakeGenericMethod(this MethodInfo genericDefinition, Type typeArgument) =>
      GenericMethodInstances1.GetOrAdd((genericDefinition, typeArgument), GenericMethodFactory1);

    public static MethodInfo CachedMakeGenericMethod(this MethodInfo genericDefinition, Type typeArgument1, Type typeArgument2) =>
      GenericMethodInstances2.GetOrAdd((genericDefinition, typeArgument1, typeArgument2), GenericMethodFactory2);

    public static Type CachedMakeGenericType(this Type genericDefinition, Type typeArgument) =>
      GenericTypeInstances1.GetOrAdd((genericDefinition, typeArgument), GenericTypeFactory1);

    public static Type CachedMakeGenericType(this Type genericDefinition, Type typeArgument1, Type typeArgument2) =>
      GenericTypeInstances2.GetOrAdd((genericDefinition, typeArgument1, typeArgument2), GenericTypeFactory2);

    /// <summary>
    /// Determines whether the specified <paramref name="type"/> is an ancestor or an instance of the
    /// provided <paramref name="openGenericBaseType"/>.
    /// </summary>
    /// <param name="type">The type to check.</param>
    /// <param name="openGenericBaseType">Type of the generic. It is supposed this is an open generic type.</param>
    /// <returns>
    /// <see langword="true"/> if the specified <paramref name="type"/>  is an ancestor or an instance of the
    /// provided <paramref name="openGenericBaseType"/>; otherwise, <see langword="false"/>.
    /// </returns>
    public static bool IsOfGenericType(this Type type, Type openGenericBaseType) =>
      GetGenericType(type, openGenericBaseType) != null;

    /// <summary>
    /// Determines whether the specified <paramref name="type"/> is an ancestor or an instance of
    /// the provided <paramref name="openGenericBaseType"/> and returns closed generic type with the
    /// specified type arguments if found.
    /// </summary>
    /// <param name="type">The type to check.</param>
    /// <param name="openGenericBaseType">Open generic type to be matched.</param>
    /// <returns>
    /// A <see cref="Type"/> representing the closed generic version of <paramref name="openGenericBaseType"/>
    /// where type parameters are bound in case it exists in <paramref name="type"/>'s inheritance hierarchy;
    /// otherwise, <see langword="null"/>.
    /// </returns>
    public static Type GetGenericType(this Type type, Type openGenericBaseType)
    {
      var definitionMetadataToken = openGenericBaseType.MetadataToken;
      var definitionModule = openGenericBaseType.Module;
      while (type != null && !ReferenceEquals(type, WellKnownTypes.Object)) {
        if ((type.MetadataToken ^ definitionMetadataToken) == 0 && ReferenceEquals(type.Module, definitionModule)) {
          return type;
        }

        type = type.BaseType;
      }

      return null;
    }

    /// <summary>
    /// Determines whether specified <paramref name="type"/> is an implementation of the
    /// provided <paramref name="openGenericInterface"/>.
    /// </summary>
    /// <param name="type">A <see cref="Type"/> instance to be checked.</param>
    /// <param name="openGenericInterface">A <see cref="Type"/> of an open generic <see langword="interface"/>
    /// to match the specified <paramref name="type"/> against.</param>
    /// <returns>
    /// <see langword="true"/> if the specified <paramref name="type"/> is an implementation of the
    /// provided <paramref name="openGenericInterface"/>;
    /// otherwise, <see langword="false"/>.
    /// </returns>
    public static bool IsOfGenericInterface(this Type type, Type openGenericInterface) =>
      GetGenericInterface(type, openGenericInterface) != null;

    /// <summary>
    /// Determines whether the specified <paramref name="type"/> is an implementation of the
    /// provided <paramref name="openGenericInterface"/> and returns a <see cref="Type"/> instance
    /// for the closed generic interface where type arguments are specified if implementation is found.
    /// </summary>
    /// <param name="type">The type to be checked.</param>
    /// <param name="openGenericInterface">Open generic <see langword="interface"/> to be matched.</param>
    /// <returns>
    /// A <see cref="Type"/> representing closed generic version of <paramref name="openGenericInterface"/>
    /// where type parameters are bound in case it is implemented by the <paramref name="type"/>;
    /// otherwise, <see langword="null"/>.
    /// </returns>
    public static Type GetGenericInterface(this Type type, Type openGenericInterface)
    {
      var metadataToken = openGenericInterface.MetadataToken;
      var module = openGenericInterface.Module;
      if (type == null || ((type.MetadataToken ^ metadataToken) == 0 && ReferenceEquals(type.Module, module))) {
        return type;
      }

      // We don't use LINQ as we don't want to create a closure here
      foreach (var implementedInterface in GetInterfacesUnordered(type)) {
        if ((implementedInterface.MetadataToken ^ metadataToken) == 0
          && ReferenceEquals(implementedInterface.Module, module)) {
          return implementedInterface;
        }
      }

      return null;
    }

    /// <summary>
    /// Converts <paramref name="type"/> to type that can assign both
    /// values of <paramref name="type"/> and <see landword="null"/>.
    /// This method is a reverse for <see cref="StripNullable"/> method.
    /// </summary>
    /// <param name="type">A type to convert.</param>
    /// <returns>
    /// If <paramref name="type"/> is a reference type or a <see cref="Nullable{T}"/> instance
    /// returns <paramref name="type"/>.
    /// Otherwise returns <see cref="Nullable{T}"/> of <paramref name="type"/>.
    /// </returns>
    public static Type ToNullable(this Type type)
    {
      ArgumentValidator.EnsureArgumentNotNull(type, nameof(type));
      return type.IsValueType && !type.IsNullable()
        ? WellKnownTypes.NullableOfT.CachedMakeGenericType(type)
        : type;
    }

    /// <summary>
    /// Converts <paramref name="type"/> to <see cref="Nullable{T}"/> if <paramref name="type"/> is a value type.
    /// Otherwise returns just <paramref name="type"/>.
    /// This method is a reverse for <see cref="ToNullable"/> method.
    /// </summary>
    /// <param name="type">The type to process.</param>
    /// <returns>
    /// <see cref="Nullable{T}"/> of <paramref name="type"/> is specified type is a value type.
    /// Otherwise return just <paramref name="type"/>.
    /// </returns>
    public static Type StripNullable(this Type type)
    {
      ArgumentValidator.EnsureArgumentNotNull(type, nameof(type));
      return type.IsNullable()
        ? type.GetGenericArguments()[0]
        : type;
    }

    /// <summary>
    /// Determines whether the specified <paramref name="type"/> is anonymous type.
    /// </summary>
    /// <param name="type">The type.</param>
    /// <returns>
    ///   <see langword="true" /> if the specified type is anonymous; otherwise, <see langword="false" />.
    /// </returns>
    public static bool IsAnonymous(this Type type)
    {
      var typeName = type.Name;
      return (type.Attributes & TypeAttributes.Public) == 0
        && type.BaseType == WellKnownTypes.Object
        && (typeName.StartsWith("<>", StringComparison.Ordinal) || typeName.StartsWith("VB$", StringComparison.Ordinal))
        && typeName.IndexOf("AnonymousType", StringComparison.Ordinal) >= 0
        && type.IsDefined(CompilerGeneratedAttributeType, false);
    }

    /// <summary>
    /// Determines whether the specified <paramref name="type"/> is closure type.
    /// </summary>
    /// <param name="type">The type.</param>
    /// <returns>
    ///   <see langword="true" /> if the specified type is anonymous; otherwise, <see langword="false" />.
    /// </returns>
    public static bool IsClosure(this Type type)
    {
      var typeName = type.Name;
      return type.BaseType == WellKnownTypes.Object
        && (typeName.StartsWith("<>", StringComparison.Ordinal) || typeName.StartsWith("VB$", StringComparison.Ordinal))
        && typeName.IndexOf("DisplayClass", StringComparison.Ordinal) >= 0
        && type.IsDefined(CompilerGeneratedAttributeType, false);
    }

    /// <summary>
    /// Determines whether <paramref name="type"/> is a public non-abstract inheritor of <paramref name="baseType"/>.
    /// </summary>
    /// <param name="type">The type to check.</param>
    /// <param name="baseType">The base type.</param>
    /// <returns>
    /// <see langword="true"/> if type is a public non-abstract inheritor of specified base type;
    /// otherwise, <see langword="false"/>.
    /// </returns>
    public static bool IsPublicNonAbstractInheritorOf(this Type type, Type baseType)
    {
      ArgumentValidator.EnsureArgumentNotNull(type, nameof(type));
      ArgumentValidator.EnsureArgumentNotNull(baseType, nameof(baseType));
      return type.IsPublic && !type.IsAbstract && baseType.IsAssignableFrom(type);
    }

    /// <summary>
    /// Determines whether <paramref name="type"/> is numeric or nullable numeric
    /// </summary>
    /// <param name="type">The type to check.</param>
    /// <returns>
    /// <see langword="true"/> If type is numeric or nullable numeric;
    /// otherwise, <see langword="false"/>.
    /// </returns>
    public static bool IsNumericType(this Type type)
    {
      ArgumentValidator.EnsureArgumentNotNull(type, nameof(type));
      var nonNullableType = type.StripNullable();
      if (nonNullableType.IsEnum) {
        return false;
      }

      switch (Type.GetTypeCode(nonNullableType)) {
        case TypeCode.Byte:
        case TypeCode.SByte:
        case TypeCode.UInt16:
        case TypeCode.UInt32:
        case TypeCode.UInt64:
        case TypeCode.Int16:
        case TypeCode.Int32:
        case TypeCode.Int64:
        case TypeCode.Decimal:
        case TypeCode.Double:
        case TypeCode.Single:
          return true;
        default:
          return false;
      }
    }

    /// <summary>
    /// Determines whether <paramref name="type"/> is generic form of <see cref="ValueTuple"/>
    /// </summary>
    /// <param name="type"></param>
    /// <returns></returns>
    internal static bool IsValueTuple(this Type type)
    {
      // this stands on the theory that tokens for all generic versions of ValueTuple
      // go one after another.
      var currentToken = type.MetadataToken;
      return ((currentToken >= ValueTuple1) && currentToken <= ValueTuple8)
        && ReferenceEquals(type.Module, SystemCoreLibModule);
    }

    #region Private \ internal methods

    /// <summary>
    /// Gets information about field in closure.
    /// </summary>
    /// <param name="closureType">Closure type.</param>
    /// <param name="fieldType">Type of field in closure.</param>
    /// <returns>If field of <paramref name="fieldType"/> exists in closure then returns
    /// <see cref="MemberInfo"/> of that field, otherwise, <see langword="null"/>.</returns>
    internal static MemberInfo TryGetFieldInfoFromClosure(this Type closureType, Type fieldType) =>
      closureType.IsClosure()
        ? closureType.GetFields().FirstOrDefault(field => field.FieldType == fieldType)
        : null;

    private static string TrimGenericSuffix(string @string)
    {
      var backtickPosition = @string.IndexOf('`');
      return backtickPosition < 0 ? @string : @string.Substring(0, backtickPosition);
    }

    private static string CorrectGenericSuffix(string typeName, int argumentCount)
    {
      var backtickPosition = typeName.IndexOf('`');
      if (backtickPosition > 0) {
        typeName = typeName.Substring(0, backtickPosition);
      }

      return argumentCount == 0 ? typeName : $"{typeName}`{argumentCount}";
    }

    #endregion
  }
}<|MERGE_RESOLUTION|>--- conflicted
+++ resolved
@@ -52,16 +52,6 @@
     private static readonly Type CompilerGeneratedAttributeType = typeof(CompilerGeneratedAttribute);
     private static readonly string TypeHelperNamespace = typeof(TypeHelper).Namespace;
 
-<<<<<<< HEAD
-    private static readonly ConcurrentDictionary<Type, IReadOnlyList<Type>> UnorderedInterfaces = new();
-    private static readonly ConcurrentDictionary<Type, IReadOnlyList<Type>> OrderedInterfaces = new();
-
-    private static readonly ConcurrentDictionary<(Type Type, BindingFlags BindingAttr), IReadOnlyList<PropertyInfo>> Properties = new();
-
-    private static readonly ConcurrentDictionary<Type, Type[]> OrderedCompatibles = new();
-
-    private static readonly ConcurrentDictionary<(Type, Type), InterfaceMapping> InterfaceMaps = new();
-=======
     private static readonly ConcurrentDictionary<(Type, Type[]), ConstructorInfo> ConstructorInfoByTypes =
       new(new TypesEqualityComparer());
 
@@ -74,7 +64,6 @@
     private static readonly ConcurrentDictionary<(MethodInfo, Type), MethodInfo> GenericMethodInstances1 = new();
 
     private static readonly ConcurrentDictionary<(MethodInfo, Type, Type), MethodInfo> GenericMethodInstances2 = new();
->>>>>>> 7f9cceee
 
     private static readonly ConcurrentDictionary<(Type, Type), Type> GenericTypeInstances1 = new();
 
