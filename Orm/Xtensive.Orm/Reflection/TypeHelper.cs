<<<<<<< HEAD
// Copyright (C) 2003-2010 Xtensive LLC.
// All rights reserved.
// For conditions of distribution and use, see license.
// Created by: Nick Svetlov
// Created:    2007.06.13

using System;
using System.Collections;
using System.Collections.Concurrent;
using System.Collections.Generic;
using System.Diagnostics;
using System.Reflection;
using System.Reflection.Emit;
using System.Runtime.CompilerServices;
using System.Text;
using System.Threading;
using Xtensive.Collections;
using System.Linq;
using Xtensive.Core;

using Xtensive.Sorting;


namespace Xtensive.Reflection
{
  /// <summary>
  /// <see cref="Type"/> related helper \ extension methods.
  /// </summary>
  public static class TypeHelper
  {
    private const string invokeMethodName = "Invoke";

    private static readonly object emitLock = new object();
    private static readonly Type ObjectType = typeof(object);
    private static readonly Type ArrayType = typeof(Array);
    private static readonly Type EnumType = typeof(Enum);
    private static readonly Type NullableType = typeof(Nullable<>);
    private static readonly int NullableTypeMetadataToken = NullableType.MetadataToken;
    private static readonly Module NullableTypeModule = NullableType.Module;
    private static readonly Type CompilerGeneratedAttributeType = typeof(CompilerGeneratedAttribute);
    private static readonly string TypeHelperNamespace = typeof(TypeHelper).Namespace;

    private static readonly ConcurrentDictionary<Type, Type[]> orderedInterfaces =
      new ConcurrentDictionary<Type, Type[]>();

    private static readonly ConcurrentDictionary<Type, Type[]> orderedCompatibles =
      new ConcurrentDictionary<Type, Type[]>();

    private static readonly ConcurrentDictionary<Pair<Type, Type>, InterfaceMapping> interfaceMaps =
      new ConcurrentDictionary<Pair<Type, Type>, InterfaceMapping>();

    private static int createDummyTypeNumber = 0;
    private static AssemblyBuilder assemblyBuilder;
    private static ModuleBuilder moduleBuilder;

    /// <summary>
    /// Searches for associated class for <paramref name="forType"/>, creates its instance, if found.
    /// Otherwise returns <see langword="null"/>.
    /// </summary>
    /// <typeparam name="T">Type of result. Can be ether class or interface.</typeparam>
    /// <param name="forType">Type to search the associate for.</param>
    /// <param name="foundForType">Type the associate was found for.</param>
    /// <param name="associateTypeSuffixes">Associate type name suffix.</param>
    /// <param name="constructorParams">Parameters to pass to associate constructor.</param>
    /// <returns>Newly created associate for <paramref name="forType"/>, if found;
    /// otherwise, <see langword="null"/>.</returns>
    public static T CreateAssociate<T>(Type forType, out Type foundForType, string[] associateTypeSuffixes,
      object[] constructorParams)
      where T : class =>
      CreateAssociate<T>(forType, out foundForType, associateTypeSuffixes, constructorParams,
        Array.Empty<Pair<Assembly, string>>());

    /// <summary>
    /// Searches for associated class for <paramref name="forType"/>, creates its instance, if found.
    /// Otherwise returns <see langword="null"/>.
    /// </summary>
    /// <typeparam name="T">Type of result. Can be ether class or interface.</typeparam>
    /// <param name="forType">Type to search the associate for.</param>
    /// <param name="foundForType">Type the associate was found for.</param>
    /// <param name="associateTypeSuffixes">Associate type name suffix.</param>
    /// <param name="highPriorityLocations">High-priority search locations (assembly + namespace pairs).</param>
    /// <param name="constructorParams">Parameters to pass to associate constructor.</param>
    /// <returns>Newly created associate for <paramref name="forType"/>, if found;
    /// otherwise, <see langword="null"/>.</returns>
    public static T CreateAssociate<T>(Type forType, out Type foundForType, string[] associateTypeSuffixes,
      object[] constructorParams, IEnumerable<Pair<Assembly, string>> highPriorityLocations)
      where T : class =>
      CreateAssociate<T>(forType, out foundForType, associateTypeSuffixes, constructorParams, highPriorityLocations,
        false);

    /// <summary>
    /// Searches for associated class for <paramref name="forType"/>, creates its instance, if found.
    /// Otherwise returns <see langword="null"/>.
    /// </summary>
    /// <typeparam name="T">Type of result. Can be ether class or interface.</typeparam>
    /// <param name="forType">Type to search the associate for.</param>
    /// <param name="foundForType">Type the associate was found for.</param>
    /// <param name="associateTypeSuffixes">Associate type name suffix.</param>
    /// <param name="highPriorityLocations">High-priority search locations (assembly + namespace pairs).</param>
    /// <param name="constructorParams">Parameters to pass to associate constructor.</param>
    /// <returns>Newly created associate for <paramref name="forType"/>, if found;
    /// otherwise, <see langword="null"/>.</returns>
    /// <param name="exactTypeMatch">If <see langword="false"/> tries to create associates for base class, interfaces,
    /// arrays and <see cref="Nullable{T}"/>(if struct) too.</param>
    /// <exception cref="InvalidOperationException"><paramref name="forType"/> is generic type definition.</exception>
    public static T CreateAssociate<T>(Type forType, out Type foundForType, string[] associateTypeSuffixes,
      object[] constructorParams, IEnumerable<Pair<Assembly, string>> highPriorityLocations, bool exactTypeMatch)
      where T : class
    {
      ArgumentValidator.EnsureArgumentNotNull(forType, nameof(forType));
      if (forType.IsGenericTypeDefinition) {
        throw new InvalidOperationException(string.Format(
          Strings.ExCantCreateAssociateForGenericTypeDefinitions, GetShortName(forType)));
      }

      var locations = new List<Pair<Assembly, string>>(1);
      if (highPriorityLocations != null) {
        locations.AddRange(highPriorityLocations);
      }

      return
        CreateAssociateInternal<T>(forType, forType, out foundForType, associateTypeSuffixes, constructorParams,
          locations, exactTypeMatch);
    }

    private static T CreateAssociateInternal<T>(Type originalForType, Type currentForType, out Type foundForType,
      string[] associateTypeSuffixes, object[] constructorParams, List<Pair<Assembly, string>> locations,
      bool exactTypeMatch)
      where T : class
    {
      if (currentForType == null) {
        foundForType = null;
        return null;
      }

      string associateTypePrefix;
      Type[] genericArguments;

      // Possible cases: generic type, array type, regular type
      if (currentForType.IsGenericType) {
        // Generic type
        associateTypePrefix = currentForType.Name;
        genericArguments = currentForType.GetGenericArguments();
      }
      else if (currentForType.IsArray) {
        // Array type
        var elementType = currentForType.GetElementType();
        var rank = currentForType.GetArrayRank();
        associateTypePrefix = rank == 1 ? "Array`1" : $"Array{rank}D`1";

        genericArguments = new[] {elementType};
      }
      else if (currentForType == EnumType) {
        // Enum type
        var underlyingType = Enum.GetUnderlyingType(originalForType);
        associateTypePrefix = "Enum`2";
        genericArguments = new[] {originalForType, underlyingType};
      }
      else if (currentForType == ArrayType) {
        // Untyped Array type
        foundForType = null;
        return null;
      }
      else {
        // Regular type
        associateTypePrefix = currentForType.Name;
        genericArguments = null;
      }

      // Replacing 'I' at interface types
      if (currentForType.IsInterface && associateTypePrefix.StartsWith("I", StringComparison.Ordinal)) {
        associateTypePrefix = AddSuffix(associateTypePrefix.Substring(1), "Interface");
      }

      // Search for exact associate
      var result = CreateAssociateInternal<T>(originalForType, currentForType, out foundForType, associateTypePrefix,
        associateTypeSuffixes, locations, genericArguments, constructorParams);
      if (result != null) {
        return result;
      }

      if (exactTypeMatch) {
        foundForType = null;
        return null;
      }

      // Nothing is found; trying to find an associate for base type (except Object)
      var forTypeBase = currentForType.BaseType;
      if (forTypeBase != null) {
        while (forTypeBase != null && forTypeBase != ObjectType) {
          result = CreateAssociateInternal<T>(originalForType, forTypeBase, out foundForType,
            associateTypeSuffixes, constructorParams, locations, true);
          if (result != null) {
            return result;
          }

          forTypeBase = forTypeBase.BaseType;
        }
      }

      // Nothing is found; trying to find an associate for implemented interface
      var interfaces = currentForType.GetInterfaces();
      var interfaceCount = interfaces.Length;
      var suppressed = new BitArray(interfaceCount);
      while (interfaceCount > 0) {
        // Suppressing all the interfaces inherited from others
        // to allow their associates to not conflict with each other
        for (var i = 0; i < interfaceCount; i++) {
          for (var j = 0; j < interfaceCount; j++) {
            if (i == j || !interfaces[i].IsAssignableFrom(interfaces[j])) {
              continue;
            }

            suppressed[i] = true;
            break;
          }
        }

        Type lastGoodInterfaceType = null;
        // Scanning non-suppressed interfaces
        for (var i = 0; i < interfaceCount; i++) {
          if (suppressed[i]) {
            continue;
          }

          var resultForInterface = CreateAssociateInternal<T>(originalForType, interfaces[i], out foundForType,
            associateTypeSuffixes, constructorParams, locations, true);
          if (resultForInterface == null) {
            continue;
          }

          if (result != null) {
            throw new InvalidOperationException(string.Format(
              Strings.ExMultipleAssociatesMatch,
              GetShortName(currentForType),
              GetShortName(result.GetType()),
              GetShortName(resultForInterface.GetType())));
          }

          result = resultForInterface;
          lastGoodInterfaceType = foundForType;
          foundForType = null;
        }

        if (result != null) {
          foundForType = lastGoodInterfaceType;
          return result;
        }

        // Moving suppressed interfaces to the beginning
        // to scan them on the next round
        var k = 0;
        for (var i = 0; i < interfaceCount; i++) {
          if (suppressed[i]) {
            interfaces[k] = interfaces[i];
            suppressed[k] = false;
            k++;
          }
        }

        interfaceCount = k;
      }

      // Nothing is found; trying to find an associate for Object type
      if (currentForType != ObjectType) {
        result = CreateAssociateInternal<T>(originalForType, ObjectType, out foundForType,
          "Object", associateTypeSuffixes,
          locations, null, constructorParams);
        if (result != null) {
          return result;
        }
      }

      // Nothing is found at all
      foundForType = null;
      return null;
    }

    private static T CreateAssociateInternal<T>(Type originalForType,
      Type currentForType,
      out Type foundForType,
      string associateTypePrefix,
      string[] associateTypeSuffixes,
      List<Pair<Assembly, string>> locations,
      Type[] genericArguments,
      object[] constructorParams)
      where T : class
    {
      var newLocationCount = 0;
      var pair = new Pair<Assembly, string>(typeof(T).Assembly, typeof(T).Namespace);
      if (locations.FindIndex(p => p.First == pair.First && p.Second == pair.Second) < 0) {
        locations.Add(pair);
        newLocationCount++;
      }

      pair = new Pair<Assembly, string>(currentForType.Assembly, currentForType.Namespace);
      if (locations.FindIndex(p => p.First == pair.First && p.Second == pair.Second) < 0) {
        locations.Add(pair);
        newLocationCount++;
      }

      try {
        for (int i = 0, count = locations.Count; i < count; i++) {
          var location = locations[i];
          for (var currentSuffix = 0; currentSuffix < associateTypeSuffixes.Length; currentSuffix++) {
            var associateTypeSuffix = associateTypeSuffixes[currentSuffix];
            // Trying exact type match (e.g. EnumerableInterfaceHandler`1<...>)
            var associateTypeName = AddSuffix($"{location.Second}.{associateTypePrefix}", associateTypeSuffix);
            var suffix = CorrectGenericSuffix(associateTypeName, genericArguments?.Length ?? 0);
            if (Activate(location.First, suffix, genericArguments, constructorParams) is T result) {
              foundForType = currentForType;
              return result;
            }

            // Trying to paste original type as generic parameter
            suffix = CorrectGenericSuffix(associateTypeName, 1);
            result = Activate(location.First, suffix, new[] {originalForType}, constructorParams) as T;
            if (result != null) {
              foundForType = currentForType;
              return result;
            }

            // Trying a generic one (e.g. EnumerableInterfaceHandler`2<T, ...>)
            Type[] newGenericArguments;
            if (genericArguments == null || genericArguments.Length == 0) {
              newGenericArguments = new[] {originalForType};
              associateTypeName = AddSuffix($"{location.Second}.{associateTypePrefix}`1", associateTypeSuffix);
            }
            else {
              newGenericArguments = new Type[genericArguments.Length + 1];
              newGenericArguments[0] = originalForType;
              Array.Copy(genericArguments, 0, newGenericArguments, 1, genericArguments.Length);
              associateTypeName = AddSuffix(
                $"{location.Second}.{TrimGenericSuffix(associateTypePrefix)}`{newGenericArguments.Length}",
                associateTypeSuffix);
            }

            suffix = CorrectGenericSuffix(associateTypeName, newGenericArguments.Length);
            result = Activate(location.First, suffix, newGenericArguments, constructorParams) as T;
            if (result != null) {
              foundForType = currentForType;
              return result;
            }
          }
        }

        foundForType = null;
        return null;
      }
      finally {
        for (var i = 0; i < newLocationCount; i++) {
          locations.RemoveAt(locations.Count - 1);
        }
      }
    }

    /// <summary>
    /// Creates new dummy type. Such types can be used
    /// as generic arguments (to instantiate unique generic
    /// instances).
    /// </summary>
    /// <param name="namePrefix">Prefix to include into type name.</param>
    /// <param name="inheritFrom">The type to inherit the dummy type from.</param>
    /// <param name="implementProtectedConstructorAccessor">If <see langword="true"/>, static method with name
    /// <see cref="DelegateHelper.AspectedFactoryMethodName"/> will be created for each constructor.</param>
    /// <returns><see cref="Type"/> object of newly created type.</returns>
    public static Type CreateDummyType(string namePrefix, Type inheritFrom, bool implementProtectedConstructorAccessor)
    {
      ArgumentValidator.EnsureArgumentNotNullOrEmpty(namePrefix, nameof(namePrefix));
      ArgumentValidator.EnsureArgumentNotNull(inheritFrom, nameof(inheritFrom));


      var n = Interlocked.Increment(ref createDummyTypeNumber);
      var typeName = $"{TypeHelperNamespace}.Internal.{namePrefix}{n}";

      return CreateInheritedDummyType(typeName, inheritFrom, implementProtectedConstructorAccessor);
    }

    /// <summary>
    /// Creates new dummy type inherited from another type.
    /// </summary>
    /// <param name="typeName">Type name.</param>
    /// <param name="inheritFrom">The type to inherit the dummy type from.</param>
    /// <param name="implementProtectedConstructorAccessor">If <see langword="true"/>, static method with name
    /// <see cref="DelegateHelper.AspectedFactoryMethodName"/> will be created for each constructor.</param>
    /// <returns>New type.</returns>
    public static Type CreateInheritedDummyType(string typeName, Type inheritFrom,
      bool implementProtectedConstructorAccessor)
    {
      ArgumentValidator.EnsureArgumentNotNullOrEmpty(typeName, nameof(typeName));
      ArgumentValidator.EnsureArgumentNotNull(inheritFrom, nameof(inheritFrom));
      EnsureEmitInitialized();
      lock (emitLock) {
        var typeBuilder = moduleBuilder.DefineType(
          typeName,
          TypeAttributes.Public | TypeAttributes.Sealed,
          inheritFrom,
          Array.Empty<Type>()
        );
        const BindingFlags bindingFlags = BindingFlags.Public | BindingFlags.NonPublic | BindingFlags.Instance;
        foreach (var baseConstructor in inheritFrom.GetConstructors(bindingFlags)) {
          var parameters = baseConstructor.GetParameters();
          var parameterTypes = new Type[parameters.Length];
          for (var index = 0; index < parameters.Length; index++) {
            parameterTypes[index] = parameters[index].ParameterType;
          }
          var constructorBuilder = typeBuilder.DefineConstructor(
            baseConstructor.Attributes,
            CallingConventions.Standard,
            parameterTypes
          );

          // Create constructor
          var constructorIlGenerator = constructorBuilder.GetILGenerator();
          constructorIlGenerator.Emit(OpCodes.Ldarg_0);
          var parametersCount = parameterTypes.Length;
          for (short i = 1; i <= parametersCount; i++) {
            constructorIlGenerator.Emit(OpCodes.Ldarg, i);
          }

          constructorIlGenerator.Emit(OpCodes.Call, baseConstructor);
          constructorIlGenerator.Emit(OpCodes.Ret);

          // Create ProtectedConstructorAccessor
          if (implementProtectedConstructorAccessor) {
            var methodBuilder = typeBuilder.DefineMethod(DelegateHelper.AspectedFactoryMethodName,
              MethodAttributes.Private | MethodAttributes.Static,
              CallingConventions.Standard, typeBuilder.UnderlyingSystemType, parameterTypes);
            var accessorIlGenerator = methodBuilder.GetILGenerator();
            for (short i = 0; i < parameterTypes.Length; i++) {
              accessorIlGenerator.Emit(OpCodes.Ldarg, i);
            }

            accessorIlGenerator.Emit(OpCodes.Newobj, constructorBuilder);
            accessorIlGenerator.Emit(OpCodes.Ret);
          }
        }

        return typeBuilder.CreateTypeInfo().AsType();
      }
    }

    private static void EnsureEmitInitialized()
    {
      if (moduleBuilder != null) {
        return;
      }

      lock (emitLock) {
        if (moduleBuilder != null) {
          return;
        }

        var assemblyName = new AssemblyName("Xtensive.TypeHelper.GeneratedTypes");
        assemblyBuilder = AssemblyBuilder.DefineDynamicAssembly(assemblyName, AssemblyBuilderAccess.Run);
        var tmp = assemblyBuilder.DefineDynamicModule(assemblyName.Name);
        Thread.MemoryBarrier();
        moduleBuilder = tmp;
      }
    }

    /// <summary>
    /// Adds suffix to specified generic type name.
    /// </summary>
    /// <param name="typeName">Type name to add suffix for.</param>
    /// <param name="suffix">Suffix to add.</param>
    /// <returns>Specified generic type name with its suffix.</returns>
    public static string AddSuffix(string typeName, string suffix)
    {
      var i = typeName.IndexOf('`');
      if (i >= 0) {
        return typeName.Substring(0, i) + suffix + typeName.Substring(i);
      }

      i = typeName.IndexOf('<');
      if (i >= 0) {
        return typeName.Substring(0, i) + suffix + typeName.Substring(i);
      }

      return typeName + suffix;
    }

    /// <summary>
    /// Instantiates specified generic type; returns <see langword="null"/>, if either no such a type,
    /// or an error has occurred.
    /// </summary>
    /// <param name="assembly">Assembly where the type is located.</param>
    /// <param name="typeName">Name of the type to instantiate.</param>
    /// <param name="genericArguments">Generic arguments for the type to instantiate 
    /// (<see langword="null"/> means type isn't a generic type definition).</param>
    /// <param name="arguments">Arguments to pass to the type constructor.</param>
    /// <returns>An instance of specified type; <see langword="null"/>, if either no such a type,
    /// or an error has occurred.</returns>
    public static object Activate(Assembly assembly, string typeName, Type[] genericArguments,
      params object[] arguments)
    {
      ArgumentValidator.EnsureArgumentNotNull(assembly, nameof(assembly));
      ArgumentValidator.EnsureArgumentNotNullOrEmpty(typeName, nameof(typeName));
      var type = assembly.GetType(typeName, false);
      return type == null ? null : Activate(type, genericArguments, arguments);
    }

    /// <summary>
    /// Instantiates specified generic type; returns <see langword="null"/>, if either no such a type,
    /// or an error has occurred.
    /// </summary>
    /// <param name="type">Generic type definition to instantiate.</param>
    /// <param name="genericArguments">Generic arguments for the type to instantiate 
    /// (<see langword="null"/> means <paramref name="type"/> isn't a generic type definition).</param>
    /// <param name="arguments">Arguments to pass to the type constructor.</param>
    /// <returns>An instance of specified type; <see langword="null"/>, if either no such a type,
    /// or an error has occurred.</returns>
    [DebuggerStepThrough]
    public static object Activate(this Type type, Type[] genericArguments, params object[] arguments)
    {
      try {
        if (type.IsAbstract) {
          return null;
        }

        if (type.IsGenericTypeDefinition ^ (genericArguments != null)) {
          return null;
        }

        if (type.IsGenericTypeDefinition) {
          if (genericArguments == null) {
            genericArguments = Array.Empty<Type>();
          }

          var genericParameters = type.GetGenericArguments();
          if (genericParameters.Length != genericArguments.Length) {
            return null;
          }

          var genericParameterIndexes = genericParameters
            .Select((parameter, index) => (parameter, index))
            .ToDictionary(a => a.parameter, a => a.index);
          for (var i = 0; i < genericParameters.Length; i++) {
            var parameter = genericParameters[i];
            var constraints = parameter.GetGenericParameterConstraints();
            var argument = genericArguments[i];
            foreach (var constraint in constraints) {
              var projectedConstraint = constraint;
              if (constraint.IsGenericParameter) {
                projectedConstraint = genericArguments[genericParameterIndexes[constraint]];
              }
              else if (constraint.IsGenericType) {
                var constraintArguments = constraint.GetGenericArguments();
                var projectedConstraintArguments = new Type[constraintArguments.Length];
                for (var j = 0; j < constraintArguments.Length; j++) {
                  projectedConstraintArguments[j] =
                    genericParameterIndexes.ContainsKey(constraintArguments[j])
                      ? genericArguments[genericParameterIndexes[constraintArguments[j]]]
                      : constraintArguments[j];
                }

                projectedConstraint = constraint
                  .GetGenericTypeDefinition()
                  .MakeGenericType(projectedConstraintArguments);
              }

              if (!projectedConstraint.IsAssignableFrom(argument)) {
                return null;
              }
            }
          }

          type = type.MakeGenericType(genericArguments);
        }

        if (arguments == null) {
          arguments = Array.Empty<object>();
        }

        const BindingFlags bindingFlags =
          BindingFlags.CreateInstance | BindingFlags.Public | BindingFlags.NonPublic | BindingFlags.Instance;

        var argumentTypes = new object[arguments.Length];
        for (var i = 0; i < arguments.Length; i++) {
          var o = arguments[i];
          if (o == null) {
            // Actually a case when GetConstructor will fail,
            // so we should fall back to Activator.CreateInstance
            return Activator.CreateInstance(type, bindingFlags, null, arguments, null);
          }

          argumentTypes[i] = o.GetType();
        }

        var constructor = type.GetConstructor(bindingFlags, argumentTypes);
        return constructor == null ? null : constructor.Invoke(arguments);
      }
      catch (Exception error) {
        return null;
      }
    }

    /// <summary>
    /// Gets the public constructor of type <paramref name="type"/> 
    /// accepting specified <paramref name="arguments"/>.
    /// </summary>
    /// <param name="type">The type to get the constructor for.</param>
    /// <param name="arguments">The arguments.</param>
    /// <returns>
    /// Appropriate constructor, if a single match is found;
    /// otherwise, <see langword="null"/>.
    /// </returns>
    public static ConstructorInfo GetConstructor(this Type type, object[] arguments)
    {
      var constructors =
        from ctor in type.GetConstructors()
        let parameters = ctor.GetParameters()
        where parameters.Length == arguments.Length
        let zipped = parameters.Zip(arguments, (parameter, argument) => (parameter, argument))
        where (
          from pair in zipped
          let parameter = pair.parameter
          let parameterType = parameter.ParameterType
          let argument = pair.argument
          let argumentType = argument == null ? ObjectType : argument.GetType()
          select
            !parameter.IsOut && (
              parameterType.IsAssignableFrom(argumentType) ||
              (!parameterType.IsValueType && argument == null) ||
              (parameterType.IsNullable() && argument == null)
            )
        ).All(passed => passed)
        select ctor;
      return constructors.SingleOrDefault();
    }

    /// <summary>
    /// Orders the specified <paramref name="types"/> by their inheritance
    /// (very base go first).
    /// </summary>
    /// <param name="types">The types to sort.</param>
    /// <returns>The list of <paramref name="types"/> ordered by their inheritance.</returns>
    public static List<Type> OrderByInheritance(this IEnumerable<Type> types) =>
      TopologicalSorter.Sort(types, (t1, t2) => t1.IsAssignableFrom(t2));

    /// <summary>
    /// Fast analogue of <see cref="Type.GetInterfaceMap"/>.
    /// </summary>
    /// <param name="type">The type.</param>
    /// <param name="targetInterface">The target interface.</param>
    /// <returns>Interface map for the specified interface.</returns>
    public static InterfaceMapping GetInterfaceMapFast(this Type type, Type targetInterface) =>
      interfaceMaps.GetOrAdd(new Pair<Type, Type>(type, targetInterface),
        pair => new InterfaceMapping(pair.First.GetInterfaceMap(pair.Second)));

    /// <summary>
    /// Gets the interfaces of the specified type.
    /// Interfaces will be ordered from the very base ones to ancestors.
    /// </summary>
    /// <param name="type">The type to get the interfaces of.</param>
    public static Type[] GetInterfaces(this Type type) =>
      orderedInterfaces.GetOrAdd(type, t => t.GetInterfaces().OrderByInheritance().ToArray());

    /// <summary>
    /// Gets the sequence of type itself, all its base types and interfaces.
    /// Types will be ordered from the very base ones to ancestors with the specified type in the end of sequence.
    /// </summary>
    /// <param name="type">The type to get compatible types for.</param>
    /// <returns>The interfaces of the specified type.</returns>
    public static Type[] GetCompatibles(this Type type) =>
      orderedCompatibles.GetOrAdd(type,
        t => {
          var interfaces = t.GetInterfaces();
          var bases = EnumerableUtils.Unfold(t.BaseType, baseType => baseType.BaseType);
          return bases
            .Concat(interfaces)
            .OrderByInheritance()
            .AddOne(t)
            .ToArray();
        });

    /// <summary>
    /// Builds correct full generic type name.
    /// </summary>
    /// <param name="type">A <see cref="Type"/> which name is built.</param>
    /// <returns>Full type name.</returns>
    public static string GetFullName(this Type type)
    {
      if (type == null) {
        return null;
      }

      if (type.IsGenericParameter) {
        return type.Name;
      }

      var declaringType = type.DeclaringType;
      if (declaringType == null) {
        return type.GetFullNameBase();
      }

      if (declaringType.IsGenericTypeDefinition) {
        declaringType =
          declaringType.MakeGenericType(
            type.GetGenericArguments()
              .Take(declaringType.GetGenericArguments().Length)
              .ToArray());
      }

      return $"{declaringType.GetFullName()}+{type.GetFullNameBase()}";
    }

    private static string GetFullNameBase(this Type type)
    {
      var result = type.DeclaringType != null // Is nested
        ? type.Name
        : type.Namespace + "." + type.Name;
      var arrayBracketPosition = result.IndexOf('[');
      if (arrayBracketPosition > 0) {
        result = result.Substring(0, arrayBracketPosition);
      }

      var arguments = type.GetGenericArguments();
      if (arguments.Length > 0) {
        if (type.DeclaringType != null) {
          arguments = arguments
            .Skip(type.DeclaringType.GetGenericArguments().Length)
            .ToArray();
        }

        var sb = new StringBuilder();
        sb.Append(TrimGenericSuffix(result));
        sb.Append('<');
        char? comma = default;
        foreach (var argument in arguments) {
          if (comma.HasValue) {
            sb.Append(comma.Value);
          }

          if (!type.IsGenericTypeDefinition) {
            sb.Append(GetFullNameBase(argument));
          }

          comma = ',';
        }

        sb.Append('>');
        result = sb.ToString();
      }

      if (type.IsArray) {
        var sb = new StringBuilder(result);
        var elementType = type;
        while (elementType?.IsArray == true) {
          sb.Append('[');
          var commaCount = elementType.GetArrayRank() - 1;
          for (var i = 0; i < commaCount; i++) {
            sb.Append(',');
          }

          sb.Append(']');
          elementType = elementType.GetElementType();
        }

        result = sb.ToString();
      }

      return result;
    }

    /// <summary>
    /// Builds correct short generic type name (without namespaces).
    /// </summary>
    /// <param name="type">A <see cref="Type"/> which name is built.</param>
    /// <returns>Short type name.</returns>
    public static string GetShortName(this Type type)
    {
      if (type == null) {
        return null;
      }

      if (type.IsGenericParameter) {
        return type.Name;
      }

      var declaringType = type.DeclaringType;
      if (declaringType == null) {
        return type.GetShortNameBase();
      }

      if (declaringType.IsGenericTypeDefinition) {
        declaringType =
          declaringType.MakeGenericType(
            type.GetGenericArguments()
              .Take(declaringType.GetGenericArguments().Length)
              .ToArray());
      }

      return $"{declaringType.GetShortName()}+{type.GetShortNameBase()}";
    }

    private static string GetShortNameBase(this Type type)
    {
      var result = type.Name;
      var arrayBracketPosition = result.IndexOf('[');
      if (arrayBracketPosition > 0) {
        result = result.Substring(0, arrayBracketPosition);
      }

      var arguments = type.GetGenericArguments();
      if (arguments.Length > 0) {
        if (type.DeclaringType != null) {
          arguments = arguments
            .Skip(type.DeclaringType.GetGenericArguments().Length)
            .ToArray();
        }

        var sb = new StringBuilder();
        sb.Append(TrimGenericSuffix(result));
        sb.Append('<');
        char? comma = default;
        foreach (var argument in arguments) {
          if (comma.HasValue) {
            sb.Append(comma.Value);
          }

          if (!type.IsGenericTypeDefinition) {
            sb.Append(GetShortNameBase(argument));
          }

          comma = ',';
        }

        sb.Append('>');
        result = sb.ToString();
      }

      if (type.IsArray) {
        var sb = new StringBuilder(result);
        var elementType = type;
        while (elementType?.IsArray == true) {
          sb.Append('[');
          var commaCount = elementType.GetArrayRank() - 1;
          for (var i = 0; i < commaCount; i++) {
            sb.Append(',');
          }

          sb.Append(']');
          elementType = elementType.GetElementType();
        }

        result = sb.ToString();
      }

      return result;
    }

    /// <summary>
    /// Indicates whether <paramref name="type"/> is a <see cref="Nullable{T}"/> type.
    /// </summary>
    /// <param name="type">Type to check.</param>
    /// <returns><see langword="True"/> if type is nullable type;
    /// otherwise, <see langword="false"/>.</returns>
    public static bool IsNullable(this Type type) =>
      (type.MetadataToken ^ NullableTypeMetadataToken) == 0 && ReferenceEquals(type.Module, NullableTypeModule);

    /// <summary>
    /// Indicates whether <typeparamref name="T"/> type is a <see cref="Nullable{T}"/> type.
    /// </summary>
    /// <typeparam name="T">Type to check.</typeparam>
    /// <returns><see langword="True"/> if type is nullable type;
    /// otherwise, <see langword="false"/>.</returns>
    public static bool IsNullable<T>() => typeof(T).IsNullable();

    /// <summary>
    /// Indicates whether <paramref name="type"/> is a final type.
    /// </summary>
    /// <param name="type">Type to check.</param>
    /// <returns><see langword="True"/> if type is final type;
    /// otherwise, <see langword="false"/>.</returns>
    public static bool IsFinal(this Type type) => type.IsValueType || type.IsSealed;

    /// <summary>
    /// Indicates whether <typeparamref name="T"/> type is a final type.
    /// </summary>
    /// <typeparam name="T">Type to check.</typeparam>
    /// <returns><see langword="True"/> if type is final type;
    /// otherwise, <see langword="false"/>.</returns>
    public static bool IsFinal<T>() => IsFinal(typeof(T));

    /// <summary>
    /// Gets the delegate "Invoke" method (describing the delegate) for 
    /// the specified <paramref name="delegateType"/>.
    /// </summary>
    /// <param name="delegateType">Type of the delegate to get the "Invoke" method of.</param>
    /// <returns><see cref="MethodInfo"/> object describing the delegate "Invoke" method.</returns>
    public static MethodInfo GetInvokeMethod(this Type delegateType) => delegateType.GetMethod(invokeMethodName);


    /// <summary>
    /// Determines whether given <paramref name="method"/> is a specification
    /// of the provided <paramref name="genericMethodDefinition"/>.
    /// </summary>
    /// <param name="method">The <see cref="MethodInfo"/> to check.</param>
    /// <param name="genericMethodDefinition">The <see cref="MethodInfo"/> of the generic method definition
    /// to check against.</param>
    /// <returns><see langword="true"/> if the specified <paramref name="method"/> is a specification
    /// of the provided <paramref name="genericMethodDefinition"/>.</returns>
    public static bool IsGenericMethodSpecificationOf(this MethodInfo method, MethodInfo genericMethodDefinition) =>
      method.MetadataToken == genericMethodDefinition.MetadataToken
      && (ReferenceEquals(method.Module, genericMethodDefinition.Module)
        || method.Module == genericMethodDefinition.Module)
      && method.IsGenericMethod && genericMethodDefinition.IsGenericMethodDefinition;

    /// <summary>
    /// Determines whether the specified <paramref name="type"/> is an ancestor or an instance of the
    /// provided <paramref name="openGenericBaseType"/>.
    /// </summary>
    /// <param name="type">The type to check.</param>
    /// <param name="openGenericBaseType">Type of the generic. It is supposed this is an open generic type.</param>
    /// <returns>
    /// <see langword="true"/> if the specified <paramref name="type"/>  is an ancestor or an instance of the
    /// provided <paramref name="openGenericBaseType"/>; otherwise, <see langword="false"/>.
    /// </returns>
    public static bool IsOfGenericType(this Type type, Type openGenericBaseType) =>
      GetGenericType(type, openGenericBaseType) != null;

    /// <summary>
    /// Determines whether the specified <paramref name="type"/> is an ancestor or an instance of
    /// the provided <paramref name="openGenericBaseType"/> and returns closed generic type with the
    /// specified type arguments if found.
    /// </summary>
    /// <param name="type">The type to check.</param>
    /// <param name="openGenericBaseType">Open generic type to be matched.</param>
    /// <returns>
    /// A <see cref="Type"/> representing the closed generic version of <paramref name="openGenericBaseType"/>
    /// where type parameters are bound in case it exists in <paramref name="type"/>'s inheritance hierarchy;
    /// otherwise, <see langword="null"/>.
    /// </returns>
    public static Type GetGenericType(this Type type, Type openGenericBaseType)
    {
      var definitionMetadataToken = openGenericBaseType.MetadataToken;
      var definitionModule = openGenericBaseType.Module;
      while (type != null && !ReferenceEquals(type, ObjectType)) {
        if ((type.MetadataToken ^ definitionMetadataToken) == 0 && ReferenceEquals(type.Module, definitionModule)) {
          return type;
        }

        type = type.BaseType;
      }

      return null;
    }

    /// <summary>
    /// Determines whether specified <paramref name="type"/> is an implementation of the
    /// provided <paramref name="openGenericInterface"/>.
    /// </summary>
    /// <param name="type">A <see cref="Type"/> instance to be checked.</param>
    /// <param name="openGenericInterface">A <see cref="Type"/> of an open generic <see langword="interface"/>
    /// to match the specified <paramref name="type"/> against.</param>
    /// <returns>
    /// <see langword="true"/> if the specified <paramref name="type"/> is an implementation of the
    /// provided <paramref name="openGenericInterface"/>;
    /// otherwise, <see langword="false"/>.
    /// </returns>
    public static bool IsOfGenericInterface(this Type type, Type openGenericInterface) =>
      GetGenericInterface(type, openGenericInterface) != null;

    /// <summary>
    /// Determines whether the specified <paramref name="type"/> is an implementation of the
    /// provided <paramref name="openGenericInterface"/> and returns a <see cref="Type"/> instance
    /// for the closed generic interface where type arguments are specified if implementation is found.
    /// </summary>
    /// <param name="type">The type to be checked.</param>
    /// <param name="openGenericInterface">Open generic <see langword="interface"/> to be matched.</param>
    /// <returns>
    /// A <see cref="Type"/> representing closed generic version of <paramref name="openGenericInterface"/>
    /// where type parameters are bound in case it is implemented by the <paramref name="type"/>;
    /// otherwise, <see langword="null"/>.
    /// </returns>
    public static Type GetGenericInterface(this Type type, Type openGenericInterface)
    {
      var metadataToken = openGenericInterface.MetadataToken;
      var module = openGenericInterface.Module;
      if (type == null || ((type.MetadataToken ^ metadataToken) == 0 && ReferenceEquals(type.Module, module))) {
        return type;
      }

      // We don't use LINQ as we don't want to create a closure here
      foreach (var implementedInterface in type.GetInterfaces()) {
        if ((implementedInterface.MetadataToken ^ metadataToken) == 0
          && ReferenceEquals(implementedInterface.Module, module)) {
          return implementedInterface;
        }
      }

      return null;
    }

    /// <summary>
    /// Converts <paramref name="type"/> to type that can assign both
    /// values of <paramref name="type"/> and <see landword="null"/>.
    /// This method is a reverse for <see cref="StripNullable"/> method.
    /// </summary>
    /// <param name="type">A type to convert.</param>
    /// <returns>
    /// If <paramref name="type"/> is a reference type or a <see cref="Nullable{T}"/> instance
    /// returns <paramref name="type"/>.
    /// Otherwise returns <see cref="Nullable{T}"/> of <paramref name="type"/>. 
    /// </returns>
    public static Type ToNullable(this Type type)
    {
      ArgumentValidator.EnsureArgumentNotNull(type, nameof(type));
      return type.IsValueType && !type.IsNullable()
        ? NullableType.MakeGenericType(type)
        : type;
    }

    /// <summary>
    /// Converts <paramref name="type"/> to <see cref="Nullable{T}"/> if <paramref name="type"/> is a value type.
    /// Otherwise returns just <paramref name="type"/>.
    /// This method is a reverse for <see cref="ToNullable"/> method.
    /// </summary>
    /// <param name="type">The type to process.</param>
    /// <returns>
    /// <see cref="Nullable{T}"/> of <paramref name="type"/> is specified type is a value type.
    /// Otherwise return just <paramref name="type"/>.
    /// </returns>
    public static Type StripNullable(this Type type)
    {
      ArgumentValidator.EnsureArgumentNotNull(type, nameof(type));
      return type.IsNullable()
        ? type.GetGenericArguments()[0]
        : type;
    }

    /// <summary>
    /// Determines whether the specified <paramref name="type"/> is anonymous type.
    /// </summary>
    /// <param name="type">The type.</param>
    /// <returns>
    ///   <see langword="true" /> if the specified type is anonymous; otherwise, <see langword="false" />.
    /// </returns>
    public static bool IsAnonymous(this Type type)
    {
      var typeName = type.Name;
      return (type.Attributes & TypeAttributes.Public) == 0
        && type.BaseType == ObjectType
        && (typeName.StartsWith("<>", StringComparison.Ordinal) || typeName.StartsWith("VB$", StringComparison.Ordinal))
        && typeName.IndexOf("AnonymousType", StringComparison.Ordinal) >= 0
        && type.IsDefined(CompilerGeneratedAttributeType, false);
    }

    /// <summary>
    /// Determines whether the specified <paramref name="type"/> is closure type.
    /// </summary>
    /// <param name="type">The type.</param>
    /// <returns>
    ///   <see langword="true" /> if the specified type is anonymous; otherwise, <see langword="false" />.
    /// </returns>
    public static bool IsClosure(this Type type)
    {
      var typeName = type.Name;
      return type.BaseType == ObjectType
        && (typeName.StartsWith("<>", StringComparison.Ordinal) || typeName.StartsWith("VB$", StringComparison.Ordinal))
        && typeName.IndexOf("DisplayClass", StringComparison.Ordinal) >= 0
        && type.IsDefined(CompilerGeneratedAttributeType, false);
    }

    /// <summary>
    /// Determines whether <paramref name="type"/> is a public non-abstract inheritor of <paramref name="baseType"/>.
    /// </summary>
    /// <param name="type">The type to check.</param>
    /// <param name="baseType">The base type.</param>
    /// <returns>
    /// <see langword="true"/> if type is a public non-abstract inheritor of specified base type;
    /// otherwise, <see langword="false"/>.
    /// </returns>
    public static bool IsPublicNonAbstractInheritorOf(this Type type, Type baseType)
    {
      ArgumentValidator.EnsureArgumentNotNull(type, nameof(type));
      ArgumentValidator.EnsureArgumentNotNull(baseType, nameof(baseType));
      return type.IsPublic && !type.IsAbstract && baseType.IsAssignableFrom(type);
    }

    /// <summary>
    /// Determines whether <paramref name="type"/> is numeric or nullable numeric
    /// </summary>
    /// <param name="type">The type to check.</param>
    /// <returns>
    /// <see langword="true"/> If type is numeric or nullable numeric;
    /// otherwise, <see langword="false"/>.
    /// </returns>
    public static bool IsNumericType(this Type type)
    {
      ArgumentValidator.EnsureArgumentNotNull(type, nameof(type));
      var nonNullableType = type.StripNullable();
      if (nonNullableType.IsEnum) {
        return false;
      }

      switch (Type.GetTypeCode(nonNullableType)) {
        case TypeCode.Byte:
        case TypeCode.SByte:
        case TypeCode.UInt16:
        case TypeCode.UInt32:
        case TypeCode.UInt64:
        case TypeCode.Int16:
        case TypeCode.Int32:
        case TypeCode.Int64:
        case TypeCode.Decimal:
        case TypeCode.Double:
        case TypeCode.Single:
          return true;
        default:
          return false;
      }
    }

    #region Private \ internal methods

    /// <summary>
    /// Gets information about field in closure.
    /// </summary>
    /// <param name="closureType">Closure type.</param>
    /// <param name="fieldType">Type of field in closure.</param>
    /// <returns>If field of <paramref name="fieldType"/> exists in closure then returns
    /// <see cref="MemberInfo"/> of that field, otherwise, <see langword="null"/>.</returns>
    internal static MemberInfo TryGetFieldInfoFromClosure(this Type closureType, Type fieldType) =>
      closureType.IsClosure()
        ? closureType.GetFields().FirstOrDefault(field => field.FieldType == fieldType)
        : null;

    private static string TrimGenericSuffix(string @string)
    {
      var backtickPosition = @string.IndexOf('`');
      return backtickPosition < 0 ? @string : @string.Substring(0, backtickPosition);
    }

    private static string CorrectGenericSuffix(string typeName, int argumentCount)
    {
      var backtickPosition = typeName.IndexOf('`');
      if (backtickPosition > 0) {
        typeName = typeName.Substring(0, backtickPosition);
      }

      return argumentCount == 0 ? typeName : $"{typeName}`{argumentCount}";
    }

    #endregion
  }
=======
// Copyright (C) 2007-2020 Xtensive LLC.
// This code is distributed under MIT license terms.
// See the License.txt file in the project root for more information.
// Created by: Nick Svetlov
// Created:    2007.06.13

using System;
using System.Collections;
using System.Collections.Concurrent;
using System.Collections.Generic;
using System.Diagnostics;
using System.Reflection;
using System.Reflection.Emit;
using System.Runtime.CompilerServices;
using System.Text;
using System.Threading;
using Xtensive.Collections;
using System.Linq;
using Xtensive.Core;

using Xtensive.Sorting;


namespace Xtensive.Reflection
{
  /// <summary>
  /// <see cref="Type"/> related helper \ extension methods.
  /// </summary>
  public static class TypeHelper
  {
    private const string invokeMethodName = "Invoke";

    private static readonly object emitLock = new object();
    private static readonly int NullableTypeMetadataToken = WellKnownTypes.NullableOfT.MetadataToken;
    private static readonly Module NullableTypeModule = WellKnownTypes.NullableOfT.Module;
    private static readonly Type CompilerGeneratedAttributeType = typeof(CompilerGeneratedAttribute);
    private static readonly string TypeHelperNamespace = typeof(TypeHelper).Namespace;

    private static readonly ConcurrentDictionary<Type, Type[]> orderedInterfaces =
      new ConcurrentDictionary<Type, Type[]>();

    private static readonly ConcurrentDictionary<Type, Type[]> orderedCompatibles =
      new ConcurrentDictionary<Type, Type[]>();

    private static readonly ConcurrentDictionary<Pair<Type, Type>, InterfaceMapping> interfaceMaps =
      new ConcurrentDictionary<Pair<Type, Type>, InterfaceMapping>();

    private static int createDummyTypeNumber = 0;
    private static AssemblyBuilder assemblyBuilder;
    private static ModuleBuilder moduleBuilder;

    /// <summary>
    /// Searches for associated class for <paramref name="forType"/>, creates its instance, if found.
    /// Otherwise returns <see langword="null"/>.
    /// </summary>
    /// <typeparam name="T">Type of result. Can be ether class or interface.</typeparam>
    /// <param name="forType">Type to search the associate for.</param>
    /// <param name="foundForType">Type the associate was found for.</param>
    /// <param name="associateTypeSuffixes">Associate type name suffix.</param>
    /// <param name="constructorParams">Parameters to pass to associate constructor.</param>
    /// <returns>Newly created associate for <paramref name="forType"/>, if found;
    /// otherwise, <see langword="null"/>.</returns>
    public static T CreateAssociate<T>(Type forType, out Type foundForType, string[] associateTypeSuffixes,
      object[] constructorParams)
      where T : class =>
      CreateAssociate<T>(forType, out foundForType, associateTypeSuffixes, constructorParams,
        Array.Empty<Pair<Assembly, string>>());

    /// <summary>
    /// Searches for associated class for <paramref name="forType"/>, creates its instance, if found.
    /// Otherwise returns <see langword="null"/>.
    /// </summary>
    /// <typeparam name="T">Type of result. Can be ether class or interface.</typeparam>
    /// <param name="forType">Type to search the associate for.</param>
    /// <param name="foundForType">Type the associate was found for.</param>
    /// <param name="associateTypeSuffixes">Associate type name suffix.</param>
    /// <param name="highPriorityLocations">High-priority search locations (assembly + namespace pairs).</param>
    /// <param name="constructorParams">Parameters to pass to associate constructor.</param>
    /// <returns>Newly created associate for <paramref name="forType"/>, if found;
    /// otherwise, <see langword="null"/>.</returns>
    public static T CreateAssociate<T>(Type forType, out Type foundForType, string[] associateTypeSuffixes,
      object[] constructorParams, IEnumerable<Pair<Assembly, string>> highPriorityLocations)
      where T : class =>
      CreateAssociate<T>(forType, out foundForType, associateTypeSuffixes, constructorParams, highPriorityLocations,
        false);

    /// <summary>
    /// Searches for associated class for <paramref name="forType"/>, creates its instance, if found.
    /// Otherwise returns <see langword="null"/>.
    /// </summary>
    /// <typeparam name="T">Type of result. Can be ether class or interface.</typeparam>
    /// <param name="forType">Type to search the associate for.</param>
    /// <param name="foundForType">Type the associate was found for.</param>
    /// <param name="associateTypeSuffixes">Associate type name suffix.</param>
    /// <param name="highPriorityLocations">High-priority search locations (assembly + namespace pairs).</param>
    /// <param name="constructorParams">Parameters to pass to associate constructor.</param>
    /// <returns>Newly created associate for <paramref name="forType"/>, if found;
    /// otherwise, <see langword="null"/>.</returns>
    /// <param name="exactTypeMatch">If <see langword="false"/> tries to create associates for base class, interfaces,
    /// arrays and <see cref="Nullable{T}"/>(if struct) too.</param>
    /// <exception cref="InvalidOperationException"><paramref name="forType"/> is generic type definition.</exception>
    public static T CreateAssociate<T>(Type forType, out Type foundForType, string[] associateTypeSuffixes,
      object[] constructorParams, IEnumerable<Pair<Assembly, string>> highPriorityLocations, bool exactTypeMatch)
      where T : class
    {
      ArgumentValidator.EnsureArgumentNotNull(forType, nameof(forType));
      if (forType.IsGenericTypeDefinition) {
        throw new InvalidOperationException(string.Format(
          Strings.ExCantCreateAssociateForGenericTypeDefinitions, GetShortName(forType)));
      }

      var locations = new List<Pair<Assembly, string>>(1);
      if (highPriorityLocations != null) {
        locations.AddRange(highPriorityLocations);
      }

      return
        CreateAssociateInternal<T>(forType, forType, out foundForType, associateTypeSuffixes, constructorParams,
          locations, exactTypeMatch);
    }

    private static T CreateAssociateInternal<T>(Type originalForType, Type currentForType, out Type foundForType,
      string[] associateTypeSuffixes, object[] constructorParams, List<Pair<Assembly, string>> locations,
      bool exactTypeMatch)
      where T : class
    {
      if (currentForType == null) {
        foundForType = null;
        return null;
      }

      string associateTypePrefix;
      Type[] genericArguments;

      // Possible cases: generic type, array type, regular type
      if (currentForType.IsGenericType) {
        // Generic type
        associateTypePrefix = currentForType.Name;
        genericArguments = currentForType.GetGenericArguments();
      }
      else if (currentForType.IsArray) {
        // Array type
        var elementType = currentForType.GetElementType();
        var rank = currentForType.GetArrayRank();
        associateTypePrefix = rank == 1 ? "Array`1" : $"Array{rank}D`1";

        genericArguments = new[] {elementType};
      }
      else if (currentForType == WellKnownTypes.Enum) {
        // Enum type
        var underlyingType = Enum.GetUnderlyingType(originalForType);
        associateTypePrefix = "Enum`2";
        genericArguments = new[] {originalForType, underlyingType};
      }
      else if (currentForType == WellKnownTypes.Array) {
        // Untyped Array type
        foundForType = null;
        return null;
      }
      else {
        // Regular type
        associateTypePrefix = currentForType.Name;
        genericArguments = null;
      }

      // Replacing 'I' at interface types
      if (currentForType.IsInterface && associateTypePrefix.StartsWith("I", StringComparison.Ordinal)) {
        associateTypePrefix = AddSuffix(associateTypePrefix.Substring(1), "Interface");
      }

      // Search for exact associate
      var result = CreateAssociateInternal<T>(originalForType, currentForType, out foundForType, associateTypePrefix,
        associateTypeSuffixes, locations, genericArguments, constructorParams);
      if (result != null) {
        return result;
      }

      if (exactTypeMatch) {
        foundForType = null;
        return null;
      }

      // Nothing is found; trying to find an associate for base type (except Object)
      var forTypeBase = currentForType.BaseType;
      if (forTypeBase != null) {
        while (forTypeBase != null && forTypeBase != WellKnownTypes.Object) {
          result = CreateAssociateInternal<T>(originalForType, forTypeBase, out foundForType,
            associateTypeSuffixes, constructorParams, locations, true);
          if (result != null) {
            return result;
          }

          forTypeBase = forTypeBase.BaseType;
        }
      }

      // Nothing is found; trying to find an associate for implemented interface
      var interfaces = currentForType.GetInterfaces();
      var interfaceCount = interfaces.Length;
      var suppressed = new BitArray(interfaceCount);
      while (interfaceCount > 0) {
        // Suppressing all the interfaces inherited from others
        // to allow their associates to not conflict with each other
        for (var i = 0; i < interfaceCount; i++) {
          for (var j = 0; j < interfaceCount; j++) {
            if (i == j || !interfaces[i].IsAssignableFrom(interfaces[j])) {
              continue;
            }

            suppressed[i] = true;
            break;
          }
        }

        Type lastGoodInterfaceType = null;
        // Scanning non-suppressed interfaces
        for (var i = 0; i < interfaceCount; i++) {
          if (suppressed[i]) {
            continue;
          }

          var resultForInterface = CreateAssociateInternal<T>(originalForType, interfaces[i], out foundForType,
            associateTypeSuffixes, constructorParams, locations, true);
          if (resultForInterface == null) {
            continue;
          }

          if (result != null) {
            throw new InvalidOperationException(string.Format(
              Strings.ExMultipleAssociatesMatch,
              GetShortName(currentForType),
              GetShortName(result.GetType()),
              GetShortName(resultForInterface.GetType())));
          }

          result = resultForInterface;
          lastGoodInterfaceType = foundForType;
          foundForType = null;
        }

        if (result != null) {
          foundForType = lastGoodInterfaceType;
          return result;
        }

        // Moving suppressed interfaces to the beginning
        // to scan them on the next round
        var k = 0;
        for (var i = 0; i < interfaceCount; i++) {
          if (suppressed[i]) {
            interfaces[k] = interfaces[i];
            suppressed[k] = false;
            k++;
          }
        }

        interfaceCount = k;
      }

      // Nothing is found; trying to find an associate for Object type
      if (currentForType != WellKnownTypes.Object) {
        result = CreateAssociateInternal<T>(originalForType, WellKnownTypes.Object, out foundForType,
          "Object", associateTypeSuffixes,
          locations, null, constructorParams);
        if (result != null) {
          return result;
        }
      }

      // Nothing is found at all
      foundForType = null;
      return null;
    }

    private static T CreateAssociateInternal<T>(Type originalForType,
      Type currentForType,
      out Type foundForType,
      string associateTypePrefix,
      string[] associateTypeSuffixes,
      List<Pair<Assembly, string>> locations,
      Type[] genericArguments,
      object[] constructorParams)
      where T : class
    {
      var newLocationCount = 0;
      var pair = new Pair<Assembly, string>(typeof(T).Assembly, typeof(T).Namespace);
      if (locations.FindIndex(p => p.First == pair.First && p.Second == pair.Second) < 0) {
        locations.Add(pair);
        newLocationCount++;
      }

      pair = new Pair<Assembly, string>(currentForType.Assembly, currentForType.Namespace);
      if (locations.FindIndex(p => p.First == pair.First && p.Second == pair.Second) < 0) {
        locations.Add(pair);
        newLocationCount++;
      }

      try {
        for (int i = 0, count = locations.Count; i < count; i++) {
          var location = locations[i];
          for (var currentSuffix = 0; currentSuffix < associateTypeSuffixes.Length; currentSuffix++) {
            var associateTypeSuffix = associateTypeSuffixes[currentSuffix];
            // Trying exact type match (e.g. EnumerableInterfaceHandler`1<...>)
            var associateTypeName = AddSuffix($"{location.Second}.{associateTypePrefix}", associateTypeSuffix);
            var suffix = CorrectGenericSuffix(associateTypeName, genericArguments?.Length ?? 0);
            if (Activate(location.First, suffix, genericArguments, constructorParams) is T result) {
              foundForType = currentForType;
              return result;
            }

            // Trying to paste original type as generic parameter
            suffix = CorrectGenericSuffix(associateTypeName, 1);
            result = Activate(location.First, suffix, new[] {originalForType}, constructorParams) as T;
            if (result != null) {
              foundForType = currentForType;
              return result;
            }

            // Trying a generic one (e.g. EnumerableInterfaceHandler`2<T, ...>)
            Type[] newGenericArguments;
            if (genericArguments == null || genericArguments.Length == 0) {
              newGenericArguments = new[] {originalForType};
              associateTypeName = AddSuffix($"{location.Second}.{associateTypePrefix}`1", associateTypeSuffix);
            }
            else {
              newGenericArguments = new Type[genericArguments.Length + 1];
              newGenericArguments[0] = originalForType;
              Array.Copy(genericArguments, 0, newGenericArguments, 1, genericArguments.Length);
              associateTypeName = AddSuffix(
                $"{location.Second}.{TrimGenericSuffix(associateTypePrefix)}`{newGenericArguments.Length}",
                associateTypeSuffix);
            }

            suffix = CorrectGenericSuffix(associateTypeName, newGenericArguments.Length);
            result = Activate(location.First, suffix, newGenericArguments, constructorParams) as T;
            if (result != null) {
              foundForType = currentForType;
              return result;
            }
          }
        }

        foundForType = null;
        return null;
      }
      finally {
        for (var i = 0; i < newLocationCount; i++) {
          locations.RemoveAt(locations.Count - 1);
        }
      }
    }

    /// <summary>
    /// Creates new dummy type. Such types can be used
    /// as generic arguments (to instantiate unique generic
    /// instances).
    /// </summary>
    /// <param name="namePrefix">Prefix to include into type name.</param>
    /// <param name="inheritFrom">The type to inherit the dummy type from.</param>
    /// <param name="implementProtectedConstructorAccessor">If <see langword="true"/>, static method with name
    /// <see cref="DelegateHelper.AspectedFactoryMethodName"/> will be created for each constructor.</param>
    /// <returns><see cref="Type"/> object of newly created type.</returns>
    public static Type CreateDummyType(string namePrefix, Type inheritFrom, bool implementProtectedConstructorAccessor)
    {
      ArgumentValidator.EnsureArgumentNotNullOrEmpty(namePrefix, nameof(namePrefix));
      ArgumentValidator.EnsureArgumentNotNull(inheritFrom, nameof(inheritFrom));


      var n = Interlocked.Increment(ref createDummyTypeNumber);
      var typeName = $"{TypeHelperNamespace}.Internal.{namePrefix}{n}";

      return CreateInheritedDummyType(typeName, inheritFrom, implementProtectedConstructorAccessor);
    }

    /// <summary>
    /// Creates new dummy type inherited from another type.
    /// </summary>
    /// <param name="typeName">Type name.</param>
    /// <param name="inheritFrom">The type to inherit the dummy type from.</param>
    /// <param name="implementProtectedConstructorAccessor">If <see langword="true"/>, static method with name
    /// <see cref="DelegateHelper.AspectedFactoryMethodName"/> will be created for each constructor.</param>
    /// <returns>New type.</returns>
    public static Type CreateInheritedDummyType(string typeName, Type inheritFrom,
      bool implementProtectedConstructorAccessor)
    {
      ArgumentValidator.EnsureArgumentNotNullOrEmpty(typeName, nameof(typeName));
      ArgumentValidator.EnsureArgumentNotNull(inheritFrom, nameof(inheritFrom));
      EnsureEmitInitialized();
      lock (emitLock) {
        var typeBuilder = moduleBuilder.DefineType(
          typeName,
          TypeAttributes.Public | TypeAttributes.Sealed,
          inheritFrom,
          Array.Empty<Type>()
        );
        const BindingFlags bindingFlags = BindingFlags.Public | BindingFlags.NonPublic | BindingFlags.Instance;
        foreach (var baseConstructor in inheritFrom.GetConstructors(bindingFlags)) {
          var parameters = baseConstructor.GetParameters();
          var parameterTypes = new Type[parameters.Length];
          for (var index = 0; index < parameters.Length; index++) {
            parameterTypes[index] = parameters[index].ParameterType;
          }
          var constructorBuilder = typeBuilder.DefineConstructor(
            baseConstructor.Attributes,
            CallingConventions.Standard,
            parameterTypes
          );

          // Create constructor
          var constructorIlGenerator = constructorBuilder.GetILGenerator();
          constructorIlGenerator.Emit(OpCodes.Ldarg_0);
          var parametersCount = parameterTypes.Length;
          for (short i = 1; i <= parametersCount; i++) {
            constructorIlGenerator.Emit(OpCodes.Ldarg, i);
          }

          constructorIlGenerator.Emit(OpCodes.Call, baseConstructor);
          constructorIlGenerator.Emit(OpCodes.Ret);

          // Create ProtectedConstructorAccessor
          if (implementProtectedConstructorAccessor) {
            var methodBuilder = typeBuilder.DefineMethod(DelegateHelper.AspectedFactoryMethodName,
              MethodAttributes.Private | MethodAttributes.Static,
              CallingConventions.Standard, typeBuilder.UnderlyingSystemType, parameterTypes);
            var accessorIlGenerator = methodBuilder.GetILGenerator();
            for (short i = 0; i < parameterTypes.Length; i++) {
              accessorIlGenerator.Emit(OpCodes.Ldarg, i);
            }

            accessorIlGenerator.Emit(OpCodes.Newobj, constructorBuilder);
            accessorIlGenerator.Emit(OpCodes.Ret);
          }
        }

        return typeBuilder.CreateTypeInfo().AsType();
      }
    }

    private static void EnsureEmitInitialized()
    {
      if (moduleBuilder != null) {
        return;
      }

      lock (emitLock) {
        if (moduleBuilder != null) {
          return;
        }

        var assemblyName = new AssemblyName("Xtensive.TypeHelper.GeneratedTypes");
        assemblyBuilder = AssemblyBuilder.DefineDynamicAssembly(assemblyName, AssemblyBuilderAccess.Run);
        var tmp = assemblyBuilder.DefineDynamicModule(assemblyName.Name);
        Thread.MemoryBarrier();
        moduleBuilder = tmp;
      }
    }

    /// <summary>
    /// Adds suffix to specified generic type name.
    /// </summary>
    /// <param name="typeName">Type name to add suffix for.</param>
    /// <param name="suffix">Suffix to add.</param>
    /// <returns>Specified generic type name with its suffix.</returns>
    public static string AddSuffix(string typeName, string suffix)
    {
      var i = typeName.IndexOf('`');
      if (i >= 0) {
        return typeName.Substring(0, i) + suffix + typeName.Substring(i);
      }

      i = typeName.IndexOf('<');
      if (i >= 0) {
        return typeName.Substring(0, i) + suffix + typeName.Substring(i);
      }

      return typeName + suffix;
    }

    /// <summary>
    /// Instantiates specified generic type; returns <see langword="null"/>, if either no such a type,
    /// or an error has occurred.
    /// </summary>
    /// <param name="assembly">Assembly where the type is located.</param>
    /// <param name="typeName">Name of the type to instantiate.</param>
    /// <param name="genericArguments">Generic arguments for the type to instantiate 
    /// (<see langword="null"/> means type isn't a generic type definition).</param>
    /// <param name="arguments">Arguments to pass to the type constructor.</param>
    /// <returns>An instance of specified type; <see langword="null"/>, if either no such a type,
    /// or an error has occurred.</returns>
    public static object Activate(Assembly assembly, string typeName, Type[] genericArguments,
      params object[] arguments)
    {
      ArgumentValidator.EnsureArgumentNotNull(assembly, nameof(assembly));
      ArgumentValidator.EnsureArgumentNotNullOrEmpty(typeName, nameof(typeName));
      var type = assembly.GetType(typeName, false);
      return type == null ? null : Activate(type, genericArguments, arguments);
    }

    /// <summary>
    /// Instantiates specified generic type; returns <see langword="null"/>, if either no such a type,
    /// or an error has occurred.
    /// </summary>
    /// <param name="type">Generic type definition to instantiate.</param>
    /// <param name="genericArguments">Generic arguments for the type to instantiate 
    /// (<see langword="null"/> means <paramref name="type"/> isn't a generic type definition).</param>
    /// <param name="arguments">Arguments to pass to the type constructor.</param>
    /// <returns>An instance of specified type; <see langword="null"/>, if either no such a type,
    /// or an error has occurred.</returns>
    [DebuggerStepThrough]
    public static object Activate(this Type type, Type[] genericArguments, params object[] arguments)
    {
      try {
        if (type.IsAbstract) {
          return null;
        }

        if (type.IsGenericTypeDefinition ^ (genericArguments != null)) {
          return null;
        }

        if (type.IsGenericTypeDefinition) {
          if (genericArguments == null) {
            genericArguments = Array.Empty<Type>();
          }

          var genericParameters = type.GetGenericArguments();
          if (genericParameters.Length != genericArguments.Length) {
            return null;
          }

          var genericParameterIndexes = genericParameters
            .Select((parameter, index) => (parameter, index))
            .ToDictionary(a => a.parameter, a => a.index);
          for (var i = 0; i < genericParameters.Length; i++) {
            var parameter = genericParameters[i];
            var constraints = parameter.GetGenericParameterConstraints();
            var argument = genericArguments[i];
            foreach (var constraint in constraints) {
              var projectedConstraint = constraint;
              if (constraint.IsGenericParameter) {
                projectedConstraint = genericArguments[genericParameterIndexes[constraint]];
              }
              else if (constraint.IsGenericType) {
                var constraintArguments = constraint.GetGenericArguments();
                var projectedConstraintArguments = new Type[constraintArguments.Length];
                for (var j = 0; j < constraintArguments.Length; j++) {
                  projectedConstraintArguments[j] =
                    genericParameterIndexes.ContainsKey(constraintArguments[j])
                      ? genericArguments[genericParameterIndexes[constraintArguments[j]]]
                      : constraintArguments[j];
                }

                projectedConstraint = constraint
                  .GetGenericTypeDefinition()
                  .MakeGenericType(projectedConstraintArguments);
              }

              if (!projectedConstraint.IsAssignableFrom(argument)) {
                return null;
              }
            }
          }

          type = type.MakeGenericType(genericArguments);
        }

        if (arguments == null) {
          arguments = Array.Empty<object>();
        }

        const BindingFlags bindingFlags =
          BindingFlags.CreateInstance | BindingFlags.Public | BindingFlags.NonPublic | BindingFlags.Instance;

        var argumentTypes = new object[arguments.Length];
        for (var i = 0; i < arguments.Length; i++) {
          var o = arguments[i];
          if (o == null) {
            // Actually a case when GetConstructor will fail,
            // so we should fall back to Activator.CreateInstance
            return Activator.CreateInstance(type, bindingFlags, null, arguments, null);
          }

          argumentTypes[i] = o.GetType();
        }

        var constructor = type.GetConstructor(bindingFlags, argumentTypes);
        return constructor == null ? null : constructor.Invoke(arguments);
      }
      catch (Exception) {
        return null;
      }
    }

    /// <summary>
    /// Gets the public constructor of type <paramref name="type"/> 
    /// accepting specified <paramref name="arguments"/>.
    /// </summary>
    /// <param name="type">The type to get the constructor for.</param>
    /// <param name="arguments">The arguments.</param>
    /// <returns>
    /// Appropriate constructor, if a single match is found;
    /// otherwise, <see langword="null"/>.
    /// </returns>
    public static ConstructorInfo GetConstructor(this Type type, object[] arguments)
    {
      var constructors =
        from ctor in type.GetConstructors()
        let parameters = ctor.GetParameters()
        where parameters.Length == arguments.Length
        let zipped = parameters.Zip(arguments, (parameter, argument) => (parameter, argument))
        where (
          from pair in zipped
          let parameter = pair.parameter
          let parameterType = parameter.ParameterType
          let argument = pair.argument
          let argumentType = argument == null ? WellKnownTypes.Object : argument.GetType()
          select
            !parameter.IsOut && (
              parameterType.IsAssignableFrom(argumentType) ||
              (!parameterType.IsValueType && argument == null) ||
              (parameterType.IsNullable() && argument == null)
            )
        ).All(passed => passed)
        select ctor;
      return constructors.SingleOrDefault();
    }

    /// <summary>
    /// Orders the specified <paramref name="types"/> by their inheritance
    /// (very base go first).
    /// </summary>
    /// <param name="types">The types to sort.</param>
    /// <returns>The list of <paramref name="types"/> ordered by their inheritance.</returns>
    public static List<Type> OrderByInheritance(this IEnumerable<Type> types) =>
      TopologicalSorter.Sort(types, (t1, t2) => t1.IsAssignableFrom(t2));

    /// <summary>
    /// Fast analogue of <see cref="Type.GetInterfaceMap"/>.
    /// </summary>
    /// <param name="type">The type.</param>
    /// <param name="targetInterface">The target interface.</param>
    /// <returns>Interface map for the specified interface.</returns>
    public static InterfaceMapping GetInterfaceMapFast(this Type type, Type targetInterface) =>
      interfaceMaps.GetOrAdd(new Pair<Type, Type>(type, targetInterface),
        pair => new InterfaceMapping(pair.First.GetInterfaceMap(pair.Second)));

    /// <summary>
    /// Gets the interfaces of the specified type.
    /// Interfaces will be ordered from the very base ones to ancestors.
    /// </summary>
    /// <param name="type">The type to get the interfaces of.</param>
    public static Type[] GetInterfaces(this Type type) =>
      orderedInterfaces.GetOrAdd(type, t => t.GetInterfaces().OrderByInheritance().ToArray());

    /// <summary>
    /// Gets the sequence of type itself, all its base types and interfaces.
    /// Types will be ordered from the very base ones to ancestors with the specified type in the end of sequence.
    /// </summary>
    /// <param name="type">The type to get compatible types for.</param>
    /// <returns>The interfaces of the specified type.</returns>
    public static Type[] GetCompatibles(this Type type) =>
      orderedCompatibles.GetOrAdd(type,
        t => {
          var interfaces = t.GetInterfaces();
          var bases = EnumerableUtils.Unfold(t.BaseType, baseType => baseType.BaseType);
          return bases
            .Concat(interfaces)
            .OrderByInheritance()
            .Append(t)
            .ToArray();
        });

    /// <summary>
    /// Builds correct full generic type name.
    /// </summary>
    /// <param name="type">A <see cref="Type"/> which name is built.</param>
    /// <returns>Full type name.</returns>
    public static string GetFullName(this Type type)
    {
      if (type == null) {
        return null;
      }

      if (type.IsGenericParameter) {
        return type.Name;
      }

      var declaringType = type.DeclaringType;
      if (declaringType == null) {
        return type.GetFullNameBase();
      }

      if (declaringType.IsGenericTypeDefinition) {
        declaringType =
          declaringType.MakeGenericType(
            type.GetGenericArguments()
              .Take(declaringType.GetGenericArguments().Length)
              .ToArray());
      }

      return $"{declaringType.GetFullName()}+{type.GetFullNameBase()}";
    }

    private static string GetFullNameBase(this Type type)
    {
      var result = type.DeclaringType != null // Is nested
        ? type.Name
        : type.Namespace + "." + type.Name;
      var arrayBracketPosition = result.IndexOf('[');
      if (arrayBracketPosition > 0) {
        result = result.Substring(0, arrayBracketPosition);
      }

      var arguments = type.GetGenericArguments();
      if (arguments.Length > 0) {
        if (type.DeclaringType != null) {
          arguments = arguments
            .Skip(type.DeclaringType.GetGenericArguments().Length)
            .ToArray();
        }

        var sb = new StringBuilder();
        sb.Append(TrimGenericSuffix(result));
        sb.Append('<');
        char? comma = default;
        foreach (var argument in arguments) {
          if (comma.HasValue) {
            sb.Append(comma.Value);
          }

          if (!type.IsGenericTypeDefinition) {
            sb.Append(GetFullNameBase(argument));
          }

          comma = ',';
        }

        sb.Append('>');
        result = sb.ToString();
      }

      if (type.IsArray) {
        var sb = new StringBuilder(result);
        var elementType = type;
        while (elementType?.IsArray == true) {
          sb.Append('[');
          var commaCount = elementType.GetArrayRank() - 1;
          for (var i = 0; i < commaCount; i++) {
            sb.Append(',');
          }

          sb.Append(']');
          elementType = elementType.GetElementType();
        }

        result = sb.ToString();
      }

      return result;
    }

    /// <summary>
    /// Builds correct short generic type name (without namespaces).
    /// </summary>
    /// <param name="type">A <see cref="Type"/> which name is built.</param>
    /// <returns>Short type name.</returns>
    public static string GetShortName(this Type type)
    {
      if (type == null) {
        return null;
      }

      if (type.IsGenericParameter) {
        return type.Name;
      }

      var declaringType = type.DeclaringType;
      if (declaringType == null) {
        return type.GetShortNameBase();
      }

      if (declaringType.IsGenericTypeDefinition) {
        declaringType =
          declaringType.MakeGenericType(
            type.GetGenericArguments()
              .Take(declaringType.GetGenericArguments().Length)
              .ToArray());
      }

      return $"{declaringType.GetShortName()}+{type.GetShortNameBase()}";
    }

    private static string GetShortNameBase(this Type type)
    {
      var result = type.Name;
      var arrayBracketPosition = result.IndexOf('[');
      if (arrayBracketPosition > 0) {
        result = result.Substring(0, arrayBracketPosition);
      }

      var arguments = type.GetGenericArguments();
      if (arguments.Length > 0) {
        if (type.DeclaringType != null) {
          arguments = arguments
            .Skip(type.DeclaringType.GetGenericArguments().Length)
            .ToArray();
        }

        var sb = new StringBuilder();
        sb.Append(TrimGenericSuffix(result));
        sb.Append('<');
        char? comma = default;
        foreach (var argument in arguments) {
          if (comma.HasValue) {
            sb.Append(comma.Value);
          }

          if (!type.IsGenericTypeDefinition) {
            sb.Append(GetShortNameBase(argument));
          }

          comma = ',';
        }

        sb.Append('>');
        result = sb.ToString();
      }

      if (type.IsArray) {
        var sb = new StringBuilder(result);
        var elementType = type;
        while (elementType?.IsArray == true) {
          sb.Append('[');
          var commaCount = elementType.GetArrayRank() - 1;
          for (var i = 0; i < commaCount; i++) {
            sb.Append(',');
          }

          sb.Append(']');
          elementType = elementType.GetElementType();
        }

        result = sb.ToString();
      }

      return result;
    }

    /// <summary>
    /// Indicates whether <paramref name="type"/> is a <see cref="Nullable{T}"/> type.
    /// </summary>
    /// <param name="type">Type to check.</param>
    /// <returns><see langword="True"/> if type is nullable type;
    /// otherwise, <see langword="false"/>.</returns>
    public static bool IsNullable(this Type type) =>
      (type.MetadataToken ^ NullableTypeMetadataToken) == 0 && ReferenceEquals(type.Module, NullableTypeModule);

    /// <summary>
    /// Indicates whether <typeparamref name="T"/> type is a <see cref="Nullable{T}"/> type.
    /// </summary>
    /// <typeparam name="T">Type to check.</typeparam>
    /// <returns><see langword="True"/> if type is nullable type;
    /// otherwise, <see langword="false"/>.</returns>
    public static bool IsNullable<T>() => typeof(T).IsNullable();

    /// <summary>
    /// Indicates whether <paramref name="type"/> is a final type.
    /// </summary>
    /// <param name="type">Type to check.</param>
    /// <returns><see langword="True"/> if type is final type;
    /// otherwise, <see langword="false"/>.</returns>
    public static bool IsFinal(this Type type) => type.IsValueType || type.IsSealed;

    /// <summary>
    /// Indicates whether <typeparamref name="T"/> type is a final type.
    /// </summary>
    /// <typeparam name="T">Type to check.</typeparam>
    /// <returns><see langword="True"/> if type is final type;
    /// otherwise, <see langword="false"/>.</returns>
    public static bool IsFinal<T>() => IsFinal(typeof(T));

    /// <summary>
    /// Gets the delegate "Invoke" method (describing the delegate) for 
    /// the specified <paramref name="delegateType"/>.
    /// </summary>
    /// <param name="delegateType">Type of the delegate to get the "Invoke" method of.</param>
    /// <returns><see cref="MethodInfo"/> object describing the delegate "Invoke" method.</returns>
    public static MethodInfo GetInvokeMethod(this Type delegateType) => delegateType.GetMethod(invokeMethodName);


    /// <summary>
    /// Determines whether given <paramref name="method"/> is a specification
    /// of the provided <paramref name="genericMethodDefinition"/>.
    /// </summary>
    /// <param name="method">The <see cref="MethodInfo"/> to check.</param>
    /// <param name="genericMethodDefinition">The <see cref="MethodInfo"/> of the generic method definition
    /// to check against.</param>
    /// <returns><see langword="true"/> if the specified <paramref name="method"/> is a specification
    /// of the provided <paramref name="genericMethodDefinition"/>.</returns>
    public static bool IsGenericMethodSpecificationOf(this MethodInfo method, MethodInfo genericMethodDefinition) =>
      method.MetadataToken == genericMethodDefinition.MetadataToken
      && (ReferenceEquals(method.Module, genericMethodDefinition.Module)
        || method.Module == genericMethodDefinition.Module)
      && method.IsGenericMethod && genericMethodDefinition.IsGenericMethodDefinition;

    /// <summary>
    /// Determines whether the specified <paramref name="type"/> is an ancestor or an instance of the
    /// provided <paramref name="openGenericBaseType"/>.
    /// </summary>
    /// <param name="type">The type to check.</param>
    /// <param name="openGenericBaseType">Type of the generic. It is supposed this is an open generic type.</param>
    /// <returns>
    /// <see langword="true"/> if the specified <paramref name="type"/>  is an ancestor or an instance of the
    /// provided <paramref name="openGenericBaseType"/>; otherwise, <see langword="false"/>.
    /// </returns>
    public static bool IsOfGenericType(this Type type, Type openGenericBaseType) =>
      GetGenericType(type, openGenericBaseType) != null;

    /// <summary>
    /// Determines whether the specified <paramref name="type"/> is an ancestor or an instance of
    /// the provided <paramref name="openGenericBaseType"/> and returns closed generic type with the
    /// specified type arguments if found.
    /// </summary>
    /// <param name="type">The type to check.</param>
    /// <param name="openGenericBaseType">Open generic type to be matched.</param>
    /// <returns>
    /// A <see cref="Type"/> representing the closed generic version of <paramref name="openGenericBaseType"/>
    /// where type parameters are bound in case it exists in <paramref name="type"/>'s inheritance hierarchy;
    /// otherwise, <see langword="null"/>.
    /// </returns>
    public static Type GetGenericType(this Type type, Type openGenericBaseType)
    {
      var definitionMetadataToken = openGenericBaseType.MetadataToken;
      var definitionModule = openGenericBaseType.Module;
      while (type != null && !ReferenceEquals(type, WellKnownTypes.Object)) {
        if ((type.MetadataToken ^ definitionMetadataToken) == 0 && ReferenceEquals(type.Module, definitionModule)) {
          return type;
        }

        type = type.BaseType;
      }

      return null;
    }

    /// <summary>
    /// Determines whether specified <paramref name="type"/> is an implementation of the
    /// provided <paramref name="openGenericInterface"/>.
    /// </summary>
    /// <param name="type">A <see cref="Type"/> instance to be checked.</param>
    /// <param name="openGenericInterface">A <see cref="Type"/> of an open generic <see langword="interface"/>
    /// to match the specified <paramref name="type"/> against.</param>
    /// <returns>
    /// <see langword="true"/> if the specified <paramref name="type"/> is an implementation of the
    /// provided <paramref name="openGenericInterface"/>;
    /// otherwise, <see langword="false"/>.
    /// </returns>
    public static bool IsOfGenericInterface(this Type type, Type openGenericInterface) =>
      GetGenericInterface(type, openGenericInterface) != null;

    /// <summary>
    /// Determines whether the specified <paramref name="type"/> is an implementation of the
    /// provided <paramref name="openGenericInterface"/> and returns a <see cref="Type"/> instance
    /// for the closed generic interface where type arguments are specified if implementation is found.
    /// </summary>
    /// <param name="type">The type to be checked.</param>
    /// <param name="openGenericInterface">Open generic <see langword="interface"/> to be matched.</param>
    /// <returns>
    /// A <see cref="Type"/> representing closed generic version of <paramref name="openGenericInterface"/>
    /// where type parameters are bound in case it is implemented by the <paramref name="type"/>;
    /// otherwise, <see langword="null"/>.
    /// </returns>
    public static Type GetGenericInterface(this Type type, Type openGenericInterface)
    {
      var metadataToken = openGenericInterface.MetadataToken;
      var module = openGenericInterface.Module;
      if (type == null || ((type.MetadataToken ^ metadataToken) == 0 && ReferenceEquals(type.Module, module))) {
        return type;
      }

      // We don't use LINQ as we don't want to create a closure here
      foreach (var implementedInterface in type.GetInterfaces()) {
        if ((implementedInterface.MetadataToken ^ metadataToken) == 0
          && ReferenceEquals(implementedInterface.Module, module)) {
          return implementedInterface;
        }
      }

      return null;
    }

    /// <summary>
    /// Converts <paramref name="type"/> to type that can assign both
    /// values of <paramref name="type"/> and <see landword="null"/>.
    /// This method is a reverse for <see cref="StripNullable"/> method.
    /// </summary>
    /// <param name="type">A type to convert.</param>
    /// <returns>
    /// If <paramref name="type"/> is a reference type or a <see cref="Nullable{T}"/> instance
    /// returns <paramref name="type"/>.
    /// Otherwise returns <see cref="Nullable{T}"/> of <paramref name="type"/>. 
    /// </returns>
    public static Type ToNullable(this Type type)
    {
      ArgumentValidator.EnsureArgumentNotNull(type, nameof(type));
      return type.IsValueType && !type.IsNullable()
        ? WellKnownTypes.NullableOfT.MakeGenericType(type)
        : type;
    }

    /// <summary>
    /// Converts <paramref name="type"/> to <see cref="Nullable{T}"/> if <paramref name="type"/> is a value type.
    /// Otherwise returns just <paramref name="type"/>.
    /// This method is a reverse for <see cref="ToNullable"/> method.
    /// </summary>
    /// <param name="type">The type to process.</param>
    /// <returns>
    /// <see cref="Nullable{T}"/> of <paramref name="type"/> is specified type is a value type.
    /// Otherwise return just <paramref name="type"/>.
    /// </returns>
    public static Type StripNullable(this Type type)
    {
      ArgumentValidator.EnsureArgumentNotNull(type, nameof(type));
      return type.IsNullable()
        ? type.GetGenericArguments()[0]
        : type;
    }

    /// <summary>
    /// Determines whether the specified <paramref name="type"/> is anonymous type.
    /// </summary>
    /// <param name="type">The type.</param>
    /// <returns>
    ///   <see langword="true" /> if the specified type is anonymous; otherwise, <see langword="false" />.
    /// </returns>
    public static bool IsAnonymous(this Type type)
    {
      var typeName = type.Name;
      return (type.Attributes & TypeAttributes.Public) == 0
        && type.BaseType == WellKnownTypes.Object
        && (typeName.StartsWith("<>", StringComparison.Ordinal) || typeName.StartsWith("VB$", StringComparison.Ordinal))
        && typeName.IndexOf("AnonymousType", StringComparison.Ordinal) >= 0
        && type.IsDefined(CompilerGeneratedAttributeType, false);
    }

    /// <summary>
    /// Determines whether the specified <paramref name="type"/> is closure type.
    /// </summary>
    /// <param name="type">The type.</param>
    /// <returns>
    ///   <see langword="true" /> if the specified type is anonymous; otherwise, <see langword="false" />.
    /// </returns>
    public static bool IsClosure(this Type type)
    {
      var typeName = type.Name;
      return type.BaseType == WellKnownTypes.Object
        && (typeName.StartsWith("<>", StringComparison.Ordinal) || typeName.StartsWith("VB$", StringComparison.Ordinal))
        && typeName.IndexOf("DisplayClass", StringComparison.Ordinal) >= 0
        && type.IsDefined(CompilerGeneratedAttributeType, false);
    }

    /// <summary>
    /// Determines whether <paramref name="type"/> is a public non-abstract inheritor of <paramref name="baseType"/>.
    /// </summary>
    /// <param name="type">The type to check.</param>
    /// <param name="baseType">The base type.</param>
    /// <returns>
    /// <see langword="true"/> if type is a public non-abstract inheritor of specified base type;
    /// otherwise, <see langword="false"/>.
    /// </returns>
    public static bool IsPublicNonAbstractInheritorOf(this Type type, Type baseType)
    {
      ArgumentValidator.EnsureArgumentNotNull(type, nameof(type));
      ArgumentValidator.EnsureArgumentNotNull(baseType, nameof(baseType));
      return type.IsPublic && !type.IsAbstract && baseType.IsAssignableFrom(type);
    }

    /// <summary>
    /// Determines whether <paramref name="type"/> is numeric or nullable numeric
    /// </summary>
    /// <param name="type">The type to check.</param>
    /// <returns>
    /// <see langword="true"/> If type is numeric or nullable numeric;
    /// otherwise, <see langword="false"/>.
    /// </returns>
    public static bool IsNumericType(this Type type)
    {
      ArgumentValidator.EnsureArgumentNotNull(type, nameof(type));
      var nonNullableType = type.StripNullable();
      if (nonNullableType.IsEnum) {
        return false;
      }

      switch (Type.GetTypeCode(nonNullableType)) {
        case TypeCode.Byte:
        case TypeCode.SByte:
        case TypeCode.UInt16:
        case TypeCode.UInt32:
        case TypeCode.UInt64:
        case TypeCode.Int16:
        case TypeCode.Int32:
        case TypeCode.Int64:
        case TypeCode.Decimal:
        case TypeCode.Double:
        case TypeCode.Single:
          return true;
        default:
          return false;
      }
    }

    #region Private \ internal methods

    /// <summary>
    /// Gets information about field in closure.
    /// </summary>
    /// <param name="closureType">Closure type.</param>
    /// <param name="fieldType">Type of field in closure.</param>
    /// <returns>If field of <paramref name="fieldType"/> exists in closure then returns
    /// <see cref="MemberInfo"/> of that field, otherwise, <see langword="null"/>.</returns>
    internal static MemberInfo TryGetFieldInfoFromClosure(this Type closureType, Type fieldType) =>
      closureType.IsClosure()
        ? closureType.GetFields().FirstOrDefault(field => field.FieldType == fieldType)
        : null;

    private static string TrimGenericSuffix(string @string)
    {
      var backtickPosition = @string.IndexOf('`');
      return backtickPosition < 0 ? @string : @string.Substring(0, backtickPosition);
    }

    private static string CorrectGenericSuffix(string typeName, int argumentCount)
    {
      var backtickPosition = typeName.IndexOf('`');
      if (backtickPosition > 0) {
        typeName = typeName.Substring(0, backtickPosition);
      }

      return argumentCount == 0 ? typeName : $"{typeName}`{argumentCount}";
    }

    #endregion
  }
>>>>>>> 8695eda1
}<|MERGE_RESOLUTION|>--- conflicted
+++ resolved
@@ -1,2294 +1,1144 @@
-<<<<<<< HEAD
-// Copyright (C) 2003-2010 Xtensive LLC.
-// All rights reserved.
-// For conditions of distribution and use, see license.
-// Created by: Nick Svetlov
-// Created:    2007.06.13
-
-using System;
-using System.Collections;
-using System.Collections.Concurrent;
-using System.Collections.Generic;
-using System.Diagnostics;
-using System.Reflection;
-using System.Reflection.Emit;
-using System.Runtime.CompilerServices;
-using System.Text;
-using System.Threading;
-using Xtensive.Collections;
-using System.Linq;
-using Xtensive.Core;
-
-using Xtensive.Sorting;
-
-
-namespace Xtensive.Reflection
-{
-  /// <summary>
-  /// <see cref="Type"/> related helper \ extension methods.
-  /// </summary>
-  public static class TypeHelper
-  {
-    private const string invokeMethodName = "Invoke";
-
-    private static readonly object emitLock = new object();
-    private static readonly Type ObjectType = typeof(object);
-    private static readonly Type ArrayType = typeof(Array);
-    private static readonly Type EnumType = typeof(Enum);
-    private static readonly Type NullableType = typeof(Nullable<>);
-    private static readonly int NullableTypeMetadataToken = NullableType.MetadataToken;
-    private static readonly Module NullableTypeModule = NullableType.Module;
-    private static readonly Type CompilerGeneratedAttributeType = typeof(CompilerGeneratedAttribute);
-    private static readonly string TypeHelperNamespace = typeof(TypeHelper).Namespace;
-
-    private static readonly ConcurrentDictionary<Type, Type[]> orderedInterfaces =
-      new ConcurrentDictionary<Type, Type[]>();
-
-    private static readonly ConcurrentDictionary<Type, Type[]> orderedCompatibles =
-      new ConcurrentDictionary<Type, Type[]>();
-
-    private static readonly ConcurrentDictionary<Pair<Type, Type>, InterfaceMapping> interfaceMaps =
-      new ConcurrentDictionary<Pair<Type, Type>, InterfaceMapping>();
-
-    private static int createDummyTypeNumber = 0;
-    private static AssemblyBuilder assemblyBuilder;
-    private static ModuleBuilder moduleBuilder;
-
-    /// <summary>
-    /// Searches for associated class for <paramref name="forType"/>, creates its instance, if found.
-    /// Otherwise returns <see langword="null"/>.
-    /// </summary>
-    /// <typeparam name="T">Type of result. Can be ether class or interface.</typeparam>
-    /// <param name="forType">Type to search the associate for.</param>
-    /// <param name="foundForType">Type the associate was found for.</param>
-    /// <param name="associateTypeSuffixes">Associate type name suffix.</param>
-    /// <param name="constructorParams">Parameters to pass to associate constructor.</param>
-    /// <returns>Newly created associate for <paramref name="forType"/>, if found;
-    /// otherwise, <see langword="null"/>.</returns>
-    public static T CreateAssociate<T>(Type forType, out Type foundForType, string[] associateTypeSuffixes,
-      object[] constructorParams)
-      where T : class =>
-      CreateAssociate<T>(forType, out foundForType, associateTypeSuffixes, constructorParams,
-        Array.Empty<Pair<Assembly, string>>());
-
-    /// <summary>
-    /// Searches for associated class for <paramref name="forType"/>, creates its instance, if found.
-    /// Otherwise returns <see langword="null"/>.
-    /// </summary>
-    /// <typeparam name="T">Type of result. Can be ether class or interface.</typeparam>
-    /// <param name="forType">Type to search the associate for.</param>
-    /// <param name="foundForType">Type the associate was found for.</param>
-    /// <param name="associateTypeSuffixes">Associate type name suffix.</param>
-    /// <param name="highPriorityLocations">High-priority search locations (assembly + namespace pairs).</param>
-    /// <param name="constructorParams">Parameters to pass to associate constructor.</param>
-    /// <returns>Newly created associate for <paramref name="forType"/>, if found;
-    /// otherwise, <see langword="null"/>.</returns>
-    public static T CreateAssociate<T>(Type forType, out Type foundForType, string[] associateTypeSuffixes,
-      object[] constructorParams, IEnumerable<Pair<Assembly, string>> highPriorityLocations)
-      where T : class =>
-      CreateAssociate<T>(forType, out foundForType, associateTypeSuffixes, constructorParams, highPriorityLocations,
-        false);
-
-    /// <summary>
-    /// Searches for associated class for <paramref name="forType"/>, creates its instance, if found.
-    /// Otherwise returns <see langword="null"/>.
-    /// </summary>
-    /// <typeparam name="T">Type of result. Can be ether class or interface.</typeparam>
-    /// <param name="forType">Type to search the associate for.</param>
-    /// <param name="foundForType">Type the associate was found for.</param>
-    /// <param name="associateTypeSuffixes">Associate type name suffix.</param>
-    /// <param name="highPriorityLocations">High-priority search locations (assembly + namespace pairs).</param>
-    /// <param name="constructorParams">Parameters to pass to associate constructor.</param>
-    /// <returns>Newly created associate for <paramref name="forType"/>, if found;
-    /// otherwise, <see langword="null"/>.</returns>
-    /// <param name="exactTypeMatch">If <see langword="false"/> tries to create associates for base class, interfaces,
-    /// arrays and <see cref="Nullable{T}"/>(if struct) too.</param>
-    /// <exception cref="InvalidOperationException"><paramref name="forType"/> is generic type definition.</exception>
-    public static T CreateAssociate<T>(Type forType, out Type foundForType, string[] associateTypeSuffixes,
-      object[] constructorParams, IEnumerable<Pair<Assembly, string>> highPriorityLocations, bool exactTypeMatch)
-      where T : class
-    {
-      ArgumentValidator.EnsureArgumentNotNull(forType, nameof(forType));
-      if (forType.IsGenericTypeDefinition) {
-        throw new InvalidOperationException(string.Format(
-          Strings.ExCantCreateAssociateForGenericTypeDefinitions, GetShortName(forType)));
-      }
-
-      var locations = new List<Pair<Assembly, string>>(1);
-      if (highPriorityLocations != null) {
-        locations.AddRange(highPriorityLocations);
-      }
-
-      return
-        CreateAssociateInternal<T>(forType, forType, out foundForType, associateTypeSuffixes, constructorParams,
-          locations, exactTypeMatch);
-    }
-
-    private static T CreateAssociateInternal<T>(Type originalForType, Type currentForType, out Type foundForType,
-      string[] associateTypeSuffixes, object[] constructorParams, List<Pair<Assembly, string>> locations,
-      bool exactTypeMatch)
-      where T : class
-    {
-      if (currentForType == null) {
-        foundForType = null;
-        return null;
-      }
-
-      string associateTypePrefix;
-      Type[] genericArguments;
-
-      // Possible cases: generic type, array type, regular type
-      if (currentForType.IsGenericType) {
-        // Generic type
-        associateTypePrefix = currentForType.Name;
-        genericArguments = currentForType.GetGenericArguments();
-      }
-      else if (currentForType.IsArray) {
-        // Array type
-        var elementType = currentForType.GetElementType();
-        var rank = currentForType.GetArrayRank();
-        associateTypePrefix = rank == 1 ? "Array`1" : $"Array{rank}D`1";
-
-        genericArguments = new[] {elementType};
-      }
-      else if (currentForType == EnumType) {
-        // Enum type
-        var underlyingType = Enum.GetUnderlyingType(originalForType);
-        associateTypePrefix = "Enum`2";
-        genericArguments = new[] {originalForType, underlyingType};
-      }
-      else if (currentForType == ArrayType) {
-        // Untyped Array type
-        foundForType = null;
-        return null;
-      }
-      else {
-        // Regular type
-        associateTypePrefix = currentForType.Name;
-        genericArguments = null;
-      }
-
-      // Replacing 'I' at interface types
-      if (currentForType.IsInterface && associateTypePrefix.StartsWith("I", StringComparison.Ordinal)) {
-        associateTypePrefix = AddSuffix(associateTypePrefix.Substring(1), "Interface");
-      }
-
-      // Search for exact associate
-      var result = CreateAssociateInternal<T>(originalForType, currentForType, out foundForType, associateTypePrefix,
-        associateTypeSuffixes, locations, genericArguments, constructorParams);
-      if (result != null) {
-        return result;
-      }
-
-      if (exactTypeMatch) {
-        foundForType = null;
-        return null;
-      }
-
-      // Nothing is found; trying to find an associate for base type (except Object)
-      var forTypeBase = currentForType.BaseType;
-      if (forTypeBase != null) {
-        while (forTypeBase != null && forTypeBase != ObjectType) {
-          result = CreateAssociateInternal<T>(originalForType, forTypeBase, out foundForType,
-            associateTypeSuffixes, constructorParams, locations, true);
-          if (result != null) {
-            return result;
-          }
-
-          forTypeBase = forTypeBase.BaseType;
-        }
-      }
-
-      // Nothing is found; trying to find an associate for implemented interface
-      var interfaces = currentForType.GetInterfaces();
-      var interfaceCount = interfaces.Length;
-      var suppressed = new BitArray(interfaceCount);
-      while (interfaceCount > 0) {
-        // Suppressing all the interfaces inherited from others
-        // to allow their associates to not conflict with each other
-        for (var i = 0; i < interfaceCount; i++) {
-          for (var j = 0; j < interfaceCount; j++) {
-            if (i == j || !interfaces[i].IsAssignableFrom(interfaces[j])) {
-              continue;
-            }
-
-            suppressed[i] = true;
-            break;
-          }
-        }
-
-        Type lastGoodInterfaceType = null;
-        // Scanning non-suppressed interfaces
-        for (var i = 0; i < interfaceCount; i++) {
-          if (suppressed[i]) {
-            continue;
-          }
-
-          var resultForInterface = CreateAssociateInternal<T>(originalForType, interfaces[i], out foundForType,
-            associateTypeSuffixes, constructorParams, locations, true);
-          if (resultForInterface == null) {
-            continue;
-          }
-
-          if (result != null) {
-            throw new InvalidOperationException(string.Format(
-              Strings.ExMultipleAssociatesMatch,
-              GetShortName(currentForType),
-              GetShortName(result.GetType()),
-              GetShortName(resultForInterface.GetType())));
-          }
-
-          result = resultForInterface;
-          lastGoodInterfaceType = foundForType;
-          foundForType = null;
-        }
-
-        if (result != null) {
-          foundForType = lastGoodInterfaceType;
-          return result;
-        }
-
-        // Moving suppressed interfaces to the beginning
-        // to scan them on the next round
-        var k = 0;
-        for (var i = 0; i < interfaceCount; i++) {
-          if (suppressed[i]) {
-            interfaces[k] = interfaces[i];
-            suppressed[k] = false;
-            k++;
-          }
-        }
-
-        interfaceCount = k;
-      }
-
-      // Nothing is found; trying to find an associate for Object type
-      if (currentForType != ObjectType) {
-        result = CreateAssociateInternal<T>(originalForType, ObjectType, out foundForType,
-          "Object", associateTypeSuffixes,
-          locations, null, constructorParams);
-        if (result != null) {
-          return result;
-        }
-      }
-
-      // Nothing is found at all
-      foundForType = null;
-      return null;
-    }
-
-    private static T CreateAssociateInternal<T>(Type originalForType,
-      Type currentForType,
-      out Type foundForType,
-      string associateTypePrefix,
-      string[] associateTypeSuffixes,
-      List<Pair<Assembly, string>> locations,
-      Type[] genericArguments,
-      object[] constructorParams)
-      where T : class
-    {
-      var newLocationCount = 0;
-      var pair = new Pair<Assembly, string>(typeof(T).Assembly, typeof(T).Namespace);
-      if (locations.FindIndex(p => p.First == pair.First && p.Second == pair.Second) < 0) {
-        locations.Add(pair);
-        newLocationCount++;
-      }
-
-      pair = new Pair<Assembly, string>(currentForType.Assembly, currentForType.Namespace);
-      if (locations.FindIndex(p => p.First == pair.First && p.Second == pair.Second) < 0) {
-        locations.Add(pair);
-        newLocationCount++;
-      }
-
-      try {
-        for (int i = 0, count = locations.Count; i < count; i++) {
-          var location = locations[i];
-          for (var currentSuffix = 0; currentSuffix < associateTypeSuffixes.Length; currentSuffix++) {
-            var associateTypeSuffix = associateTypeSuffixes[currentSuffix];
-            // Trying exact type match (e.g. EnumerableInterfaceHandler`1<...>)
-            var associateTypeName = AddSuffix($"{location.Second}.{associateTypePrefix}", associateTypeSuffix);
-            var suffix = CorrectGenericSuffix(associateTypeName, genericArguments?.Length ?? 0);
-            if (Activate(location.First, suffix, genericArguments, constructorParams) is T result) {
-              foundForType = currentForType;
-              return result;
-            }
-
-            // Trying to paste original type as generic parameter
-            suffix = CorrectGenericSuffix(associateTypeName, 1);
-            result = Activate(location.First, suffix, new[] {originalForType}, constructorParams) as T;
-            if (result != null) {
-              foundForType = currentForType;
-              return result;
-            }
-
-            // Trying a generic one (e.g. EnumerableInterfaceHandler`2<T, ...>)
-            Type[] newGenericArguments;
-            if (genericArguments == null || genericArguments.Length == 0) {
-              newGenericArguments = new[] {originalForType};
-              associateTypeName = AddSuffix($"{location.Second}.{associateTypePrefix}`1", associateTypeSuffix);
-            }
-            else {
-              newGenericArguments = new Type[genericArguments.Length + 1];
-              newGenericArguments[0] = originalForType;
-              Array.Copy(genericArguments, 0, newGenericArguments, 1, genericArguments.Length);
-              associateTypeName = AddSuffix(
-                $"{location.Second}.{TrimGenericSuffix(associateTypePrefix)}`{newGenericArguments.Length}",
-                associateTypeSuffix);
-            }
-
-            suffix = CorrectGenericSuffix(associateTypeName, newGenericArguments.Length);
-            result = Activate(location.First, suffix, newGenericArguments, constructorParams) as T;
-            if (result != null) {
-              foundForType = currentForType;
-              return result;
-            }
-          }
-        }
-
-        foundForType = null;
-        return null;
-      }
-      finally {
-        for (var i = 0; i < newLocationCount; i++) {
-          locations.RemoveAt(locations.Count - 1);
-        }
-      }
-    }
-
-    /// <summary>
-    /// Creates new dummy type. Such types can be used
-    /// as generic arguments (to instantiate unique generic
-    /// instances).
-    /// </summary>
-    /// <param name="namePrefix">Prefix to include into type name.</param>
-    /// <param name="inheritFrom">The type to inherit the dummy type from.</param>
-    /// <param name="implementProtectedConstructorAccessor">If <see langword="true"/>, static method with name
-    /// <see cref="DelegateHelper.AspectedFactoryMethodName"/> will be created for each constructor.</param>
-    /// <returns><see cref="Type"/> object of newly created type.</returns>
-    public static Type CreateDummyType(string namePrefix, Type inheritFrom, bool implementProtectedConstructorAccessor)
-    {
-      ArgumentValidator.EnsureArgumentNotNullOrEmpty(namePrefix, nameof(namePrefix));
-      ArgumentValidator.EnsureArgumentNotNull(inheritFrom, nameof(inheritFrom));
-
-
-      var n = Interlocked.Increment(ref createDummyTypeNumber);
-      var typeName = $"{TypeHelperNamespace}.Internal.{namePrefix}{n}";
-
-      return CreateInheritedDummyType(typeName, inheritFrom, implementProtectedConstructorAccessor);
-    }
-
-    /// <summary>
-    /// Creates new dummy type inherited from another type.
-    /// </summary>
-    /// <param name="typeName">Type name.</param>
-    /// <param name="inheritFrom">The type to inherit the dummy type from.</param>
-    /// <param name="implementProtectedConstructorAccessor">If <see langword="true"/>, static method with name
-    /// <see cref="DelegateHelper.AspectedFactoryMethodName"/> will be created for each constructor.</param>
-    /// <returns>New type.</returns>
-    public static Type CreateInheritedDummyType(string typeName, Type inheritFrom,
-      bool implementProtectedConstructorAccessor)
-    {
-      ArgumentValidator.EnsureArgumentNotNullOrEmpty(typeName, nameof(typeName));
-      ArgumentValidator.EnsureArgumentNotNull(inheritFrom, nameof(inheritFrom));
-      EnsureEmitInitialized();
-      lock (emitLock) {
-        var typeBuilder = moduleBuilder.DefineType(
-          typeName,
-          TypeAttributes.Public | TypeAttributes.Sealed,
-          inheritFrom,
-          Array.Empty<Type>()
-        );
-        const BindingFlags bindingFlags = BindingFlags.Public | BindingFlags.NonPublic | BindingFlags.Instance;
-        foreach (var baseConstructor in inheritFrom.GetConstructors(bindingFlags)) {
-          var parameters = baseConstructor.GetParameters();
-          var parameterTypes = new Type[parameters.Length];
-          for (var index = 0; index < parameters.Length; index++) {
-            parameterTypes[index] = parameters[index].ParameterType;
-          }
-          var constructorBuilder = typeBuilder.DefineConstructor(
-            baseConstructor.Attributes,
-            CallingConventions.Standard,
-            parameterTypes
-          );
-
-          // Create constructor
-          var constructorIlGenerator = constructorBuilder.GetILGenerator();
-          constructorIlGenerator.Emit(OpCodes.Ldarg_0);
-          var parametersCount = parameterTypes.Length;
-          for (short i = 1; i <= parametersCount; i++) {
-            constructorIlGenerator.Emit(OpCodes.Ldarg, i);
-          }
-
-          constructorIlGenerator.Emit(OpCodes.Call, baseConstructor);
-          constructorIlGenerator.Emit(OpCodes.Ret);
-
-          // Create ProtectedConstructorAccessor
-          if (implementProtectedConstructorAccessor) {
-            var methodBuilder = typeBuilder.DefineMethod(DelegateHelper.AspectedFactoryMethodName,
-              MethodAttributes.Private | MethodAttributes.Static,
-              CallingConventions.Standard, typeBuilder.UnderlyingSystemType, parameterTypes);
-            var accessorIlGenerator = methodBuilder.GetILGenerator();
-            for (short i = 0; i < parameterTypes.Length; i++) {
-              accessorIlGenerator.Emit(OpCodes.Ldarg, i);
-            }
-
-            accessorIlGenerator.Emit(OpCodes.Newobj, constructorBuilder);
-            accessorIlGenerator.Emit(OpCodes.Ret);
-          }
-        }
-
-        return typeBuilder.CreateTypeInfo().AsType();
-      }
-    }
-
-    private static void EnsureEmitInitialized()
-    {
-      if (moduleBuilder != null) {
-        return;
-      }
-
-      lock (emitLock) {
-        if (moduleBuilder != null) {
-          return;
-        }
-
-        var assemblyName = new AssemblyName("Xtensive.TypeHelper.GeneratedTypes");
-        assemblyBuilder = AssemblyBuilder.DefineDynamicAssembly(assemblyName, AssemblyBuilderAccess.Run);
-        var tmp = assemblyBuilder.DefineDynamicModule(assemblyName.Name);
-        Thread.MemoryBarrier();
-        moduleBuilder = tmp;
-      }
-    }
-
-    /// <summary>
-    /// Adds suffix to specified generic type name.
-    /// </summary>
-    /// <param name="typeName">Type name to add suffix for.</param>
-    /// <param name="suffix">Suffix to add.</param>
-    /// <returns>Specified generic type name with its suffix.</returns>
-    public static string AddSuffix(string typeName, string suffix)
-    {
-      var i = typeName.IndexOf('`');
-      if (i >= 0) {
-        return typeName.Substring(0, i) + suffix + typeName.Substring(i);
-      }
-
-      i = typeName.IndexOf('<');
-      if (i >= 0) {
-        return typeName.Substring(0, i) + suffix + typeName.Substring(i);
-      }
-
-      return typeName + suffix;
-    }
-
-    /// <summary>
-    /// Instantiates specified generic type; returns <see langword="null"/>, if either no such a type,
-    /// or an error has occurred.
-    /// </summary>
-    /// <param name="assembly">Assembly where the type is located.</param>
-    /// <param name="typeName">Name of the type to instantiate.</param>
-    /// <param name="genericArguments">Generic arguments for the type to instantiate 
-    /// (<see langword="null"/> means type isn't a generic type definition).</param>
-    /// <param name="arguments">Arguments to pass to the type constructor.</param>
-    /// <returns>An instance of specified type; <see langword="null"/>, if either no such a type,
-    /// or an error has occurred.</returns>
-    public static object Activate(Assembly assembly, string typeName, Type[] genericArguments,
-      params object[] arguments)
-    {
-      ArgumentValidator.EnsureArgumentNotNull(assembly, nameof(assembly));
-      ArgumentValidator.EnsureArgumentNotNullOrEmpty(typeName, nameof(typeName));
-      var type = assembly.GetType(typeName, false);
-      return type == null ? null : Activate(type, genericArguments, arguments);
-    }
-
-    /// <summary>
-    /// Instantiates specified generic type; returns <see langword="null"/>, if either no such a type,
-    /// or an error has occurred.
-    /// </summary>
-    /// <param name="type">Generic type definition to instantiate.</param>
-    /// <param name="genericArguments">Generic arguments for the type to instantiate 
-    /// (<see langword="null"/> means <paramref name="type"/> isn't a generic type definition).</param>
-    /// <param name="arguments">Arguments to pass to the type constructor.</param>
-    /// <returns>An instance of specified type; <see langword="null"/>, if either no such a type,
-    /// or an error has occurred.</returns>
-    [DebuggerStepThrough]
-    public static object Activate(this Type type, Type[] genericArguments, params object[] arguments)
-    {
-      try {
-        if (type.IsAbstract) {
-          return null;
-        }
-
-        if (type.IsGenericTypeDefinition ^ (genericArguments != null)) {
-          return null;
-        }
-
-        if (type.IsGenericTypeDefinition) {
-          if (genericArguments == null) {
-            genericArguments = Array.Empty<Type>();
-          }
-
-          var genericParameters = type.GetGenericArguments();
-          if (genericParameters.Length != genericArguments.Length) {
-            return null;
-          }
-
-          var genericParameterIndexes = genericParameters
-            .Select((parameter, index) => (parameter, index))
-            .ToDictionary(a => a.parameter, a => a.index);
-          for (var i = 0; i < genericParameters.Length; i++) {
-            var parameter = genericParameters[i];
-            var constraints = parameter.GetGenericParameterConstraints();
-            var argument = genericArguments[i];
-            foreach (var constraint in constraints) {
-              var projectedConstraint = constraint;
-              if (constraint.IsGenericParameter) {
-                projectedConstraint = genericArguments[genericParameterIndexes[constraint]];
-              }
-              else if (constraint.IsGenericType) {
-                var constraintArguments = constraint.GetGenericArguments();
-                var projectedConstraintArguments = new Type[constraintArguments.Length];
-                for (var j = 0; j < constraintArguments.Length; j++) {
-                  projectedConstraintArguments[j] =
-                    genericParameterIndexes.ContainsKey(constraintArguments[j])
-                      ? genericArguments[genericParameterIndexes[constraintArguments[j]]]
-                      : constraintArguments[j];
-                }
-
-                projectedConstraint = constraint
-                  .GetGenericTypeDefinition()
-                  .MakeGenericType(projectedConstraintArguments);
-              }
-
-              if (!projectedConstraint.IsAssignableFrom(argument)) {
-                return null;
-              }
-            }
-          }
-
-          type = type.MakeGenericType(genericArguments);
-        }
-
-        if (arguments == null) {
-          arguments = Array.Empty<object>();
-        }
-
-        const BindingFlags bindingFlags =
-          BindingFlags.CreateInstance | BindingFlags.Public | BindingFlags.NonPublic | BindingFlags.Instance;
-
-        var argumentTypes = new object[arguments.Length];
-        for (var i = 0; i < arguments.Length; i++) {
-          var o = arguments[i];
-          if (o == null) {
-            // Actually a case when GetConstructor will fail,
-            // so we should fall back to Activator.CreateInstance
-            return Activator.CreateInstance(type, bindingFlags, null, arguments, null);
-          }
-
-          argumentTypes[i] = o.GetType();
-        }
-
-        var constructor = type.GetConstructor(bindingFlags, argumentTypes);
-        return constructor == null ? null : constructor.Invoke(arguments);
-      }
-      catch (Exception error) {
-        return null;
-      }
-    }
-
-    /// <summary>
-    /// Gets the public constructor of type <paramref name="type"/> 
-    /// accepting specified <paramref name="arguments"/>.
-    /// </summary>
-    /// <param name="type">The type to get the constructor for.</param>
-    /// <param name="arguments">The arguments.</param>
-    /// <returns>
-    /// Appropriate constructor, if a single match is found;
-    /// otherwise, <see langword="null"/>.
-    /// </returns>
-    public static ConstructorInfo GetConstructor(this Type type, object[] arguments)
-    {
-      var constructors =
-        from ctor in type.GetConstructors()
-        let parameters = ctor.GetParameters()
-        where parameters.Length == arguments.Length
-        let zipped = parameters.Zip(arguments, (parameter, argument) => (parameter, argument))
-        where (
-          from pair in zipped
-          let parameter = pair.parameter
-          let parameterType = parameter.ParameterType
-          let argument = pair.argument
-          let argumentType = argument == null ? ObjectType : argument.GetType()
-          select
-            !parameter.IsOut && (
-              parameterType.IsAssignableFrom(argumentType) ||
-              (!parameterType.IsValueType && argument == null) ||
-              (parameterType.IsNullable() && argument == null)
-            )
-        ).All(passed => passed)
-        select ctor;
-      return constructors.SingleOrDefault();
-    }
-
-    /// <summary>
-    /// Orders the specified <paramref name="types"/> by their inheritance
-    /// (very base go first).
-    /// </summary>
-    /// <param name="types">The types to sort.</param>
-    /// <returns>The list of <paramref name="types"/> ordered by their inheritance.</returns>
-    public static List<Type> OrderByInheritance(this IEnumerable<Type> types) =>
-      TopologicalSorter.Sort(types, (t1, t2) => t1.IsAssignableFrom(t2));
-
-    /// <summary>
-    /// Fast analogue of <see cref="Type.GetInterfaceMap"/>.
-    /// </summary>
-    /// <param name="type">The type.</param>
-    /// <param name="targetInterface">The target interface.</param>
-    /// <returns>Interface map for the specified interface.</returns>
-    public static InterfaceMapping GetInterfaceMapFast(this Type type, Type targetInterface) =>
-      interfaceMaps.GetOrAdd(new Pair<Type, Type>(type, targetInterface),
-        pair => new InterfaceMapping(pair.First.GetInterfaceMap(pair.Second)));
-
-    /// <summary>
-    /// Gets the interfaces of the specified type.
-    /// Interfaces will be ordered from the very base ones to ancestors.
-    /// </summary>
-    /// <param name="type">The type to get the interfaces of.</param>
-    public static Type[] GetInterfaces(this Type type) =>
-      orderedInterfaces.GetOrAdd(type, t => t.GetInterfaces().OrderByInheritance().ToArray());
-
-    /// <summary>
-    /// Gets the sequence of type itself, all its base types and interfaces.
-    /// Types will be ordered from the very base ones to ancestors with the specified type in the end of sequence.
-    /// </summary>
-    /// <param name="type">The type to get compatible types for.</param>
-    /// <returns>The interfaces of the specified type.</returns>
-    public static Type[] GetCompatibles(this Type type) =>
-      orderedCompatibles.GetOrAdd(type,
-        t => {
-          var interfaces = t.GetInterfaces();
-          var bases = EnumerableUtils.Unfold(t.BaseType, baseType => baseType.BaseType);
-          return bases
-            .Concat(interfaces)
-            .OrderByInheritance()
-            .AddOne(t)
-            .ToArray();
-        });
-
-    /// <summary>
-    /// Builds correct full generic type name.
-    /// </summary>
-    /// <param name="type">A <see cref="Type"/> which name is built.</param>
-    /// <returns>Full type name.</returns>
-    public static string GetFullName(this Type type)
-    {
-      if (type == null) {
-        return null;
-      }
-
-      if (type.IsGenericParameter) {
-        return type.Name;
-      }
-
-      var declaringType = type.DeclaringType;
-      if (declaringType == null) {
-        return type.GetFullNameBase();
-      }
-
-      if (declaringType.IsGenericTypeDefinition) {
-        declaringType =
-          declaringType.MakeGenericType(
-            type.GetGenericArguments()
-              .Take(declaringType.GetGenericArguments().Length)
-              .ToArray());
-      }
-
-      return $"{declaringType.GetFullName()}+{type.GetFullNameBase()}";
-    }
-
-    private static string GetFullNameBase(this Type type)
-    {
-      var result = type.DeclaringType != null // Is nested
-        ? type.Name
-        : type.Namespace + "." + type.Name;
-      var arrayBracketPosition = result.IndexOf('[');
-      if (arrayBracketPosition > 0) {
-        result = result.Substring(0, arrayBracketPosition);
-      }
-
-      var arguments = type.GetGenericArguments();
-      if (arguments.Length > 0) {
-        if (type.DeclaringType != null) {
-          arguments = arguments
-            .Skip(type.DeclaringType.GetGenericArguments().Length)
-            .ToArray();
-        }
-
-        var sb = new StringBuilder();
-        sb.Append(TrimGenericSuffix(result));
-        sb.Append('<');
-        char? comma = default;
-        foreach (var argument in arguments) {
-          if (comma.HasValue) {
-            sb.Append(comma.Value);
-          }
-
-          if (!type.IsGenericTypeDefinition) {
-            sb.Append(GetFullNameBase(argument));
-          }
-
-          comma = ',';
-        }
-
-        sb.Append('>');
-        result = sb.ToString();
-      }
-
-      if (type.IsArray) {
-        var sb = new StringBuilder(result);
-        var elementType = type;
-        while (elementType?.IsArray == true) {
-          sb.Append('[');
-          var commaCount = elementType.GetArrayRank() - 1;
-          for (var i = 0; i < commaCount; i++) {
-            sb.Append(',');
-          }
-
-          sb.Append(']');
-          elementType = elementType.GetElementType();
-        }
-
-        result = sb.ToString();
-      }
-
-      return result;
-    }
-
-    /// <summary>
-    /// Builds correct short generic type name (without namespaces).
-    /// </summary>
-    /// <param name="type">A <see cref="Type"/> which name is built.</param>
-    /// <returns>Short type name.</returns>
-    public static string GetShortName(this Type type)
-    {
-      if (type == null) {
-        return null;
-      }
-
-      if (type.IsGenericParameter) {
-        return type.Name;
-      }
-
-      var declaringType = type.DeclaringType;
-      if (declaringType == null) {
-        return type.GetShortNameBase();
-      }
-
-      if (declaringType.IsGenericTypeDefinition) {
-        declaringType =
-          declaringType.MakeGenericType(
-            type.GetGenericArguments()
-              .Take(declaringType.GetGenericArguments().Length)
-              .ToArray());
-      }
-
-      return $"{declaringType.GetShortName()}+{type.GetShortNameBase()}";
-    }
-
-    private static string GetShortNameBase(this Type type)
-    {
-      var result = type.Name;
-      var arrayBracketPosition = result.IndexOf('[');
-      if (arrayBracketPosition > 0) {
-        result = result.Substring(0, arrayBracketPosition);
-      }
-
-      var arguments = type.GetGenericArguments();
-      if (arguments.Length > 0) {
-        if (type.DeclaringType != null) {
-          arguments = arguments
-            .Skip(type.DeclaringType.GetGenericArguments().Length)
-            .ToArray();
-        }
-
-        var sb = new StringBuilder();
-        sb.Append(TrimGenericSuffix(result));
-        sb.Append('<');
-        char? comma = default;
-        foreach (var argument in arguments) {
-          if (comma.HasValue) {
-            sb.Append(comma.Value);
-          }
-
-          if (!type.IsGenericTypeDefinition) {
-            sb.Append(GetShortNameBase(argument));
-          }
-
-          comma = ',';
-        }
-
-        sb.Append('>');
-        result = sb.ToString();
-      }
-
-      if (type.IsArray) {
-        var sb = new StringBuilder(result);
-        var elementType = type;
-        while (elementType?.IsArray == true) {
-          sb.Append('[');
-          var commaCount = elementType.GetArrayRank() - 1;
-          for (var i = 0; i < commaCount; i++) {
-            sb.Append(',');
-          }
-
-          sb.Append(']');
-          elementType = elementType.GetElementType();
-        }
-
-        result = sb.ToString();
-      }
-
-      return result;
-    }
-
-    /// <summary>
-    /// Indicates whether <paramref name="type"/> is a <see cref="Nullable{T}"/> type.
-    /// </summary>
-    /// <param name="type">Type to check.</param>
-    /// <returns><see langword="True"/> if type is nullable type;
-    /// otherwise, <see langword="false"/>.</returns>
-    public static bool IsNullable(this Type type) =>
-      (type.MetadataToken ^ NullableTypeMetadataToken) == 0 && ReferenceEquals(type.Module, NullableTypeModule);
-
-    /// <summary>
-    /// Indicates whether <typeparamref name="T"/> type is a <see cref="Nullable{T}"/> type.
-    /// </summary>
-    /// <typeparam name="T">Type to check.</typeparam>
-    /// <returns><see langword="True"/> if type is nullable type;
-    /// otherwise, <see langword="false"/>.</returns>
-    public static bool IsNullable<T>() => typeof(T).IsNullable();
-
-    /// <summary>
-    /// Indicates whether <paramref name="type"/> is a final type.
-    /// </summary>
-    /// <param name="type">Type to check.</param>
-    /// <returns><see langword="True"/> if type is final type;
-    /// otherwise, <see langword="false"/>.</returns>
-    public static bool IsFinal(this Type type) => type.IsValueType || type.IsSealed;
-
-    /// <summary>
-    /// Indicates whether <typeparamref name="T"/> type is a final type.
-    /// </summary>
-    /// <typeparam name="T">Type to check.</typeparam>
-    /// <returns><see langword="True"/> if type is final type;
-    /// otherwise, <see langword="false"/>.</returns>
-    public static bool IsFinal<T>() => IsFinal(typeof(T));
-
-    /// <summary>
-    /// Gets the delegate "Invoke" method (describing the delegate) for 
-    /// the specified <paramref name="delegateType"/>.
-    /// </summary>
-    /// <param name="delegateType">Type of the delegate to get the "Invoke" method of.</param>
-    /// <returns><see cref="MethodInfo"/> object describing the delegate "Invoke" method.</returns>
-    public static MethodInfo GetInvokeMethod(this Type delegateType) => delegateType.GetMethod(invokeMethodName);
-
-
-    /// <summary>
-    /// Determines whether given <paramref name="method"/> is a specification
-    /// of the provided <paramref name="genericMethodDefinition"/>.
-    /// </summary>
-    /// <param name="method">The <see cref="MethodInfo"/> to check.</param>
-    /// <param name="genericMethodDefinition">The <see cref="MethodInfo"/> of the generic method definition
-    /// to check against.</param>
-    /// <returns><see langword="true"/> if the specified <paramref name="method"/> is a specification
-    /// of the provided <paramref name="genericMethodDefinition"/>.</returns>
-    public static bool IsGenericMethodSpecificationOf(this MethodInfo method, MethodInfo genericMethodDefinition) =>
-      method.MetadataToken == genericMethodDefinition.MetadataToken
-      && (ReferenceEquals(method.Module, genericMethodDefinition.Module)
-        || method.Module == genericMethodDefinition.Module)
-      && method.IsGenericMethod && genericMethodDefinition.IsGenericMethodDefinition;
-
-    /// <summary>
-    /// Determines whether the specified <paramref name="type"/> is an ancestor or an instance of the
-    /// provided <paramref name="openGenericBaseType"/>.
-    /// </summary>
-    /// <param name="type">The type to check.</param>
-    /// <param name="openGenericBaseType">Type of the generic. It is supposed this is an open generic type.</param>
-    /// <returns>
-    /// <see langword="true"/> if the specified <paramref name="type"/>  is an ancestor or an instance of the
-    /// provided <paramref name="openGenericBaseType"/>; otherwise, <see langword="false"/>.
-    /// </returns>
-    public static bool IsOfGenericType(this Type type, Type openGenericBaseType) =>
-      GetGenericType(type, openGenericBaseType) != null;
-
-    /// <summary>
-    /// Determines whether the specified <paramref name="type"/> is an ancestor or an instance of
-    /// the provided <paramref name="openGenericBaseType"/> and returns closed generic type with the
-    /// specified type arguments if found.
-    /// </summary>
-    /// <param name="type">The type to check.</param>
-    /// <param name="openGenericBaseType">Open generic type to be matched.</param>
-    /// <returns>
-    /// A <see cref="Type"/> representing the closed generic version of <paramref name="openGenericBaseType"/>
-    /// where type parameters are bound in case it exists in <paramref name="type"/>'s inheritance hierarchy;
-    /// otherwise, <see langword="null"/>.
-    /// </returns>
-    public static Type GetGenericType(this Type type, Type openGenericBaseType)
-    {
-      var definitionMetadataToken = openGenericBaseType.MetadataToken;
-      var definitionModule = openGenericBaseType.Module;
-      while (type != null && !ReferenceEquals(type, ObjectType)) {
-        if ((type.MetadataToken ^ definitionMetadataToken) == 0 && ReferenceEquals(type.Module, definitionModule)) {
-          return type;
-        }
-
-        type = type.BaseType;
-      }
-
-      return null;
-    }
-
-    /// <summary>
-    /// Determines whether specified <paramref name="type"/> is an implementation of the
-    /// provided <paramref name="openGenericInterface"/>.
-    /// </summary>
-    /// <param name="type">A <see cref="Type"/> instance to be checked.</param>
-    /// <param name="openGenericInterface">A <see cref="Type"/> of an open generic <see langword="interface"/>
-    /// to match the specified <paramref name="type"/> against.</param>
-    /// <returns>
-    /// <see langword="true"/> if the specified <paramref name="type"/> is an implementation of the
-    /// provided <paramref name="openGenericInterface"/>;
-    /// otherwise, <see langword="false"/>.
-    /// </returns>
-    public static bool IsOfGenericInterface(this Type type, Type openGenericInterface) =>
-      GetGenericInterface(type, openGenericInterface) != null;
-
-    /// <summary>
-    /// Determines whether the specified <paramref name="type"/> is an implementation of the
-    /// provided <paramref name="openGenericInterface"/> and returns a <see cref="Type"/> instance
-    /// for the closed generic interface where type arguments are specified if implementation is found.
-    /// </summary>
-    /// <param name="type">The type to be checked.</param>
-    /// <param name="openGenericInterface">Open generic <see langword="interface"/> to be matched.</param>
-    /// <returns>
-    /// A <see cref="Type"/> representing closed generic version of <paramref name="openGenericInterface"/>
-    /// where type parameters are bound in case it is implemented by the <paramref name="type"/>;
-    /// otherwise, <see langword="null"/>.
-    /// </returns>
-    public static Type GetGenericInterface(this Type type, Type openGenericInterface)
-    {
-      var metadataToken = openGenericInterface.MetadataToken;
-      var module = openGenericInterface.Module;
-      if (type == null || ((type.MetadataToken ^ metadataToken) == 0 && ReferenceEquals(type.Module, module))) {
-        return type;
-      }
-
-      // We don't use LINQ as we don't want to create a closure here
-      foreach (var implementedInterface in type.GetInterfaces()) {
-        if ((implementedInterface.MetadataToken ^ metadataToken) == 0
-          && ReferenceEquals(implementedInterface.Module, module)) {
-          return implementedInterface;
-        }
-      }
-
-      return null;
-    }
-
-    /// <summary>
-    /// Converts <paramref name="type"/> to type that can assign both
-    /// values of <paramref name="type"/> and <see landword="null"/>.
-    /// This method is a reverse for <see cref="StripNullable"/> method.
-    /// </summary>
-    /// <param name="type">A type to convert.</param>
-    /// <returns>
-    /// If <paramref name="type"/> is a reference type or a <see cref="Nullable{T}"/> instance
-    /// returns <paramref name="type"/>.
-    /// Otherwise returns <see cref="Nullable{T}"/> of <paramref name="type"/>. 
-    /// </returns>
-    public static Type ToNullable(this Type type)
-    {
-      ArgumentValidator.EnsureArgumentNotNull(type, nameof(type));
-      return type.IsValueType && !type.IsNullable()
-        ? NullableType.MakeGenericType(type)
-        : type;
-    }
-
-    /// <summary>
-    /// Converts <paramref name="type"/> to <see cref="Nullable{T}"/> if <paramref name="type"/> is a value type.
-    /// Otherwise returns just <paramref name="type"/>.
-    /// This method is a reverse for <see cref="ToNullable"/> method.
-    /// </summary>
-    /// <param name="type">The type to process.</param>
-    /// <returns>
-    /// <see cref="Nullable{T}"/> of <paramref name="type"/> is specified type is a value type.
-    /// Otherwise return just <paramref name="type"/>.
-    /// </returns>
-    public static Type StripNullable(this Type type)
-    {
-      ArgumentValidator.EnsureArgumentNotNull(type, nameof(type));
-      return type.IsNullable()
-        ? type.GetGenericArguments()[0]
-        : type;
-    }
-
-    /// <summary>
-    /// Determines whether the specified <paramref name="type"/> is anonymous type.
-    /// </summary>
-    /// <param name="type">The type.</param>
-    /// <returns>
-    ///   <see langword="true" /> if the specified type is anonymous; otherwise, <see langword="false" />.
-    /// </returns>
-    public static bool IsAnonymous(this Type type)
-    {
-      var typeName = type.Name;
-      return (type.Attributes & TypeAttributes.Public) == 0
-        && type.BaseType == ObjectType
-        && (typeName.StartsWith("<>", StringComparison.Ordinal) || typeName.StartsWith("VB$", StringComparison.Ordinal))
-        && typeName.IndexOf("AnonymousType", StringComparison.Ordinal) >= 0
-        && type.IsDefined(CompilerGeneratedAttributeType, false);
-    }
-
-    /// <summary>
-    /// Determines whether the specified <paramref name="type"/> is closure type.
-    /// </summary>
-    /// <param name="type">The type.</param>
-    /// <returns>
-    ///   <see langword="true" /> if the specified type is anonymous; otherwise, <see langword="false" />.
-    /// </returns>
-    public static bool IsClosure(this Type type)
-    {
-      var typeName = type.Name;
-      return type.BaseType == ObjectType
-        && (typeName.StartsWith("<>", StringComparison.Ordinal) || typeName.StartsWith("VB$", StringComparison.Ordinal))
-        && typeName.IndexOf("DisplayClass", StringComparison.Ordinal) >= 0
-        && type.IsDefined(CompilerGeneratedAttributeType, false);
-    }
-
-    /// <summary>
-    /// Determines whether <paramref name="type"/> is a public non-abstract inheritor of <paramref name="baseType"/>.
-    /// </summary>
-    /// <param name="type">The type to check.</param>
-    /// <param name="baseType">The base type.</param>
-    /// <returns>
-    /// <see langword="true"/> if type is a public non-abstract inheritor of specified base type;
-    /// otherwise, <see langword="false"/>.
-    /// </returns>
-    public static bool IsPublicNonAbstractInheritorOf(this Type type, Type baseType)
-    {
-      ArgumentValidator.EnsureArgumentNotNull(type, nameof(type));
-      ArgumentValidator.EnsureArgumentNotNull(baseType, nameof(baseType));
-      return type.IsPublic && !type.IsAbstract && baseType.IsAssignableFrom(type);
-    }
-
-    /// <summary>
-    /// Determines whether <paramref name="type"/> is numeric or nullable numeric
-    /// </summary>
-    /// <param name="type">The type to check.</param>
-    /// <returns>
-    /// <see langword="true"/> If type is numeric or nullable numeric;
-    /// otherwise, <see langword="false"/>.
-    /// </returns>
-    public static bool IsNumericType(this Type type)
-    {
-      ArgumentValidator.EnsureArgumentNotNull(type, nameof(type));
-      var nonNullableType = type.StripNullable();
-      if (nonNullableType.IsEnum) {
-        return false;
-      }
-
-      switch (Type.GetTypeCode(nonNullableType)) {
-        case TypeCode.Byte:
-        case TypeCode.SByte:
-        case TypeCode.UInt16:
-        case TypeCode.UInt32:
-        case TypeCode.UInt64:
-        case TypeCode.Int16:
-        case TypeCode.Int32:
-        case TypeCode.Int64:
-        case TypeCode.Decimal:
-        case TypeCode.Double:
-        case TypeCode.Single:
-          return true;
-        default:
-          return false;
-      }
-    }
-
-    #region Private \ internal methods
-
-    /// <summary>
-    /// Gets information about field in closure.
-    /// </summary>
-    /// <param name="closureType">Closure type.</param>
-    /// <param name="fieldType">Type of field in closure.</param>
-    /// <returns>If field of <paramref name="fieldType"/> exists in closure then returns
-    /// <see cref="MemberInfo"/> of that field, otherwise, <see langword="null"/>.</returns>
-    internal static MemberInfo TryGetFieldInfoFromClosure(this Type closureType, Type fieldType) =>
-      closureType.IsClosure()
-        ? closureType.GetFields().FirstOrDefault(field => field.FieldType == fieldType)
-        : null;
-
-    private static string TrimGenericSuffix(string @string)
-    {
-      var backtickPosition = @string.IndexOf('`');
-      return backtickPosition < 0 ? @string : @string.Substring(0, backtickPosition);
-    }
-
-    private static string CorrectGenericSuffix(string typeName, int argumentCount)
-    {
-      var backtickPosition = typeName.IndexOf('`');
-      if (backtickPosition > 0) {
-        typeName = typeName.Substring(0, backtickPosition);
-      }
-
-      return argumentCount == 0 ? typeName : $"{typeName}`{argumentCount}";
-    }
-
-    #endregion
-  }
-=======
-// Copyright (C) 2007-2020 Xtensive LLC.
-// This code is distributed under MIT license terms.
-// See the License.txt file in the project root for more information.
-// Created by: Nick Svetlov
-// Created:    2007.06.13
-
-using System;
-using System.Collections;
-using System.Collections.Concurrent;
-using System.Collections.Generic;
-using System.Diagnostics;
-using System.Reflection;
-using System.Reflection.Emit;
-using System.Runtime.CompilerServices;
-using System.Text;
-using System.Threading;
-using Xtensive.Collections;
-using System.Linq;
-using Xtensive.Core;
-
-using Xtensive.Sorting;
-
-
-namespace Xtensive.Reflection
-{
-  /// <summary>
-  /// <see cref="Type"/> related helper \ extension methods.
-  /// </summary>
-  public static class TypeHelper
-  {
-    private const string invokeMethodName = "Invoke";
-
-    private static readonly object emitLock = new object();
-    private static readonly int NullableTypeMetadataToken = WellKnownTypes.NullableOfT.MetadataToken;
-    private static readonly Module NullableTypeModule = WellKnownTypes.NullableOfT.Module;
-    private static readonly Type CompilerGeneratedAttributeType = typeof(CompilerGeneratedAttribute);
-    private static readonly string TypeHelperNamespace = typeof(TypeHelper).Namespace;
-
-    private static readonly ConcurrentDictionary<Type, Type[]> orderedInterfaces =
-      new ConcurrentDictionary<Type, Type[]>();
-
-    private static readonly ConcurrentDictionary<Type, Type[]> orderedCompatibles =
-      new ConcurrentDictionary<Type, Type[]>();
-
-    private static readonly ConcurrentDictionary<Pair<Type, Type>, InterfaceMapping> interfaceMaps =
-      new ConcurrentDictionary<Pair<Type, Type>, InterfaceMapping>();
-
-    private static int createDummyTypeNumber = 0;
-    private static AssemblyBuilder assemblyBuilder;
-    private static ModuleBuilder moduleBuilder;
-
-    /// <summary>
-    /// Searches for associated class for <paramref name="forType"/>, creates its instance, if found.
-    /// Otherwise returns <see langword="null"/>.
-    /// </summary>
-    /// <typeparam name="T">Type of result. Can be ether class or interface.</typeparam>
-    /// <param name="forType">Type to search the associate for.</param>
-    /// <param name="foundForType">Type the associate was found for.</param>
-    /// <param name="associateTypeSuffixes">Associate type name suffix.</param>
-    /// <param name="constructorParams">Parameters to pass to associate constructor.</param>
-    /// <returns>Newly created associate for <paramref name="forType"/>, if found;
-    /// otherwise, <see langword="null"/>.</returns>
-    public static T CreateAssociate<T>(Type forType, out Type foundForType, string[] associateTypeSuffixes,
-      object[] constructorParams)
-      where T : class =>
-      CreateAssociate<T>(forType, out foundForType, associateTypeSuffixes, constructorParams,
-        Array.Empty<Pair<Assembly, string>>());
-
-    /// <summary>
-    /// Searches for associated class for <paramref name="forType"/>, creates its instance, if found.
-    /// Otherwise returns <see langword="null"/>.
-    /// </summary>
-    /// <typeparam name="T">Type of result. Can be ether class or interface.</typeparam>
-    /// <param name="forType">Type to search the associate for.</param>
-    /// <param name="foundForType">Type the associate was found for.</param>
-    /// <param name="associateTypeSuffixes">Associate type name suffix.</param>
-    /// <param name="highPriorityLocations">High-priority search locations (assembly + namespace pairs).</param>
-    /// <param name="constructorParams">Parameters to pass to associate constructor.</param>
-    /// <returns>Newly created associate for <paramref name="forType"/>, if found;
-    /// otherwise, <see langword="null"/>.</returns>
-    public static T CreateAssociate<T>(Type forType, out Type foundForType, string[] associateTypeSuffixes,
-      object[] constructorParams, IEnumerable<Pair<Assembly, string>> highPriorityLocations)
-      where T : class =>
-      CreateAssociate<T>(forType, out foundForType, associateTypeSuffixes, constructorParams, highPriorityLocations,
-        false);
-
-    /// <summary>
-    /// Searches for associated class for <paramref name="forType"/>, creates its instance, if found.
-    /// Otherwise returns <see langword="null"/>.
-    /// </summary>
-    /// <typeparam name="T">Type of result. Can be ether class or interface.</typeparam>
-    /// <param name="forType">Type to search the associate for.</param>
-    /// <param name="foundForType">Type the associate was found for.</param>
-    /// <param name="associateTypeSuffixes">Associate type name suffix.</param>
-    /// <param name="highPriorityLocations">High-priority search locations (assembly + namespace pairs).</param>
-    /// <param name="constructorParams">Parameters to pass to associate constructor.</param>
-    /// <returns>Newly created associate for <paramref name="forType"/>, if found;
-    /// otherwise, <see langword="null"/>.</returns>
-    /// <param name="exactTypeMatch">If <see langword="false"/> tries to create associates for base class, interfaces,
-    /// arrays and <see cref="Nullable{T}"/>(if struct) too.</param>
-    /// <exception cref="InvalidOperationException"><paramref name="forType"/> is generic type definition.</exception>
-    public static T CreateAssociate<T>(Type forType, out Type foundForType, string[] associateTypeSuffixes,
-      object[] constructorParams, IEnumerable<Pair<Assembly, string>> highPriorityLocations, bool exactTypeMatch)
-      where T : class
-    {
-      ArgumentValidator.EnsureArgumentNotNull(forType, nameof(forType));
-      if (forType.IsGenericTypeDefinition) {
-        throw new InvalidOperationException(string.Format(
-          Strings.ExCantCreateAssociateForGenericTypeDefinitions, GetShortName(forType)));
-      }
-
-      var locations = new List<Pair<Assembly, string>>(1);
-      if (highPriorityLocations != null) {
-        locations.AddRange(highPriorityLocations);
-      }
-
-      return
-        CreateAssociateInternal<T>(forType, forType, out foundForType, associateTypeSuffixes, constructorParams,
-          locations, exactTypeMatch);
-    }
-
-    private static T CreateAssociateInternal<T>(Type originalForType, Type currentForType, out Type foundForType,
-      string[] associateTypeSuffixes, object[] constructorParams, List<Pair<Assembly, string>> locations,
-      bool exactTypeMatch)
-      where T : class
-    {
-      if (currentForType == null) {
-        foundForType = null;
-        return null;
-      }
-
-      string associateTypePrefix;
-      Type[] genericArguments;
-
-      // Possible cases: generic type, array type, regular type
-      if (currentForType.IsGenericType) {
-        // Generic type
-        associateTypePrefix = currentForType.Name;
-        genericArguments = currentForType.GetGenericArguments();
-      }
-      else if (currentForType.IsArray) {
-        // Array type
-        var elementType = currentForType.GetElementType();
-        var rank = currentForType.GetArrayRank();
-        associateTypePrefix = rank == 1 ? "Array`1" : $"Array{rank}D`1";
-
-        genericArguments = new[] {elementType};
-      }
-      else if (currentForType == WellKnownTypes.Enum) {
-        // Enum type
-        var underlyingType = Enum.GetUnderlyingType(originalForType);
-        associateTypePrefix = "Enum`2";
-        genericArguments = new[] {originalForType, underlyingType};
-      }
-      else if (currentForType == WellKnownTypes.Array) {
-        // Untyped Array type
-        foundForType = null;
-        return null;
-      }
-      else {
-        // Regular type
-        associateTypePrefix = currentForType.Name;
-        genericArguments = null;
-      }
-
-      // Replacing 'I' at interface types
-      if (currentForType.IsInterface && associateTypePrefix.StartsWith("I", StringComparison.Ordinal)) {
-        associateTypePrefix = AddSuffix(associateTypePrefix.Substring(1), "Interface");
-      }
-
-      // Search for exact associate
-      var result = CreateAssociateInternal<T>(originalForType, currentForType, out foundForType, associateTypePrefix,
-        associateTypeSuffixes, locations, genericArguments, constructorParams);
-      if (result != null) {
-        return result;
-      }
-
-      if (exactTypeMatch) {
-        foundForType = null;
-        return null;
-      }
-
-      // Nothing is found; trying to find an associate for base type (except Object)
-      var forTypeBase = currentForType.BaseType;
-      if (forTypeBase != null) {
-        while (forTypeBase != null && forTypeBase != WellKnownTypes.Object) {
-          result = CreateAssociateInternal<T>(originalForType, forTypeBase, out foundForType,
-            associateTypeSuffixes, constructorParams, locations, true);
-          if (result != null) {
-            return result;
-          }
-
-          forTypeBase = forTypeBase.BaseType;
-        }
-      }
-
-      // Nothing is found; trying to find an associate for implemented interface
-      var interfaces = currentForType.GetInterfaces();
-      var interfaceCount = interfaces.Length;
-      var suppressed = new BitArray(interfaceCount);
-      while (interfaceCount > 0) {
-        // Suppressing all the interfaces inherited from others
-        // to allow their associates to not conflict with each other
-        for (var i = 0; i < interfaceCount; i++) {
-          for (var j = 0; j < interfaceCount; j++) {
-            if (i == j || !interfaces[i].IsAssignableFrom(interfaces[j])) {
-              continue;
-            }
-
-            suppressed[i] = true;
-            break;
-          }
-        }
-
-        Type lastGoodInterfaceType = null;
-        // Scanning non-suppressed interfaces
-        for (var i = 0; i < interfaceCount; i++) {
-          if (suppressed[i]) {
-            continue;
-          }
-
-          var resultForInterface = CreateAssociateInternal<T>(originalForType, interfaces[i], out foundForType,
-            associateTypeSuffixes, constructorParams, locations, true);
-          if (resultForInterface == null) {
-            continue;
-          }
-
-          if (result != null) {
-            throw new InvalidOperationException(string.Format(
-              Strings.ExMultipleAssociatesMatch,
-              GetShortName(currentForType),
-              GetShortName(result.GetType()),
-              GetShortName(resultForInterface.GetType())));
-          }
-
-          result = resultForInterface;
-          lastGoodInterfaceType = foundForType;
-          foundForType = null;
-        }
-
-        if (result != null) {
-          foundForType = lastGoodInterfaceType;
-          return result;
-        }
-
-        // Moving suppressed interfaces to the beginning
-        // to scan them on the next round
-        var k = 0;
-        for (var i = 0; i < interfaceCount; i++) {
-          if (suppressed[i]) {
-            interfaces[k] = interfaces[i];
-            suppressed[k] = false;
-            k++;
-          }
-        }
-
-        interfaceCount = k;
-      }
-
-      // Nothing is found; trying to find an associate for Object type
-      if (currentForType != WellKnownTypes.Object) {
-        result = CreateAssociateInternal<T>(originalForType, WellKnownTypes.Object, out foundForType,
-          "Object", associateTypeSuffixes,
-          locations, null, constructorParams);
-        if (result != null) {
-          return result;
-        }
-      }
-
-      // Nothing is found at all
-      foundForType = null;
-      return null;
-    }
-
-    private static T CreateAssociateInternal<T>(Type originalForType,
-      Type currentForType,
-      out Type foundForType,
-      string associateTypePrefix,
-      string[] associateTypeSuffixes,
-      List<Pair<Assembly, string>> locations,
-      Type[] genericArguments,
-      object[] constructorParams)
-      where T : class
-    {
-      var newLocationCount = 0;
-      var pair = new Pair<Assembly, string>(typeof(T).Assembly, typeof(T).Namespace);
-      if (locations.FindIndex(p => p.First == pair.First && p.Second == pair.Second) < 0) {
-        locations.Add(pair);
-        newLocationCount++;
-      }
-
-      pair = new Pair<Assembly, string>(currentForType.Assembly, currentForType.Namespace);
-      if (locations.FindIndex(p => p.First == pair.First && p.Second == pair.Second) < 0) {
-        locations.Add(pair);
-        newLocationCount++;
-      }
-
-      try {
-        for (int i = 0, count = locations.Count; i < count; i++) {
-          var location = locations[i];
-          for (var currentSuffix = 0; currentSuffix < associateTypeSuffixes.Length; currentSuffix++) {
-            var associateTypeSuffix = associateTypeSuffixes[currentSuffix];
-            // Trying exact type match (e.g. EnumerableInterfaceHandler`1<...>)
-            var associateTypeName = AddSuffix($"{location.Second}.{associateTypePrefix}", associateTypeSuffix);
-            var suffix = CorrectGenericSuffix(associateTypeName, genericArguments?.Length ?? 0);
-            if (Activate(location.First, suffix, genericArguments, constructorParams) is T result) {
-              foundForType = currentForType;
-              return result;
-            }
-
-            // Trying to paste original type as generic parameter
-            suffix = CorrectGenericSuffix(associateTypeName, 1);
-            result = Activate(location.First, suffix, new[] {originalForType}, constructorParams) as T;
-            if (result != null) {
-              foundForType = currentForType;
-              return result;
-            }
-
-            // Trying a generic one (e.g. EnumerableInterfaceHandler`2<T, ...>)
-            Type[] newGenericArguments;
-            if (genericArguments == null || genericArguments.Length == 0) {
-              newGenericArguments = new[] {originalForType};
-              associateTypeName = AddSuffix($"{location.Second}.{associateTypePrefix}`1", associateTypeSuffix);
-            }
-            else {
-              newGenericArguments = new Type[genericArguments.Length + 1];
-              newGenericArguments[0] = originalForType;
-              Array.Copy(genericArguments, 0, newGenericArguments, 1, genericArguments.Length);
-              associateTypeName = AddSuffix(
-                $"{location.Second}.{TrimGenericSuffix(associateTypePrefix)}`{newGenericArguments.Length}",
-                associateTypeSuffix);
-            }
-
-            suffix = CorrectGenericSuffix(associateTypeName, newGenericArguments.Length);
-            result = Activate(location.First, suffix, newGenericArguments, constructorParams) as T;
-            if (result != null) {
-              foundForType = currentForType;
-              return result;
-            }
-          }
-        }
-
-        foundForType = null;
-        return null;
-      }
-      finally {
-        for (var i = 0; i < newLocationCount; i++) {
-          locations.RemoveAt(locations.Count - 1);
-        }
-      }
-    }
-
-    /// <summary>
-    /// Creates new dummy type. Such types can be used
-    /// as generic arguments (to instantiate unique generic
-    /// instances).
-    /// </summary>
-    /// <param name="namePrefix">Prefix to include into type name.</param>
-    /// <param name="inheritFrom">The type to inherit the dummy type from.</param>
-    /// <param name="implementProtectedConstructorAccessor">If <see langword="true"/>, static method with name
-    /// <see cref="DelegateHelper.AspectedFactoryMethodName"/> will be created for each constructor.</param>
-    /// <returns><see cref="Type"/> object of newly created type.</returns>
-    public static Type CreateDummyType(string namePrefix, Type inheritFrom, bool implementProtectedConstructorAccessor)
-    {
-      ArgumentValidator.EnsureArgumentNotNullOrEmpty(namePrefix, nameof(namePrefix));
-      ArgumentValidator.EnsureArgumentNotNull(inheritFrom, nameof(inheritFrom));
-
-
-      var n = Interlocked.Increment(ref createDummyTypeNumber);
-      var typeName = $"{TypeHelperNamespace}.Internal.{namePrefix}{n}";
-
-      return CreateInheritedDummyType(typeName, inheritFrom, implementProtectedConstructorAccessor);
-    }
-
-    /// <summary>
-    /// Creates new dummy type inherited from another type.
-    /// </summary>
-    /// <param name="typeName">Type name.</param>
-    /// <param name="inheritFrom">The type to inherit the dummy type from.</param>
-    /// <param name="implementProtectedConstructorAccessor">If <see langword="true"/>, static method with name
-    /// <see cref="DelegateHelper.AspectedFactoryMethodName"/> will be created for each constructor.</param>
-    /// <returns>New type.</returns>
-    public static Type CreateInheritedDummyType(string typeName, Type inheritFrom,
-      bool implementProtectedConstructorAccessor)
-    {
-      ArgumentValidator.EnsureArgumentNotNullOrEmpty(typeName, nameof(typeName));
-      ArgumentValidator.EnsureArgumentNotNull(inheritFrom, nameof(inheritFrom));
-      EnsureEmitInitialized();
-      lock (emitLock) {
-        var typeBuilder = moduleBuilder.DefineType(
-          typeName,
-          TypeAttributes.Public | TypeAttributes.Sealed,
-          inheritFrom,
-          Array.Empty<Type>()
-        );
-        const BindingFlags bindingFlags = BindingFlags.Public | BindingFlags.NonPublic | BindingFlags.Instance;
-        foreach (var baseConstructor in inheritFrom.GetConstructors(bindingFlags)) {
-          var parameters = baseConstructor.GetParameters();
-          var parameterTypes = new Type[parameters.Length];
-          for (var index = 0; index < parameters.Length; index++) {
-            parameterTypes[index] = parameters[index].ParameterType;
-          }
-          var constructorBuilder = typeBuilder.DefineConstructor(
-            baseConstructor.Attributes,
-            CallingConventions.Standard,
-            parameterTypes
-          );
-
-          // Create constructor
-          var constructorIlGenerator = constructorBuilder.GetILGenerator();
-          constructorIlGenerator.Emit(OpCodes.Ldarg_0);
-          var parametersCount = parameterTypes.Length;
-          for (short i = 1; i <= parametersCount; i++) {
-            constructorIlGenerator.Emit(OpCodes.Ldarg, i);
-          }
-
-          constructorIlGenerator.Emit(OpCodes.Call, baseConstructor);
-          constructorIlGenerator.Emit(OpCodes.Ret);
-
-          // Create ProtectedConstructorAccessor
-          if (implementProtectedConstructorAccessor) {
-            var methodBuilder = typeBuilder.DefineMethod(DelegateHelper.AspectedFactoryMethodName,
-              MethodAttributes.Private | MethodAttributes.Static,
-              CallingConventions.Standard, typeBuilder.UnderlyingSystemType, parameterTypes);
-            var accessorIlGenerator = methodBuilder.GetILGenerator();
-            for (short i = 0; i < parameterTypes.Length; i++) {
-              accessorIlGenerator.Emit(OpCodes.Ldarg, i);
-            }
-
-            accessorIlGenerator.Emit(OpCodes.Newobj, constructorBuilder);
-            accessorIlGenerator.Emit(OpCodes.Ret);
-          }
-        }
-
-        return typeBuilder.CreateTypeInfo().AsType();
-      }
-    }
-
-    private static void EnsureEmitInitialized()
-    {
-      if (moduleBuilder != null) {
-        return;
-      }
-
-      lock (emitLock) {
-        if (moduleBuilder != null) {
-          return;
-        }
-
-        var assemblyName = new AssemblyName("Xtensive.TypeHelper.GeneratedTypes");
-        assemblyBuilder = AssemblyBuilder.DefineDynamicAssembly(assemblyName, AssemblyBuilderAccess.Run);
-        var tmp = assemblyBuilder.DefineDynamicModule(assemblyName.Name);
-        Thread.MemoryBarrier();
-        moduleBuilder = tmp;
-      }
-    }
-
-    /// <summary>
-    /// Adds suffix to specified generic type name.
-    /// </summary>
-    /// <param name="typeName">Type name to add suffix for.</param>
-    /// <param name="suffix">Suffix to add.</param>
-    /// <returns>Specified generic type name with its suffix.</returns>
-    public static string AddSuffix(string typeName, string suffix)
-    {
-      var i = typeName.IndexOf('`');
-      if (i >= 0) {
-        return typeName.Substring(0, i) + suffix + typeName.Substring(i);
-      }
-
-      i = typeName.IndexOf('<');
-      if (i >= 0) {
-        return typeName.Substring(0, i) + suffix + typeName.Substring(i);
-      }
-
-      return typeName + suffix;
-    }
-
-    /// <summary>
-    /// Instantiates specified generic type; returns <see langword="null"/>, if either no such a type,
-    /// or an error has occurred.
-    /// </summary>
-    /// <param name="assembly">Assembly where the type is located.</param>
-    /// <param name="typeName">Name of the type to instantiate.</param>
-    /// <param name="genericArguments">Generic arguments for the type to instantiate 
-    /// (<see langword="null"/> means type isn't a generic type definition).</param>
-    /// <param name="arguments">Arguments to pass to the type constructor.</param>
-    /// <returns>An instance of specified type; <see langword="null"/>, if either no such a type,
-    /// or an error has occurred.</returns>
-    public static object Activate(Assembly assembly, string typeName, Type[] genericArguments,
-      params object[] arguments)
-    {
-      ArgumentValidator.EnsureArgumentNotNull(assembly, nameof(assembly));
-      ArgumentValidator.EnsureArgumentNotNullOrEmpty(typeName, nameof(typeName));
-      var type = assembly.GetType(typeName, false);
-      return type == null ? null : Activate(type, genericArguments, arguments);
-    }
-
-    /// <summary>
-    /// Instantiates specified generic type; returns <see langword="null"/>, if either no such a type,
-    /// or an error has occurred.
-    /// </summary>
-    /// <param name="type">Generic type definition to instantiate.</param>
-    /// <param name="genericArguments">Generic arguments for the type to instantiate 
-    /// (<see langword="null"/> means <paramref name="type"/> isn't a generic type definition).</param>
-    /// <param name="arguments">Arguments to pass to the type constructor.</param>
-    /// <returns>An instance of specified type; <see langword="null"/>, if either no such a type,
-    /// or an error has occurred.</returns>
-    [DebuggerStepThrough]
-    public static object Activate(this Type type, Type[] genericArguments, params object[] arguments)
-    {
-      try {
-        if (type.IsAbstract) {
-          return null;
-        }
-
-        if (type.IsGenericTypeDefinition ^ (genericArguments != null)) {
-          return null;
-        }
-
-        if (type.IsGenericTypeDefinition) {
-          if (genericArguments == null) {
-            genericArguments = Array.Empty<Type>();
-          }
-
-          var genericParameters = type.GetGenericArguments();
-          if (genericParameters.Length != genericArguments.Length) {
-            return null;
-          }
-
-          var genericParameterIndexes = genericParameters
-            .Select((parameter, index) => (parameter, index))
-            .ToDictionary(a => a.parameter, a => a.index);
-          for (var i = 0; i < genericParameters.Length; i++) {
-            var parameter = genericParameters[i];
-            var constraints = parameter.GetGenericParameterConstraints();
-            var argument = genericArguments[i];
-            foreach (var constraint in constraints) {
-              var projectedConstraint = constraint;
-              if (constraint.IsGenericParameter) {
-                projectedConstraint = genericArguments[genericParameterIndexes[constraint]];
-              }
-              else if (constraint.IsGenericType) {
-                var constraintArguments = constraint.GetGenericArguments();
-                var projectedConstraintArguments = new Type[constraintArguments.Length];
-                for (var j = 0; j < constraintArguments.Length; j++) {
-                  projectedConstraintArguments[j] =
-                    genericParameterIndexes.ContainsKey(constraintArguments[j])
-                      ? genericArguments[genericParameterIndexes[constraintArguments[j]]]
-                      : constraintArguments[j];
-                }
-
-                projectedConstraint = constraint
-                  .GetGenericTypeDefinition()
-                  .MakeGenericType(projectedConstraintArguments);
-              }
-
-              if (!projectedConstraint.IsAssignableFrom(argument)) {
-                return null;
-              }
-            }
-          }
-
-          type = type.MakeGenericType(genericArguments);
-        }
-
-        if (arguments == null) {
-          arguments = Array.Empty<object>();
-        }
-
-        const BindingFlags bindingFlags =
-          BindingFlags.CreateInstance | BindingFlags.Public | BindingFlags.NonPublic | BindingFlags.Instance;
-
-        var argumentTypes = new object[arguments.Length];
-        for (var i = 0; i < arguments.Length; i++) {
-          var o = arguments[i];
-          if (o == null) {
-            // Actually a case when GetConstructor will fail,
-            // so we should fall back to Activator.CreateInstance
-            return Activator.CreateInstance(type, bindingFlags, null, arguments, null);
-          }
-
-          argumentTypes[i] = o.GetType();
-        }
-
-        var constructor = type.GetConstructor(bindingFlags, argumentTypes);
-        return constructor == null ? null : constructor.Invoke(arguments);
-      }
-      catch (Exception) {
-        return null;
-      }
-    }
-
-    /// <summary>
-    /// Gets the public constructor of type <paramref name="type"/> 
-    /// accepting specified <paramref name="arguments"/>.
-    /// </summary>
-    /// <param name="type">The type to get the constructor for.</param>
-    /// <param name="arguments">The arguments.</param>
-    /// <returns>
-    /// Appropriate constructor, if a single match is found;
-    /// otherwise, <see langword="null"/>.
-    /// </returns>
-    public static ConstructorInfo GetConstructor(this Type type, object[] arguments)
-    {
-      var constructors =
-        from ctor in type.GetConstructors()
-        let parameters = ctor.GetParameters()
-        where parameters.Length == arguments.Length
-        let zipped = parameters.Zip(arguments, (parameter, argument) => (parameter, argument))
-        where (
-          from pair in zipped
-          let parameter = pair.parameter
-          let parameterType = parameter.ParameterType
-          let argument = pair.argument
-          let argumentType = argument == null ? WellKnownTypes.Object : argument.GetType()
-          select
-            !parameter.IsOut && (
-              parameterType.IsAssignableFrom(argumentType) ||
-              (!parameterType.IsValueType && argument == null) ||
-              (parameterType.IsNullable() && argument == null)
-            )
-        ).All(passed => passed)
-        select ctor;
-      return constructors.SingleOrDefault();
-    }
-
-    /// <summary>
-    /// Orders the specified <paramref name="types"/> by their inheritance
-    /// (very base go first).
-    /// </summary>
-    /// <param name="types">The types to sort.</param>
-    /// <returns>The list of <paramref name="types"/> ordered by their inheritance.</returns>
-    public static List<Type> OrderByInheritance(this IEnumerable<Type> types) =>
-      TopologicalSorter.Sort(types, (t1, t2) => t1.IsAssignableFrom(t2));
-
-    /// <summary>
-    /// Fast analogue of <see cref="Type.GetInterfaceMap"/>.
-    /// </summary>
-    /// <param name="type">The type.</param>
-    /// <param name="targetInterface">The target interface.</param>
-    /// <returns>Interface map for the specified interface.</returns>
-    public static InterfaceMapping GetInterfaceMapFast(this Type type, Type targetInterface) =>
-      interfaceMaps.GetOrAdd(new Pair<Type, Type>(type, targetInterface),
-        pair => new InterfaceMapping(pair.First.GetInterfaceMap(pair.Second)));
-
-    /// <summary>
-    /// Gets the interfaces of the specified type.
-    /// Interfaces will be ordered from the very base ones to ancestors.
-    /// </summary>
-    /// <param name="type">The type to get the interfaces of.</param>
-    public static Type[] GetInterfaces(this Type type) =>
-      orderedInterfaces.GetOrAdd(type, t => t.GetInterfaces().OrderByInheritance().ToArray());
-
-    /// <summary>
-    /// Gets the sequence of type itself, all its base types and interfaces.
-    /// Types will be ordered from the very base ones to ancestors with the specified type in the end of sequence.
-    /// </summary>
-    /// <param name="type">The type to get compatible types for.</param>
-    /// <returns>The interfaces of the specified type.</returns>
-    public static Type[] GetCompatibles(this Type type) =>
-      orderedCompatibles.GetOrAdd(type,
-        t => {
-          var interfaces = t.GetInterfaces();
-          var bases = EnumerableUtils.Unfold(t.BaseType, baseType => baseType.BaseType);
-          return bases
-            .Concat(interfaces)
-            .OrderByInheritance()
-            .Append(t)
-            .ToArray();
-        });
-
-    /// <summary>
-    /// Builds correct full generic type name.
-    /// </summary>
-    /// <param name="type">A <see cref="Type"/> which name is built.</param>
-    /// <returns>Full type name.</returns>
-    public static string GetFullName(this Type type)
-    {
-      if (type == null) {
-        return null;
-      }
-
-      if (type.IsGenericParameter) {
-        return type.Name;
-      }
-
-      var declaringType = type.DeclaringType;
-      if (declaringType == null) {
-        return type.GetFullNameBase();
-      }
-
-      if (declaringType.IsGenericTypeDefinition) {
-        declaringType =
-          declaringType.MakeGenericType(
-            type.GetGenericArguments()
-              .Take(declaringType.GetGenericArguments().Length)
-              .ToArray());
-      }
-
-      return $"{declaringType.GetFullName()}+{type.GetFullNameBase()}";
-    }
-
-    private static string GetFullNameBase(this Type type)
-    {
-      var result = type.DeclaringType != null // Is nested
-        ? type.Name
-        : type.Namespace + "." + type.Name;
-      var arrayBracketPosition = result.IndexOf('[');
-      if (arrayBracketPosition > 0) {
-        result = result.Substring(0, arrayBracketPosition);
-      }
-
-      var arguments = type.GetGenericArguments();
-      if (arguments.Length > 0) {
-        if (type.DeclaringType != null) {
-          arguments = arguments
-            .Skip(type.DeclaringType.GetGenericArguments().Length)
-            .ToArray();
-        }
-
-        var sb = new StringBuilder();
-        sb.Append(TrimGenericSuffix(result));
-        sb.Append('<');
-        char? comma = default;
-        foreach (var argument in arguments) {
-          if (comma.HasValue) {
-            sb.Append(comma.Value);
-          }
-
-          if (!type.IsGenericTypeDefinition) {
-            sb.Append(GetFullNameBase(argument));
-          }
-
-          comma = ',';
-        }
-
-        sb.Append('>');
-        result = sb.ToString();
-      }
-
-      if (type.IsArray) {
-        var sb = new StringBuilder(result);
-        var elementType = type;
-        while (elementType?.IsArray == true) {
-          sb.Append('[');
-          var commaCount = elementType.GetArrayRank() - 1;
-          for (var i = 0; i < commaCount; i++) {
-            sb.Append(',');
-          }
-
-          sb.Append(']');
-          elementType = elementType.GetElementType();
-        }
-
-        result = sb.ToString();
-      }
-
-      return result;
-    }
-
-    /// <summary>
-    /// Builds correct short generic type name (without namespaces).
-    /// </summary>
-    /// <param name="type">A <see cref="Type"/> which name is built.</param>
-    /// <returns>Short type name.</returns>
-    public static string GetShortName(this Type type)
-    {
-      if (type == null) {
-        return null;
-      }
-
-      if (type.IsGenericParameter) {
-        return type.Name;
-      }
-
-      var declaringType = type.DeclaringType;
-      if (declaringType == null) {
-        return type.GetShortNameBase();
-      }
-
-      if (declaringType.IsGenericTypeDefinition) {
-        declaringType =
-          declaringType.MakeGenericType(
-            type.GetGenericArguments()
-              .Take(declaringType.GetGenericArguments().Length)
-              .ToArray());
-      }
-
-      return $"{declaringType.GetShortName()}+{type.GetShortNameBase()}";
-    }
-
-    private static string GetShortNameBase(this Type type)
-    {
-      var result = type.Name;
-      var arrayBracketPosition = result.IndexOf('[');
-      if (arrayBracketPosition > 0) {
-        result = result.Substring(0, arrayBracketPosition);
-      }
-
-      var arguments = type.GetGenericArguments();
-      if (arguments.Length > 0) {
-        if (type.DeclaringType != null) {
-          arguments = arguments
-            .Skip(type.DeclaringType.GetGenericArguments().Length)
-            .ToArray();
-        }
-
-        var sb = new StringBuilder();
-        sb.Append(TrimGenericSuffix(result));
-        sb.Append('<');
-        char? comma = default;
-        foreach (var argument in arguments) {
-          if (comma.HasValue) {
-            sb.Append(comma.Value);
-          }
-
-          if (!type.IsGenericTypeDefinition) {
-            sb.Append(GetShortNameBase(argument));
-          }
-
-          comma = ',';
-        }
-
-        sb.Append('>');
-        result = sb.ToString();
-      }
-
-      if (type.IsArray) {
-        var sb = new StringBuilder(result);
-        var elementType = type;
-        while (elementType?.IsArray == true) {
-          sb.Append('[');
-          var commaCount = elementType.GetArrayRank() - 1;
-          for (var i = 0; i < commaCount; i++) {
-            sb.Append(',');
-          }
-
-          sb.Append(']');
-          elementType = elementType.GetElementType();
-        }
-
-        result = sb.ToString();
-      }
-
-      return result;
-    }
-
-    /// <summary>
-    /// Indicates whether <paramref name="type"/> is a <see cref="Nullable{T}"/> type.
-    /// </summary>
-    /// <param name="type">Type to check.</param>
-    /// <returns><see langword="True"/> if type is nullable type;
-    /// otherwise, <see langword="false"/>.</returns>
-    public static bool IsNullable(this Type type) =>
-      (type.MetadataToken ^ NullableTypeMetadataToken) == 0 && ReferenceEquals(type.Module, NullableTypeModule);
-
-    /// <summary>
-    /// Indicates whether <typeparamref name="T"/> type is a <see cref="Nullable{T}"/> type.
-    /// </summary>
-    /// <typeparam name="T">Type to check.</typeparam>
-    /// <returns><see langword="True"/> if type is nullable type;
-    /// otherwise, <see langword="false"/>.</returns>
-    public static bool IsNullable<T>() => typeof(T).IsNullable();
-
-    /// <summary>
-    /// Indicates whether <paramref name="type"/> is a final type.
-    /// </summary>
-    /// <param name="type">Type to check.</param>
-    /// <returns><see langword="True"/> if type is final type;
-    /// otherwise, <see langword="false"/>.</returns>
-    public static bool IsFinal(this Type type) => type.IsValueType || type.IsSealed;
-
-    /// <summary>
-    /// Indicates whether <typeparamref name="T"/> type is a final type.
-    /// </summary>
-    /// <typeparam name="T">Type to check.</typeparam>
-    /// <returns><see langword="True"/> if type is final type;
-    /// otherwise, <see langword="false"/>.</returns>
-    public static bool IsFinal<T>() => IsFinal(typeof(T));
-
-    /// <summary>
-    /// Gets the delegate "Invoke" method (describing the delegate) for 
-    /// the specified <paramref name="delegateType"/>.
-    /// </summary>
-    /// <param name="delegateType">Type of the delegate to get the "Invoke" method of.</param>
-    /// <returns><see cref="MethodInfo"/> object describing the delegate "Invoke" method.</returns>
-    public static MethodInfo GetInvokeMethod(this Type delegateType) => delegateType.GetMethod(invokeMethodName);
-
-
-    /// <summary>
-    /// Determines whether given <paramref name="method"/> is a specification
-    /// of the provided <paramref name="genericMethodDefinition"/>.
-    /// </summary>
-    /// <param name="method">The <see cref="MethodInfo"/> to check.</param>
-    /// <param name="genericMethodDefinition">The <see cref="MethodInfo"/> of the generic method definition
-    /// to check against.</param>
-    /// <returns><see langword="true"/> if the specified <paramref name="method"/> is a specification
-    /// of the provided <paramref name="genericMethodDefinition"/>.</returns>
-    public static bool IsGenericMethodSpecificationOf(this MethodInfo method, MethodInfo genericMethodDefinition) =>
-      method.MetadataToken == genericMethodDefinition.MetadataToken
-      && (ReferenceEquals(method.Module, genericMethodDefinition.Module)
-        || method.Module == genericMethodDefinition.Module)
-      && method.IsGenericMethod && genericMethodDefinition.IsGenericMethodDefinition;
-
-    /// <summary>
-    /// Determines whether the specified <paramref name="type"/> is an ancestor or an instance of the
-    /// provided <paramref name="openGenericBaseType"/>.
-    /// </summary>
-    /// <param name="type">The type to check.</param>
-    /// <param name="openGenericBaseType">Type of the generic. It is supposed this is an open generic type.</param>
-    /// <returns>
-    /// <see langword="true"/> if the specified <paramref name="type"/>  is an ancestor or an instance of the
-    /// provided <paramref name="openGenericBaseType"/>; otherwise, <see langword="false"/>.
-    /// </returns>
-    public static bool IsOfGenericType(this Type type, Type openGenericBaseType) =>
-      GetGenericType(type, openGenericBaseType) != null;
-
-    /// <summary>
-    /// Determines whether the specified <paramref name="type"/> is an ancestor or an instance of
-    /// the provided <paramref name="openGenericBaseType"/> and returns closed generic type with the
-    /// specified type arguments if found.
-    /// </summary>
-    /// <param name="type">The type to check.</param>
-    /// <param name="openGenericBaseType">Open generic type to be matched.</param>
-    /// <returns>
-    /// A <see cref="Type"/> representing the closed generic version of <paramref name="openGenericBaseType"/>
-    /// where type parameters are bound in case it exists in <paramref name="type"/>'s inheritance hierarchy;
-    /// otherwise, <see langword="null"/>.
-    /// </returns>
-    public static Type GetGenericType(this Type type, Type openGenericBaseType)
-    {
-      var definitionMetadataToken = openGenericBaseType.MetadataToken;
-      var definitionModule = openGenericBaseType.Module;
-      while (type != null && !ReferenceEquals(type, WellKnownTypes.Object)) {
-        if ((type.MetadataToken ^ definitionMetadataToken) == 0 && ReferenceEquals(type.Module, definitionModule)) {
-          return type;
-        }
-
-        type = type.BaseType;
-      }
-
-      return null;
-    }
-
-    /// <summary>
-    /// Determines whether specified <paramref name="type"/> is an implementation of the
-    /// provided <paramref name="openGenericInterface"/>.
-    /// </summary>
-    /// <param name="type">A <see cref="Type"/> instance to be checked.</param>
-    /// <param name="openGenericInterface">A <see cref="Type"/> of an open generic <see langword="interface"/>
-    /// to match the specified <paramref name="type"/> against.</param>
-    /// <returns>
-    /// <see langword="true"/> if the specified <paramref name="type"/> is an implementation of the
-    /// provided <paramref name="openGenericInterface"/>;
-    /// otherwise, <see langword="false"/>.
-    /// </returns>
-    public static bool IsOfGenericInterface(this Type type, Type openGenericInterface) =>
-      GetGenericInterface(type, openGenericInterface) != null;
-
-    /// <summary>
-    /// Determines whether the specified <paramref name="type"/> is an implementation of the
-    /// provided <paramref name="openGenericInterface"/> and returns a <see cref="Type"/> instance
-    /// for the closed generic interface where type arguments are specified if implementation is found.
-    /// </summary>
-    /// <param name="type">The type to be checked.</param>
-    /// <param name="openGenericInterface">Open generic <see langword="interface"/> to be matched.</param>
-    /// <returns>
-    /// A <see cref="Type"/> representing closed generic version of <paramref name="openGenericInterface"/>
-    /// where type parameters are bound in case it is implemented by the <paramref name="type"/>;
-    /// otherwise, <see langword="null"/>.
-    /// </returns>
-    public static Type GetGenericInterface(this Type type, Type openGenericInterface)
-    {
-      var metadataToken = openGenericInterface.MetadataToken;
-      var module = openGenericInterface.Module;
-      if (type == null || ((type.MetadataToken ^ metadataToken) == 0 && ReferenceEquals(type.Module, module))) {
-        return type;
-      }
-
-      // We don't use LINQ as we don't want to create a closure here
-      foreach (var implementedInterface in type.GetInterfaces()) {
-        if ((implementedInterface.MetadataToken ^ metadataToken) == 0
-          && ReferenceEquals(implementedInterface.Module, module)) {
-          return implementedInterface;
-        }
-      }
-
-      return null;
-    }
-
-    /// <summary>
-    /// Converts <paramref name="type"/> to type that can assign both
-    /// values of <paramref name="type"/> and <see landword="null"/>.
-    /// This method is a reverse for <see cref="StripNullable"/> method.
-    /// </summary>
-    /// <param name="type">A type to convert.</param>
-    /// <returns>
-    /// If <paramref name="type"/> is a reference type or a <see cref="Nullable{T}"/> instance
-    /// returns <paramref name="type"/>.
-    /// Otherwise returns <see cref="Nullable{T}"/> of <paramref name="type"/>. 
-    /// </returns>
-    public static Type ToNullable(this Type type)
-    {
-      ArgumentValidator.EnsureArgumentNotNull(type, nameof(type));
-      return type.IsValueType && !type.IsNullable()
-        ? WellKnownTypes.NullableOfT.MakeGenericType(type)
-        : type;
-    }
-
-    /// <summary>
-    /// Converts <paramref name="type"/> to <see cref="Nullable{T}"/> if <paramref name="type"/> is a value type.
-    /// Otherwise returns just <paramref name="type"/>.
-    /// This method is a reverse for <see cref="ToNullable"/> method.
-    /// </summary>
-    /// <param name="type">The type to process.</param>
-    /// <returns>
-    /// <see cref="Nullable{T}"/> of <paramref name="type"/> is specified type is a value type.
-    /// Otherwise return just <paramref name="type"/>.
-    /// </returns>
-    public static Type StripNullable(this Type type)
-    {
-      ArgumentValidator.EnsureArgumentNotNull(type, nameof(type));
-      return type.IsNullable()
-        ? type.GetGenericArguments()[0]
-        : type;
-    }
-
-    /// <summary>
-    /// Determines whether the specified <paramref name="type"/> is anonymous type.
-    /// </summary>
-    /// <param name="type">The type.</param>
-    /// <returns>
-    ///   <see langword="true" /> if the specified type is anonymous; otherwise, <see langword="false" />.
-    /// </returns>
-    public static bool IsAnonymous(this Type type)
-    {
-      var typeName = type.Name;
-      return (type.Attributes & TypeAttributes.Public) == 0
-        && type.BaseType == WellKnownTypes.Object
-        && (typeName.StartsWith("<>", StringComparison.Ordinal) || typeName.StartsWith("VB$", StringComparison.Ordinal))
-        && typeName.IndexOf("AnonymousType", StringComparison.Ordinal) >= 0
-        && type.IsDefined(CompilerGeneratedAttributeType, false);
-    }
-
-    /// <summary>
-    /// Determines whether the specified <paramref name="type"/> is closure type.
-    /// </summary>
-    /// <param name="type">The type.</param>
-    /// <returns>
-    ///   <see langword="true" /> if the specified type is anonymous; otherwise, <see langword="false" />.
-    /// </returns>
-    public static bool IsClosure(this Type type)
-    {
-      var typeName = type.Name;
-      return type.BaseType == WellKnownTypes.Object
-        && (typeName.StartsWith("<>", StringComparison.Ordinal) || typeName.StartsWith("VB$", StringComparison.Ordinal))
-        && typeName.IndexOf("DisplayClass", StringComparison.Ordinal) >= 0
-        && type.IsDefined(CompilerGeneratedAttributeType, false);
-    }
-
-    /// <summary>
-    /// Determines whether <paramref name="type"/> is a public non-abstract inheritor of <paramref name="baseType"/>.
-    /// </summary>
-    /// <param name="type">The type to check.</param>
-    /// <param name="baseType">The base type.</param>
-    /// <returns>
-    /// <see langword="true"/> if type is a public non-abstract inheritor of specified base type;
-    /// otherwise, <see langword="false"/>.
-    /// </returns>
-    public static bool IsPublicNonAbstractInheritorOf(this Type type, Type baseType)
-    {
-      ArgumentValidator.EnsureArgumentNotNull(type, nameof(type));
-      ArgumentValidator.EnsureArgumentNotNull(baseType, nameof(baseType));
-      return type.IsPublic && !type.IsAbstract && baseType.IsAssignableFrom(type);
-    }
-
-    /// <summary>
-    /// Determines whether <paramref name="type"/> is numeric or nullable numeric
-    /// </summary>
-    /// <param name="type">The type to check.</param>
-    /// <returns>
-    /// <see langword="true"/> If type is numeric or nullable numeric;
-    /// otherwise, <see langword="false"/>.
-    /// </returns>
-    public static bool IsNumericType(this Type type)
-    {
-      ArgumentValidator.EnsureArgumentNotNull(type, nameof(type));
-      var nonNullableType = type.StripNullable();
-      if (nonNullableType.IsEnum) {
-        return false;
-      }
-
-      switch (Type.GetTypeCode(nonNullableType)) {
-        case TypeCode.Byte:
-        case TypeCode.SByte:
-        case TypeCode.UInt16:
-        case TypeCode.UInt32:
-        case TypeCode.UInt64:
-        case TypeCode.Int16:
-        case TypeCode.Int32:
-        case TypeCode.Int64:
-        case TypeCode.Decimal:
-        case TypeCode.Double:
-        case TypeCode.Single:
-          return true;
-        default:
-          return false;
-      }
-    }
-
-    #region Private \ internal methods
-
-    /// <summary>
-    /// Gets information about field in closure.
-    /// </summary>
-    /// <param name="closureType">Closure type.</param>
-    /// <param name="fieldType">Type of field in closure.</param>
-    /// <returns>If field of <paramref name="fieldType"/> exists in closure then returns
-    /// <see cref="MemberInfo"/> of that field, otherwise, <see langword="null"/>.</returns>
-    internal static MemberInfo TryGetFieldInfoFromClosure(this Type closureType, Type fieldType) =>
-      closureType.IsClosure()
-        ? closureType.GetFields().FirstOrDefault(field => field.FieldType == fieldType)
-        : null;
-
-    private static string TrimGenericSuffix(string @string)
-    {
-      var backtickPosition = @string.IndexOf('`');
-      return backtickPosition < 0 ? @string : @string.Substring(0, backtickPosition);
-    }
-
-    private static string CorrectGenericSuffix(string typeName, int argumentCount)
-    {
-      var backtickPosition = typeName.IndexOf('`');
-      if (backtickPosition > 0) {
-        typeName = typeName.Substring(0, backtickPosition);
-      }
-
-      return argumentCount == 0 ? typeName : $"{typeName}`{argumentCount}";
-    }
-
-    #endregion
-  }
->>>>>>> 8695eda1
-}+// Copyright (C) 2007-2020 Xtensive LLC.
+// This code is distributed under MIT license terms.
+// See the License.txt file in the project root for more information.
+// Created by: Nick Svetlov
+// Created:    2007.06.13
+
+using System;
+using System.Collections;
+using System.Collections.Concurrent;
+using System.Collections.Generic;
+using System.Diagnostics;
+using System.Reflection;
+using System.Reflection.Emit;
+using System.Runtime.CompilerServices;
+using System.Text;
+using System.Threading;
+using Xtensive.Collections;
+using System.Linq;
+using Xtensive.Core;
+
+using Xtensive.Sorting;
+
+
+namespace Xtensive.Reflection
+{
+  /// <summary>
+  /// <see cref="Type"/> related helper \ extension methods.
+  /// </summary>
+  public static class TypeHelper
+  {
+    private const string invokeMethodName = "Invoke";
+
+    private static readonly object emitLock = new object();
+    private static readonly int NullableTypeMetadataToken = WellKnownTypes.NullableOfT.MetadataToken;
+    private static readonly Module NullableTypeModule = WellKnownTypes.NullableOfT.Module;
+    private static readonly Type CompilerGeneratedAttributeType = typeof(CompilerGeneratedAttribute);
+    private static readonly string TypeHelperNamespace = typeof(TypeHelper).Namespace;
+
+    private static readonly ConcurrentDictionary<Type, Type[]> orderedInterfaces =
+      new ConcurrentDictionary<Type, Type[]>();
+
+    private static readonly ConcurrentDictionary<Type, Type[]> orderedCompatibles =
+      new ConcurrentDictionary<Type, Type[]>();
+
+    private static readonly ConcurrentDictionary<Pair<Type, Type>, InterfaceMapping> interfaceMaps =
+      new ConcurrentDictionary<Pair<Type, Type>, InterfaceMapping>();
+
+    private static int createDummyTypeNumber = 0;
+    private static AssemblyBuilder assemblyBuilder;
+    private static ModuleBuilder moduleBuilder;
+
+    /// <summary>
+    /// Searches for associated class for <paramref name="forType"/>, creates its instance, if found.
+    /// Otherwise returns <see langword="null"/>.
+    /// </summary>
+    /// <typeparam name="T">Type of result. Can be ether class or interface.</typeparam>
+    /// <param name="forType">Type to search the associate for.</param>
+    /// <param name="foundForType">Type the associate was found for.</param>
+    /// <param name="associateTypeSuffixes">Associate type name suffix.</param>
+    /// <param name="constructorParams">Parameters to pass to associate constructor.</param>
+    /// <returns>Newly created associate for <paramref name="forType"/>, if found;
+    /// otherwise, <see langword="null"/>.</returns>
+    public static T CreateAssociate<T>(Type forType, out Type foundForType, string[] associateTypeSuffixes,
+      object[] constructorParams)
+      where T : class =>
+      CreateAssociate<T>(forType, out foundForType, associateTypeSuffixes, constructorParams,
+        Array.Empty<Pair<Assembly, string>>());
+
+    /// <summary>
+    /// Searches for associated class for <paramref name="forType"/>, creates its instance, if found.
+    /// Otherwise returns <see langword="null"/>.
+    /// </summary>
+    /// <typeparam name="T">Type of result. Can be ether class or interface.</typeparam>
+    /// <param name="forType">Type to search the associate for.</param>
+    /// <param name="foundForType">Type the associate was found for.</param>
+    /// <param name="associateTypeSuffixes">Associate type name suffix.</param>
+    /// <param name="highPriorityLocations">High-priority search locations (assembly + namespace pairs).</param>
+    /// <param name="constructorParams">Parameters to pass to associate constructor.</param>
+    /// <returns>Newly created associate for <paramref name="forType"/>, if found;
+    /// otherwise, <see langword="null"/>.</returns>
+    public static T CreateAssociate<T>(Type forType, out Type foundForType, string[] associateTypeSuffixes,
+      object[] constructorParams, IEnumerable<Pair<Assembly, string>> highPriorityLocations)
+      where T : class =>
+      CreateAssociate<T>(forType, out foundForType, associateTypeSuffixes, constructorParams, highPriorityLocations,
+        false);
+
+    /// <summary>
+    /// Searches for associated class for <paramref name="forType"/>, creates its instance, if found.
+    /// Otherwise returns <see langword="null"/>.
+    /// </summary>
+    /// <typeparam name="T">Type of result. Can be ether class or interface.</typeparam>
+    /// <param name="forType">Type to search the associate for.</param>
+    /// <param name="foundForType">Type the associate was found for.</param>
+    /// <param name="associateTypeSuffixes">Associate type name suffix.</param>
+    /// <param name="highPriorityLocations">High-priority search locations (assembly + namespace pairs).</param>
+    /// <param name="constructorParams">Parameters to pass to associate constructor.</param>
+    /// <returns>Newly created associate for <paramref name="forType"/>, if found;
+    /// otherwise, <see langword="null"/>.</returns>
+    /// <param name="exactTypeMatch">If <see langword="false"/> tries to create associates for base class, interfaces,
+    /// arrays and <see cref="Nullable{T}"/>(if struct) too.</param>
+    /// <exception cref="InvalidOperationException"><paramref name="forType"/> is generic type definition.</exception>
+    public static T CreateAssociate<T>(Type forType, out Type foundForType, string[] associateTypeSuffixes,
+      object[] constructorParams, IEnumerable<Pair<Assembly, string>> highPriorityLocations, bool exactTypeMatch)
+      where T : class
+    {
+      ArgumentValidator.EnsureArgumentNotNull(forType, nameof(forType));
+      if (forType.IsGenericTypeDefinition) {
+        throw new InvalidOperationException(string.Format(
+          Strings.ExCantCreateAssociateForGenericTypeDefinitions, GetShortName(forType)));
+      }
+
+      var locations = new List<Pair<Assembly, string>>(1);
+      if (highPriorityLocations != null) {
+        locations.AddRange(highPriorityLocations);
+      }
+
+      return
+        CreateAssociateInternal<T>(forType, forType, out foundForType, associateTypeSuffixes, constructorParams,
+          locations, exactTypeMatch);
+    }
+
+    private static T CreateAssociateInternal<T>(Type originalForType, Type currentForType, out Type foundForType,
+      string[] associateTypeSuffixes, object[] constructorParams, List<Pair<Assembly, string>> locations,
+      bool exactTypeMatch)
+      where T : class
+    {
+      if (currentForType == null) {
+        foundForType = null;
+        return null;
+      }
+
+      string associateTypePrefix;
+      Type[] genericArguments;
+
+      // Possible cases: generic type, array type, regular type
+      if (currentForType.IsGenericType) {
+        // Generic type
+        associateTypePrefix = currentForType.Name;
+        genericArguments = currentForType.GetGenericArguments();
+      }
+      else if (currentForType.IsArray) {
+        // Array type
+        var elementType = currentForType.GetElementType();
+        var rank = currentForType.GetArrayRank();
+        associateTypePrefix = rank == 1 ? "Array`1" : $"Array{rank}D`1";
+
+        genericArguments = new[] {elementType};
+      }
+      else if (currentForType == WellKnownTypes.Enum) {
+        // Enum type
+        var underlyingType = Enum.GetUnderlyingType(originalForType);
+        associateTypePrefix = "Enum`2";
+        genericArguments = new[] {originalForType, underlyingType};
+      }
+      else if (currentForType == WellKnownTypes.Array) {
+        // Untyped Array type
+        foundForType = null;
+        return null;
+      }
+      else {
+        // Regular type
+        associateTypePrefix = currentForType.Name;
+        genericArguments = null;
+      }
+
+      // Replacing 'I' at interface types
+      if (currentForType.IsInterface && associateTypePrefix.StartsWith("I", StringComparison.Ordinal)) {
+        associateTypePrefix = AddSuffix(associateTypePrefix.Substring(1), "Interface");
+      }
+
+      // Search for exact associate
+      var result = CreateAssociateInternal<T>(originalForType, currentForType, out foundForType, associateTypePrefix,
+        associateTypeSuffixes, locations, genericArguments, constructorParams);
+      if (result != null) {
+        return result;
+      }
+
+      if (exactTypeMatch) {
+        foundForType = null;
+        return null;
+      }
+
+      // Nothing is found; trying to find an associate for base type (except Object)
+      var forTypeBase = currentForType.BaseType;
+      if (forTypeBase != null) {
+        while (forTypeBase != null && forTypeBase != WellKnownTypes.Object) {
+          result = CreateAssociateInternal<T>(originalForType, forTypeBase, out foundForType,
+            associateTypeSuffixes, constructorParams, locations, true);
+          if (result != null) {
+            return result;
+          }
+
+          forTypeBase = forTypeBase.BaseType;
+        }
+      }
+
+      // Nothing is found; trying to find an associate for implemented interface
+      var interfaces = currentForType.GetInterfaces();
+      var interfaceCount = interfaces.Length;
+      var suppressed = new BitArray(interfaceCount);
+      while (interfaceCount > 0) {
+        // Suppressing all the interfaces inherited from others
+        // to allow their associates to not conflict with each other
+        for (var i = 0; i < interfaceCount; i++) {
+          for (var j = 0; j < interfaceCount; j++) {
+            if (i == j || !interfaces[i].IsAssignableFrom(interfaces[j])) {
+              continue;
+            }
+
+            suppressed[i] = true;
+            break;
+          }
+        }
+
+        Type lastGoodInterfaceType = null;
+        // Scanning non-suppressed interfaces
+        for (var i = 0; i < interfaceCount; i++) {
+          if (suppressed[i]) {
+            continue;
+          }
+
+          var resultForInterface = CreateAssociateInternal<T>(originalForType, interfaces[i], out foundForType,
+            associateTypeSuffixes, constructorParams, locations, true);
+          if (resultForInterface == null) {
+            continue;
+          }
+
+          if (result != null) {
+            throw new InvalidOperationException(string.Format(
+              Strings.ExMultipleAssociatesMatch,
+              GetShortName(currentForType),
+              GetShortName(result.GetType()),
+              GetShortName(resultForInterface.GetType())));
+          }
+
+          result = resultForInterface;
+          lastGoodInterfaceType = foundForType;
+          foundForType = null;
+        }
+
+        if (result != null) {
+          foundForType = lastGoodInterfaceType;
+          return result;
+        }
+
+        // Moving suppressed interfaces to the beginning
+        // to scan them on the next round
+        var k = 0;
+        for (var i = 0; i < interfaceCount; i++) {
+          if (suppressed[i]) {
+            interfaces[k] = interfaces[i];
+            suppressed[k] = false;
+            k++;
+          }
+        }
+
+        interfaceCount = k;
+      }
+
+      // Nothing is found; trying to find an associate for Object type
+      if (currentForType != WellKnownTypes.Object) {
+        result = CreateAssociateInternal<T>(originalForType, WellKnownTypes.Object, out foundForType,
+          "Object", associateTypeSuffixes,
+          locations, null, constructorParams);
+        if (result != null) {
+          return result;
+        }
+      }
+
+      // Nothing is found at all
+      foundForType = null;
+      return null;
+    }
+
+    private static T CreateAssociateInternal<T>(Type originalForType,
+      Type currentForType,
+      out Type foundForType,
+      string associateTypePrefix,
+      string[] associateTypeSuffixes,
+      List<Pair<Assembly, string>> locations,
+      Type[] genericArguments,
+      object[] constructorParams)
+      where T : class
+    {
+      var newLocationCount = 0;
+      var pair = new Pair<Assembly, string>(typeof(T).Assembly, typeof(T).Namespace);
+      if (locations.FindIndex(p => p.First == pair.First && p.Second == pair.Second) < 0) {
+        locations.Add(pair);
+        newLocationCount++;
+      }
+
+      pair = new Pair<Assembly, string>(currentForType.Assembly, currentForType.Namespace);
+      if (locations.FindIndex(p => p.First == pair.First && p.Second == pair.Second) < 0) {
+        locations.Add(pair);
+        newLocationCount++;
+      }
+
+      try {
+        for (int i = 0, count = locations.Count; i < count; i++) {
+          var location = locations[i];
+          for (var currentSuffix = 0; currentSuffix < associateTypeSuffixes.Length; currentSuffix++) {
+            var associateTypeSuffix = associateTypeSuffixes[currentSuffix];
+            // Trying exact type match (e.g. EnumerableInterfaceHandler`1<...>)
+            var associateTypeName = AddSuffix($"{location.Second}.{associateTypePrefix}", associateTypeSuffix);
+            var suffix = CorrectGenericSuffix(associateTypeName, genericArguments?.Length ?? 0);
+            if (Activate(location.First, suffix, genericArguments, constructorParams) is T result) {
+              foundForType = currentForType;
+              return result;
+            }
+
+            // Trying to paste original type as generic parameter
+            suffix = CorrectGenericSuffix(associateTypeName, 1);
+            result = Activate(location.First, suffix, new[] {originalForType}, constructorParams) as T;
+            if (result != null) {
+              foundForType = currentForType;
+              return result;
+            }
+
+            // Trying a generic one (e.g. EnumerableInterfaceHandler`2<T, ...>)
+            Type[] newGenericArguments;
+            if (genericArguments == null || genericArguments.Length == 0) {
+              newGenericArguments = new[] {originalForType};
+              associateTypeName = AddSuffix($"{location.Second}.{associateTypePrefix}`1", associateTypeSuffix);
+            }
+            else {
+              newGenericArguments = new Type[genericArguments.Length + 1];
+              newGenericArguments[0] = originalForType;
+              Array.Copy(genericArguments, 0, newGenericArguments, 1, genericArguments.Length);
+              associateTypeName = AddSuffix(
+                $"{location.Second}.{TrimGenericSuffix(associateTypePrefix)}`{newGenericArguments.Length}",
+                associateTypeSuffix);
+            }
+
+            suffix = CorrectGenericSuffix(associateTypeName, newGenericArguments.Length);
+            result = Activate(location.First, suffix, newGenericArguments, constructorParams) as T;
+            if (result != null) {
+              foundForType = currentForType;
+              return result;
+            }
+          }
+        }
+
+        foundForType = null;
+        return null;
+      }
+      finally {
+        for (var i = 0; i < newLocationCount; i++) {
+          locations.RemoveAt(locations.Count - 1);
+        }
+      }
+    }
+
+    /// <summary>
+    /// Creates new dummy type. Such types can be used
+    /// as generic arguments (to instantiate unique generic
+    /// instances).
+    /// </summary>
+    /// <param name="namePrefix">Prefix to include into type name.</param>
+    /// <param name="inheritFrom">The type to inherit the dummy type from.</param>
+    /// <param name="implementProtectedConstructorAccessor">If <see langword="true"/>, static method with name
+    /// <see cref="DelegateHelper.AspectedFactoryMethodName"/> will be created for each constructor.</param>
+    /// <returns><see cref="Type"/> object of newly created type.</returns>
+    public static Type CreateDummyType(string namePrefix, Type inheritFrom, bool implementProtectedConstructorAccessor)
+    {
+      ArgumentValidator.EnsureArgumentNotNullOrEmpty(namePrefix, nameof(namePrefix));
+      ArgumentValidator.EnsureArgumentNotNull(inheritFrom, nameof(inheritFrom));
+
+
+      var n = Interlocked.Increment(ref createDummyTypeNumber);
+      var typeName = $"{TypeHelperNamespace}.Internal.{namePrefix}{n}";
+
+      return CreateInheritedDummyType(typeName, inheritFrom, implementProtectedConstructorAccessor);
+    }
+
+    /// <summary>
+    /// Creates new dummy type inherited from another type.
+    /// </summary>
+    /// <param name="typeName">Type name.</param>
+    /// <param name="inheritFrom">The type to inherit the dummy type from.</param>
+    /// <param name="implementProtectedConstructorAccessor">If <see langword="true"/>, static method with name
+    /// <see cref="DelegateHelper.AspectedFactoryMethodName"/> will be created for each constructor.</param>
+    /// <returns>New type.</returns>
+    public static Type CreateInheritedDummyType(string typeName, Type inheritFrom,
+      bool implementProtectedConstructorAccessor)
+    {
+      ArgumentValidator.EnsureArgumentNotNullOrEmpty(typeName, nameof(typeName));
+      ArgumentValidator.EnsureArgumentNotNull(inheritFrom, nameof(inheritFrom));
+      EnsureEmitInitialized();
+      lock (emitLock) {
+        var typeBuilder = moduleBuilder.DefineType(
+          typeName,
+          TypeAttributes.Public | TypeAttributes.Sealed,
+          inheritFrom,
+          Array.Empty<Type>()
+        );
+        const BindingFlags bindingFlags = BindingFlags.Public | BindingFlags.NonPublic | BindingFlags.Instance;
+        foreach (var baseConstructor in inheritFrom.GetConstructors(bindingFlags)) {
+          var parameters = baseConstructor.GetParameters();
+          var parameterTypes = new Type[parameters.Length];
+          for (var index = 0; index < parameters.Length; index++) {
+            parameterTypes[index] = parameters[index].ParameterType;
+          }
+          var constructorBuilder = typeBuilder.DefineConstructor(
+            baseConstructor.Attributes,
+            CallingConventions.Standard,
+            parameterTypes
+          );
+
+          // Create constructor
+          var constructorIlGenerator = constructorBuilder.GetILGenerator();
+          constructorIlGenerator.Emit(OpCodes.Ldarg_0);
+          var parametersCount = parameterTypes.Length;
+          for (short i = 1; i <= parametersCount; i++) {
+            constructorIlGenerator.Emit(OpCodes.Ldarg, i);
+          }
+
+          constructorIlGenerator.Emit(OpCodes.Call, baseConstructor);
+          constructorIlGenerator.Emit(OpCodes.Ret);
+
+          // Create ProtectedConstructorAccessor
+          if (implementProtectedConstructorAccessor) {
+            var methodBuilder = typeBuilder.DefineMethod(DelegateHelper.AspectedFactoryMethodName,
+              MethodAttributes.Private | MethodAttributes.Static,
+              CallingConventions.Standard, typeBuilder.UnderlyingSystemType, parameterTypes);
+            var accessorIlGenerator = methodBuilder.GetILGenerator();
+            for (short i = 0; i < parameterTypes.Length; i++) {
+              accessorIlGenerator.Emit(OpCodes.Ldarg, i);
+            }
+
+            accessorIlGenerator.Emit(OpCodes.Newobj, constructorBuilder);
+            accessorIlGenerator.Emit(OpCodes.Ret);
+          }
+        }
+
+        return typeBuilder.CreateTypeInfo().AsType();
+      }
+    }
+
+    private static void EnsureEmitInitialized()
+    {
+      if (moduleBuilder != null) {
+        return;
+      }
+
+      lock (emitLock) {
+        if (moduleBuilder != null) {
+          return;
+        }
+
+        var assemblyName = new AssemblyName("Xtensive.TypeHelper.GeneratedTypes");
+        assemblyBuilder = AssemblyBuilder.DefineDynamicAssembly(assemblyName, AssemblyBuilderAccess.Run);
+        var tmp = assemblyBuilder.DefineDynamicModule(assemblyName.Name);
+        Thread.MemoryBarrier();
+        moduleBuilder = tmp;
+      }
+    }
+
+    /// <summary>
+    /// Adds suffix to specified generic type name.
+    /// </summary>
+    /// <param name="typeName">Type name to add suffix for.</param>
+    /// <param name="suffix">Suffix to add.</param>
+    /// <returns>Specified generic type name with its suffix.</returns>
+    public static string AddSuffix(string typeName, string suffix)
+    {
+      var i = typeName.IndexOf('`');
+      if (i >= 0) {
+        return typeName.Substring(0, i) + suffix + typeName.Substring(i);
+      }
+
+      i = typeName.IndexOf('<');
+      if (i >= 0) {
+        return typeName.Substring(0, i) + suffix + typeName.Substring(i);
+      }
+
+      return typeName + suffix;
+    }
+
+    /// <summary>
+    /// Instantiates specified generic type; returns <see langword="null"/>, if either no such a type,
+    /// or an error has occurred.
+    /// </summary>
+    /// <param name="assembly">Assembly where the type is located.</param>
+    /// <param name="typeName">Name of the type to instantiate.</param>
+    /// <param name="genericArguments">Generic arguments for the type to instantiate 
+    /// (<see langword="null"/> means type isn't a generic type definition).</param>
+    /// <param name="arguments">Arguments to pass to the type constructor.</param>
+    /// <returns>An instance of specified type; <see langword="null"/>, if either no such a type,
+    /// or an error has occurred.</returns>
+    public static object Activate(Assembly assembly, string typeName, Type[] genericArguments,
+      params object[] arguments)
+    {
+      ArgumentValidator.EnsureArgumentNotNull(assembly, nameof(assembly));
+      ArgumentValidator.EnsureArgumentNotNullOrEmpty(typeName, nameof(typeName));
+      var type = assembly.GetType(typeName, false);
+      return type == null ? null : Activate(type, genericArguments, arguments);
+    }
+
+    /// <summary>
+    /// Instantiates specified generic type; returns <see langword="null"/>, if either no such a type,
+    /// or an error has occurred.
+    /// </summary>
+    /// <param name="type">Generic type definition to instantiate.</param>
+    /// <param name="genericArguments">Generic arguments for the type to instantiate 
+    /// (<see langword="null"/> means <paramref name="type"/> isn't a generic type definition).</param>
+    /// <param name="arguments">Arguments to pass to the type constructor.</param>
+    /// <returns>An instance of specified type; <see langword="null"/>, if either no such a type,
+    /// or an error has occurred.</returns>
+    [DebuggerStepThrough]
+    public static object Activate(this Type type, Type[] genericArguments, params object[] arguments)
+    {
+      try {
+        if (type.IsAbstract) {
+          return null;
+        }
+
+        if (type.IsGenericTypeDefinition ^ (genericArguments != null)) {
+          return null;
+        }
+
+        if (type.IsGenericTypeDefinition) {
+          if (genericArguments == null) {
+            genericArguments = Array.Empty<Type>();
+          }
+
+          var genericParameters = type.GetGenericArguments();
+          if (genericParameters.Length != genericArguments.Length) {
+            return null;
+          }
+
+          var genericParameterIndexes = genericParameters
+            .Select((parameter, index) => (parameter, index))
+            .ToDictionary(a => a.parameter, a => a.index);
+          for (var i = 0; i < genericParameters.Length; i++) {
+            var parameter = genericParameters[i];
+            var constraints = parameter.GetGenericParameterConstraints();
+            var argument = genericArguments[i];
+            foreach (var constraint in constraints) {
+              var projectedConstraint = constraint;
+              if (constraint.IsGenericParameter) {
+                projectedConstraint = genericArguments[genericParameterIndexes[constraint]];
+              }
+              else if (constraint.IsGenericType) {
+                var constraintArguments = constraint.GetGenericArguments();
+                var projectedConstraintArguments = new Type[constraintArguments.Length];
+                for (var j = 0; j < constraintArguments.Length; j++) {
+                  projectedConstraintArguments[j] =
+                    genericParameterIndexes.ContainsKey(constraintArguments[j])
+                      ? genericArguments[genericParameterIndexes[constraintArguments[j]]]
+                      : constraintArguments[j];
+                }
+
+                projectedConstraint = constraint
+                  .GetGenericTypeDefinition()
+                  .MakeGenericType(projectedConstraintArguments);
+              }
+
+              if (!projectedConstraint.IsAssignableFrom(argument)) {
+                return null;
+              }
+            }
+          }
+
+          type = type.MakeGenericType(genericArguments);
+        }
+
+        if (arguments == null) {
+          arguments = Array.Empty<object>();
+        }
+
+        const BindingFlags bindingFlags =
+          BindingFlags.CreateInstance | BindingFlags.Public | BindingFlags.NonPublic | BindingFlags.Instance;
+
+        var argumentTypes = new object[arguments.Length];
+        for (var i = 0; i < arguments.Length; i++) {
+          var o = arguments[i];
+          if (o == null) {
+            // Actually a case when GetConstructor will fail,
+            // so we should fall back to Activator.CreateInstance
+            return Activator.CreateInstance(type, bindingFlags, null, arguments, null);
+          }
+
+          argumentTypes[i] = o.GetType();
+        }
+
+        var constructor = type.GetConstructor(bindingFlags, argumentTypes);
+        return constructor == null ? null : constructor.Invoke(arguments);
+      }
+      catch (Exception) {
+        return null;
+      }
+    }
+
+    /// <summary>
+    /// Gets the public constructor of type <paramref name="type"/> 
+    /// accepting specified <paramref name="arguments"/>.
+    /// </summary>
+    /// <param name="type">The type to get the constructor for.</param>
+    /// <param name="arguments">The arguments.</param>
+    /// <returns>
+    /// Appropriate constructor, if a single match is found;
+    /// otherwise, <see langword="null"/>.
+    /// </returns>
+    public static ConstructorInfo GetConstructor(this Type type, object[] arguments)
+    {
+      var constructors =
+        from ctor in type.GetConstructors()
+        let parameters = ctor.GetParameters()
+        where parameters.Length == arguments.Length
+        let zipped = parameters.Zip(arguments, (parameter, argument) => (parameter, argument))
+        where (
+          from pair in zipped
+          let parameter = pair.parameter
+          let parameterType = parameter.ParameterType
+          let argument = pair.argument
+          let argumentType = argument == null ? WellKnownTypes.Object : argument.GetType()
+          select
+            !parameter.IsOut && (
+              parameterType.IsAssignableFrom(argumentType) ||
+              (!parameterType.IsValueType && argument == null) ||
+              (parameterType.IsNullable() && argument == null)
+            )
+        ).All(passed => passed)
+        select ctor;
+      return constructors.SingleOrDefault();
+    }
+
+    /// <summary>
+    /// Orders the specified <paramref name="types"/> by their inheritance
+    /// (very base go first).
+    /// </summary>
+    /// <param name="types">The types to sort.</param>
+    /// <returns>The list of <paramref name="types"/> ordered by their inheritance.</returns>
+    public static List<Type> OrderByInheritance(this IEnumerable<Type> types) =>
+      TopologicalSorter.Sort(types, (t1, t2) => t1.IsAssignableFrom(t2));
+
+    /// <summary>
+    /// Fast analogue of <see cref="Type.GetInterfaceMap"/>.
+    /// </summary>
+    /// <param name="type">The type.</param>
+    /// <param name="targetInterface">The target interface.</param>
+    /// <returns>Interface map for the specified interface.</returns>
+    public static InterfaceMapping GetInterfaceMapFast(this Type type, Type targetInterface) =>
+      interfaceMaps.GetOrAdd(new Pair<Type, Type>(type, targetInterface),
+        pair => new InterfaceMapping(pair.First.GetInterfaceMap(pair.Second)));
+
+    /// <summary>
+    /// Gets the interfaces of the specified type.
+    /// Interfaces will be ordered from the very base ones to ancestors.
+    /// </summary>
+    /// <param name="type">The type to get the interfaces of.</param>
+    public static Type[] GetInterfaces(this Type type) =>
+      orderedInterfaces.GetOrAdd(type, t => t.GetInterfaces().OrderByInheritance().ToArray());
+
+    /// <summary>
+    /// Gets the sequence of type itself, all its base types and interfaces.
+    /// Types will be ordered from the very base ones to ancestors with the specified type in the end of sequence.
+    /// </summary>
+    /// <param name="type">The type to get compatible types for.</param>
+    /// <returns>The interfaces of the specified type.</returns>
+    public static Type[] GetCompatibles(this Type type) =>
+      orderedCompatibles.GetOrAdd(type,
+        t => {
+          var interfaces = t.GetInterfaces();
+          var bases = EnumerableUtils.Unfold(t.BaseType, baseType => baseType.BaseType);
+          return bases
+            .Concat(interfaces)
+            .OrderByInheritance()
+            .Append(t)
+            .ToArray();
+        });
+
+    /// <summary>
+    /// Builds correct full generic type name.
+    /// </summary>
+    /// <param name="type">A <see cref="Type"/> which name is built.</param>
+    /// <returns>Full type name.</returns>
+    public static string GetFullName(this Type type)
+    {
+      if (type == null) {
+        return null;
+      }
+
+      if (type.IsGenericParameter) {
+        return type.Name;
+      }
+
+      var declaringType = type.DeclaringType;
+      if (declaringType == null) {
+        return type.GetFullNameBase();
+      }
+
+      if (declaringType.IsGenericTypeDefinition) {
+        declaringType =
+          declaringType.MakeGenericType(
+            type.GetGenericArguments()
+              .Take(declaringType.GetGenericArguments().Length)
+              .ToArray());
+      }
+
+      return $"{declaringType.GetFullName()}+{type.GetFullNameBase()}";
+    }
+
+    private static string GetFullNameBase(this Type type)
+    {
+      var result = type.DeclaringType != null // Is nested
+        ? type.Name
+        : type.Namespace + "." + type.Name;
+      var arrayBracketPosition = result.IndexOf('[');
+      if (arrayBracketPosition > 0) {
+        result = result.Substring(0, arrayBracketPosition);
+      }
+
+      var arguments = type.GetGenericArguments();
+      if (arguments.Length > 0) {
+        if (type.DeclaringType != null) {
+          arguments = arguments
+            .Skip(type.DeclaringType.GetGenericArguments().Length)
+            .ToArray();
+        }
+
+        var sb = new StringBuilder();
+        sb.Append(TrimGenericSuffix(result));
+        sb.Append('<');
+        char? comma = default;
+        foreach (var argument in arguments) {
+          if (comma.HasValue) {
+            sb.Append(comma.Value);
+          }
+
+          if (!type.IsGenericTypeDefinition) {
+            sb.Append(GetFullNameBase(argument));
+          }
+
+          comma = ',';
+        }
+
+        sb.Append('>');
+        result = sb.ToString();
+      }
+
+      if (type.IsArray) {
+        var sb = new StringBuilder(result);
+        var elementType = type;
+        while (elementType?.IsArray == true) {
+          sb.Append('[');
+          var commaCount = elementType.GetArrayRank() - 1;
+          for (var i = 0; i < commaCount; i++) {
+            sb.Append(',');
+          }
+
+          sb.Append(']');
+          elementType = elementType.GetElementType();
+        }
+
+        result = sb.ToString();
+      }
+
+      return result;
+    }
+
+    /// <summary>
+    /// Builds correct short generic type name (without namespaces).
+    /// </summary>
+    /// <param name="type">A <see cref="Type"/> which name is built.</param>
+    /// <returns>Short type name.</returns>
+    public static string GetShortName(this Type type)
+    {
+      if (type == null) {
+        return null;
+      }
+
+      if (type.IsGenericParameter) {
+        return type.Name;
+      }
+
+      var declaringType = type.DeclaringType;
+      if (declaringType == null) {
+        return type.GetShortNameBase();
+      }
+
+      if (declaringType.IsGenericTypeDefinition) {
+        declaringType =
+          declaringType.MakeGenericType(
+            type.GetGenericArguments()
+              .Take(declaringType.GetGenericArguments().Length)
+              .ToArray());
+      }
+
+      return $"{declaringType.GetShortName()}+{type.GetShortNameBase()}";
+    }
+
+    private static string GetShortNameBase(this Type type)
+    {
+      var result = type.Name;
+      var arrayBracketPosition = result.IndexOf('[');
+      if (arrayBracketPosition > 0) {
+        result = result.Substring(0, arrayBracketPosition);
+      }
+
+      var arguments = type.GetGenericArguments();
+      if (arguments.Length > 0) {
+        if (type.DeclaringType != null) {
+          arguments = arguments
+            .Skip(type.DeclaringType.GetGenericArguments().Length)
+            .ToArray();
+        }
+
+        var sb = new StringBuilder();
+        sb.Append(TrimGenericSuffix(result));
+        sb.Append('<');
+        char? comma = default;
+        foreach (var argument in arguments) {
+          if (comma.HasValue) {
+            sb.Append(comma.Value);
+          }
+
+          if (!type.IsGenericTypeDefinition) {
+            sb.Append(GetShortNameBase(argument));
+          }
+
+          comma = ',';
+        }
+
+        sb.Append('>');
+        result = sb.ToString();
+      }
+
+      if (type.IsArray) {
+        var sb = new StringBuilder(result);
+        var elementType = type;
+        while (elementType?.IsArray == true) {
+          sb.Append('[');
+          var commaCount = elementType.GetArrayRank() - 1;
+          for (var i = 0; i < commaCount; i++) {
+            sb.Append(',');
+          }
+
+          sb.Append(']');
+          elementType = elementType.GetElementType();
+        }
+
+        result = sb.ToString();
+      }
+
+      return result;
+    }
+
+    /// <summary>
+    /// Indicates whether <paramref name="type"/> is a <see cref="Nullable{T}"/> type.
+    /// </summary>
+    /// <param name="type">Type to check.</param>
+    /// <returns><see langword="True"/> if type is nullable type;
+    /// otherwise, <see langword="false"/>.</returns>
+    public static bool IsNullable(this Type type) =>
+      (type.MetadataToken ^ NullableTypeMetadataToken) == 0 && ReferenceEquals(type.Module, NullableTypeModule);
+
+    /// <summary>
+    /// Indicates whether <typeparamref name="T"/> type is a <see cref="Nullable{T}"/> type.
+    /// </summary>
+    /// <typeparam name="T">Type to check.</typeparam>
+    /// <returns><see langword="True"/> if type is nullable type;
+    /// otherwise, <see langword="false"/>.</returns>
+    public static bool IsNullable<T>() => typeof(T).IsNullable();
+
+    /// <summary>
+    /// Indicates whether <paramref name="type"/> is a final type.
+    /// </summary>
+    /// <param name="type">Type to check.</param>
+    /// <returns><see langword="True"/> if type is final type;
+    /// otherwise, <see langword="false"/>.</returns>
+    public static bool IsFinal(this Type type) => type.IsValueType || type.IsSealed;
+
+    /// <summary>
+    /// Indicates whether <typeparamref name="T"/> type is a final type.
+    /// </summary>
+    /// <typeparam name="T">Type to check.</typeparam>
+    /// <returns><see langword="True"/> if type is final type;
+    /// otherwise, <see langword="false"/>.</returns>
+    public static bool IsFinal<T>() => IsFinal(typeof(T));
+
+    /// <summary>
+    /// Gets the delegate "Invoke" method (describing the delegate) for 
+    /// the specified <paramref name="delegateType"/>.
+    /// </summary>
+    /// <param name="delegateType">Type of the delegate to get the "Invoke" method of.</param>
+    /// <returns><see cref="MethodInfo"/> object describing the delegate "Invoke" method.</returns>
+    public static MethodInfo GetInvokeMethod(this Type delegateType) => delegateType.GetMethod(invokeMethodName);
+
+
+    /// <summary>
+    /// Determines whether given <paramref name="method"/> is a specification
+    /// of the provided <paramref name="genericMethodDefinition"/>.
+    /// </summary>
+    /// <param name="method">The <see cref="MethodInfo"/> to check.</param>
+    /// <param name="genericMethodDefinition">The <see cref="MethodInfo"/> of the generic method definition
+    /// to check against.</param>
+    /// <returns><see langword="true"/> if the specified <paramref name="method"/> is a specification
+    /// of the provided <paramref name="genericMethodDefinition"/>.</returns>
+    public static bool IsGenericMethodSpecificationOf(this MethodInfo method, MethodInfo genericMethodDefinition) =>
+      method.MetadataToken == genericMethodDefinition.MetadataToken
+      && (ReferenceEquals(method.Module, genericMethodDefinition.Module)
+        || method.Module == genericMethodDefinition.Module)
+      && method.IsGenericMethod && genericMethodDefinition.IsGenericMethodDefinition;
+
+    /// <summary>
+    /// Determines whether the specified <paramref name="type"/> is an ancestor or an instance of the
+    /// provided <paramref name="openGenericBaseType"/>.
+    /// </summary>
+    /// <param name="type">The type to check.</param>
+    /// <param name="openGenericBaseType">Type of the generic. It is supposed this is an open generic type.</param>
+    /// <returns>
+    /// <see langword="true"/> if the specified <paramref name="type"/>  is an ancestor or an instance of the
+    /// provided <paramref name="openGenericBaseType"/>; otherwise, <see langword="false"/>.
+    /// </returns>
+    public static bool IsOfGenericType(this Type type, Type openGenericBaseType) =>
+      GetGenericType(type, openGenericBaseType) != null;
+
+    /// <summary>
+    /// Determines whether the specified <paramref name="type"/> is an ancestor or an instance of
+    /// the provided <paramref name="openGenericBaseType"/> and returns closed generic type with the
+    /// specified type arguments if found.
+    /// </summary>
+    /// <param name="type">The type to check.</param>
+    /// <param name="openGenericBaseType">Open generic type to be matched.</param>
+    /// <returns>
+    /// A <see cref="Type"/> representing the closed generic version of <paramref name="openGenericBaseType"/>
+    /// where type parameters are bound in case it exists in <paramref name="type"/>'s inheritance hierarchy;
+    /// otherwise, <see langword="null"/>.
+    /// </returns>
+    public static Type GetGenericType(this Type type, Type openGenericBaseType)
+    {
+      var definitionMetadataToken = openGenericBaseType.MetadataToken;
+      var definitionModule = openGenericBaseType.Module;
+      while (type != null && !ReferenceEquals(type, WellKnownTypes.Object)) {
+        if ((type.MetadataToken ^ definitionMetadataToken) == 0 && ReferenceEquals(type.Module, definitionModule)) {
+          return type;
+        }
+
+        type = type.BaseType;
+      }
+
+      return null;
+    }
+
+    /// <summary>
+    /// Determines whether specified <paramref name="type"/> is an implementation of the
+    /// provided <paramref name="openGenericInterface"/>.
+    /// </summary>
+    /// <param name="type">A <see cref="Type"/> instance to be checked.</param>
+    /// <param name="openGenericInterface">A <see cref="Type"/> of an open generic <see langword="interface"/>
+    /// to match the specified <paramref name="type"/> against.</param>
+    /// <returns>
+    /// <see langword="true"/> if the specified <paramref name="type"/> is an implementation of the
+    /// provided <paramref name="openGenericInterface"/>;
+    /// otherwise, <see langword="false"/>.
+    /// </returns>
+    public static bool IsOfGenericInterface(this Type type, Type openGenericInterface) =>
+      GetGenericInterface(type, openGenericInterface) != null;
+
+    /// <summary>
+    /// Determines whether the specified <paramref name="type"/> is an implementation of the
+    /// provided <paramref name="openGenericInterface"/> and returns a <see cref="Type"/> instance
+    /// for the closed generic interface where type arguments are specified if implementation is found.
+    /// </summary>
+    /// <param name="type">The type to be checked.</param>
+    /// <param name="openGenericInterface">Open generic <see langword="interface"/> to be matched.</param>
+    /// <returns>
+    /// A <see cref="Type"/> representing closed generic version of <paramref name="openGenericInterface"/>
+    /// where type parameters are bound in case it is implemented by the <paramref name="type"/>;
+    /// otherwise, <see langword="null"/>.
+    /// </returns>
+    public static Type GetGenericInterface(this Type type, Type openGenericInterface)
+    {
+      var metadataToken = openGenericInterface.MetadataToken;
+      var module = openGenericInterface.Module;
+      if (type == null || ((type.MetadataToken ^ metadataToken) == 0 && ReferenceEquals(type.Module, module))) {
+        return type;
+      }
+
+      // We don't use LINQ as we don't want to create a closure here
+      foreach (var implementedInterface in type.GetInterfaces()) {
+        if ((implementedInterface.MetadataToken ^ metadataToken) == 0
+          && ReferenceEquals(implementedInterface.Module, module)) {
+          return implementedInterface;
+        }
+      }
+
+      return null;
+    }
+
+    /// <summary>
+    /// Converts <paramref name="type"/> to type that can assign both
+    /// values of <paramref name="type"/> and <see landword="null"/>.
+    /// This method is a reverse for <see cref="StripNullable"/> method.
+    /// </summary>
+    /// <param name="type">A type to convert.</param>
+    /// <returns>
+    /// If <paramref name="type"/> is a reference type or a <see cref="Nullable{T}"/> instance
+    /// returns <paramref name="type"/>.
+    /// Otherwise returns <see cref="Nullable{T}"/> of <paramref name="type"/>. 
+    /// </returns>
+    public static Type ToNullable(this Type type)
+    {
+      ArgumentValidator.EnsureArgumentNotNull(type, nameof(type));
+      return type.IsValueType && !type.IsNullable()
+        ? WellKnownTypes.NullableOfT.MakeGenericType(type)
+        : type;
+    }
+
+    /// <summary>
+    /// Converts <paramref name="type"/> to <see cref="Nullable{T}"/> if <paramref name="type"/> is a value type.
+    /// Otherwise returns just <paramref name="type"/>.
+    /// This method is a reverse for <see cref="ToNullable"/> method.
+    /// </summary>
+    /// <param name="type">The type to process.</param>
+    /// <returns>
+    /// <see cref="Nullable{T}"/> of <paramref name="type"/> is specified type is a value type.
+    /// Otherwise return just <paramref name="type"/>.
+    /// </returns>
+    public static Type StripNullable(this Type type)
+    {
+      ArgumentValidator.EnsureArgumentNotNull(type, nameof(type));
+      return type.IsNullable()
+        ? type.GetGenericArguments()[0]
+        : type;
+    }
+
+    /// <summary>
+    /// Determines whether the specified <paramref name="type"/> is anonymous type.
+    /// </summary>
+    /// <param name="type">The type.</param>
+    /// <returns>
+    ///   <see langword="true" /> if the specified type is anonymous; otherwise, <see langword="false" />.
+    /// </returns>
+    public static bool IsAnonymous(this Type type)
+    {
+      var typeName = type.Name;
+      return (type.Attributes & TypeAttributes.Public) == 0
+        && type.BaseType == WellKnownTypes.Object
+        && (typeName.StartsWith("<>", StringComparison.Ordinal) || typeName.StartsWith("VB$", StringComparison.Ordinal))
+        && typeName.IndexOf("AnonymousType", StringComparison.Ordinal) >= 0
+        && type.IsDefined(CompilerGeneratedAttributeType, false);
+    }
+
+    /// <summary>
+    /// Determines whether the specified <paramref name="type"/> is closure type.
+    /// </summary>
+    /// <param name="type">The type.</param>
+    /// <returns>
+    ///   <see langword="true" /> if the specified type is anonymous; otherwise, <see langword="false" />.
+    /// </returns>
+    public static bool IsClosure(this Type type)
+    {
+      var typeName = type.Name;
+      return type.BaseType == WellKnownTypes.Object
+        && (typeName.StartsWith("<>", StringComparison.Ordinal) || typeName.StartsWith("VB$", StringComparison.Ordinal))
+        && typeName.IndexOf("DisplayClass", StringComparison.Ordinal) >= 0
+        && type.IsDefined(CompilerGeneratedAttributeType, false);
+    }
+
+    /// <summary>
+    /// Determines whether <paramref name="type"/> is a public non-abstract inheritor of <paramref name="baseType"/>.
+    /// </summary>
+    /// <param name="type">The type to check.</param>
+    /// <param name="baseType">The base type.</param>
+    /// <returns>
+    /// <see langword="true"/> if type is a public non-abstract inheritor of specified base type;
+    /// otherwise, <see langword="false"/>.
+    /// </returns>
+    public static bool IsPublicNonAbstractInheritorOf(this Type type, Type baseType)
+    {
+      ArgumentValidator.EnsureArgumentNotNull(type, nameof(type));
+      ArgumentValidator.EnsureArgumentNotNull(baseType, nameof(baseType));
+      return type.IsPublic && !type.IsAbstract && baseType.IsAssignableFrom(type);
+    }
+
+    /// <summary>
+    /// Determines whether <paramref name="type"/> is numeric or nullable numeric
+    /// </summary>
+    /// <param name="type">The type to check.</param>
+    /// <returns>
+    /// <see langword="true"/> If type is numeric or nullable numeric;
+    /// otherwise, <see langword="false"/>.
+    /// </returns>
+    public static bool IsNumericType(this Type type)
+    {
+      ArgumentValidator.EnsureArgumentNotNull(type, nameof(type));
+      var nonNullableType = type.StripNullable();
+      if (nonNullableType.IsEnum) {
+        return false;
+      }
+
+      switch (Type.GetTypeCode(nonNullableType)) {
+        case TypeCode.Byte:
+        case TypeCode.SByte:
+        case TypeCode.UInt16:
+        case TypeCode.UInt32:
+        case TypeCode.UInt64:
+        case TypeCode.Int16:
+        case TypeCode.Int32:
+        case TypeCode.Int64:
+        case TypeCode.Decimal:
+        case TypeCode.Double:
+        case TypeCode.Single:
+          return true;
+        default:
+          return false;
+      }
+    }
+
+    #region Private \ internal methods
+
+    /// <summary>
+    /// Gets information about field in closure.
+    /// </summary>
+    /// <param name="closureType">Closure type.</param>
+    /// <param name="fieldType">Type of field in closure.</param>
+    /// <returns>If field of <paramref name="fieldType"/> exists in closure then returns
+    /// <see cref="MemberInfo"/> of that field, otherwise, <see langword="null"/>.</returns>
+    internal static MemberInfo TryGetFieldInfoFromClosure(this Type closureType, Type fieldType) =>
+      closureType.IsClosure()
+        ? closureType.GetFields().FirstOrDefault(field => field.FieldType == fieldType)
+        : null;
+
+    private static string TrimGenericSuffix(string @string)
+    {
+      var backtickPosition = @string.IndexOf('`');
+      return backtickPosition < 0 ? @string : @string.Substring(0, backtickPosition);
+    }
+
+    private static string CorrectGenericSuffix(string typeName, int argumentCount)
+    {
+      var backtickPosition = typeName.IndexOf('`');
+      if (backtickPosition > 0) {
+        typeName = typeName.Substring(0, backtickPosition);
+      }
+
+      return argumentCount == 0 ? typeName : $"{typeName}`{argumentCount}";
+    }
+
+    #endregion
+  }
+}