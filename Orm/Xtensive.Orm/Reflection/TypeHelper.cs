--- conflicted
+++ resolved
@@ -728,22 +728,9 @@
     /// Interfaces will be ordered from the very base ones to ancestors.
     /// </summary>
     /// <param name="type">The type to get the interfaces of.</param>
-<<<<<<< HEAD
-    public static IReadOnlyList<Type> GetInterfaces(Type type) =>
-      OrderedInterfaces.GetOrAdd(type, static t => t.GetInterfaces().OrderByInheritance().ToArray());
-
-    /// <summary>
-    /// Gets the properties of the specified combination of type and binding flags.
-    /// </summary>
-    /// <param name="type">The type to get the interfaces of.</param>
-    /// <param name="bindingAttr">The binding flags to get the properties.</param>
-    public static IReadOnlyList<PropertyInfo> GetProperties(Type type, BindingFlags bindingAttr = BindingFlags.Instance | BindingFlags.Static | BindingFlags.Public) =>
-      Properties.GetOrAdd((type, bindingAttr), static o => o.Type.GetProperties(o.BindingAttr));
-=======
     [Obsolete("Use GetInterfacesOrderByInheritance instead")]
     public static Type[] GetInterfaces(this Type type) =>
       OrderedInterfaces.GetOrAdd(type, t => t.GetInterfaces().OrderByInheritance().ToArray());
->>>>>>> a8764911
 
     /// <summary>
     /// Gets the interfaces of the specified type.
