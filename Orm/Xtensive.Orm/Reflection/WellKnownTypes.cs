// Copyright (C) 2020-2022 Xtensive LLC.
// This code is distributed under MIT license terms.
// See the License.txt file in the project root for more information.

using System;
using System.Collections.Generic;
using System.Linq;
using System.Linq.Expressions;
using System.Reflection;
using Xtensive.Orm.Linq;

namespace Xtensive.Reflection
{
  internal static class WellKnownTypes
  {
    public static readonly Type Object = typeof(object);
    public static readonly Type Array = typeof(Array);
    public static readonly Type Enum = typeof(Enum);
    public static readonly Type Void = typeof(void);
    public static readonly Type Delegate = typeof(Delegate);

    public static readonly Type Bool = typeof(bool);
    public static readonly Type NullableBool = typeof(bool?);

    public static readonly Type Byte = typeof(byte);
    public static readonly Type NullableByte = typeof(byte?);
    public static readonly Type SByte = typeof(sbyte);
    public static readonly Type NullableSByte = typeof(sbyte?);
    public static readonly Type Int16 = typeof(short);
    public static readonly Type NullableInt16 = typeof(short?);
    public static readonly Type UInt16 = typeof(ushort);
    public static readonly Type NullableUInt16 = typeof(ushort?);
    public static readonly Type Int32 = typeof(int);
    public static readonly Type NullableInt32 = typeof(int?);
    public static readonly Type UInt32 = typeof(uint);
    public static readonly Type NullableUInt32 = typeof(uint?);
    public static readonly Type Int64 = typeof(long);
    public static readonly Type NullableInt64 = typeof(long?);
    public static readonly Type UInt64 = typeof(ulong);
    public static readonly Type NullableUInt64 = typeof(ulong?);

    public static readonly Type Char = typeof(char);
    public static readonly Type NullableChar = typeof(char?);

    public static readonly Type Decimal = typeof(decimal);
    public static readonly Type NullableDecimal = typeof(decimal?);
    public static readonly Type Single = typeof(float);
    public static readonly Type NullableSingle = typeof(float?);
    public static readonly Type Double = typeof(double);
    public static readonly Type NullableDouble = typeof(double?);

    public static readonly Type String = typeof(string);

    public static readonly Type TimeSpan = typeof(TimeSpan);
    public static readonly Type NullableTimeSpan = typeof(TimeSpan?);
    public static readonly Type DateTime = typeof(DateTime);
    public static readonly Type NullableDateTime = typeof(DateTime?);
    public static readonly Type DateTimeOffset = typeof(DateTimeOffset);
    public static readonly Type NullableDateTimeOffset = typeof(DateTimeOffset?);
<<<<<<< HEAD
#if DO_DATEONLY
=======
#if NET6_0_OR_GREATER
>>>>>>> 4e8dfa7f
    public static readonly Type DateOnly = typeof(DateOnly);
    public static readonly Type TimeOnly = typeof(TimeOnly);
    public static readonly Type NullableDateOnly = typeof(DateOnly?);
    public static readonly Type NullableTimeOnly = typeof(TimeOnly?);
#endif
<<<<<<< HEAD
=======

>>>>>>> 4e8dfa7f
    public static readonly Type Guid = typeof(Guid);
    public static readonly Type NullableGuid = typeof(Guid?);

    public static readonly Type NullableOfT = typeof(Nullable<>);

    public static readonly Type Queryable = typeof(Queryable);
    public static readonly Type QueryableOfT = typeof(Queryable<>);

    public static readonly Type Enumerable = typeof(Enumerable);

    public static readonly Type Expression = typeof(Expression);
    public static readonly Type ExpressionOfT = typeof(Expression<>);

    public static readonly Type FuncOfTArgTResultType = typeof(Func<,>);

    public static readonly Type ByteArray = typeof(byte[]);
    public static readonly Type ObjectArray = typeof(object[]);

    public static readonly Type DefaultMemberAttribute = typeof(DefaultMemberAttribute);
  }
}<|MERGE_RESOLUTION|>--- conflicted
+++ resolved
@@ -57,20 +57,13 @@
     public static readonly Type NullableDateTime = typeof(DateTime?);
     public static readonly Type DateTimeOffset = typeof(DateTimeOffset);
     public static readonly Type NullableDateTimeOffset = typeof(DateTimeOffset?);
-<<<<<<< HEAD
-#if DO_DATEONLY
-=======
 #if NET6_0_OR_GREATER
->>>>>>> 4e8dfa7f
     public static readonly Type DateOnly = typeof(DateOnly);
     public static readonly Type TimeOnly = typeof(TimeOnly);
     public static readonly Type NullableDateOnly = typeof(DateOnly?);
     public static readonly Type NullableTimeOnly = typeof(TimeOnly?);
 #endif
-<<<<<<< HEAD
-=======
 
->>>>>>> 4e8dfa7f
     public static readonly Type Guid = typeof(Guid);
     public static readonly Type NullableGuid = typeof(Guid?);
 
