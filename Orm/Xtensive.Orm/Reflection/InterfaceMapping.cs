--- conflicted
+++ resolved
@@ -40,7 +40,7 @@
     /// </summary>
     public IReadOnlyList<MethodInfo> InterfaceMethods { get; }
 
-    
+
     // Constructors
 
     /// <summary>
@@ -51,13 +51,8 @@
     {
       TargetType = source.TargetType;
       InterfaceType = source.InterfaceType;
-<<<<<<< HEAD
-      TargetMethods = source.TargetMethods.AsSafeWrapper();
-      InterfaceMethods = source.InterfaceMethods.AsSafeWrapper();
-=======
       TargetMethods = source.TargetMethods;
       InterfaceMethods = source.InterfaceMethods;
->>>>>>> 146c357f
     }
   }
 }