--- conflicted
+++ resolved
@@ -1,34 +1,18 @@
-<<<<<<< HEAD
 // Copyright (C) 2010-2020 Xtensive LLC.
 // This code is distributed under MIT license terms.
 // See the License.txt file in the project root for more information.
-=======
-// Copyright (C) 2010 Xtensive LLC.
-// All rights reserved.
-// For conditions of distribution and use, see license.
->>>>>>> b5d188a2
 // Created by: Alex Yakunin
 // Created:    2010.01.30
 
 using System;
 using Xtensive.Collections;
-<<<<<<< HEAD
 using Xtensive.Reflection;
-=======
-using Xtensive.Core;
->>>>>>> b5d188a2
 
 namespace Xtensive.IoC
 {
   internal sealed class ServiceTypeRegistrationProcessor : TypeRegistrationProcessorBase
   {
-<<<<<<< HEAD
     public override Type BaseType => WellKnownTypes.Object;
-=======
-    public override Type BaseType {
-      get { return typeof (object); }
-    }
->>>>>>> b5d188a2
 
     protected override bool IsAcceptable(TypeRegistration registration, Type type)
     {
