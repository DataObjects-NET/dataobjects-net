// Copyright (C) 2003-2021 Xtensive LLC.
<<<<<<< HEAD
// All rights reserved.
// For conditions of distribution and use, see license.
=======
// This code is distributed under MIT license terms.
// See the License.txt file in the project root for more information.
>>>>>>> 51f71c00
// Created by: Dmitri Maximov
// Created:    2009.10.12

using System;
using System.Collections.Concurrent;
using System.Collections.Generic;
using Xtensive.Core;
using Xtensive.Reflection;
using ServiceRegistrationKey = System.ValueTuple<System.Type, bool>;

namespace Xtensive.IoC
{
  using ServiceRegistrationKey = ValueTuple<Type, bool>;

  /// <summary>
  /// Describes single service mapping entry for <see cref="ServiceContainer"/>.
  /// </summary>
  [Serializable]
  public sealed class ServiceRegistration
  {
    private static readonly ConcurrentDictionary<ServiceRegistrationKey, ServiceRegistration[]> serviceRegistrationsByType =
      new ConcurrentDictionary<ServiceRegistrationKey, ServiceRegistration[]>();

    /// <summary>
    /// Gets the type of the service.
    /// </summary>
    public Type Type { get; private set; }

    /// <summary>
    /// Gets the name of the service.
    /// </summary>
    public string Name { get; private set; }

    /// <summary>
    /// Gets the type it is mapped to.
    /// </summary>
    public Type MappedType { get; private set; }

    /// <summary>
    /// Gets the instance it is mapped to.
    /// </summary>
    public object MappedInstance { get; private set; }

    /// <summary>
    /// Gets a value indicating whether this service is singleton.
    /// </summary>
    public bool Singleton { get; private set; }


    // Static constructor-like methods

    /// <summary>
    /// Creates an array of <see cref="ServiceRegistration"/> objects
    /// for the specified <paramref name="type"/>
    /// by scanning it <see cref="ServiceAttribute"/>s.
    /// </summary>
    /// <param name="type">The type to provide <see cref="ServiceRegistration"/> objects for.</param>
    /// <returns>
    /// An array of <see cref="ServiceRegistration"/> objects.
    /// </returns>
    public static ServiceRegistration[] CreateAll(Type type) =>
      CreateAll(type, false);

    /// <summary>
    /// Creates an array of <see cref="ServiceRegistration"/> objects
    /// for the specified <paramref name="type"/>
    /// by scanning it <see cref="ServiceAttribute"/>s.
    /// </summary>
    /// <param name="type">The type to provide <see cref="ServiceRegistration"/> objects for.</param>
    /// <param name="defaultOnly">Return just registrations for which
    /// <see cref="ServiceAttribute.Default"/>==<see langword="true" />.</param>
    /// <returns>
    /// An array of <see cref="ServiceRegistration"/> objects.
    /// </returns>
    public static ServiceRegistration[] CreateAll(Type type, bool defaultOnly) =>
      serviceRegistrationsByType.GetOrAdd(new ServiceRegistrationKey(type, defaultOnly), ServiceRegistrationsExtractor);

    private static readonly Func<ServiceRegistrationKey, ServiceRegistration[]> ServiceRegistrationsExtractor = ((Type type, bool defaultOnly) t) => {
      (var type, var defaultOnly) = t;
      ArgumentValidator.EnsureArgumentNotNull(type, "type");
      if (type.IsAbstract)
        return Array.Empty<ServiceRegistration>();

      var attributes = type.GetAttributes<ServiceAttribute>(AttributeSearchOptions.InheritNone);
<<<<<<< HEAD
      var registrations = new List<ServiceRegistration>(attributes.Count);
=======
      var registrations = new List<ServiceRegistration>(attributes.Length);
>>>>>>> 51f71c00
      foreach (var sa in attributes) {
        if (!defaultOnly || sa.Default) {
          registrations.Add(new ServiceRegistration(sa.Type, sa.Name.IsNullOrEmpty() ? null : sa.Name, type, sa.Singleton));
        }
      }
      return registrations.ToArray();
    };


    // Constructors

    /// <summary>
    /// Initializes new instance of this type.
    /// </summary>
    /// <param name="type">The type of the service.</param>
    /// <param name="mappedInstance">The instance it is mapped to.</param>
    public ServiceRegistration(Type type, object mappedInstance)
      : this(type, null, mappedInstance)
    {
    }

    /// <summary>
    /// Initializes new instance of this type.
    /// </summary>
    /// <param name="type">The type of the service.</param>
    /// <param name="name">The name of the service.</param>
    /// <param name="mappedInstance">The instance it is mapped to.</param>
    public ServiceRegistration(Type type, string name, object mappedInstance)
    {
      Type = type;
      Name = name;
      MappedType = null;
      MappedInstance = mappedInstance;
      Singleton = true;
    }

    /// <summary>
    /// Initializes new instance of this type.
    /// </summary>
    /// <param name="type">The type of the service.</param>
    /// <param name="mappedType">The type it is mapped to.</param>
    /// <param name="singleton">A value indicating whether this service is singleton.</param>
    public ServiceRegistration(Type type, Type mappedType, bool singleton)
      : this(type, null, mappedType, singleton)
    {
    }

    /// <summary>
    /// Initializes new instance of this type.
    /// </summary>
    /// <param name="type">The type of the service.</param>
    /// <param name="name">The name of the service.</param>
    /// <param name="mappedType">The type it is mapped to.</param>
    /// <param name="singleton">A value indicating whether this service is singleton.</param>
    public ServiceRegistration(Type type, string name, Type mappedType, bool singleton)
    {
      Type = type;
      Name = name;
      MappedType = mappedType;
      Singleton = singleton;
    }
  }
}<|MERGE_RESOLUTION|>--- conflicted
+++ resolved
@@ -1,11 +1,6 @@
 // Copyright (C) 2003-2021 Xtensive LLC.
-<<<<<<< HEAD
-// All rights reserved.
-// For conditions of distribution and use, see license.
-=======
 // This code is distributed under MIT license terms.
 // See the License.txt file in the project root for more information.
->>>>>>> 51f71c00
 // Created by: Dmitri Maximov
 // Created:    2009.10.12
 
@@ -90,11 +85,7 @@
         return Array.Empty<ServiceRegistration>();
 
       var attributes = type.GetAttributes<ServiceAttribute>(AttributeSearchOptions.InheritNone);
-<<<<<<< HEAD
       var registrations = new List<ServiceRegistration>(attributes.Count);
-=======
-      var registrations = new List<ServiceRegistration>(attributes.Length);
->>>>>>> 51f71c00
       foreach (var sa in attributes) {
         if (!defaultOnly || sa.Default) {
           registrations.Add(new ServiceRegistration(sa.Type, sa.Name.IsNullOrEmpty() ? null : sa.Name, type, sa.Singleton));
