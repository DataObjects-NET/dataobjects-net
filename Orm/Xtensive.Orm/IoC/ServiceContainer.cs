// Copyright (C) 2009-2021 Xtensive LLC.
// This code is distributed under MIT license terms.
// See the License.txt file in the project root for more information.
// Created by: Dmitri Maximov
// Created:    2009.10.12

using System;
using System.Collections.Generic;
using System.Configuration;
using System.Linq;
using System.Reflection;
using Xtensive.Collections;
using Xtensive.Core;
using Xtensive.Reflection;
using Xtensive.IoC.Configuration;
using AttributeSearchOptions = Xtensive.Reflection.AttributeSearchOptions;
using AppConfiguration = System.Configuration.Configuration;
using ConfigurationSection = Xtensive.IoC.Configuration.ConfigurationSection;
<<<<<<< HEAD
=======
using Key = System.ValueTuple<System.Type, string>;
>>>>>>> 51f71c00

namespace Xtensive.IoC
{
  using Key = ValueTuple<Type, string>;

  /// <summary>
  /// Default IoC (inversion of control) container implementation.
  /// </summary>
  [Serializable]
  public class ServiceContainer : ServiceContainerBase
  {
<<<<<<< HEAD
    private static Type typeofIServiceContainer =   typeof(IServiceContainer);
=======
    private static readonly Type typeofIServiceContainer = typeof(IServiceContainer);
>>>>>>> 51f71c00

    private readonly Dictionary<Key, List<ServiceRegistration>> types =
      new Dictionary<Key, List<ServiceRegistration>>();
    private readonly Dictionary<ServiceRegistration, object> instances =
      new Dictionary<ServiceRegistration, object>();
    private readonly Dictionary<ServiceRegistration, Pair<ConstructorInfo, ParameterInfo[]>> constructorCache =
      new Dictionary<ServiceRegistration, Pair<ConstructorInfo, ParameterInfo[]>>();
    private readonly HashSet<Type> creating = new HashSet<Type>();
    private readonly object _lock = new object();

    #region Protected virtual methods (to override)

    /// <inheritdoc/>
    /// <exception cref="AmbiguousMatchException">Multiple services match to the specified arguments.</exception>
    protected override object HandleGet(Type serviceType, string name)
    {
      // Not very optimal, but...
      lock (_lock) {
        if (!types.TryGetValue(GetKey(serviceType, name), out var list))
          return null;
        return list.Count switch {
          0 => null,
          1 => GetOrCreateInstances(list).Single(),
          _ => throw new AmbiguousMatchException(Strings.ExMultipleServicesMatchToTheSpecifiedArguments)
        };
      }
    }

    /// <inheritdoc/>
    protected override IEnumerable<object> HandleGetAll(Type serviceType)
    {
      // Not very optimal, but...
      lock (_lock) {
        return types.TryGetValue(GetKey(serviceType, null), out var list)
          ? GetOrCreateInstances(list)
          : Array.Empty<object>();
      }
    }

    /// <summary>
    /// Creates the service instance for the specified <paramref name="serviceInfo"/>.
    /// </summary>
    /// <param name="serviceInfo">The service info.</param>
    /// <returns>Specified service instance.</returns>
    /// <exception cref="ActivationException">Something went wrong.</exception>
    protected virtual object CreateInstance(ServiceRegistration serviceInfo)
    {
      if (creating.Contains(serviceInfo.Type))
        throw new ActivationException(Strings.ExRecursiveConstructorParemeterDependencyIsDetected);
      Pair<ConstructorInfo, ParameterInfo[]> cachedInfo;
      var mappedType = serviceInfo.MappedType;
      if (!constructorCache.TryGetValue(serviceInfo, out cachedInfo)) {
        var @ctor = (
          from c in mappedType.GetConstructors()
          where c.GetAttribute<ServiceConstructorAttribute>(AttributeSearchOptions.InheritNone) != null
          select c
          ).SingleOrDefault();
        if (@ctor == null)
          @ctor = mappedType.GetConstructor(ArrayUtils<Type>.EmptyArray);
        var @params = @ctor == null ? null : @ctor.GetParameters();
        cachedInfo = new Pair<ConstructorInfo, ParameterInfo[]>(@ctor, @params);
        constructorCache[serviceInfo] = cachedInfo;
      }
      var cInfo = cachedInfo.First;
      if (cInfo == null)
        return null;
      var pInfos = cachedInfo.Second;
      if (pInfos.Length == 0)
        return Activator.CreateInstance(mappedType);
      var args = new object[pInfos.Length];
      creating.Add(serviceInfo.Type);
      try {
        for (int i = 0; i < pInfos.Length; i++)
          args[i] = Get(pInfos[i].ParameterType);
      }
      finally {
        creating.Remove(serviceInfo.Type);
      }
      return cInfo.Invoke(args);
    }

    #endregion

    #region Private \ internal methods

    private static Key GetKey(Type serviceType, string name) =>
      new Key(serviceType, string.IsNullOrEmpty(name) ? null : name);

    private IEnumerable<object> GetOrCreateInstances(IEnumerable<ServiceRegistration> services)
    {
      foreach (var registration in services) {
        object result;
        if (registration.Singleton && instances.TryGetValue(registration, out result)) {
          yield return result;
          continue;
        }

        if (registration.MappedInstance != null)
          result = registration.MappedInstance;
        else
          result = CreateInstance(registration);

        if (registration.Singleton)
          instances[registration] = result;
        yield return result;
      }
    }

    private void Register(ServiceRegistration serviceRegistration)
    {
      var key = GetKey(serviceRegistration.Type, serviceRegistration.Name);
      if (!types.TryGetValue(key, out var list)) {
        types[key] = list = new List<ServiceRegistration>();
      }
      list.Add(serviceRegistration);
    }

    #endregion

    #region Create(Type containerType, ...) methods

    /// <summary>
    /// Creates <see cref="IServiceContainer"/> of the specified type.
    /// </summary>
    /// <param name="containerType">Type of the container to create.</param>
    /// <returns>Created service container.</returns>
    public static IServiceContainer Create(Type containerType)
    {
      return Create(containerType, null, null);
    }

    /// <summary>
    /// Creates <see cref="IServiceContainer"/> of the specified type
    /// and with the specified <see cref="IServiceContainer.Parent"/>.
    /// </summary>
    /// <param name="containerType">Type of the container to create.</param>
    /// <param name="parent">The parent container.</param>
    /// <returns>Created service container.</returns>
    public static IServiceContainer Create(Type containerType, IServiceContainer parent)
    {
      return Create(containerType, null, parent);
    }

    /// <summary>
    /// Creates <see cref="IServiceContainer"/> of the specified type
    /// with specified <paramref name="configuration"/>.
    /// </summary>
    /// <param name="containerType">Type of the container to create.</param>
    /// <param name="configuration">The container's configuration.</param>
    /// <returns>Created service container.</returns>
    public static IServiceContainer Create(Type containerType, object configuration)
    {
      return Create(containerType, configuration, null);
    }

    /// <summary>
    /// Creates <see cref="IServiceContainer"/> of the specified type
    /// with the specified <see cref="IServiceContainer.Parent"/>
    /// and <paramref name="configuration"/>.
    /// </summary>
    /// <param name="containerType">Type of the container to create.</param>
    /// <param name="configuration">The container's configuration.</param>
    /// <param name="parent">The parent container.</param>
    /// <returns>Created service container.</returns>
    /// <exception cref="ArgumentException">Wrong container type.</exception>
    public static IServiceContainer Create(Type containerType, object configuration, IServiceContainer parent)
    {
      ArgumentValidator.EnsureArgumentNotNull(containerType, "containerType");
      if (!typeofIServiceContainer.IsAssignableFrom(containerType))
        throw new ArgumentException(string.Format(
          Strings.ExContainerTypeMustImplementX, typeofIServiceContainer.GetShortName()), "containerType");

      Type configurationType = configuration?.GetType(),
        parentType = parent?.GetType();
      return (IServiceContainer)(
        FindConstructor(containerType, configurationType, parentType)?.Invoke(new[] { configuration, parent })
        ?? FindConstructor(containerType, configurationType)?.Invoke(new[] { configuration })
        ?? FindConstructor(containerType, parentType)?.Invoke(new[] { parent })
        ?? throw new ArgumentException(Strings.ExContainerTypeDoesNotProvideASuitableConstructor, "containerType")
      );
    }

    private static ConstructorInfo FindConstructor(Type containerType, params Type[] argumentTypes) =>
      containerType.GetSingleConstructor(argumentTypes);

    #endregion

    /// <summary>
    /// Creates <see cref="IServiceContainer"/> by default configuration.
    /// </summary>
    /// <param name="configuration">An <see cref="AppConfiguration"/> instance.</param>
    /// <returns><see cref="IServiceContainer"/> for the default configuration.</returns>
    public static IServiceContainer Create(AppConfiguration configuration)
    {
      return Create(configuration, (string) null);
    }

    /// <summary>
    /// Creates <see cref="IServiceContainer"/> by its configuration.
    /// </summary>
    /// <param name="configuration">An <see cref="AppConfiguration"/> instance.</param>
    /// <param name="name">The name of container configuration to create container for.</param>
    /// <returns><see cref="IServiceContainer"/> for the specified named configuration.</returns>
    public static IServiceContainer Create(AppConfiguration configuration, string name)
    {
      return Create(configuration, name, null);
    }

    /// <summary>
    /// Creates <see cref="IServiceContainer"/> by its configuration.
    /// </summary>
    /// <param name="configuration">An <see cref="AppConfiguration"/> instance.</param>
    /// <param name="name">The name of container configuration to create container for.</param>
    /// <param name="parent">The parent container.</param>
    /// <returns><see cref="IServiceContainer"/> for the specified named configuration.</returns>
    public static IServiceContainer Create(AppConfiguration configuration, string name, IServiceContainer parent)
    {
      var serviceSection = (ConfigurationSection) configuration.GetSection(
        ConfigurationSection.DefaultSectionName);
      return Create(serviceSection, name, parent);
    }

    /// <summary>
    /// Creates <see cref="IServiceContainer"/> by its configuration.
    /// </summary>
    /// <param name="section">IoC configuration section.</param>
    /// <param name="name">The name of container configuration to create container for.</param>
    /// <returns>
    /// <see cref="IServiceContainer"/> for the specified named configuration.
    /// </returns>
    public static IServiceContainer Create(ConfigurationSection section, string name)
    {
      return Create(section, name, null);
    }

    /// <summary>
    /// Creates <see cref="IServiceContainer"/> by its configuration.
    /// </summary>
    /// <param name="section">IoC configuration section.</param>
    /// <param name="name">The name of container configuration to create container for.</param>
    /// <param name="parent">The parent container.</param>
    /// <returns>
    /// <see cref="IServiceContainer"/> for the specified named configuration.
    /// </returns>
    public static IServiceContainer Create(ConfigurationSection section, string name, IServiceContainer parent)
    {
      if (name.IsNullOrEmpty())
        name = string.Empty;

      ContainerElement configuration = section?.Containers[name]
        ?? new ContainerElement();

      var registrations = new List<ServiceRegistration>();
      var typeRegistry = new TypeRegistry(new ServiceTypeRegistrationProcessor());

      foreach (var typeRegistrationElement in configuration.Auto)
        typeRegistry.Register(typeRegistrationElement.ToNative());
      foreach (var type in typeRegistry)
        registrations.AddRange(ServiceRegistration.CreateAll(type));
      foreach (var serviceRegistrationElement in configuration.Explicit)
        registrations.Add(serviceRegistrationElement.ToNative());

      var currentParent = configuration.Parent.IsNullOrEmpty()
        ? parent
        : Create(section, configuration.Parent, parent);

      var containerType = configuration.Type.IsNullOrEmpty() ?
        typeof(ServiceContainer) :
        Type.GetType(configuration.Type);
      return Create(containerType, registrations, currentParent);
    }


    // Constructors

    /// <summary>
    /// Initializes new instance of this type.
    /// </summary>
    public ServiceContainer()
      : this(null, null)
    {
    }

    /// <summary>
    /// Initializes new instance of this type.
    /// </summary>
    /// <param name="configuration">The configuration.</param>
    public ServiceContainer(IEnumerable<ServiceRegistration> configuration)
      : this(configuration, null)
    {
    }

    /// <summary>
    /// Initializes new instance of this type.
    /// </summary>
    /// <param name="configuration">The configuration.</param>
    /// <param name="parent">The parent container.</param>
    public ServiceContainer(IEnumerable<ServiceRegistration> configuration, IServiceContainer parent)
      : base(parent)
    {
      if (configuration == null)
        return;
      foreach (var serviceRegistration in configuration)
        Register(serviceRegistration);
    }

    // Dispose implementation

    public override void Dispose()
    {
      using (var toDispose = new DisposableSet()) {
        foreach (var pair in instances) {
          var service = pair.Value;
          var disposable = service as IDisposable;
          if (disposable != null)
            toDispose.Add(disposable);
        }
      }
    }
  }
}<|MERGE_RESOLUTION|>--- conflicted
+++ resolved
@@ -16,26 +16,17 @@
 using AttributeSearchOptions = Xtensive.Reflection.AttributeSearchOptions;
 using AppConfiguration = System.Configuration.Configuration;
 using ConfigurationSection = Xtensive.IoC.Configuration.ConfigurationSection;
-<<<<<<< HEAD
-=======
 using Key = System.ValueTuple<System.Type, string>;
->>>>>>> 51f71c00
 
 namespace Xtensive.IoC
 {
-  using Key = ValueTuple<Type, string>;
-
   /// <summary>
   /// Default IoC (inversion of control) container implementation.
   /// </summary>
   [Serializable]
   public class ServiceContainer : ServiceContainerBase
   {
-<<<<<<< HEAD
-    private static Type typeofIServiceContainer =   typeof(IServiceContainer);
-=======
     private static readonly Type typeofIServiceContainer = typeof(IServiceContainer);
->>>>>>> 51f71c00
 
     private readonly Dictionary<Key, List<ServiceRegistration>> types =
       new Dictionary<Key, List<ServiceRegistration>>();
