// Copyright (C) 2009-2021 Xtensive LLC.
// This code is distributed under MIT license terms.
// See the License.txt file in the project root for more information.
// Created by: Dmitri Maximov
// Created:    2009.10.12

using System;
using System.Collections.Concurrent;
using System.Collections.Generic;
using System.Configuration;
using System.Linq;
using System.Reflection;
using Xtensive.Collections;
using Xtensive.Core;
using Xtensive.Reflection;
using Xtensive.IoC.Configuration;
using AttributeSearchOptions = Xtensive.Reflection.AttributeSearchOptions;
using AppConfiguration = System.Configuration.Configuration;
using ConfigurationSection = Xtensive.IoC.Configuration.ConfigurationSection;
using Key = System.ValueTuple<System.Type, string>;

namespace Xtensive.IoC
{
  /// <summary>
  /// Default IoC (inversion of control) container implementation.
  /// </summary>
  [Serializable]
  public class ServiceContainer : ServiceContainerBase
  {
    private static readonly Type typeofIServiceContainer = typeof(IServiceContainer);

    private static readonly Func<ServiceRegistration, Pair<ConstructorInfo, ParameterInfo[]>> ConstructorFactory = serviceInfo => {
      var mappedType = serviceInfo.MappedType;
      var ctor = (
        from c in mappedType.GetConstructors()
        where c.GetAttribute<ServiceConstructorAttribute>(AttributeSearchOptions.InheritNone) != null
        select c
        ).SingleOrDefault() ?? mappedType.GetConstructor(Array.Empty<Type>());
      var @params = ctor?.GetParameters();
      return new Pair<ConstructorInfo, ParameterInfo[]>(ctor, @params);
    };

    private readonly IReadOnlyDictionary<Key, List<ServiceRegistration>> types;

    private readonly ConcurrentDictionary<ServiceRegistration, Lazy<object>> instances =
      new ConcurrentDictionary<ServiceRegistration, Lazy<object>>();

    private readonly ConcurrentDictionary<ServiceRegistration, Pair<ConstructorInfo, ParameterInfo[]>> constructorCache =
      new ConcurrentDictionary<ServiceRegistration, Pair<ConstructorInfo, ParameterInfo[]>>();

    private readonly ConcurrentDictionary<(Type, int), bool> creating = new ConcurrentDictionary<(Type, int), bool>();

    #region Protected virtual methods (to override)

    /// <inheritdoc/>
    /// <exception cref="AmbiguousMatchException">Multiple services match to the specified arguments.</exception>
    protected override object HandleGet(Type serviceType, string name)
    {
      if (!types.TryGetValue(GetKey(serviceType, name), out var list))
        return null;
      return list.Count switch {
        0 => null,
        1 => GetOrCreateInstance(list[0]),
        _ => throw new AmbiguousMatchException(Strings.ExMultipleServicesMatchToTheSpecifiedArguments)
      };
    }

    /// <inheritdoc/>
    protected override IEnumerable<object> HandleGetAll(Type serviceType) =>
      types.TryGetValue(GetKey(serviceType, null), out var list)
        ? list.Select(GetOrCreateInstance)
        : Array.Empty<object>();

    /// <summary>
    /// Creates the service instance for the specified <paramref name="serviceInfo"/>.
    /// </summary>
    /// <param name="serviceInfo">The service info.</param>
    /// <returns>Specified service instance.</returns>
    /// <exception cref="ActivationException">Something went wrong.</exception>
    protected virtual object CreateInstance(ServiceRegistration serviceInfo)
    {
<<<<<<< HEAD
      if (creating.Contains(serviceInfo.Type))
        throw new ActivationException(Strings.ExRecursiveConstructorParemeterDependencyIsDetected);
      Pair<ConstructorInfo, ParameterInfo[]> cachedInfo;
      var mappedType = serviceInfo.MappedType;
      if (!constructorCache.TryGetValue(serviceInfo, out cachedInfo)) {
        var @ctor = (
          from c in mappedType.GetConstructors()
          where c.GetAttribute<ServiceConstructorAttribute>(AttributeSearchOptions.InheritNone) != null
          select c
          ).SingleOrDefault();
        if (@ctor == null)
          @ctor = mappedType.GetConstructor(Array.Empty<Type>());
        var @params = @ctor == null ? null : @ctor.GetParameters();
        cachedInfo = new Pair<ConstructorInfo, ParameterInfo[]>(@ctor, @params);
        constructorCache[serviceInfo] = cachedInfo;
      }
=======
      var cachedInfo = constructorCache.GetOrAdd(serviceInfo, ConstructorFactory);
>>>>>>> 5a8b8891
      var cInfo = cachedInfo.First;
      if (cInfo == null) {
        return null;
      }
      var pInfos = cachedInfo.Second;
      if (pInfos.Length == 0) {
        return Activator.CreateInstance(serviceInfo.MappedType);
      }
      var managedThreadId = Environment.CurrentManagedThreadId;
      var key = (serviceInfo.Type, managedThreadId);
      if (!creating.TryAdd(key, true)) {
        throw new ActivationException(Strings.ExRecursiveConstructorParameterDependencyIsDetected);
      }
      var args = new object[pInfos.Length];
      try {
        for (var i = 0; i < pInfos.Length; i++) {
          var type = pInfos[i].ParameterType;
          if (creating.ContainsKey((type, managedThreadId))) {
            throw new ActivationException(Strings.ExRecursiveConstructorParameterDependencyIsDetected);
          }
          args[i] = Get(type);
        }
      }
      finally {
        _ = creating.TryRemove(key, out _);
      }
      return cInfo.Invoke(args);
    }

    #endregion

    #region Private \ internal methods

    private static Key GetKey(Type serviceType, string name) =>
      new Key(serviceType, string.IsNullOrEmpty(name) ? null : name);

    private object InstanceFactory(ServiceRegistration registration) =>
      registration.MappedInstance ?? CreateInstance(registration);

    private Lazy<object> LazyFactory(ServiceRegistration registration) =>
      new Lazy<object>(() => InstanceFactory(registration));

    private object GetOrCreateInstance(ServiceRegistration registration) =>
      registration.Singleton
        ? instances.GetOrAdd(registration, LazyFactory).Value
        : InstanceFactory(registration);

    private static void Register(Dictionary<Key, List<ServiceRegistration>> types, ServiceRegistration serviceRegistration)
    {
      var key = GetKey(serviceRegistration.Type, serviceRegistration.Name);
      if (!types.TryGetValue(key, out var list)) {
        types[key] = list = new List<ServiceRegistration>();
      }
      list.Add(serviceRegistration);
    }

    #endregion

    #region Create(Type containerType, ...) methods

    /// <summary>
    /// Creates <see cref="IServiceContainer"/> of the specified type.
    /// </summary>
    /// <param name="containerType">Type of the container to create.</param>
    /// <returns>Created service container.</returns>
    public static IServiceContainer Create(Type containerType)
    {
      return Create(containerType, null, null);
    }

    /// <summary>
    /// Creates <see cref="IServiceContainer"/> of the specified type
    /// and with the specified <see cref="IServiceContainer.Parent"/>.
    /// </summary>
    /// <param name="containerType">Type of the container to create.</param>
    /// <param name="parent">The parent container.</param>
    /// <returns>Created service container.</returns>
    public static IServiceContainer Create(Type containerType, IServiceContainer parent)
    {
      return Create(containerType, null, parent);
    }

    /// <summary>
    /// Creates <see cref="IServiceContainer"/> of the specified type
    /// with specified <paramref name="configuration"/>.
    /// </summary>
    /// <param name="containerType">Type of the container to create.</param>
    /// <param name="configuration">The container's configuration.</param>
    /// <returns>Created service container.</returns>
    public static IServiceContainer Create(Type containerType, object configuration)
    {
      return Create(containerType, configuration, null);
    }

    /// <summary>
    /// Creates <see cref="IServiceContainer"/> of the specified type
    /// with the specified <see cref="IServiceContainer.Parent"/>
    /// and <paramref name="configuration"/>.
    /// </summary>
    /// <param name="containerType">Type of the container to create.</param>
    /// <param name="configuration">The container's configuration.</param>
    /// <param name="parent">The parent container.</param>
    /// <returns>Created service container.</returns>
    /// <exception cref="ArgumentException">Wrong container type.</exception>
    public static IServiceContainer Create(Type containerType, object configuration, IServiceContainer parent)
    {
      ArgumentValidator.EnsureArgumentNotNull(containerType, "containerType");
      if (!typeofIServiceContainer.IsAssignableFrom(containerType))
        throw new ArgumentException(string.Format(
          Strings.ExContainerTypeMustImplementX, typeofIServiceContainer.GetShortName()), "containerType");

      Type configurationType = configuration?.GetType(),
        parentType = parent?.GetType();
      return (IServiceContainer) (
        FindConstructor(containerType, configurationType, parentType)?.Invoke(new[] { configuration, parent })
        ?? FindConstructor(containerType, configurationType)?.Invoke(new[] { configuration })
        ?? FindConstructor(containerType, parentType)?.Invoke(new[] { parent })
        ?? throw new ArgumentException(Strings.ExContainerTypeDoesNotProvideASuitableConstructor, "containerType")
      );
    }

    private static ConstructorInfo FindConstructor(Type containerType, params Type[] argumentTypes) =>
      containerType.GetSingleConstructor(argumentTypes);

    #endregion

    /// <summary>
    /// Creates <see cref="IServiceContainer"/> by default configuration.
    /// </summary>
    /// <param name="configuration">An <see cref="AppConfiguration"/> instance.</param>
    /// <returns><see cref="IServiceContainer"/> for the default configuration.</returns>
    public static IServiceContainer Create(AppConfiguration configuration)
    {
      return Create(configuration, (string) null);
    }

    /// <summary>
    /// Creates <see cref="IServiceContainer"/> by its configuration.
    /// </summary>
    /// <param name="configuration">An <see cref="AppConfiguration"/> instance.</param>
    /// <param name="name">The name of container configuration to create container for.</param>
    /// <returns><see cref="IServiceContainer"/> for the specified named configuration.</returns>
    public static IServiceContainer Create(AppConfiguration configuration, string name)
    {
      return Create(configuration, name, null);
    }

    /// <summary>
    /// Creates <see cref="IServiceContainer"/> by its configuration.
    /// </summary>
    /// <param name="configuration">An <see cref="AppConfiguration"/> instance.</param>
    /// <param name="name">The name of container configuration to create container for.</param>
    /// <param name="parent">The parent container.</param>
    /// <returns><see cref="IServiceContainer"/> for the specified named configuration.</returns>
    public static IServiceContainer Create(AppConfiguration configuration, string name, IServiceContainer parent)
    {
      var serviceSection = (ConfigurationSection) configuration.GetSection(
        ConfigurationSection.DefaultSectionName);
      return Create(serviceSection, name, parent);
    }

    /// <summary>
    /// Creates <see cref="IServiceContainer"/> by its configuration.
    /// </summary>
    /// <param name="section">IoC configuration section.</param>
    /// <param name="name">The name of container configuration to create container for.</param>
    /// <returns>
    /// <see cref="IServiceContainer"/> for the specified named configuration.
    /// </returns>
    public static IServiceContainer Create(ConfigurationSection section, string name)
    {
      return Create(section, name, null);
    }

    /// <summary>
    /// Creates <see cref="IServiceContainer"/> by its configuration.
    /// </summary>
    /// <param name="section">IoC configuration section.</param>
    /// <param name="name">The name of container configuration to create container for.</param>
    /// <param name="parent">The parent container.</param>
    /// <returns>
    /// <see cref="IServiceContainer"/> for the specified named configuration.
    /// </returns>
    public static IServiceContainer Create(ConfigurationSection section, string name, IServiceContainer parent)
    {
      if (name.IsNullOrEmpty())
        name = string.Empty;

      ContainerElement configuration = section?.Containers[name]
        ?? new ContainerElement();

      var registrations = new List<ServiceRegistration>();
      var typeRegistry = new TypeRegistry(new ServiceTypeRegistrationProcessor());

      foreach (var typeRegistrationElement in configuration.Auto)
        typeRegistry.Register(typeRegistrationElement.ToNative());
      foreach (var type in typeRegistry)
        registrations.AddRange(ServiceRegistration.CreateAll(type));
      foreach (var serviceRegistrationElement in configuration.Explicit)
        registrations.Add(serviceRegistrationElement.ToNative());

      var currentParent = configuration.Parent.IsNullOrEmpty()
        ? parent
        : Create(section, configuration.Parent, parent);

      var containerType = configuration.Type.IsNullOrEmpty() ?
        typeof(ServiceContainer) :
        Type.GetType(configuration.Type);
      return Create(containerType, registrations, currentParent);
    }


    // Constructors

    /// <summary>
    /// Initializes new instance of this type.
    /// </summary>
    /// <param name="configuration">The configuration.</param>
    /// <param name="parent">The parent container.</param>
    public ServiceContainer(IEnumerable<ServiceRegistration> configuration = null, IServiceContainer parent = null)
      : base(parent)
    {
      var typesDictionary = new Dictionary<Key, List<ServiceRegistration>>();
      if (configuration != null) {
        foreach (var serviceRegistration in configuration) {
          Register(typesDictionary, serviceRegistration);
        }
      }
      types = typesDictionary;
    }

    // Dispose implementation

    public override void Dispose()
    {
      using (var toDispose = new DisposableSet()) {
        foreach (var lazy in instances.Values) {
          if (lazy.IsValueCreated && lazy.Value is IDisposable disposable) {
            toDispose.Add(disposable);
          }
        }
      }
    }
  }
}<|MERGE_RESOLUTION|>--- conflicted
+++ resolved
@@ -79,26 +79,7 @@
     /// <exception cref="ActivationException">Something went wrong.</exception>
     protected virtual object CreateInstance(ServiceRegistration serviceInfo)
     {
-<<<<<<< HEAD
-      if (creating.Contains(serviceInfo.Type))
-        throw new ActivationException(Strings.ExRecursiveConstructorParemeterDependencyIsDetected);
-      Pair<ConstructorInfo, ParameterInfo[]> cachedInfo;
-      var mappedType = serviceInfo.MappedType;
-      if (!constructorCache.TryGetValue(serviceInfo, out cachedInfo)) {
-        var @ctor = (
-          from c in mappedType.GetConstructors()
-          where c.GetAttribute<ServiceConstructorAttribute>(AttributeSearchOptions.InheritNone) != null
-          select c
-          ).SingleOrDefault();
-        if (@ctor == null)
-          @ctor = mappedType.GetConstructor(Array.Empty<Type>());
-        var @params = @ctor == null ? null : @ctor.GetParameters();
-        cachedInfo = new Pair<ConstructorInfo, ParameterInfo[]>(@ctor, @params);
-        constructorCache[serviceInfo] = cachedInfo;
-      }
-=======
       var cachedInfo = constructorCache.GetOrAdd(serviceInfo, ConstructorFactory);
->>>>>>> 5a8b8891
       var cInfo = cachedInfo.First;
       if (cInfo == null) {
         return null;
