// Copyright (C) 2009-2020 Xtensive LLC.
// This code is distributed under MIT license terms.
// See the License.txt file in the project root for more information.
// Created by: Alex Yakunin
// Created:    2009.03.16

using System;
using System.Collections.Concurrent;
using System.Collections.Generic;
using System.ComponentModel;
using System.Diagnostics;
using System.Reflection;
using System.Runtime.Serialization;
using Xtensive.Core;
using Xtensive.Modelling.Actions;
using Xtensive.Modelling.Attributes;

using Xtensive.Reflection;
using Xtensive.Modelling.Validation;
using System.Linq;

namespace Xtensive.Modelling
{
  /// <summary>
  /// An abstract base class for model node.
  /// </summary>
  [Serializable]
  [DebuggerDisplay("{Name}")]
  public abstract class Node : LockableBase,
    INode,
    IDeserializationCallback
  {
    /// <summary>
    /// Path delimiter character.
    /// </summary>
    public static readonly char PathDelimiter = '/';
    public static readonly string PathDelimiterString = PathDelimiter.ToString();
    /// <summary>
    /// Path escape character.
    /// </summary>
    public static readonly char PathEscape = '\\';

    [NonSerialized]
    private static readonly ConcurrentDictionary<Type, Lazy<PropertyAccessorDictionary>> CachedPropertyAccessors =
      new ConcurrentDictionary<Type, Lazy<PropertyAccessorDictionary>>();
    [NonSerialized]
    private Node model;
    [NonSerialized]
    private string cachedPath;
    [NonSerialized]
    private Nesting nesting;
    [NonSerialized]
    private PropertyAccessorDictionary propertyAccessors;
    internal Node parent;
    private string name;
    private string escapedName;
    private NodeState state;
    private int index;

    #region Properties

    /// <inheritdoc/>
    [SystemProperty]
    public Node Parent {
      [DebuggerStepThrough]
      get { return parent; }
      [DebuggerStepThrough]
      set {
        ArgumentValidator.EnsureArgumentNotNull(value, "value");
        if (value==Parent)
          return;
        NodeCollection collection = null;
        if (Nesting.IsNestedToCollection)
          collection = (NodeCollection) Nesting.PropertyGetter(value);
        Move(value, Name, collection==null ? 0 : collection.Count);
      }
    }

    /// <inheritdoc/>
    public Node Model {
      [DebuggerStepThrough]
      get { return model; }
    }

    /// <inheritdoc/>
    [SystemProperty]
    public string Name
    {
      [DebuggerStepThrough]
      get { return name; }
      [DebuggerStepThrough]
      set {
        Move(Parent, value, Index);
      }
    }

    /// <inheritdoc/>
    public string EscapedName
    {
      [DebuggerStepThrough]
      get {
        if (escapedName==null)
          escapedName = new[] {Name}.RevertibleJoin(PathEscape, PathDelimiter);
        return escapedName;
      }
    }

    /// <inheritdoc/>
    public NodeState State {
      get { return state; }
    }

    /// <inheritdoc/>
    [SystemProperty]
    public int Index
    {
      [DebuggerStepThrough]
      get { return index; }
      [DebuggerStepThrough]
      set {
        Move(Parent, Name, value);
      }
    }

    /// <inheritdoc/>
    public Nesting Nesting {
      [DebuggerStepThrough]
      get { return nesting; }
    }

    /// <inheritdoc/>
    public PropertyAccessorDictionary PropertyAccessors {
      [DebuggerStepThrough]
      get { return propertyAccessors; }
    }

    /// <inheritdoc/>
    public object GetProperty(string propertyName)
    {
      return PropertyAccessors[propertyName].Getter.Invoke(this);
    }

    /// <inheritdoc/>
    public void SetProperty(string propertyName, object value)
    {
      PropertyAccessors[propertyName].Setter.Invoke(this, value);
    }

    /// <inheritdoc/>
    public IPathNode GetNestedProperty(string propertyName)
    {
      var getter = PropertyAccessors[propertyName].Getter;
      if (getter==null)
        return null;
      var value = getter.Invoke(this) as IPathNode;
      if (value==null)
        return null;
      if (value is NodeCollection)
        return value;
      var node = value as Node;
      if (node!=null && node.Parent==this)
        return value;
      return null;
    }

    /// <inheritdoc/>
    public IEnumerable<Pair<string, IPathNode>> GetPathNodes(bool nestedOnly)
    {
      foreach (var pair in propertyAccessors) {
        string propertyName = pair.Key;
        var accessor = pair.Value;
        if (accessor.PropertyInfo.GetAttribute<SystemPropertyAttribute>(
          AttributeSearchOptions.InheritNone)!=null)
          continue;
        IPathNode propertyValue;
        if (nestedOnly)
          propertyValue = GetNestedProperty(propertyName);
        else
          propertyValue = accessor.HasGetter ? GetProperty(propertyName) as IPathNode : null;
        if (propertyValue!=null)
          yield return new Pair<string, IPathNode>(propertyName, propertyValue);
      }
    }

    /// <inheritdoc/>
    public string Path {
      [DebuggerStepThrough]
      get {
        if (cachedPath!=null) {
          return cachedPath;
        }

        if (Parent==null) {
          return string.Empty;
        }

        var parentPath = Parent.Path;
        if (parentPath.Length!=0) {
          parentPath += PathDelimiterString;
        }

        return string.Concat(
          parentPath,
          Nesting.EscapedPropertyName,
          Nesting.IsNestedToCollection ? PathDelimiterString : null,
          Nesting.IsNestedToCollection ? EscapedName : null);
      }
    }

    #endregion

    /// <inheritdoc/>
    /// <exception cref="InvalidOperationException">Invalid node state.</exception>
    public void Move(Node newParent, string newName, int newIndex)
    {
      if (State==NodeState.Removed) {
        throw new InvalidOperationException(Strings.ExInvalidNodeState);
      }

      EnsureNotLocked();
      if (newParent == Parent && newName == Name && newIndex == Index) {
        return;
      }

      if (this is IUnnamedNode) {
        newName = newIndex.ToString();
      }

      ValidateMove(newParent, newName, newIndex);
      if (State==NodeState.Initializing) {
        parent = newParent;
        name = newName;
        escapedName = null;
        index = newIndex;
        UpdateModel();
        OnPropertyChanged("Parent");
        OnPropertyChanged("Model");
        OnPropertyChanged("Name");
        OnPropertyChanged("EscapedName");
        OnPropertyChanged("Index");
        using (var scope = LogAction()) {
          var a = new CreateNodeAction {
            Path = newParent == null ? string.Empty : newParent.Path,
            Type = GetType(),
            Name = newName
          };
          scope.Action = a;
          PerformCreate();
          scope.Commit();
        }
      }
      else {
        using (var scope = LogAction()) {
          var a = new MoveNodeAction {
            Path = Path,
            Parent = newParent == parent ? null : newParent.Path,
            Name = newName == name ? null : newName,
            Index = newIndex == index ? (int?) null : newIndex
          };
          scope.Action = a;
          PerformMove(newParent, newName, newIndex);
          a.NewPath = Path;
          scope.Commit();
        }
      }
      OnPropertyChanged("State");
    }

    /// <inheritdoc/>
    /// <exception cref="InvalidOperationException">Invalid node state.</exception>
    public void Remove()
    {
      EnsureIsEditable();
      ValidateRemove();
      using (var scope = LogAction(new RemoveNodeAction { Path = Path })) {
        PerformRemove(this);
        scope.Commit();
      }
      OnPropertyChanged("State");
    }

    /// <inheritdoc/>
    public IPathNode Resolve(string path)
    {
      if (path.IsNullOrEmpty()) {
        return this;
      }

      var parts = path.RevertibleSplitFirstAndTail(PathEscape, PathDelimiter);
      var accessor = PropertyAccessors.TryGetValue(parts.First, out var pAccessor) ? pAccessor : default;
      if (accessor == null) {
        return null;
      }

      var next = (IPathNode) accessor.Getter.Invoke(this);
      if (parts.Second == null) {
        return next;
      }

      return next.Resolve(parts.Second);
    }

    /// <inheritdoc/>
    public void Validate()
    {
      using (ValidationScope.Open()) {
        using (var ea = new ExceptionAggregator()) {
          if (ValidationContext.Current.IsValidated(this)) {
            ea.Complete();
            return;
          }
          ValidateState();
          foreach (var pair in PropertyAccessors) {
            if (!pair.Value.HasGetter) {
              continue;
            }

            var nested = GetNestedProperty(pair.Key);
            if (nested != null) {
              ea.Execute(x => x.Validate(), nested);
              continue;
            }

            var value = GetProperty(pair.Key);
            if (value is Node pathNode) {
              ea.Execute(x => x.ValidateState(), pathNode);
            }
          }
          ea.Complete();
        }
      }
    }

    /// <inheritdoc/>
    /// <exception cref="InvalidOperationException">Required constructor isn't found.</exception>
    public virtual Node Clone(Node newParent, string newName)
    {
      using (CloningScope.Open()) {
        var isModel = this is IModel;
        if (!isModel) {
          ArgumentValidator.EnsureArgumentNotNull(newParent, nameof(newParent));
        }

        ArgumentValidator.EnsureArgumentNotNull(newName, nameof(newName));

        // Cloning the instance
        var model = isModel ? null : (IModel) newParent.Model;
        Node node;
        if (isModel) {
          node = TryConstructor(null, newName);
        }
        else {
          node = TryConstructor(model, newParent, newName); // Regular node
          if (node == null) {
            node = TryConstructor(model, newParent); // Unnamed node
          }
        }
        if (node==null) {
          throw new InvalidOperationException(string.Format(
            Strings.ExCannotFindConstructorToExecuteX, this));
        }

        // Cloning properties
        foreach (var pair in PropertyAccessors) {
          var accessor = pair.Value;
          if (!accessor.HasGetter) {
            continue;
          }

          CopyPropertyValue(node, accessor);
        }

        return node;
      }
    }

    /// <summary>
    /// Copies the property value.
    /// </summary>
    /// <param name="target">The target node.</param>
    /// <param name="accessor">The accessor of the property to copy value of.</param>
    protected virtual void CopyPropertyValue(Node target, PropertyAccessor accessor)
    {
      var propertyName = accessor.PropertyInfo.Name;
      var nested = GetNestedProperty(propertyName);
      if (nested!=null) {
        if (nested is NodeCollection collection) {
          foreach (Node newNode in collection) {
            newNode.Clone(target, newNode.Name);
          }
        }
        else {
          var newNode = (Node) nested;
          newNode.Clone(target, newNode.Name);
        }
      }
      else if (accessor.HasSetter) {
        var value = GetProperty(propertyName);
        if (value is IPathNode pathNode) {
          CloningContext.Current.AddFixup(() =>
            accessor.Setter(target,
              PathNodeReference.Resolve((IModel) target.Model,
                new PathNodeReference(pathNode.Path))));
          return;
        }

        if (value is ICloneable cloneable) {
          value = cloneable.Clone();
        }

        accessor.Setter(target, value);
      }
    }

    #region ValidateXxx methods

    /// <summary>
    /// Validates the <see cref="Move"/> method arguments.
    /// </summary>
    /// <param name="newParent">The new parent.</param>
    /// <param name="newName">The new name.</param>
    /// <param name="newIndex">The new index.</param>
    /// <exception cref="ArgumentException">Item already exists.</exception>
    /// <exception cref="ArgumentOutOfRangeException"><paramref name="newIndex"/> is out of range,
    /// or <paramref name="newParent"/> belongs to a different <see cref="Model"/>.</exception>
    /// <exception cref="InvalidOperationException">newName!=newIndex for <see cref="IUnnamedNode"/>.</exception>
    protected virtual void ValidateMove(Node newParent, string newName, int newIndex)
    {
      ArgumentValidator.EnsureArgumentNotNullOrEmpty(newName, nameof(newName));
      if (this is IModel) {
        ArgumentValidator.EnsureArgumentIsInRange(newIndex, 0, 0, nameof(newIndex));
        return;
      }

      // Validating parent model
<<<<<<< HEAD
      ArgumentValidator.EnsureArgumentIs<Node>(newParent);
=======
      _ = ArgumentValidator.EnsureArgumentIs<Node>(newParent);
>>>>>>> 780ddaa5
      var model = Model;
      if (model != null) {
        var newModel = newParent.Model;
        if (model != newModel) {
          throw new ArgumentOutOfRangeException("newParent.Model");
        }
      }

      if (this is IUnnamedNode) {
        // Validation for unnamed nodes
        if (newName != newIndex.ToString()) {
          throw Exceptions.InternalError("newName!=newIndex for IUnnamedNode!", CoreLog.Instance);
        }
      }
      else if (!Nesting.IsNestedToCollection) {
        // Validation parent property nesting
        ArgumentValidator.EnsureArgumentIsInRange(newIndex, 0, 0, nameof(newIndex));
      }
      else {
        // Validation parent collection nesting
        var collection = (NodeCollection) Nesting.PropertyGetter(newParent);
        ArgumentValidator.EnsureArgumentIsInRange(newIndex, 0, collection.Count - (newParent == Parent ? 1 : 0),
          nameof(newIndex));
        if (!collection.TryGetValue(newName, out var node)) {
          return;
        }

        if (node != this) {
          throw new ArgumentException(string.Format(
            Strings.ExItemWithNameXAlreadyExists, newName), newName);
        }
      }
    }

    /// <summary>
    /// Validates the <see cref="Remove"/> method call.
    /// </summary>
    /// <exception cref="InvalidOperationException">Model object cannot be removed.</exception>
    protected virtual void ValidateRemove()
    {
      if (this is IModel) {
        throw new InvalidOperationException(Strings.ExModelObjectCannotBeRemoved);
      }
    }

    /// <summary>
    /// Validates the state (i.e. checks everything except nested properties).
    /// </summary>
    protected virtual void ValidateState() => EnsureIsLive();

    #endregion

    #region PerformXxx methods

    /// <summary>
    /// Actually performs construction operation.
    /// </summary>
    /// <exception cref="InvalidOperationException">Target object already exists.</exception>
    protected virtual void PerformCreate()
    {
      if (Parent != null) {
        if (!Nesting.IsNestedToCollection) {
          if (Nesting.PropertyValue != null) {
            throw new InvalidOperationException(string.Format(
              Strings.ExTargetObjectExistsX, Nesting.PropertyValue));
          }

          Nesting.PropertyValue = this;
        }
        else {
          var collection = (NodeCollection) Nesting.PropertyValue;
          collection.Add(this);
        }
      }

      state = NodeState.Live;
    }

    /// <summary>
    /// Actually performs <see cref="Move"/> operation.
    /// </summary>
    /// <param name="newParent">The new parent.</param>
    /// <param name="newName">The new name.</param>
    /// <param name="newIndex">The new index.</param>
    /// <exception cref="InvalidOperationException">Target object already exists.</exception>
    protected virtual void PerformMove(Node newParent, string newName, int newIndex)
    {
      var nameIsChanging = this is IUnnamedNode || Name != newName;
      var propertyGetter = Nesting.PropertyGetter;
      if (newParent != parent) {
        // Parent is changed
        if (!Nesting.IsNestedToCollection) {
          Nesting.PropertySetter(parent, null);
          var existingNode = propertyGetter(newParent);
          if (existingNode != null) {
            throw new InvalidOperationException(string.Format(
              Strings.ExTargetObjectExistsX, existingNode));
          }

          Nesting.PropertySetter(newParent, this);
        }
        else {
          var oldCollection = (NodeCollection) propertyGetter(parent);
          var newCollection = (NodeCollection) propertyGetter(newParent);
          for (var i = index + 1; i < oldCollection.Count; i++) {
            oldCollection[i].EnsureIsEditable();
          }

          for (var i = newIndex; i < newCollection.Count; i++) {
            newCollection[i].EnsureIsEditable();
          }

          if (nameIsChanging) {
            oldCollection.RemoveName(this);
          }

          for (var i = index + 1; i < oldCollection.Count; i++) {
            oldCollection[i].PerformShift(-1);
          }

          for (var i = newCollection.Count - 1; i >= newIndex; i--) {
            newCollection[i].PerformShift(1);
          }

          oldCollection.Remove(this);
          index = newIndex;
          if (nameIsChanging) {
            name = newName;
            escapedName = null;
          }

          newCollection.Add(this);
        }
      }
      else if (propertyGetter == null) {
        if (!(this is IModel)) {
          throw Exceptions.InternalError(string.Format(
            Strings.ExInvalidNestingOfNodeX, this), CoreLog.Instance);
        }
      }
      else if (Nesting.IsNestedToCollection) {
        // Parent isn't changed
        var collection = (NodeCollection) propertyGetter(newParent);
        int minIndex, maxIndex, shift;
        if (newIndex < index) {
          minIndex = newIndex;
          maxIndex = index - 1;
          shift = 1;
        }
        else {
          minIndex = index + 1;
          maxIndex = newIndex;
          shift = -1;
        }

        if (nameIsChanging) {
          collection.RemoveName(this);
        }

        for (var i = minIndex; i <= maxIndex; i++) {
          collection[i].EnsureIsEditable();
        }

        if (shift < 0) {
          for (var i = minIndex; i <= maxIndex; i++) {
            collection[i].PerformShift(shift);
          }
        }
        else {
          for (var i = maxIndex; i >= minIndex; i--) {
            collection[i].PerformShift(shift);
          }
        }

        collection.Move(this, newIndex);
        name = newName;
        escapedName = null;
        index = newIndex;
        if (nameIsChanging) {
          collection.AddName(this);
        }

        // collection.CheckIntegrity();
      }

      parent = newParent;
      name = newName;
      escapedName = null;
      index = newIndex;
      UpdateModel();
    }

    /// <summary>
    /// Performs "shift" operation
    /// (induced by <see cref="Move"/> operation of another node).
    /// </summary>
    /// <param name="offset">Shift offset.</param>
    protected virtual void PerformShift(int offset)
    {
      var bUnnamed = this is IUnnamedNode;
      var newName = name;
      var newIndex = index + offset;
      if (bUnnamed) {
        newName = newIndex.ToString();
        if (Nesting.IsNestedToCollection) {
          var collection = (NodeCollection) Nesting.PropertyValue;
          if (collection != null) {
            collection.RemoveName(this);
            name = newName;
            escapedName = null;
            index = newIndex;
            collection.AddName(this);
          }
        }
      }
      else {
        index = newIndex;
      }
    }

    /// <summary>
    /// Actually performs <see cref="Remove"/> operation.
    /// </summary>
    protected virtual void PerformRemove(Node source)
    {
      state = NodeState.Removed;
      if (source == this) {
        // Updating parents
        if (!Nesting.IsNestedToCollection) {
          Nesting.PropertyValue = null;
        }
        else {
          var collection = (NodeCollection) Nesting.PropertyValue;
          collection.Remove(this);
          for (var i = index; i < collection.Count; i++) {
            collection[i].EnsureIsEditable();
          }

          for (var i = index; i < collection.Count; i++) {
            collection[i].PerformShift(-1);
          }
        }
      }

      // Notifying children
      foreach (var pair in GetPathNodes(true)) {
        var pathNode = pair.Second;
        if (pathNode is NodeCollection nodeCollection) {
          foreach (Node nestedNode in nodeCollection) {
            nestedNode.PerformRemove(source);
          }
        }

        if (pathNode is Node node) {
          node.PerformRemove(source);
        }
      }

      if (source == this) {
        Lock(true);
      }
    }

    #endregion

    #region LogXxx methods

    /// <summary>
    /// Logs the property change.
    /// </summary>
    /// <param name="propertyName">Name of the property.</param>
    /// <param name="propertyValue">The property value.</param>
    /// <returns></returns>
    protected ActionScope LogPropertyChange(string propertyName, object propertyValue)
    {
      var scope = LogAction();
      var action = new PropertyChangeAction {Path = Path};
      action.Properties.Add(propertyName, PathNodeReference.Get(propertyValue));
      scope.Action = action;
      return scope;
    }

    /// <summary>
    /// Begins registration of a new action.
    /// </summary>
    /// <param name="action">The action to register.</param>
    /// <returns>
    /// <see cref="ActionScope"/> object allowing to describe it.
    /// </returns>
    protected ActionScope LogAction(NodeAction action)
    {
      var scope = LogAction();
      scope.Action = action;
      return scope;
    }

    /// <summary>
    /// Begins registration of a new action.
    /// </summary>
    /// <returns>
    /// <see cref="ActionScope"/> object allowing to describe it.
    /// </returns>
    protected ActionScope LogAction()
    {
      var model = (IModel) Model;
      if (model == null) {
        return new ActionScope();
      }

      var actions = model.Actions;
      if (actions == null) {
        return new ActionScope();
      }

      return actions.LogAction();
    }

    #endregion

    #region EnsureXxxx methods

    /// <summary>
    /// Ensures the node <see cref="State"/> is <see cref="NodeState.Live"/>.
    /// </summary>
    /// <exception cref="InvalidOperationException"><see cref="State"/> is invalid.</exception>
    protected void EnsureIsLive()
    {
      if (State != NodeState.Live) {
        throw new InvalidOperationException(Strings.ExInvalidNodeState);
      }
    }

    /// <summary>
    /// Ensures the node <see cref="State"/> is <see cref="NodeState.Live"/> and
    /// node isn't <see cref="Lock"/>ed.
    /// </summary>
    /// <exception cref="InvalidOperationException"><see cref="State"/> is invalid.</exception>
    protected void EnsureIsEditable()
    {
      if (State != NodeState.Live) {
        throw new InvalidOperationException(Strings.ExInvalidNodeState);
      }

      EnsureNotLocked();
    }

    #endregion

    #region INotifyPropertyChanged methods

    /// <inheritdoc/>
    [field : NonSerialized]
    public event PropertyChangedEventHandler PropertyChanged;

    /// <summary>
    /// Raises <see cref="PropertyChanged"/> event.
    /// </summary>
    /// <param name="name">Name of the property.</param>
    protected virtual void OnPropertyChanged(string name)
    {
      if (PropertyChanged != null) {
        PropertyChanged.Invoke(this, new PropertyChangedEventArgs(name));
      }
    }

    /// <summary>
    /// Does all the dirty job to change the property of this node.
    /// </summary>
    /// <typeparam name="T"></typeparam>
    /// <param name="name">Name of the property.</param>
    /// <param name="value">New value of the property.</param>
    /// <param name="setter">Property setter delegate.</param>
    /// <exception cref="ArgumentOutOfRangeException"><paramref name="value"/> belongs to a different <see cref="Model"/>.</exception>
    protected void ChangeProperty<T>(string name, T value, Action<Node,T> setter)
    {
      EnsureIsEditable();
      var pathNode = value as IPathNode;
      var model = Model;
      if (pathNode!=null && model!=null && pathNode.Model!=model) {
        throw new ArgumentOutOfRangeException(nameof(value), Strings.ExPropertyValueMustBelongToTheSameModel);
      }

      using (var scope = !PropertyAccessors.ContainsKey(name) ? null : LogPropertyChange(name, value)) {
        setter.Invoke(this, value);
        OnPropertyChanged(name);
        scope?.Commit();
      }
    }

    #endregion

    #region ILockable methods

    /// <inheritdoc/>
    public override void Lock(bool recursive)
    {
      base.Lock(recursive);
      foreach (var pair in PropertyAccessors) {
        var nested = GetNestedProperty(pair.Key);
        nested?.Lock();
      }
      cachedPath = Path;
    }

    #endregion

    #region Private \ internal methods

    private void UpdateModel()
    {
      var p = Parent;
      model = p == null ? (Node) (this as IModel) : p.Model;
    }

    private static PropertyAccessorDictionary GetPropertyAccessors(Type type)
    {
      ArgumentValidator.EnsureArgumentNotNull(type, nameof(type));

      static Lazy<PropertyAccessorDictionary> PropertyAccessorExtractor(Type entityType)
      {
        return new Lazy<PropertyAccessorDictionary>(() => {
          var d = new Dictionary<string, PropertyAccessor>();
          if (entityType != WellKnownTypes.Object) {
            foreach (var pair in GetPropertyAccessors(entityType.BaseType)) {
              d.Add(pair.Key, pair.Value);
            }
          }

          const BindingFlags propertyBindingFlags =
            BindingFlags.Public | BindingFlags.Instance | BindingFlags.DeclaredOnly;
          foreach (var p in entityType.GetProperties(propertyBindingFlags)) {
            if (p.GetAttribute<PropertyAttribute>(AttributeSearchOptions.InheritNone) != null) {
              d.Add(p.Name, new PropertyAccessor(p));
            }
          }

          return new PropertyAccessorDictionary(d);
        });
      }

      return CachedPropertyAccessors.GetOrAdd(type, PropertyAccessorExtractor).Value;
    }

    private Node TryConstructor(IModel model, params object[] args)
    {
      var argTypes = args.Select(a => a.GetType()).ToArray();
      var ci = GetType().GetConstructor(argTypes);
      return ci == null ? null : (Node) ci.Invoke(args);
    }

    #endregion

    #region To override

    /// <summary>
    /// Creates <see cref="Nesting"/> object describing how this node is nested.
    /// </summary>
    /// <returns>New <see cref="Nesting"/> object.</returns>
    protected abstract Nesting CreateNesting();

    /// <summary>
    /// Initializes this instance.
    /// </summary>
    /// <exception cref="InvalidOperationException"><see cref="CreateNesting"/> has returned <see langword="null" />.</exception>
    protected virtual void Initialize()
    {
      nesting = CreateNesting();
      if (nesting == null) {
        throw new InvalidOperationException(Strings.ExNoNesting);
      }

      propertyAccessors = GetPropertyAccessors(GetType());
    }

    #endregion

    #region Dump, ToString

    /// <inheritdoc/>
    public virtual void Dump()
    {
      var prefix = string.Empty;
      if (Nesting.IsNestedToCollection && !(Nesting.PropertyValue is IUnorderedNodeCollection)) {
        prefix = $"{Index}: ";
      }

      CoreLog.Info("{0}{1} \"{2}\"", prefix, GetType().GetShortName(), this);
      using (Orm.Logging.IndentManager.IncreaseIndent()) {
        // Validation errors
        Exception error = null;
        try {
          ValidateState();
        }
        catch (Exception e) {
          error = e;
        }

        // Basic properties
        if (error != null) {
          CoreLog.Info("+Error = {0}", error);
        }

        if (State != NodeState.Live) {
          CoreLog.Info("+State = {0}", State);
        }

        // Everything else
        foreach (var pair in propertyAccessors) {
          var propertyName = pair.Key;
          var accessor = pair.Value;
          if (accessor.PropertyInfo.GetAttribute<SystemPropertyAttribute>(
            AttributeSearchOptions.InheritNone) != null) {
            continue;
          }

          var propertyValue = accessor.HasGetter ? GetProperty(propertyName) : null;
          if (Equals(propertyValue, accessor.Default)) {
            continue;
          }

          var propertyType =
            (propertyValue == null ? accessor.PropertyInfo.PropertyType : propertyValue.GetType())
            .GetShortName();
          var nested = GetNestedProperty(propertyName);
          if (nested != null) {
            if (nested is NodeCollection collection && collection.Count != 0) {
              CoreLog.Info("+{0} ({1}):", propertyName, collection.Count);
            }
            else {
              CoreLog.Info("+{0}:", propertyName);
            }

            using (Orm.Logging.IndentManager.IncreaseIndent()) {
              nested.Dump();
            }
          }
          else {
            CoreLog.Info("+{0} = {1} ({2})", propertyName, propertyValue, propertyType);
          }
        }
      }
    }

    /// <inheritdoc/>
    public override string ToString()
    {
      var m = Model;
      var fullName = Path;
      if (m != null) {
        fullName = string.Concat(m.EscapedName, PathDelimiterString, fullName);
      }

      if (!Nesting.IsNestedToCollection && !(this is IModel)) {
        fullName = string.Format(Strings.NodeInfoFormat, fullName, Name);
      }

      return fullName;
    }

    #endregion


    // Constructors

    /// <summary>
    /// Initializes a new instance of the <see cref="Node"/> class.
    /// </summary>
    /// <param name="parent"><see cref="Parent"/> property value.</param>
    /// <param name="name">Initial <see cref="Name"/> property value.</param>
    protected Node(Node parent, string name)
    {
      if (!(this is IModel)) {
        ArgumentValidator.EnsureArgumentNotNull(parent, nameof(parent));
      }

      if (!(this is IUnnamedNode)) {
        ArgumentValidator.EnsureArgumentNotNullOrEmpty(name, nameof(name));
      }

      Initialize();
      if (!Nesting.IsNestedToCollection) {
        Move(parent, name, 0);
      }
      else {
        Move(parent, name, ((NodeCollection) Nesting.PropertyGetter(parent)).Count);
      }
    }

    // Deserialization

    /// <inheritdoc/>
    void IDeserializationCallback.OnDeserialization(object sender)
    {
      if (nesting!=null) {
        return; // Protects from multiple calls
      }

      Initialize();
      if (Parent is IDeserializationCallback p) {
        p.OnDeserialization(sender);
      }

      UpdateModel();
      if (IsLocked) {
        cachedPath = Path;
      }
    }
  }
}<|MERGE_RESOLUTION|>--- conflicted
+++ resolved
@@ -433,11 +433,7 @@
       }
 
       // Validating parent model
-<<<<<<< HEAD
-      ArgumentValidator.EnsureArgumentIs<Node>(newParent);
-=======
       _ = ArgumentValidator.EnsureArgumentIs<Node>(newParent);
->>>>>>> 780ddaa5
       var model = Model;
       if (model != null) {
         var newModel = newParent.Model;
