// Copyright (C) 2003-2010 Xtensive LLC.
// All rights reserved.
// For conditions of distribution and use, see license.
// Created by: Alex Yakunin
// Created:    2009.04.22

using System;
using System.Collections.Generic;
using System.Collections.ObjectModel;
using System.Linq;
using Xtensive.Core;

namespace Xtensive.Modelling.Actions
{
  /// <summary>
  /// A grouping node action.
  /// </summary>
  [Serializable]
  public class GroupingNodeAction : NodeAction
  {
    private string comment;
    private IList<NodeAction> actions = new List<NodeAction>();

    /// <summary>
    /// Gets or sets the comment.
    /// </summary>
    public string Comment {
      get { return comment; }
      set {
        this.EnsureNotLocked();
        comment = value;
      }
    }

    /// <summary>
    /// Gets the list of nested actions.
    /// </summary>
    public IList<NodeAction> Actions {
      get { return actions; }
    }

    /// <summary>
    /// Adds the specified action to the <see cref="Actions"/> sequence.
    /// </summary>
    /// <param name="action">The action to add.</param>
    public void Add(NodeAction action)
    {
      ArgumentValidator.EnsureArgumentNotNull(action, "action");
      this.EnsureNotLocked();
      // Only locked actions can be added
      var ca = action as PropertyChangeAction;
      if (ca!=null && actions.Count!=0) {
        // Let's try to join two change actions
        var lastIndex = actions.Count - 1;
        var last = actions[lastIndex] as PropertyChangeAction;
        if (last!=null && ca.Path==last.Path) {
          foreach (var pair in last.Properties) {
<<<<<<< HEAD
            ca.Properties.TryAdd(pair.Key, pair.Value);
=======
            _ = ca.Properties.TryAdd(pair.Key, pair.Value);
>>>>>>> 159dbf92
          }
          actions.RemoveAt(lastIndex);
        }
      }
      actions.Add(action);
    }

    /// <summary>
    /// Flattens all the <see cref="GroupingNodeAction"/>s from <see cref="Actions"/> sequence.
    /// </summary>
    /// <returns>Flattened sequence of nested actions.</returns>
    public IEnumerable<NodeAction> Flatten()
    {
      foreach (var action in actions) {
        var gna = action as GroupingNodeAction;
        if (gna!=null)
          foreach (var nestedAction in gna.Flatten())
            yield return nestedAction;
        else
          yield return action;
      }
    }

    /// <inheritdoc/>
    protected override void PerformExecute(IModel model, IPathNode item)
    {
      foreach (var action in actions)
        action.Execute(model);
    }

    /// <inheritdoc/>
    protected override void GetParameters(List<Pair<string>> parameters)
    {
      base.GetParameters(parameters);
      if (!comment.IsNullOrEmpty())
        parameters.Add(new Pair<string>("Comment", comment));
    }

    /// <inheritdoc/>
    protected override IEnumerable<NodeAction> GetNestedActions()
    {
      return base.GetNestedActions().Concat(actions);
    }

    /// <inheritdoc/>
    public override void Lock(bool recursive)
    {
      base.Lock(recursive);
      if (recursive)
        foreach (var action in actions)
          action.Lock(true);
      actions = new ReadOnlyCollection<NodeAction>(actions.ToArray());
    }
  }
}<|MERGE_RESOLUTION|>--- conflicted
+++ resolved
@@ -55,11 +55,7 @@
         var last = actions[lastIndex] as PropertyChangeAction;
         if (last!=null && ca.Path==last.Path) {
           foreach (var pair in last.Properties) {
-<<<<<<< HEAD
-            ca.Properties.TryAdd(pair.Key, pair.Value);
-=======
             _ = ca.Properties.TryAdd(pair.Key, pair.Value);
->>>>>>> 159dbf92
           }
           actions.RemoveAt(lastIndex);
         }
