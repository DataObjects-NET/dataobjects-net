--- conflicted
+++ resolved
@@ -1,12 +1,6 @@
-<<<<<<< HEAD
 // Copyright (C) 2009-2020 Xtensive LLC.
 // This code is distributed under MIT license terms.
 // See the License.txt file in the project root for more information.
-=======
-// Copyright (C) 2003-2010 Xtensive LLC.
-// All rights reserved.
-// For conditions of distribution and use, see license.
->>>>>>> b5d188a2
 // Created by: Alex Yakunin
 // Created:    2009.04.07
 
@@ -63,11 +57,7 @@
     /// <summary>
     /// Gets the current comparer.
     /// </summary>
-<<<<<<< HEAD
     public static Upgrader Current => currentAsync.Value;
-=======
-    public static Upgrader Current { get { return currentAsync.Value; }}
->>>>>>> b5d188a2
 
     /// <summary>
     /// Gets the current upgrade context.
@@ -119,15 +109,8 @@
     /// <inheritdoc/>
     /// <exception cref="ArgumentOutOfRangeException"><c>hints.SourceModel</c> or <c>hints.TargetModel</c>
     /// is out of range.</exception>
-<<<<<<< HEAD
     public ReadOnlyList<NodeAction> GetUpgradeSequence(Difference difference, HintSet hints) =>
       GetUpgradeSequence(difference, hints, new Comparer());
-=======
-    public ReadOnlyList<NodeAction> GetUpgradeSequence(Difference difference, HintSet hints)
-    {
-      return GetUpgradeSequence(difference, hints, new Comparer());
-    }
->>>>>>> b5d188a2
 
     /// <inheritdoc/>
     /// <exception cref="ArgumentOutOfRangeException"><c>hints.SourceModel</c> or <c>hints.TargetModel</c>
@@ -135,25 +118,17 @@
     /// <exception cref="InvalidOperationException">Upgrade sequence validation has failed.</exception>
     public ReadOnlyList<NodeAction> GetUpgradeSequence(Difference difference, HintSet hints, IComparer comparer)
     {
-<<<<<<< HEAD
       ArgumentValidator.EnsureArgumentNotNull(hints, nameof(hints));
       ArgumentValidator.EnsureArgumentNotNull(comparer, nameof(comparer));
       if (difference == null) {
         return new ReadOnlyList<NodeAction>(Enumerable.Empty<NodeAction>().ToList());
       }
-=======
-      ArgumentValidator.EnsureArgumentNotNull(hints, "hints");
-      ArgumentValidator.EnsureArgumentNotNull(comparer, "comparer");
-      if (difference == null)
-        return new ReadOnlyList<NodeAction>(Enumerable.Empty<NodeAction>().ToList());
->>>>>>> b5d188a2
 
       TemporaryRenames = new Dictionary<string, Node>(StringComparer.OrdinalIgnoreCase);
       SourceModel = (IModel) difference.Source;
       TargetModel = (IModel) difference.Target;
       Hints = hints ?? new HintSet(SourceModel, TargetModel);
       Comparer = comparer;
-<<<<<<< HEAD
       if (Hints.SourceModel != SourceModel) {
         throw new ArgumentOutOfRangeException("hints.SourceModel");
       }
@@ -163,14 +138,6 @@
       }
 
       CurrentModel = (IModel) SourceModel.Clone(null, SourceModel.Name);
-=======
-      if (Hints.SourceModel!=SourceModel)
-        throw new ArgumentOutOfRangeException("hints.SourceModel");
-      if (Hints.TargetModel!=TargetModel)
-        throw new ArgumentOutOfRangeException("hints.TargetModel");
-
-      CurrentModel = (IModel)SourceModel.Clone(null, SourceModel.Name);
->>>>>>> b5d188a2
       Difference = difference;
       var previous = currentAsync.Value;
       currentAsync.Value = this;
@@ -189,32 +156,20 @@
           var validationHints = new HintSet(CurrentModel, TargetModel);
           Hints.OfType<IgnoreHint>().ForEach(validationHints.Add);
           var diff = comparer.Compare(CurrentModel, TargetModel, validationHints);
-<<<<<<< HEAD
           if (diff != null) {
-=======
-          if (diff!=null) {
->>>>>>> b5d188a2
             CoreLog.InfoRegion(Strings.LogAutomaticUpgradeSequenceValidation);
             CoreLog.Info(Strings.LogValidationFailed);
             CoreLog.Info(Strings.LogItemFormat, Strings.Difference);
             CoreLog.Info("{0}", diff);
-<<<<<<< HEAD
             CoreLog.Info(Strings.LogItemFormat + "\r\n{1}", Strings.UpgradeSequence,
               new ActionSequence {actions});
-=======
-            CoreLog.Info(Strings.LogItemFormat+"\r\n{1}", Strings.UpgradeSequence, 
-              new ActionSequence() {actions});
->>>>>>> b5d188a2
             CoreLog.Info(Strings.LogItemFormat, Strings.ExpectedTargetModel);
             TargetModel.Dump();
             CoreLog.Info(Strings.LogItemFormat, Strings.ActualTargetModel);
             CurrentModel.Dump();
             throw new InvalidOperationException(Strings.ExUpgradeSequenceValidationFailure);
           }
-<<<<<<< HEAD
-
-=======
->>>>>>> b5d188a2
+
           return new ReadOnlyList<NodeAction>(actions.Actions, true);
         }
         finally {
@@ -231,7 +186,6 @@
     protected void ProcessStage(UpgradeStage stage, GroupingNodeAction action)
     {
       Stage = stage;
-<<<<<<< HEAD
       if (stage == UpgradeStage.Upgrade) {
         UpdateHints();
         Difference = Comparer.Compare(CurrentModel, TargetModel, Hints);
@@ -242,15 +196,6 @@
         action.Add(stageActions);
       }
 
-=======
-      if (stage==UpgradeStage.Upgrade) {
-        UpdateHints();
-        Difference = Comparer.Compare(CurrentModel, TargetModel, Hints);
-      }
-      var stageActions = Visit(Difference);
-      if (stageActions!=null)
-        action.Add(stageActions);
->>>>>>> b5d188a2
       CoreLog.Info(string.Format("Stage {0} complete.", stage));
     }
 
@@ -265,7 +210,6 @@
     /// </returns>
     protected GroupingNodeAction Visit(Difference difference)
     {
-<<<<<<< HEAD
       if (difference==null) {
         return null;
       }
@@ -286,22 +230,6 @@
         else {
           VisitUnknownDifference(difference);
         }
-=======
-      if (difference==null)
-        return null;
-      UpgradeContext ctx = null;
-      using (CreateContext().Activate()) {
-        ctx = Context;
-        Context.Difference = difference;
-        if (difference is NodeDifference)
-          VisitNodeDifference((NodeDifference) difference);
-        else if (difference is NodeCollectionDifference)
-          VisitNodeCollectionDifference((NodeCollectionDifference) difference);
-        else if (difference is ValueDifference)
-          VisitValueDifference((ValueDifference) difference);
-        else
-          VisitUnknownDifference(difference);
->>>>>>> b5d188a2
       }
       return ctx.Actions;
     }
@@ -319,20 +247,13 @@
     {
       var any = difference.Target ?? difference.Source;
       var isInverseOrderUpgrade =
-<<<<<<< HEAD
         Stage == UpgradeStage.Prepare
         || Stage == UpgradeStage.Cleanup
         || Stage == UpgradeStage.TemporaryRename;
-=======
-        Stage==UpgradeStage.Prepare
-        || Stage==UpgradeStage.Cleanup
-        || Stage==UpgradeStage.TemporaryRename;
->>>>>>> b5d188a2
 
       using (OpenActionGroup(string.Format(NodeGroupComment, any.Name))) {
         if (isInverseOrderUpgrade) {
           ProcessProperties(difference);
-<<<<<<< HEAD
           if (IsAllowedForCurrentStage(difference)) {
             ProcessMovement(difference);
           }
@@ -342,14 +263,6 @@
             ProcessMovement(difference);
           }
 
-=======
-          if (IsAllowedForCurrentStage(difference))
-            ProcessMovement(difference);
-        }
-        else {
-          if (IsAllowedForCurrentStage(difference))
-            ProcessMovement(difference);
->>>>>>> b5d188a2
           ProcessProperties(difference);
         }
       }
@@ -364,7 +277,6 @@
       var source = difference.Source;
       var target = difference.Target;
       var isImmutable = Context.IsImmutable;
-<<<<<<< HEAD
       var isChanged = (difference.MovementInfo & MovementInfo.Changed) != 0;
       var isCreated = (difference.MovementInfo & MovementInfo.Created) != 0;
       var isRemoved = (difference.MovementInfo & MovementInfo.Removed) != 0
@@ -456,93 +368,6 @@
           }
 
           break;
-=======
-      var isChanged = (difference.MovementInfo & MovementInfo.Changed)!=0;
-      var isCreated = (difference.MovementInfo & MovementInfo.Created)!=0;
-      var isRemoved = (difference.MovementInfo & MovementInfo.Removed)!=0
-        || (isImmutable && difference.HasChanges && !isCreated);
-      
-      var sc = StringComparer.OrdinalIgnoreCase;
-
-      switch (Stage) {
-      case UpgradeStage.CleanupData:
-        if (difference.IsDataChanged) {
-          Hints.GetHints<UpdateDataHint>(difference.Source)
-            .Where(hint => sc.Compare(hint.SourceTablePath, difference.Source.Path) == 0)
-            .ForEach(hint => AddAction(UpgradeActionType.Regular, 
-              new DataAction {DataHint = hint}));
-          Hints.GetHints<DeleteDataHint>(difference.Source)
-            .Where(hint => !hint.PostCopy)
-            .Where(hint => sc.Compare(hint.SourceTablePath, difference.Source.Path) == 0)
-            .ForEach(hint => AddAction(UpgradeActionType.Regular, 
-              new DataAction {DataHint = hint}));
-        }
-        break;
-      case UpgradeStage.Prepare:
-        if (isRemoved && !difference.IsRemoveOnCleanup) {
-          if (!Context.IsRemoved || difference.IsDependentOnParent) {
-            AddAction(UpgradeActionType.PreCondition,
-              new RemoveNodeAction { Path = (source ?? target).Path });
-          }
-        }
-        break;
-      case UpgradeStage.Cleanup:
-        if (!Context.IsRemoved || difference.IsDependentOnParent) {
-          AddAction(UpgradeActionType.PreCondition,
-            new RemoveNodeAction() {
-              Path = (source ?? target).Path
-            });
-        }
-        break;
-      case UpgradeStage.TemporaryRename:
-        RegisterTemporaryRename(source);
-        var temporaryName = GetTemporaryName(source);
-        AddAction(UpgradeActionType.Rename,
-          new MoveNodeAction {
-            Path = source.Path,
-            Parent = source.Parent==null ? string.Empty : source.Parent.Path,
-            Name = temporaryName,
-            Index = null,
-            NewPath = GetPathWithoutName(source) + temporaryName
-          });
-        break;
-      case UpgradeStage.CopyData:
-        Hints.GetHints<CopyDataHint>(difference.Source).Where(hint => sc.Compare(hint.SourceTablePath, difference.Source.Path) == 0)
-          .ForEach(hint => AddAction(UpgradeActionType.Regular, new DataAction {DataHint = hint}));
-        break;
-      case UpgradeStage.PostCopyData:
-        if (difference.IsDataChanged) {
-          Hints.GetHints<DeleteDataHint>(difference.Source)
-            .Where(hint => hint.PostCopy)
-            .Where(hint => sc.Compare(hint.SourceTablePath, difference.Source.Path) == 0)
-            .ForEach(hint => AddAction(UpgradeActionType.Regular,
-              new DataAction {DataHint = hint}));
-        }
-        break;
-      case UpgradeStage.Upgrade:
-        if (target==null)
-          break;
-        if (isCreated) {
-          var action = new CreateNodeAction {
-            Path = target.Parent==null ? string.Empty : target.Parent.Path,
-            Type = target.GetType(),
-            Name = target.Name,
-            Index = target.Nesting.IsNestedToCollection ? (int?) target.Index : null
-          };
-          AddAction(UpgradeActionType.PostCondition, action);
-        }
-        else if (isChanged) {
-          var action = new MoveNodeAction {
-            Path = source.Path,
-            Parent = target.Parent==null ? string.Empty : target.Parent.Path,
-            Name = target.Name,
-            Index = target.Nesting.IsNestedToCollection ? (int?) source.Index : null,
-            NewPath = target.Path
-          };
-          AddAction(UpgradeActionType.PostCondition, action);
-        }
-        break;
->>>>>>> b5d188a2
       }
     }
 
@@ -557,7 +382,6 @@
       var children = source.PropertyAccessors.Values
         .Where(pa => !pa.IsImmutable).Select(pa=>pa.Getter.Invoke(source));
       foreach (var child in children) {
-<<<<<<< HEAD
         if (child is Node childNode) {
           if (!TemporaryRenames.ContainsKey(childNode.Path)) {
             if (CurrentModel.Resolve(childNode.Path) is Node currentModelChildNode) {
@@ -575,25 +399,6 @@
               }
             }
           }
-=======
-        var childNode = child as Node;
-        if (childNode != null) {
-          if (!TemporaryRenames.ContainsKey(childNode.Path)) {
-            var currentModelChildNode = CurrentModel.Resolve(childNode.Path) as Node;
-            if (currentModelChildNode!=null)
-              TemporaryRenames.Add(childNode.Path, currentModelChildNode);
-          }
-          continue;
-        }
-        var childNodeCollection = child as NodeCollection;
-        if (childNodeCollection != null)
-          foreach (Node node in childNodeCollection)
-            if (!TemporaryRenames.ContainsKey(node.Path)) {
-              var currentModelChildNode = CurrentModel.Resolve(node.Path) as Node;
-              if (currentModelChildNode!=null)
-                TemporaryRenames.Add(node.Path, currentModelChildNode);
-            }
->>>>>>> b5d188a2
       }
     }
 
@@ -604,7 +409,6 @@
     protected virtual void ProcessProperties(NodeDifference difference)
     {
       var isImmutable = Context.IsImmutable;
-<<<<<<< HEAD
       var isCleanup = Stage == UpgradeStage.Prepare || Stage == UpgradeStage.Cleanup;
       var any = difference.Target ?? difference.Source;
 
@@ -631,27 +435,6 @@
             Visit(pair.Value);
           }
         }
-=======
-      var isCleanup = Stage==UpgradeStage.Prepare || Stage==UpgradeStage.Cleanup;
-      var any = difference.Target ?? difference.Source;
-
-      IEnumerable<KeyValuePair<string, Difference>> propertyChanges = difference.PropertyChanges;
-      if (isCleanup)
-        propertyChanges = propertyChanges.Reverse();
-      foreach (var pair in propertyChanges) {
-        var accessor = any.PropertyAccessors[pair.Key];
-        if (!isCleanup || !isImmutable || IsVolatile(difference, accessor))
-          using (CreateContext().Activate()) {
-            Context.Property = pair.Key;
-            Context.IsImmutable = IsImmutable(difference, accessor);
-            if ((difference.MovementInfo & MovementInfo.Removed) != 0)
-              Context.IsRemoved = true;
-            var dependencyRootType = GetDependencyRootType(difference, accessor);
-            if (dependencyRootType!=null)
-              Context.DependencyRootType = dependencyRootType;
-            Visit(pair.Value);
-          }
->>>>>>> b5d188a2
       }
     }
 
@@ -668,7 +451,6 @@
     {
       using (OpenActionGroup(string.Format(NodeCollectionGroupComment, Context.Property))) {
         var itemChanges = difference.ItemChanges;
-<<<<<<< HEAD
         if (Stage == UpgradeStage.Upgrade) {
           itemChanges = itemChanges.Where(nodeDifference =>
               (nodeDifference.MovementInfo & MovementInfo.NameChanged) != 0)
@@ -679,15 +461,6 @@
         foreach (var newDifference in itemChanges) {
           Visit(newDifference);
         }
-=======
-        if (Stage == UpgradeStage.Upgrade)
-          itemChanges = itemChanges.Where(nodeDifference =>
-            (nodeDifference.MovementInfo & MovementInfo.NameChanged)!=0)
-            .Concat(itemChanges.Where(nodeDifference =>
-              (nodeDifference.MovementInfo & MovementInfo.NameChanged)==0)).ToList();
-        foreach (var newDifference in itemChanges)
-          Visit(newDifference);
->>>>>>> b5d188a2
       }
     }
 
@@ -702,7 +475,6 @@
     /// </returns>
     protected virtual void VisitValueDifference(ValueDifference difference)
     {
-<<<<<<< HEAD
       if (Stage != UpgradeStage.Upgrade) {
         return;
       }
@@ -714,18 +486,6 @@
       }
 
       var action = new PropertyChangeAction {Path = targetNode.Path};
-=======
-      if (Stage!=UpgradeStage.Upgrade)
-        return;
-
-      var parentContext = Context.Parent;
-      var targetNode = ((NodeDifference) parentContext.Difference).Target;
-      if (targetNode==null)
-        return;
-      var action = new PropertyChangeAction() {
-        Path = targetNode.Path
-      };
->>>>>>> b5d188a2
       action.Properties.Add(parentContext.Property, PathNodeReference.Get(difference.Target));
       AddAction(UpgradeActionType.PostCondition, action);
     }
@@ -740,14 +500,7 @@
     /// difference to its <see cref="IDifference.Target"/>.
     /// </returns>
     /// <exception cref="NotSupportedException">Always thrown by this method.</exception>
-<<<<<<< HEAD
     protected virtual void VisitUnknownDifference(Difference difference) => throw new NotSupportedException();
-=======
-    protected virtual void VisitUnknownDifference(Difference difference)
-    {
-      throw new NotSupportedException();
-    }
->>>>>>> b5d188a2
 
     /// <summary>
     /// Determines whether the specified difference allowed for current <see cref="Stage"/>.
@@ -760,21 +513,14 @@
     /// <exception cref="ArgumentOutOfRangeException"><c>Stage</c> is out of range.</exception>
     protected virtual bool IsAllowedForCurrentStage(NodeDifference difference)
     {
-<<<<<<< HEAD
       var isRemoved = (difference.MovementInfo & MovementInfo.Removed) != 0;
       var isCreated = (difference.MovementInfo & MovementInfo.Created) != 0;
       var isNameChanged = (difference.MovementInfo & MovementInfo.NameChanged) != 0;
-=======
-      var isRemoved = (difference.MovementInfo & MovementInfo.Removed)!=0;
-      var isCreated = (difference.MovementInfo & MovementInfo.Created)!=0;
-      var isNameChanged = (difference.MovementInfo & MovementInfo.NameChanged)!=0;
->>>>>>> b5d188a2
       var isImmutable = Context.IsImmutable;
       var isRemoveOnPrepare =
         isRemoved && !difference.IsRemoveOnCleanup || (isImmutable && !isCreated);
 
       switch (Stage) {
-<<<<<<< HEAD
         case UpgradeStage.CleanupData:
           return difference.IsDataChanged;
         case UpgradeStage.Prepare:
@@ -790,23 +536,6 @@
           return isRemoved;
         default:
           throw new ArgumentOutOfRangeException("Stage");
-=======
-      case UpgradeStage.CleanupData:
-          return difference.IsDataChanged;
-      case UpgradeStage.Prepare:
-          return isRemoveOnPrepare;
-      case UpgradeStage.TemporaryRename:
-        return isNameChanged && IsCyclicRename(difference);
-      case UpgradeStage.Upgrade:
-        return !isRemoveOnPrepare && (isCreated || isNameChanged);
-      case UpgradeStage.CopyData:
-      case UpgradeStage.PostCopyData:
-        return difference.IsDataChanged;
-      case UpgradeStage.Cleanup:
-        return isRemoved;
-      default:
-        throw new ArgumentOutOfRangeException("Stage");
->>>>>>> b5d188a2
       }
     }
 
@@ -819,7 +548,6 @@
     /// </returns>
     protected virtual bool IsCyclicRename(NodeDifference difference)
     {
-<<<<<<< HEAD
       if (!difference.IsNameChanged || difference.Source == null || difference.Target == null) {
         return false;
       }
@@ -834,18 +562,6 @@
       return collection.Contains(target.Name)
         || Hints.OfType<RenameHint>()
           .Any(renameHint => renameHint.TargetPath == source.Path);
-=======
-      if (!difference.IsNameChanged || difference.Source==null || difference.Target==null)
-        return false;
-      var source = difference.Source;
-      var target = difference.Target;
-      if (!source.Nesting.IsNestedToCollection)
-        return false;
-      var collection = source.Parent.GetProperty(source.Nesting.PropertyName) as NodeCollection;
-      return collection.Contains(target.Name)
-        || Hints.OfType<RenameHint>()
-          .Any(renameHint => renameHint.TargetPath==source.Path);
->>>>>>> b5d188a2
     }
 
     /// <summary>
@@ -860,14 +576,7 @@
     /// Returns <paramref name="accessor"/>.<see cref="PropertyAccessor.IsImmutable"/>
     /// by default.
     /// </remarks>
-<<<<<<< HEAD
     protected virtual bool IsImmutable(Difference difference, PropertyAccessor accessor) => accessor.IsImmutable;
-=======
-    protected virtual bool IsImmutable(Difference difference, PropertyAccessor accessor)
-    {
-      return accessor.IsImmutable;
-    }
->>>>>>> b5d188a2
 
     /// <summary>
     /// Determines whether specified property is mutable.
@@ -881,14 +590,7 @@
     /// Returns <paramref name="accessor"/>.<see cref="PropertyAccessor.IsVolatile"/>
     /// by default.
     /// </remarks>
-<<<<<<< HEAD
     protected virtual bool IsVolatile(Difference difference, PropertyAccessor accessor) => accessor.IsVolatile;
-=======
-    protected virtual bool IsVolatile(Difference difference, PropertyAccessor accessor)
-    {
-      return accessor.IsVolatile;
-    }
->>>>>>> b5d188a2
 
     /// <summary>
     /// Gets the type of the dependency root object for the specified property.
@@ -901,14 +603,7 @@
     /// Returns <paramref name="accessor"/>.<see cref="PropertyAccessor.DependencyRootType"/>
     /// by default.
     /// </remarks>
-<<<<<<< HEAD
     protected virtual Type GetDependencyRootType(Difference difference, PropertyAccessor accessor) => accessor.DependencyRootType;
-=======
-    protected virtual Type GetDependencyRootType(Difference difference, PropertyAccessor accessor)
-    {
-      return accessor.DependencyRootType;
-    }
->>>>>>> b5d188a2
 
     /// <summary>
     /// Gets the name of the temporary for the renaming node in case of conflict
@@ -919,7 +614,6 @@
     {
       var currentNode = CurrentModel.Resolve(node.Path, true) as Node;
       var currentCollection = currentNode.Parent.GetProperty(currentNode.Nesting.PropertyName) as NodeCollection;
-<<<<<<< HEAD
       if (currentCollection==null) {
         return node.Name;
       }
@@ -929,15 +623,6 @@
       while (currentCollection.Contains(tempName)) {
         tempName = string.Format(TemporaryNameFormat, node.Name + ++counter);
       }
-=======
-      if (currentCollection==null)
-        return node.Name;
-      
-      var tempName = string.Format(TemporaryNameFormat, node.Name);
-      var counter = 0;
-      while (currentCollection.Contains(tempName))
-        tempName = string.Format(TemporaryNameFormat, node.Name + ++counter);
->>>>>>> b5d188a2
 
       return tempName;
     }
@@ -961,14 +646,7 @@
     /// Creates new upgrade context.
     /// </summary>
     /// <returns>Newly created <see cref="UpgradeContext"/> instance.</returns>
-<<<<<<< HEAD
     protected virtual UpgradeContext CreateContext() => new UpgradeContext();
-=======
-    protected virtual UpgradeContext CreateContext()
-    {
-      return new UpgradeContext();
-    }
->>>>>>> b5d188a2
 
     /// <summary>
     /// Creates the new action group.
@@ -978,13 +656,8 @@
     protected IDisposable OpenActionGroup(string comment)
     {
       var oldActions = new {
-<<<<<<< HEAD
         Context.PreConditions,
         Context.Actions,
-=======
-        Context.PreConditions, 
-        Context.Actions, 
->>>>>>> b5d188a2
         Context.Renames,
         Context.PostConditions
       };
@@ -1001,13 +674,8 @@
         Comment = PostConditionsGroupComment
       };
       try {
-<<<<<<< HEAD
         return new Disposable(
           isDisposing => {
-=======
-        return new Disposable( 
-          (isDisposing) => {
->>>>>>> b5d188a2
             var renames = Context.Renames;
             var postConditions = Context.PostConditions;
             var actions = Context.GetMergeActions();
@@ -1015,15 +683,10 @@
             Context.Actions = oldActions.Actions;
             Context.Renames = oldActions.Renames;
             Context.PostConditions = oldActions.PostConditions;
-<<<<<<< HEAD
             if (actions != null && actions.Actions.Count != 0) {
               Context.Actions.Add(actions);
             }
 
-=======
-            if (actions!=null && actions.Actions.Count!=0)
-              Context.Actions.Add(actions);
->>>>>>> b5d188a2
             renames.Execute(CurrentModel);
             postConditions.Execute(CurrentModel);
           });
@@ -1048,7 +711,6 @@
     {
       action.Difference = Context.Difference;
       var dependencyRootType = Context.DependencyRootType;
-<<<<<<< HEAD
       if (dependencyRootType == null || actionType == UpgradeActionType.Regular) {
         action.Execute(CurrentModel);
         Context.Actions.Add(action);
@@ -1057,16 +719,6 @@
         var parentDifference = Context.Difference.Parent;
         EnumerableUtils.Unfold(Context, c => c.Parent)
           .Where(c => c.Parent.Difference == parentDifference)
-=======
-      if (dependencyRootType==null || actionType==UpgradeActionType.Regular) {
-        action.Execute(CurrentModel);
-        Context.Actions.Add(action);
-      }
-      else if (actionType==UpgradeActionType.Rename) {
-        var parentDifference = Context.Difference.Parent;
-        EnumerableUtils.Unfold(Context, c => c.Parent)
-          .Where(c => c.Parent.Difference==parentDifference)
->>>>>>> b5d188a2
           .Take(1)
           .ForEach(c => c.Renames.Add(action));
       }
@@ -1074,7 +726,6 @@
         foreach (var ctx in EnumerableUtils.Unfold(Context, c => c.Parent)) {
           var difference = ctx.Difference;
           var any = difference.Target ?? difference.Source;
-<<<<<<< HEAD
           var type = any == null ? WellKnownTypes.Object : any.GetType();
           if (type == dependencyRootType) {
             switch (actionType) {
@@ -1095,26 +746,6 @@
 
         throw new InvalidOperationException(string.Format(
           Strings.ExDifferenceRelatedToXTypeIsNotFoundOnTheUpgradeContextStack,
-=======
-          var type = any==null ? typeof (object) : any.GetType();
-          if (type==dependencyRootType) {
-            switch (actionType) {
-            case UpgradeActionType.PreCondition:
-              action.Execute(CurrentModel);
-              ctx.PreConditions.Add(action);
-              break;
-            case UpgradeActionType.PostCondition:
-              ctx.PostConditions.Add(action);
-              break;
-            default:
-              throw new ArgumentOutOfRangeException("actionType");
-            }
-            return;
-          }
-        }
-        throw new InvalidOperationException(string.Format(
-          Strings.ExDifferenceRelatedToXTypeIsNotFoundOnTheUpgradeContextStack, 
->>>>>>> b5d188a2
           dependencyRootType.GetShortName()));
       }
     }
@@ -1126,38 +757,22 @@
 
       // Process RenameHints
       foreach (var renameHint in originalHints.OfType<RenameHint>()) {
-<<<<<<< HEAD
         if (TemporaryRenames.TryGetValue(renameHint.SourcePath, out var sourceNode)) {
           Hints.Add(new RenameHint(sourceNode.Path, renameHint.TargetPath));
         }
         else {
           Hints.Add(renameHint);
         }
-=======
-        Node sourceNode;
-        if (renameHint!=null && TemporaryRenames.TryGetValue(renameHint.SourcePath, out sourceNode))
-          Hints.Add(new RenameHint(sourceNode.Path, renameHint.TargetPath));
-        else
-          Hints.Add(renameHint);
->>>>>>> b5d188a2
       }
 
       // Process CopyDataHints
       foreach (var copyDataHint in originalHints.OfType<CopyDataHint>()) {
         var sourceTablePath = GetActualPath(copyDataHint.SourceTablePath);
-<<<<<<< HEAD
         var identities = copyDataHint.Identities.Select(pair =>
             new IdentityPair(GetActualPath(pair.Source), pair.Target, pair.IsIdentifiedByConstant))
           .ToList();
         var copiedColumns = copyDataHint.CopiedColumns.Select(pair =>
             new Pair<string>(GetActualPath(pair.First), pair.Second))
-=======
-        var identities = copyDataHint.Identities.Select(pair => 
-          new IdentityPair(GetActualPath(pair.Source), pair.Target, pair.IsIdentifiedByConstant))
-          .ToList();
-        var copiedColumns = copyDataHint.CopiedColumns.Select(pair =>
-          new Pair<string>(GetActualPath(pair.First), pair.Second))
->>>>>>> b5d188a2
           .ToList();
         var newCopyDataHint = new CopyDataHint(sourceTablePath, identities, copiedColumns);
         Hints.Add(newCopyDataHint);
@@ -1165,7 +780,6 @@
 
       // Process DeleteDataHints
       foreach (var deleteDataHint in originalHints.OfType<DeleteDataHint>()) {
-<<<<<<< HEAD
         if (!deleteDataHint.PostCopy) {
           continue; // It's not necessary to copy this hint
         }
@@ -1173,20 +787,12 @@
         var sourceTablePath = GetActualPath(deleteDataHint.SourceTablePath);
         var identities = deleteDataHint.Identities.Select(pair =>
             new IdentityPair(GetActualPath(pair.Source), pair.Target, pair.IsIdentifiedByConstant))
-=======
-        if (!deleteDataHint.PostCopy)
-          continue; // It's not necessary to copy this hint
-        var sourceTablePath = GetActualPath(deleteDataHint.SourceTablePath);
-        var identities = deleteDataHint.Identities.Select(pair => 
-          new IdentityPair(GetActualPath(pair.Source), pair.Target, pair.IsIdentifiedByConstant))
->>>>>>> b5d188a2
           .ToList();
         var newDeleteDataHint = new DeleteDataHint(sourceTablePath, identities, true);
         Hints.Add(newDeleteDataHint);
       }
 
       // Process IgnoreHints
-<<<<<<< HEAD
       foreach (var ignoreHint in originalHints.OfType<IgnoreHint>()) {
         Hints.Add(ignoreHint);
       }
@@ -1195,18 +801,6 @@
     private string GetActualPath(string oldNodePath) =>
       TemporaryRenames.TryGetValue(oldNodePath, out var actualNode)
         ? actualNode.Path : oldNodePath;
-=======
-      foreach (var ignoreHint in originalHints.OfType<IgnoreHint>())
-        Hints.Add(ignoreHint);
-    }
-
-    private string GetActualPath(string oldNodePath)
-    {
-      Node actualNode;
-      return TemporaryRenames.TryGetValue(oldNodePath, out actualNode) 
-        ? actualNode.Path : oldNodePath;
-    }
->>>>>>> b5d188a2
 
     #endregion
   }
