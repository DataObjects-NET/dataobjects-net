--- conflicted
+++ resolved
@@ -107,7 +107,7 @@
     /// </summary>
     /// <param name="source">The source.</param>
     /// <param name="target">The target.</param>
-    /// <returns>Difference between <paramref name="source"/> 
+    /// <returns>Difference between <paramref name="source"/>
     /// and <paramref name="target"/> objects.
     /// <see langword="null" />, if they're equal.</returns>
     protected Difference Visit(object source, object target)
@@ -121,7 +121,7 @@
     /// <param name="type">The type.</param>
     /// <param name="source">The source.</param>
     /// <param name="target">The target.</param>
-    /// <returns>Difference between <paramref name="source"/> 
+    /// <returns>Difference between <paramref name="source"/>
     /// and <paramref name="target"/> objects.
     /// <see langword="null" />, if they're equal.</returns>
     protected virtual Difference Visit(Type type, object source, object target)
@@ -179,7 +179,7 @@
         }
 
         difference.PropertyChanges.Clear();
-       
+
         // Compare properties
         CompareProperties(source, target, difference);
 
@@ -265,7 +265,7 @@
     protected virtual void CompareProperties(Node source, Node target, NodeDifference difference)
     {
       var any = source ?? target;
-      
+
       foreach (var pair in any.PropertyAccessors) {
         var accessor = pair.Value;
         if (accessor.IgnoreInComparison)
@@ -323,8 +323,8 @@
         var isImmutable = IsImmutable(target);
         var referencedPropertyDifference = Results.GetValueOrDefault(targetValue);
         if (referencedPropertyDifference!=null)
-          return HasChanges(referencedPropertyDifference, isDataDependent, isImmutable) 
-            ? new ValueDifference(sourceValue, targetValue) 
+          return HasChanges(referencedPropertyDifference, isDataDependent, isImmutable)
+            ? new ValueDifference(sourceValue, targetValue)
             : null;
 
         throw new InvalidOperationException(string.Format(
@@ -353,7 +353,7 @@
     /// </summary>
     /// <param name="source">The source.</param>
     /// <param name="target">The target.</param>
-    /// <returns>Difference between <paramref name="source"/> 
+    /// <returns>Difference between <paramref name="source"/>
     /// and <paramref name="target"/> objects.
     /// <see langword="null" />, if they're equal.</returns>
     /// <exception cref="InvalidOperationException">Both source and target are <see langword="null" />.</exception>
@@ -370,7 +370,6 @@
         TryRegisterDifference(source, target, difference);
         difference.ItemChanges.Clear();
 
-<<<<<<< HEAD
         var sourceSize = source?.Count ?? 0;
         var targetSize = target?.Count ?? 0;
 
@@ -389,7 +388,7 @@
           var node = target[index];
           targetKeyMap.Add(GetNodeComparisonKey(node), node);
         }
-        
+
         foreach (var sourceItem in sourceKeyMap) {
           if (!targetKeyMap.ContainsKey(sourceItem.Key)) {
             var d = Visit(sourceKeyMap[sourceItem.Key], null);
@@ -401,56 +400,23 @@
 
         foreach (var targetItem in targetKeyMap) {
           var (s, t) = (sourceKeyMap.GetValueOrDefault(targetItem.Key), targetKeyMap[targetItem.Key]);
-=======
-        if (source?.Count == 0 && target?.Count == 0) {
-          return null;
-        }
-
-        var sourceSize = source?.Count ?? 0;
-        var sourceKeyMap = new Dictionary<string, Node>(sourceSize, StringComparer.OrdinalIgnoreCase);
-        for (var index = sourceSize; index-- > 0;) {
-          var node = source[index];
-          sourceKeyMap.Add(GetNodeComparisonKey(node), node);
-        }
-
-        var targetSize = target?.Count ?? 0;
-        var targetKeyMap = new Dictionary<string, Node>(targetSize, StringComparer.OrdinalIgnoreCase);
-        for (var index = targetSize; index-- > 0;) {
-          var node = target[index];
-          targetKeyMap.Add(GetNodeComparisonKey(node), node);
-        }
-
-        foreach (var sourceItem in sourceKeyMap) {
-          if (!targetKeyMap.ContainsKey(sourceItem.Key)) {
-            var d = Visit(sourceKeyMap[sourceItem.Key], null);
-            if (d != null) {
-              difference.ItemChanges.Add((NodeDifference) d);
-            }
-          }
-        }
-
-        foreach (var targetItem in targetKeyMap) {
-          var (s, t) = sourceKeyMap.ContainsKey(targetItem.Key)
-            ? (sourceKeyMap[targetItem.Key], targetKeyMap[targetItem.Key])
-            : (null, targetKeyMap[targetItem.Key]);
->>>>>>> 8b153c80
           var d = Visit(s, t);
           if (d != null) {
             difference.ItemChanges.Add((NodeDifference) d);
           }
-          
+
         }
         difference.ItemChanges.Sort(CompareNodeDifference);
 
         return difference.ItemChanges.Count != 0 ? difference : null;
       }
     }
-    
+
     // Sort by items only with source, then by (target ?? source).Index then with source and target and then only with target
     private static int CompareNodeDifference(NodeDifference curr, NodeDifference other)
     {
-      var currType = curr.Source != null && curr.Target != null ? 1 : curr.Source == null ? 3 : 0; 
-      var otherType = other.Source != null && other.Target != null ? 1 : other.Source == null ? 3 : 0; 
+      var currType = curr.Source != null && curr.Target != null ? 1 : curr.Source == null ? 3 : 0;
+      var otherType = other.Source != null && other.Target != null ? 1 : other.Source == null ? 3 : 0;
       var typeIsNot0Comparison = (currType != 0).CompareTo(otherType != 0);
       if (typeIsNot0Comparison != 0) {
         return typeIsNot0Comparison;
@@ -462,28 +428,12 @@
       return indexComparison != 0 ? indexComparison : currType.CompareTo(otherType);
     }
 
-    // Sort by items only with source, then by (target ?? source).Index then with source and target and then only with target
-    private static int CompareNodeDifference(NodeDifference curr, NodeDifference other)
-    {
-      var currType = curr.Source != null && curr.Target != null ? 1 : curr.Source == null ? 3 : 0; 
-      var otherType = other.Source != null && other.Target != null ? 1 : other.Source == null ? 3 : 0; 
-      var typeIsNot0Comparison = (currType != 0).CompareTo(otherType != 0);
-      if (typeIsNot0Comparison != 0) {
-        return typeIsNot0Comparison;
-      }
-
-      var currIndex = (curr.Target ?? curr.Source)?.Index ?? 0;
-      var otherIndex = (other.Target ?? other.Source)?.Index ?? 0;
-      var indexComparison = currIndex.CompareTo(otherIndex);
-      return indexComparison != 0 ? indexComparison : currType.CompareTo(otherType);
-    }
-
     /// <summary>
     /// Visits specified objects.
     /// </summary>
     /// <param name="source">The source.</param>
     /// <param name="target">The target.</param>
-    /// <returns>Difference between <paramref name="source"/> 
+    /// <returns>Difference between <paramref name="source"/>
     /// and <paramref name="target"/> objects.
     /// <see langword="null" />, if they're equal.</returns>
     protected virtual Difference VisitObject(object source, object target)
@@ -527,9 +477,9 @@
         return false;
       if ((nodeDifference.MovementInfo & MovementInfo.Relocated)==0)
         return false;
-      var diffs = 
+      var diffs =
         EnumerableUtils.Unfold(difference, d => d.Parent).Reverse();
-      var currentDiffs = 
+      var currentDiffs =
         EnumerableUtils.Unfold(Context.Difference, d => d.Parent).Reverse();
       var commonDiffs = diffs.Zip(currentDiffs, (first, second) => new Pair<Difference>(first, second)).Where(p => p.First==p.Second).Select(p => p.First);
       var newDiffs = diffs.Except(commonDiffs);
@@ -543,7 +493,7 @@
     }
 
     /// <summary>
-    /// Determines whether difference contains node property 
+    /// Determines whether difference contains node property
     /// with <see cref="MovementInfo"/> equals to <see cref="MovementInfo.Changed"/>.
     /// </summary>
     /// <param name="difference">The difference.</param>
@@ -560,12 +510,12 @@
           return true;
       }
       var nodeCollectionDifference = difference as NodeCollectionDifference;
-      return nodeCollectionDifference != null && 
+      return nodeCollectionDifference != null &&
         nodeCollectionDifference.ItemChanges.Any(HasChangedNodeProperties);
     }
 
     /// <summary>
-    /// Determines whether difference contains node property 
+    /// Determines whether difference contains node property
     /// with <see cref="MovementInfo"/> equals to <see cref="MovementInfo.Changed"/>.
     /// </summary>
     /// <param name="difference">The difference.</param>
@@ -582,9 +532,9 @@
       var nodeDifference = difference as NodeDifference;
       if (nodeDifference!=null) {
         if (nodeDifference.MovementInfo != MovementInfo.NameChanged) {
-          if ((nodeDifference.MovementInfo & MovementInfo.Relocated)!=0 || 
-            (nodeDifference.MovementInfo & MovementInfo.Changed)!=0 || 
-            (nodeDifference.PropertyChanges.Count!=0) || 
+          if ((nodeDifference.MovementInfo & MovementInfo.Relocated)!=0 ||
+            (nodeDifference.MovementInfo & MovementInfo.Changed)!=0 ||
+            (nodeDifference.PropertyChanges.Count!=0) ||
             (isDataDependent && nodeDifference.IsDataChanged))
           return true;
         }
@@ -596,7 +546,7 @@
       }
 
       var nodeCollectionDifference = difference as NodeCollectionDifference;
-      return nodeCollectionDifference!=null && 
+      return nodeCollectionDifference!=null &&
         nodeCollectionDifference.ItemChanges.Any(HasChangedNodeProperties);
     }
 
@@ -619,7 +569,7 @@
     /// <summary>
     /// Determines whether specified node is immutable.
     /// </summary>
-    /// <returns><see langword="true"/> if the specified node is immutable; 
+    /// <returns><see langword="true"/> if the specified node is immutable;
     /// otherwise, <see langword="false"/>.
     /// </returns>
     protected virtual bool IsImmutable(Node node)
@@ -631,9 +581,9 @@
       var propertyAccessor = parent.PropertyAccessors[propertyName];
       return propertyAccessor.IsImmutable;
     }
-    
-    /// <summary>
-    /// Extracts the comparison key, that used to find associations 
+
+    /// <summary>
+    /// Extracts the comparison key, that used to find associations
     /// between old and new <see cref="NodeCollection"/> items.
     /// </summary>
     /// <param name="node">The node to get the comparison key for.</param>
@@ -642,13 +592,13 @@
     {
       if (!(node is INodeReference))
         return GetTargetName(node);
-      
+
       var targetNode = ((INodeReference) node).Value;
       return targetNode==null ? null : GetTargetPath(targetNode);
     }
 
     /// <summary>
-    /// Determines whether the specified node has dependencies 
+    /// Determines whether the specified node has dependencies
     /// and must be removed on <see cref="UpgradeStage.Cleanup"/>.
     /// </summary>
     /// <param name="source">The source node.</param>
@@ -672,7 +622,7 @@
       if (source==null)
         return false;
 
-      return 
+      return
         Hints.HasHints<CopyDataHint>(source)
         || Hints.HasHints<DeleteDataHint>(source)
         || Hints.HasHints<UpdateDataHint>(source);
@@ -693,7 +643,7 @@
     #region Helper methods
 
     /// <summary>
-    /// Tries to create the new <see cref="ComparisonContext"/> 
+    /// Tries to create the new <see cref="ComparisonContext"/>
     /// for the specified <paramref name="source"/>
     /// and <paramref name="target"/> objects and activate it.
     /// </summary>
