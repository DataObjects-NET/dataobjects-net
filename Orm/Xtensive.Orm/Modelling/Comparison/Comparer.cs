// Copyright (C) 2009-2021 Xtensive LLC.
// This code is distributed under MIT license terms.
// See the License.txt file in the project root for more information.
// Created by: Alex Yakunin
// Created:    2009.04.07

using System;
using System.Collections;
using System.Collections.Generic;
using System.Linq;
using System.Threading;
using Xtensive.Collections;
using Xtensive.Core;
using Xtensive.Reflection;
using Xtensive.Modelling.Attributes;
using Xtensive.Modelling.Comparison.Hints;
using Xtensive.Orm;


namespace Xtensive.Modelling.Comparison
{
  /// <summary>
  /// Implementation of <see cref="IComparer"/> for <see cref="Node"/> comparison.
  /// </summary>
  public class Comparer : IComparer
  {
    private static readonly AsyncLocal<Comparer> currentAsync = new AsyncLocal<Comparer>();

    #region Properties: Current, Context, Source, Target, Hints

    /// <summary>
    /// Gets the current comparer.
    /// </summary>
    public static Comparer Current { get { return currentAsync.Value; } }

    /// <summary>
    /// Gets the current comparison context.
    /// </summary>
    protected internal ComparisonContext Context { get; internal set; }

    /// <summary>
    /// Gets the source model.
    /// </summary>
    protected IModel Source { get; private set; }

    /// <summary>
    /// Gets the target model.
    /// </summary>
    protected IModel Target { get; private set; }

    /// <summary>
    /// Gets the comparison hints.
    /// </summary>
    protected HintSet Hints { get; private set; }

    /// <summary>
    /// Gets the dictionary of all already found differences of objects
    /// from <see cref="Source"/> and <see cref="Target"/> models.
    /// Maps objects from both <see cref="Source"/> and <see cref="Target"/>
    /// to their <see cref="Difference"/>.
    /// </summary>
    protected Dictionary<object, Difference> Results { get; private set; }

    /// <summary>
    /// Gets the current comparison stage.
    /// </summary>
    protected ComparisonStage Stage { get; private set; }

    #endregion

    /// <inheritdoc/>
    public Difference Compare(IModel source, IModel target)
    {
      return Compare(source, target, null);
    }

    /// <inheritdoc/>
    /// <exception cref="ArgumentOutOfRangeException"><c>hints.SourceModel</c> or <c>hints.TargetModel</c>
    /// is out of range.</exception>
    public Difference Compare(IModel source, IModel target, HintSet hints)
    {
      Source = source;
      Target = target;
      Hints = hints ?? new HintSet(Source, Target);
      if (Hints.SourceModel!=Source)
        throw new ArgumentOutOfRangeException("hints.SourceModel");
      if (Hints.TargetModel!=Target)
        throw new ArgumentOutOfRangeException("hints.TargetModel");
      var previous = currentAsync.Value;
      currentAsync.Value = this;
      Results = new Dictionary<object, Difference>();
      try {
        Stage = ComparisonStage.BaseComparison;
        Visit(Source, Target);
        CoreLog.Info("Base comparison complete.");
        Stage = ComparisonStage.ReferenceComparison;
        return Visit(Source, Target);
      }
      finally {
        currentAsync.Value = previous;
        Results = null;
      }
    }

    /// <summary>
    /// Visitor dispatcher.
    /// </summary>
    /// <param name="source">The source.</param>
    /// <param name="target">The target.</param>
    /// <returns>Difference between <paramref name="source"/>
    /// and <paramref name="target"/> objects.
    /// <see langword="null" />, if they're equal.</returns>
    protected Difference Visit(object source, object target)
    {
      return Visit(GetCommonBase(source, target), source, target);
    }

    /// <summary>
    /// Visitor dispatcher.
    /// </summary>
    /// <param name="type">The type.</param>
    /// <param name="source">The source.</param>
    /// <param name="target">The target.</param>
    /// <returns>Difference between <paramref name="source"/>
    /// and <paramref name="target"/> objects.
    /// <see langword="null" />, if they're equal.</returns>
    protected virtual Difference Visit(Type type, object source, object target)
    {
      ArgumentValidator.EnsureArgumentNotNull(type, "type");
      if (typeof (Node).IsAssignableFrom(type))
        return VisitNode((Node) source, (Node) target);
      if (typeof(NodeCollection).IsAssignableFrom(type))
        return VisitNodeCollection((NodeCollection) source, (NodeCollection) target);
      return VisitObject(source, target);
    }

    /// <summary>
    /// Visits specified <see cref="Node"/> objects.
    /// </summary>
    /// <param name="source">The source.</param>
    /// <param name="target">The target.</param>
    /// <returns>
    /// Difference between <paramref name="source"/>
    /// and <paramref name="target"/> objects.
    /// <see langword="null"/>, if they're equal.
    /// </returns>
    /// <exception cref="InvalidOperationException">Both source and target are <see langword="null" />.</exception>
    /// <exception cref="NullReferenceException">Current difference is not <see cref="NodeDifference"/>.</exception>
    protected virtual Difference VisitNode(Node source, Node target)
    {
      using (TryActivate(source, target, (s, t) => new NodeDifference(s, t))) {
        IgnoreHint ignoreHint = null;
        if (source!=null) {
          ignoreHint = Hints.GetHint<IgnoreHint>(source);
        }

        if (ignoreHint!=null) {
          return null;
        }

        var context = Context;
        var difference = (NodeDifference) context.Difference;
        if (difference==null) {
          throw new NullReferenceException();
        }

        var any = source ?? target;
        if (any==null) {
          throw Exceptions.InternalError(Strings.ExBothSourceAndTargetAreNull, CoreLog.Instance);
        }


        var isNewDifference = TryRegisterDifference(source, target, difference);
        if (isNewDifference) {
          // Build movement info
          difference.MovementInfo = BuildMovementInfo(source, target);
          // Detect data changes
          difference.IsDataChanged = HasDataChangeHint(difference.Source);
        }

        difference.PropertyChanges.Clear();

        // Compare properties
        CompareProperties(source, target, difference);

        // Check if remove on cleanup
        if (difference.IsRemoved) {
          var nodeProperties = GetPropertyDifferences(difference);
          difference.IsRemoveOnCleanup = HasDependencies(source) ||
            nodeProperties.Any(nodeProperty => nodeProperty.IsRemoveOnCleanup);
        }
        var recreated = MovementInfo.Created | MovementInfo.Removed;
        if (Stage == ComparisonStage.ReferenceComparison && source != null && target != null)
          if ((difference.MovementInfo & recreated) != recreated) {
            var propertyAccessors = difference.PropertyChanges
              .Where(p => p.Value.Source != null && p.Value.Target != null)
              .Select(p => new {Pair = p, NodeDifference = p.Value as NodeDifference})
              .Where(a => a.NodeDifference != null && !a.NodeDifference.IsNameChanged)
              .Select(a => source.PropertyAccessors[a.Pair.Key])
              .ToList();
            if (propertyAccessors.Count != 0 && propertyAccessors.Any(propertyAccessor => propertyAccessor.RecreateParent))
              difference.MovementInfo = recreated;
          }

        return difference.HasChanges ? difference : null;
      }
    }

    /// <summary>
    /// Builds the <see cref="MovementInfo"/> by specific source and target nodes.
    /// </summary>
    /// <param name="source">The source.</param>
    /// <param name="target">The target.</param>
    /// <returns>Movement info.</returns>
    protected virtual MovementInfo BuildMovementInfo(Node source, Node target)
    {
      MovementInfo movementInfo = 0;
      var context = Context;
      var difference = Context.Difference;
      // Filling MovementInfo
      if (source==null) {
        // => target!=null
        movementInfo |= MovementInfo.Created;
        if (difference.Parent!=null) {
          var parentSource = difference.Parent.Source as Node;
          if (parentSource!=null && context.PropertyAccessor!=null &&
            parentSource.GetProperty(context.PropertyAccessor.PropertyInfo.Name)!=null)
            movementInfo |= MovementInfo.Removed; // = recreated
        }
        return movementInfo;
      }

      if (target==null) {
        movementInfo |= MovementInfo.Removed;
        return movementInfo;
      }

      var sc = StringComparer.OrdinalIgnoreCase;

      // both source!=null && target!=null
      if (!(source is IUnnamedNode) && sc.Compare(source.Name, target.Name) != 0 && sc.Compare(GetTargetPath(source), target.Path) == 0)
        movementInfo |= MovementInfo.NameChanged;
      var collection = target.Nesting.PropertyValue as NodeCollection;
      if (source.Index!=target.Index &&
        !(collection!=null && (collection is IUnorderedNodeCollection))) // TODO: Fix this!
        movementInfo |= MovementInfo.IndexChanged;
      var pdc = context.GetParentDifferenceContext<NodeDifference>();
      if (pdc!=null) {
        var parentDifference = (NodeDifference) pdc.Difference;
        if (source.Parent!=parentDifference.Source || target.Parent!=parentDifference.Target)
          movementInfo |= MovementInfo.ParentChanged;
        var parentMovementInfo = parentDifference.MovementInfo;
        if ((parentMovementInfo & MovementInfo.Relocated)!=0)
          movementInfo |= MovementInfo.ParentRelocated;
      }
      return movementInfo;
    }

    /// <summary>
    /// Compares source and target node properties.
    /// </summary>
    /// <param name="source">The source.</param>
    /// <param name="target">The target.</param>
    /// <param name="difference">The difference.</param>
    protected virtual void CompareProperties(Node source, Node target, NodeDifference difference)
    {
      var any = source ?? target;

      foreach (var pair in any.PropertyAccessors) {
        var accessor = pair.Value;
        if (accessor.IgnoreInComparison)
          continue;

        var property = accessor.PropertyInfo;
        using (CreateContext().Activate()) {
          Context.PropertyAccessor = accessor;
          object sourceValue = (source==null || !accessor.HasGetter)
            ? accessor.Default : accessor.Getter.Invoke(source);
          object targetValue = (target==null || !accessor.HasGetter)
            ? accessor.Default : accessor.Getter.Invoke(target);
          object anyValue = sourceValue ?? targetValue;
          if (anyValue==null)
            continue; // Both are null

          Difference propertyDifference = null;
          if (!IsReference(sourceValue, targetValue))
            propertyDifference = Visit(sourceValue, targetValue);
          else if (Stage == ComparisonStage.ReferenceComparison) {
            if (IsIgnored(sourceValue))
              difference.MovementInfo = 0;
            else
              propertyDifference = GetReferencedPropertyDifference(sourceValue, targetValue, target, property.Name);
          }

          if (propertyDifference==null)
            continue;

          if (any.Nesting.PropertyInfo != null && accessor.DependencyRootType==any.Nesting.PropertyInfo.PropertyType) {
            if (propertyDifference is NodeDifference)
              ((NodeDifference) propertyDifference).IsDependentOnParent = true;
            else if (propertyDifference is NodeCollectionDifference)
              ((NodeCollectionDifference) propertyDifference).ItemChanges
                .ForEach(item=>item.IsDependentOnParent = true);
          }
          difference.PropertyChanges.Add(property.Name, propertyDifference);
        }
      }
    }

    /// <summary>
    /// Gets the referenced property difference.
    /// </summary>
    /// <param name="sourceValue">The source value.</param>
    /// <param name="targetValue">The target value.</param>
    /// <param name="target">The target.</param>
    /// <param name="property">The property.</param>
    /// <returns>Difference.</returns>
    /// <exception cref="InvalidOperationException"><c>InvalidOperationException</c>.</exception>
    protected Difference GetReferencedPropertyDifference(object sourceValue, object targetValue, Node target, string property)
    {
      if (targetValue!=null && sourceValue!=null) {
        var isDataDependent = IsDependOnData(target);
        var isImmutable = IsImmutable(target);
        var referencedPropertyDifference = Results.GetValueOrDefault(targetValue);
        if (referencedPropertyDifference!=null)
          return HasChanges(referencedPropertyDifference, isDataDependent, isImmutable)
            ? new ValueDifference(sourceValue, targetValue)
            : null;

        throw new InvalidOperationException(string.Format(
        Strings.ExNodeXMustBeProcessedBeforeBeingComparedAsReferenceValueOfYZ,
        targetValue, target, property));
      }

      return new ValueDifference(sourceValue, targetValue);
    }

    /// <summary>
    /// Gets the property differences for each property of type <see cref="Node"/> or <see cref="NodeCollection"/>.
    /// </summary>
    /// <param name="difference">The difference.</param>
    /// <returns>Property differences set.</returns>
    protected IEnumerable<NodeDifference> GetPropertyDifferences(NodeDifference difference)
    {
      return
        difference.PropertyChanges.Values.OfType<NodeDifference>().Union(
          difference.PropertyChanges.Values.OfType<NodeCollectionDifference>()
          .SelectMany(collectionDifference => collectionDifference.ItemChanges));
    }

    /// <summary>
    /// Visits specified <see cref="NodeCollection"/> objects.
    /// </summary>
    /// <param name="source">The source.</param>
    /// <param name="target">The target.</param>
    /// <returns>Difference between <paramref name="source"/>
    /// and <paramref name="target"/> objects.
    /// <see langword="null" />, if they're equal.</returns>
    /// <exception cref="InvalidOperationException">Both source and target are <see langword="null" />.</exception>
    /// <exception cref="NullReferenceException">Current difference is not <see cref="NodeCollectionDifference"/>.</exception>
    protected virtual Difference VisitNodeCollection(NodeCollection source, NodeCollection target)
    {
      using (TryActivate(source, target, (s, t) => new NodeCollectionDifference(s, t))) {
        var context = Context;
        var difference = (NodeCollectionDifference) context.Difference;
        if (difference == null) {
          throw new NullReferenceException();
        }

        TryRegisterDifference(source, target, difference);
        difference.ItemChanges.Clear();

<<<<<<< HEAD
        var sourceSize = source?.Count ?? 0;
        var targetSize = target?.Count ?? 0;

        if (sourceSize == 0 && targetSize == 0) {
          return null;
        }

        var sourceKeyMap = new Dictionary<string, Node>(sourceSize, StringComparer.OrdinalIgnoreCase);
        for (var index = sourceSize; index-- > 0;) {
          var node = source[index];
          sourceKeyMap.Add(GetNodeComparisonKey(node), node);
        }

        var targetKeyMap = new Dictionary<string, Node>(targetSize, StringComparer.OrdinalIgnoreCase);
        for (var index = targetSize; index-- > 0;) {
          var node = target[index];
          targetKeyMap.Add(GetNodeComparisonKey(node), node);
        }

        foreach (var sourceItem in sourceKeyMap) {
          if (!targetKeyMap.ContainsKey(sourceItem.Key)) {
            var d = Visit(sourceKeyMap[sourceItem.Key], null);
            if (d != null) {
              difference.ItemChanges.Add((NodeDifference) d);
            }
          }
        }

        foreach (var targetItem in targetKeyMap) {
          var (s, t) = (sourceKeyMap.GetValueOrDefault(targetItem.Key), targetKeyMap[targetItem.Key]);
=======
        if (source?.Count == 0 && target?.Count == 0) {
          return null;
        }

        var sourceSize = source?.Count ?? 0;
        var sourceKeyMap = new Dictionary<string, Node>(sourceSize, StringComparer.OrdinalIgnoreCase);
        for (var index = sourceSize; index-- > 0;) {
          var node = source[index];
          sourceKeyMap.Add(GetNodeComparisonKey(node), node);
        }

        var targetSize = target?.Count ?? 0;
        var targetKeyMap = new Dictionary<string, Node>(targetSize, StringComparer.OrdinalIgnoreCase);
        for (var index = targetSize; index-- > 0;) {
          var node = target[index];
          targetKeyMap.Add(GetNodeComparisonKey(node), node);
        }

        foreach (var sourceItem in sourceKeyMap) {
          if (!targetKeyMap.ContainsKey(sourceItem.Key)) {
            var d = Visit(sourceKeyMap[sourceItem.Key], null);
            if (d != null) {
              difference.ItemChanges.Add((NodeDifference) d);
            }
          }
        }

        foreach (var targetItem in targetKeyMap) {
          var (s, t) = sourceKeyMap.ContainsKey(targetItem.Key)
            ? (sourceKeyMap[targetItem.Key], targetKeyMap[targetItem.Key])
            : (null, targetKeyMap[targetItem.Key]);
>>>>>>> 94983435
          var d = Visit(s, t);
          if (d != null) {
            difference.ItemChanges.Add((NodeDifference) d);
          }
<<<<<<< HEAD

=======
          
>>>>>>> 94983435
        }
        difference.ItemChanges.Sort(CompareNodeDifference);

        return difference.ItemChanges.Count != 0 ? difference : null;
      }
    }
    
    // Sort by items only with source, then by (target ?? source).Index then with source and target and then only with target
    private static int CompareNodeDifference(NodeDifference curr, NodeDifference other)
    {
      var currType = curr.Source != null && curr.Target != null ? 1 : curr.Source == null ? 3 : 0; 
      var otherType = other.Source != null && other.Target != null ? 1 : other.Source == null ? 3 : 0; 
      var typeIsNot0Comparison = (currType != 0).CompareTo(otherType != 0);
      if (typeIsNot0Comparison != 0) {
        return typeIsNot0Comparison;
      }

      var currIndex = (curr.Target ?? curr.Source)?.Index ?? 0;
      var otherIndex = (other.Target ?? other.Source)?.Index ?? 0;
      var indexComparison = currIndex.CompareTo(otherIndex);
      return indexComparison != 0 ? indexComparison : currType.CompareTo(otherType);
    }

    // Sort by items only with source, then by (target ?? source).Index then with source and target and then only with target
    private static int CompareNodeDifference(NodeDifference curr, NodeDifference other)
    {
      var currType = curr.Source != null && curr.Target != null ? 1 : curr.Source == null ? 3 : 0;
      var otherType = other.Source != null && other.Target != null ? 1 : other.Source == null ? 3 : 0;
      var typeIsNot0Comparison = (currType != 0).CompareTo(otherType != 0);
      if (typeIsNot0Comparison != 0) {
        return typeIsNot0Comparison;
      }

      var currIndex = (curr.Target ?? curr.Source)?.Index ?? 0;
      var otherIndex = (other.Target ?? other.Source)?.Index ?? 0;
      var indexComparison = currIndex.CompareTo(otherIndex);
      return indexComparison != 0 ? indexComparison : currType.CompareTo(otherType);
    }

    /// <summary>
    /// Visits specified objects.
    /// </summary>
    /// <param name="source">The source.</param>
    /// <param name="target">The target.</param>
    /// <returns>Difference between <paramref name="source"/>
    /// and <paramref name="target"/> objects.
    /// <see langword="null" />, if they're equal.</returns>
    protected virtual Difference VisitObject(object source, object target)
    {
      using (TryActivate(source, target, (s, t) => new ValueDifference(s, t))) {
        var areEqual = Context.PropertyAccessor.CaseInsensitiveComparison
          ? string.Equals((string)source, (string)target, StringComparison.OrdinalIgnoreCase)
          : Equals(source, target);
        return areEqual ? null : Context.Difference;
      }
    }

    /// <summary>
    /// Determines whether the specified source is reference.
    /// </summary>
    /// <param name="source">The source.</param>
    /// <param name="target">The target.</param>
    /// <returns>
    /// <see langword="true"/> if the specified source is reference; otherwise, <see langword="false"/>.
    /// </returns>
    protected virtual bool IsReference(object source, object target)
    {
      var difference = Context.Difference;
      var any = (target ?? source) as Node;
      if (any!=null)
        return any.Parent!=difference.Source && any.Parent!=difference.Target;
      return false;
    }

    /// <summary>
    /// Determines whether the specified difference is relocated.
    /// </summary>
    /// <param name="difference">The difference.</param>
    /// <returns>
    ///  <see langword="true"/> if the specified difference is relocated; otherwise, <see langword="false"/>.
    /// </returns>
    protected virtual bool IsRelocated(Difference difference)
    {
      var nodeDifference = difference as NodeDifference;
      if (nodeDifference==null)
        return false;
      if ((nodeDifference.MovementInfo & MovementInfo.Relocated)==0)
        return false;
      var diffs =
        EnumerableUtils.Unfold(difference, d => d.Parent).Reverse();
      var currentDiffs =
        EnumerableUtils.Unfold(Context.Difference, d => d.Parent).Reverse();
      var commonDiffs = diffs.Zip(currentDiffs, (first, second) => new Pair<Difference>(first, second)).Where(p => p.First==p.Second).Select(p => p.First);
      var newDiffs = diffs.Except(commonDiffs);
      var query =
        from diff in newDiffs
        let nodeDiff = diff as NodeDifference
        where nodeDiff!=null && (nodeDiff.MovementInfo & MovementInfo.Changed)!=0
        select nodeDiff;
      // query = query.ToList();
      return query.Any();
    }

    /// <summary>
    /// Determines whether difference contains node property
    /// with <see cref="MovementInfo"/> equals to <see cref="MovementInfo.Changed"/>.
    /// </summary>
    /// <param name="difference">The difference.</param>
    /// <returns>
    /// <see langword="true"/> if difference contains changed node properties; otherwise, <see langword="false"/>.
    /// </returns>
    protected virtual bool HasChangedNodeProperties(Difference difference)
    {
      var nodeDifference = difference as NodeDifference;
      if (nodeDifference!=null) {
        if ((nodeDifference.MovementInfo & MovementInfo.Changed)!=0)
          return true;
        if (nodeDifference.PropertyChanges.Any(pair => HasChangedNodeProperties(pair.Value)))
          return true;
      }
      var nodeCollectionDifference = difference as NodeCollectionDifference;
      return nodeCollectionDifference != null &&
        nodeCollectionDifference.ItemChanges.Any(HasChangedNodeProperties);
    }

    /// <summary>
    /// Determines whether difference contains node property
    /// with <see cref="MovementInfo"/> equals to <see cref="MovementInfo.Changed"/>.
    /// </summary>
    /// <param name="difference">The difference.</param>
    /// <param name="isDataDependent"></param>
    /// <param name="propertyOwnerIsImmutable"></param>
    /// <returns>
    /// <see langword="true"/> if difference contains changed node properties; otherwise, <see langword="false"/>.
    /// </returns>
    protected virtual bool HasChanges(Difference difference, bool isDataDependent, bool propertyOwnerIsImmutable)
    {
      if (difference is ValueDifference)
        return true;

      var nodeDifference = difference as NodeDifference;
      if (nodeDifference!=null) {
        if (nodeDifference.MovementInfo != MovementInfo.NameChanged) {
          if ((nodeDifference.MovementInfo & MovementInfo.Relocated)!=0 ||
            (nodeDifference.MovementInfo & MovementInfo.Changed)!=0 ||
            (nodeDifference.PropertyChanges.Count!=0) ||
            (isDataDependent && nodeDifference.IsDataChanged))
          return true;
        }
        else if (propertyOwnerIsImmutable)
          return true;

        if (nodeDifference.PropertyChanges.Select(pair => pair.Value).Any(HasChangedNodeProperties))
          return true;
      }

      var nodeCollectionDifference = difference as NodeCollectionDifference;
      return nodeCollectionDifference!=null &&
        nodeCollectionDifference.ItemChanges.Any(HasChangedNodeProperties);
    }

    /// <summary>
    /// Determines whether specified node is depend on data changing.
    /// </summary>
    /// <param name="node">The node.</param>
    /// <returns>
    /// <see langword="true"/> if node is depend on data changing; otherwise, <see langword="false"/>.
    /// </returns>
    protected virtual bool IsDependOnData(Node node)
    {
      if (node.GetType().GetAttribute<DataDependentAttribute>(AttributeSearchOptions.Default)!=null)
        return true;
      if (node.Parent==null)
        return false;
      return IsDependOnData(node.Parent);
    }

    /// <summary>
    /// Determines whether specified node is immutable.
    /// </summary>
    /// <returns><see langword="true"/> if the specified node is immutable;
    /// otherwise, <see langword="false"/>.
    /// </returns>
    protected virtual bool IsImmutable(Node node)
    {
      var parent = node.Parent;
      if (parent == null)
        return true;
      var propertyName = node.Nesting.EscapedPropertyName;
      var propertyAccessor = parent.PropertyAccessors[propertyName];
      return propertyAccessor.IsImmutable;
    }

    /// <summary>
    /// Extracts the comparison key, that used to find associations
    /// between old and new <see cref="NodeCollection"/> items.
    /// </summary>
    /// <param name="node">The node to get the comparison key for.</param>
    /// <returns>Comparison key for the specified node.</returns>
    protected virtual string GetNodeComparisonKey(Node node)
    {
      if (!(node is INodeReference))
        return GetTargetName(node);

      var targetNode = ((INodeReference) node).Value;
      return targetNode==null ? null : GetTargetPath(targetNode);
    }

    /// <summary>
    /// Determines whether the specified node has dependencies
    /// and must be removed on <see cref="UpgradeStage.Cleanup"/>.
    /// </summary>
    /// <param name="source">The source node.</param>
    /// <returns>
    /// <see langword="true"/> if the specified source has dependencies; otherwise, <see langword="false"/>.
    /// </returns>
    protected bool HasDependencies(Node source)
    {
      return Hints.HasHints(source);
    }

    /// <summary>
    /// Determines whether <see cref="Hints"/> contains data change hints.
    /// </summary>
    /// <param name="source">The source node.</param>
    /// <returns>
    /// <see langword="true"/> if data change hints exists; otherwise, <see langword="false"/>.
    /// </returns>
    protected bool HasDataChangeHint(Node source)
    {
      if (source==null)
        return false;

      return
        Hints.HasHints<CopyDataHint>(source)
        || Hints.HasHints<DeleteDataHint>(source)
        || Hints.HasHints<UpdateDataHint>(source);
    }

    /// <summary>
    /// Determines whether the specified value must be ignored in comparison.
    /// </summary>
    /// <param name="value">The value.</param>
    /// <returns>
    /// <see langword="true"/> if the specified value must be ignored; otherwise, <see langword="false"/>.
    /// </returns>
    protected bool IsIgnored(object value)
    {
      return value is Node && Hints.GetHint<IgnoreHint>(value as Node)!=null;
    }

    #region Helper methods

    /// <summary>
    /// Tries to create the new <see cref="ComparisonContext"/>
    /// for the specified <paramref name="source"/>
    /// and <paramref name="target"/> objects and activate it.
    /// </summary>
    /// <typeparam name="T">The type of <paramref name="source"/> and <paramref name="target"/> objects.</typeparam>
    /// <param name="source">The source object to compare.</param>
    /// <param name="target">The target object to compare.</param>
    /// <param name="differenceGenerator">The difference generator.</param>
    /// <returns>A disposable object deactivating the context, if it was activated;
    /// otherwise, <see langword="null" />.</returns>
    protected IDisposable TryActivate<T>(T source, T target, Func<T, T, Difference> differenceGenerator)
      where T: class
    {
      var context = Context;
      if (context!=null) {
        var difference = context.Difference;
        if (difference!=null && difference.Source==source && difference.Target==target)
          return null;
      }
      context = CreateContext();
      var result = context.Activate();
      try {
        Context.Difference = differenceGenerator.Invoke(source, target);
        if (!(Context.Difference is ValueDifference)) {
          var difference = Results.GetValueOrDefault(target ?? source);
          if (difference!=null)
            Context.Difference = difference;
        }
        return result;
      }
      catch {
        result.DisposeSafely();
        throw;
      }
    }

    /// <summary>
    /// Creates new comparison context.
    /// </summary>
    /// <returns>Newly created <see cref="ComparisonContext"/> instance.</returns>
    protected virtual ComparisonContext CreateContext()
    {
      return new ComparisonContext();
    }

    /// <summary>
    /// Gets the path of the target node.
    /// </summary>
    /// <param name="source">The source node.</param>
    /// <returns>The path of the target node.</returns>
    protected virtual string GetTargetPath(Node source)
    {
      ArgumentValidator.EnsureArgumentNotNull(source, "source");
      if (source.Model==Source) {
        var renameHint = Hints.GetHint<RenameHint>(source);
        if (renameHint!=null)
          return renameHint.TargetPath;
        var parent = source.Parent;
        if (parent!=null) {
          string path = source.Path;
          string parentPath = parent.Path;
          string pathTail = path.Substring(parentPath.Length);
          return GetTargetPath(parent) + pathTail;
        }
      }
      return source.Path;
    }

    /// <summary>
    /// Gets the name of the target node.
    /// </summary>
    /// <param name="source">The source node.</param>
    /// <returns>The name of the target node.</returns>
    protected virtual string GetTargetName(Node source)
    {
      ArgumentValidator.EnsureArgumentNotNull(source, "source");
      if (source.Model==Source) {
        var renameHint = Hints.GetHint<RenameHint>(source);
        if (renameHint!=null)
          return Target.Resolve(renameHint.TargetPath, true).Name;
      }
      return source.Name;
    }

    private bool TryRegisterDifference(object source, object target, Difference difference)
    {
      if (Results.ContainsKey(target ?? source))
        return false;
      if (source!=null)
        Results.Add(source, difference);
      if (target!=null)
        Results.Add(target, difference);
      return true;
    }

    /// <summary>
    /// Gets the highest common base type.
    /// </summary>
    /// <param name="source">The source object.</param>
    /// <param name="target">The target object.</param>
    /// <returns>The highest common base type.</returns>
    protected static Type GetCommonBase(object source, object target)
    {
      var sourceType = source?.GetType() ?? WellKnownTypes.Object;
      var targetType = target?.GetType() ?? WellKnownTypes.Object;

      if (sourceType.IsAssignableFrom(targetType)) {
        return targetType;
      }

      if (targetType.IsAssignableFrom(sourceType)) {
        return sourceType;
      }

      var sourceAncestors = GetAncestors(sourceType).ToHashSet();
      foreach (var ancestorType in GetAncestors(targetType)) {
        if (sourceAncestors.Contains(ancestorType)) {
          return ancestorType;
        }
      }

      return WellKnownTypes.Object;
    }

    private static IEnumerable<Type> GetAncestors(Type type)
    {
      while (type != null) {
        yield return type;
        type = type.BaseType;
      }
    }

    #endregion
  }
}<|MERGE_RESOLUTION|>--- conflicted
+++ resolved
@@ -370,7 +370,6 @@
         TryRegisterDifference(source, target, difference);
         difference.ItemChanges.Clear();
 
-<<<<<<< HEAD
         var sourceSize = source?.Count ?? 0;
         var targetSize = target?.Count ?? 0;
 
@@ -401,48 +400,11 @@
 
         foreach (var targetItem in targetKeyMap) {
           var (s, t) = (sourceKeyMap.GetValueOrDefault(targetItem.Key), targetKeyMap[targetItem.Key]);
-=======
-        if (source?.Count == 0 && target?.Count == 0) {
-          return null;
-        }
-
-        var sourceSize = source?.Count ?? 0;
-        var sourceKeyMap = new Dictionary<string, Node>(sourceSize, StringComparer.OrdinalIgnoreCase);
-        for (var index = sourceSize; index-- > 0;) {
-          var node = source[index];
-          sourceKeyMap.Add(GetNodeComparisonKey(node), node);
-        }
-
-        var targetSize = target?.Count ?? 0;
-        var targetKeyMap = new Dictionary<string, Node>(targetSize, StringComparer.OrdinalIgnoreCase);
-        for (var index = targetSize; index-- > 0;) {
-          var node = target[index];
-          targetKeyMap.Add(GetNodeComparisonKey(node), node);
-        }
-
-        foreach (var sourceItem in sourceKeyMap) {
-          if (!targetKeyMap.ContainsKey(sourceItem.Key)) {
-            var d = Visit(sourceKeyMap[sourceItem.Key], null);
-            if (d != null) {
-              difference.ItemChanges.Add((NodeDifference) d);
-            }
-          }
-        }
-
-        foreach (var targetItem in targetKeyMap) {
-          var (s, t) = sourceKeyMap.ContainsKey(targetItem.Key)
-            ? (sourceKeyMap[targetItem.Key], targetKeyMap[targetItem.Key])
-            : (null, targetKeyMap[targetItem.Key]);
->>>>>>> 94983435
           var d = Visit(s, t);
           if (d != null) {
             difference.ItemChanges.Add((NodeDifference) d);
           }
-<<<<<<< HEAD
-
-=======
-          
->>>>>>> 94983435
+
         }
         difference.ItemChanges.Sort(CompareNodeDifference);
 
