<<<<<<< HEAD
// Copyright (C) 2009-2020 Xtensive LLC.
// This code is distributed under MIT license terms.
// See the License.txt file in the project root for more information.
=======
// Copyright (C) 2003-2010 Xtensive LLC.
// All rights reserved.
// For conditions of distribution and use, see license.
>>>>>>> b5d188a2
// Created by: Ivan Galkin
// Created:    2009.05.30

using System;
using System.Collections.Generic;
using System.Linq;


namespace Xtensive.Modelling.Comparison.Hints
{
  /// <summary>
  /// Hint for delete data operation.
  /// </summary>
  [Serializable]
  public class DeleteDataHint : DataHint
  {
    /// <summary>
    /// Gets or sets a value indicating whether deletion must be performed after completion of copy data hint processing.
    /// Normally this flag is used to remove records related to types moved to other hierarchies -
    /// these records are still necessary during upgrade to be copied, but must be removed on its
    /// completion.
    /// </summary>
    public bool PostCopy { get; private set; }

    /// <inheritdoc/>
    public override string ToString()
    {
      return string.Format(
        "Delete from '{0}' where ({1}){2}",
        SourceTablePath,
        string.Join(" and ",
          Identities.Select(pair => pair.ToString()).ToArray()),
          PostCopy ? " (after data copying)" : string.Empty);
    }


    // Constructors

    /// <summary>
    /// Initializes new instance of this type.
    /// </summary>
    public DeleteDataHint(string sourceTablePath,  IList<IdentityPair> identities)
      : base(sourceTablePath, identities)
    {
    }

    /// <summary>
    /// Initializes new instance of this type.
    /// </summary>
<<<<<<< HEAD
    /// <param name="sourceTablePath">Source table path.</param>
    /// <param name="identities">Identities for data operation.</param>
=======
>>>>>>> b5d188a2
    /// <param name="postCopy"><see cref="PostCopy"/> property value.</param>
    public DeleteDataHint(string sourceTablePath,  IList<IdentityPair> identities, bool postCopy)
      : base(sourceTablePath, identities)
    {
      PostCopy = postCopy;
    }
  }
}<|MERGE_RESOLUTION|>--- conflicted
+++ resolved
@@ -1,12 +1,6 @@
-<<<<<<< HEAD
 // Copyright (C) 2009-2020 Xtensive LLC.
 // This code is distributed under MIT license terms.
 // See the License.txt file in the project root for more information.
-=======
-// Copyright (C) 2003-2010 Xtensive LLC.
-// All rights reserved.
-// For conditions of distribution and use, see license.
->>>>>>> b5d188a2
 // Created by: Ivan Galkin
 // Created:    2009.05.30
 
@@ -56,11 +50,8 @@
     /// <summary>
     /// Initializes new instance of this type.
     /// </summary>
-<<<<<<< HEAD
     /// <param name="sourceTablePath">Source table path.</param>
     /// <param name="identities">Identities for data operation.</param>
-=======
->>>>>>> b5d188a2
     /// <param name="postCopy"><see cref="PostCopy"/> property value.</param>
     public DeleteDataHint(string sourceTablePath,  IList<IdentityPair> identities, bool postCopy)
       : base(sourceTablePath, identities)
