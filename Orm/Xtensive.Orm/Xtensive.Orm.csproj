<Project Sdk="Microsoft.NET.Sdk">
  <PropertyGroup>
    <IsPackable>true</IsPackable>
    <DocumentationFile>$(OutputPath)$(TargetFramework)\$(AssemblyName).xml</DocumentationFile>
    <Configurations>Debug;Release;Debug-NET5;Release-NET5;Debug-NET6;Release-NET6;</Configurations>
  </PropertyGroup>
  <PropertyGroup>
    <RootNamespace>Xtensive</RootNamespace>
    <PackageId>Xtensive.Orm</PackageId>
    <Title>$(DoProductName)</Title>
    <AssemblyTitle>$(Title)</AssemblyTitle>
    <PackageDescription>$(DoProductName) is the object-relational mapper (ORM) and business logic layer (BLL) framework</PackageDescription>
    <SignAssembly>true</SignAssembly>
    <AssemblyOriginatorKeyFile>$(OrmKeyFile)</AssemblyOriginatorKeyFile>
    <AllowUnsafeBlocks>true</AllowUnsafeBlocks>
    <WarningLevel>4</WarningLevel>
    <NoWarn>1591</NoWarn>
  </PropertyGroup>
  <PropertyGroup Label="Release" Condition="'$(Configuration)'=='Release'">
    <TargetsForTfmSpecificContentInPackage>$(TargetsForTfmSpecificContentInPackage);IncludeWeaverFiles</TargetsForTfmSpecificContentInPackage>
    <DebugSymbols>true</DebugSymbols>
    <DebugType>portable</DebugType>
  </PropertyGroup>
  <PropertyGroup Condition="'$(Configuration)'=='Release-NET6'" Label="Release">
    <TargetsForTfmSpecificContentInPackage>$(TargetsForTfmSpecificContentInPackage);IncludeWeaverFiles</TargetsForTfmSpecificContentInPackage>
    <DebugSymbols>true</DebugSymbols>
    <DebugType>portable</DebugType>
  </PropertyGroup>
  <PropertyGroup Condition="'$(Configuration)'=='Release-NET5'" Label="Release">
    <TargetsForTfmSpecificContentInPackage>$(TargetsForTfmSpecificContentInPackage);IncludeWeaverFiles</TargetsForTfmSpecificContentInPackage>
    <DebugSymbols>true</DebugSymbols>
    <DebugType>portable</DebugType>
  </PropertyGroup>
  <ItemGroup Label="Build order">
    <ProjectReference Include="$(SolutionDir)Weaver\Xtensive.Orm.Weaver\Xtensive.Orm.Weaver.csproj" ReferenceOutputAssembly="false">
      <SkipGetTargetFrameworkProperties>true</SkipGetTargetFrameworkProperties>
    </ProjectReference>
  </ItemGroup>
  <ItemGroup Label="Nuget content">
    <Content Include="$(SolutionDir)MSBuild\DataObjects.Net.targets">
      <PackagePath>.</PackagePath>
      <Visible>false</Visible>
    </Content>
    <Content Include="$(ProjectDir)NuGetContent\**">
      <PackagePath>.</PackagePath>
      <Visible>false</Visible>
    </Content>
  </ItemGroup>
  <ItemGroup Condition="'$(TargetFramework)'=='net5.0'">
    <PackageReference Include="System.Configuration.ConfigurationManager" Version="5.0.0" />
<<<<<<< HEAD
    <PackageReference Include="BitFaster.Caching" Version="2.0.0" />
=======
  </ItemGroup>
  <ItemGroup Condition="'$(TargetFramework)'=='net6.0'">
    <PackageReference Include="System.Configuration.ConfigurationManager" Version="6.0.0" />
  </ItemGroup>
  <ItemGroup Label="Packages">
    <PackageReference Include="BitFaster.Caching" Version="1.0.7" />
>>>>>>> 52291641
  </ItemGroup>
  <ItemGroup Label="T4 templates">
    <None Include="Arithmetic\Internal\PrimitiveArithmetics.tt">
      <Generator>TextTemplatingFileGenerator</Generator>
      <LastGenOutput>PrimitiveArithmetics.cs</LastGenOutput>
    </None>
    <Compile Update="Arithmetic\Internal\PrimitiveArithmetics.cs">
      <DesignTime>true</DesignTime>
      <AutoGen>true</AutoGen>
      <DependentUpon>PrimitiveArithmetics.tt</DependentUpon>
    </Compile>
    <None Include="Core\Extensions\DelegateBindExtensions.tt">
      <Generator>TextTemplatingFileGenerator</Generator>
      <LastGenOutput>DelegateBindExtensions.cs</LastGenOutput>
    </None>
    <Compile Update="Core\Extensions\DelegateBindExtensions.cs">
      <DesignTime>true</DesignTime>
      <AutoGen>true</AutoGen>
      <DependentUpon>DelegateBindExtensions.tt</DependentUpon>
    </Compile>
    <None Include="Core\Extensions\ExpressionCompileExtensions.tt">
      <Generator>TextTemplatingFileGenerator</Generator>
      <LastGenOutput>ExpressionCompileExtensions.cs</LastGenOutput>
    </None>
    <Compile Update="Core\Extensions\ExpressionCompileExtensions.cs">
      <DesignTime>true</DesignTime>
      <AutoGen>true</AutoGen>
      <DependentUpon>ExpressionCompileExtensions.tt</DependentUpon>
    </Compile>
    <None Include="DelegateGenerator.ttinclude" />
    <None Include="InternalLogs.tt">
      <Generator>TextTemplatingFileGenerator</Generator>
      <LastGenOutput>InternalLogs.cs</LastGenOutput>
    </None>
    <Compile Update="InternalLogs.cs">
      <DesignTime>true</DesignTime>
      <AutoGen>true</AutoGen>
      <DependentUpon>InternalLogs.tt</DependentUpon>
    </Compile>
    <None Include="Orm\Linq\MemberCompilation\MemberCompilerProvider-CreateCompiler.tt">
      <Generator>TextTemplatingFileGenerator</Generator>
      <LastGenOutput>MemberCompilerProvider-CreateCompiler.cs</LastGenOutput>
    </None>
    <Compile Update="Orm\Linq\MemberCompilation\MemberCompilerProvider-CreateCompiler.cs">
      <DesignTime>true</DesignTime>
      <AutoGen>true</AutoGen>
      <DependentUpon>MemberCompilerProvider-CreateCompiler.tt</DependentUpon>
    </Compile>
    <None Include="Strings.resx">
      <Generator>ResXFileCodeGenerator</Generator>
      <SubType>Designer</SubType>
      <LastGenOutput>Strings.Designer.cs</LastGenOutput>
    </None>
    <Compile Update="Strings.Designer.cs">
      <DesignTime>True</DesignTime>
      <AutoGen>True</AutoGen>
      <DependentUpon>Strings.resx</DependentUpon>
    </Compile>
  </ItemGroup>

  <Target Name="IncludeWeaverFiles">
    <ItemGroup>
      <TfmSpecificPackageFile Include="$(BaseOutputPath)tools\weaver\$(TargetFramework)\**">
        <Pack>true</Pack>
        <PackagePath>tools\weaver\$(TargetFramework)</PackagePath>
      </TfmSpecificPackageFile>
    </ItemGroup>
  </Target>
</Project><|MERGE_RESOLUTION|>--- conflicted
+++ resolved
@@ -48,16 +48,12 @@
   </ItemGroup>
   <ItemGroup Condition="'$(TargetFramework)'=='net5.0'">
     <PackageReference Include="System.Configuration.ConfigurationManager" Version="5.0.0" />
-<<<<<<< HEAD
-    <PackageReference Include="BitFaster.Caching" Version="2.0.0" />
-=======
   </ItemGroup>
   <ItemGroup Condition="'$(TargetFramework)'=='net6.0'">
     <PackageReference Include="System.Configuration.ConfigurationManager" Version="6.0.0" />
   </ItemGroup>
   <ItemGroup Label="Packages">
-    <PackageReference Include="BitFaster.Caching" Version="1.0.7" />
->>>>>>> 52291641
+    <PackageReference Include="BitFaster.Caching" Version="2.0.0" />
   </ItemGroup>
   <ItemGroup Label="T4 templates">
     <None Include="Arithmetic\Internal\PrimitiveArithmetics.tt">
