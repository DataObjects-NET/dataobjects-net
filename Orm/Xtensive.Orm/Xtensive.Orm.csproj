﻿<Project Sdk="Microsoft.NET.Sdk">
  <PropertyGroup>
    <IsPackable>true</IsPackable>
    <DocumentationFile>$(OutputPath)$(TargetFramework)\$(AssemblyName).xml</DocumentationFile>
    <Configurations>Debug;Release;Debug-NET5;Release-NET5;Debug-NET6;Release-NET6;</Configurations>
  </PropertyGroup>
  <PropertyGroup>
    <RootNamespace>Xtensive</RootNamespace>
    <PackageId>Xtensive.Orm</PackageId>
    <Title>$(DoProductName)</Title>
    <AssemblyTitle>$(Title)</AssemblyTitle>
    <PackageDescription>$(DoProductName) is the object-relational mapper (ORM) and business logic layer (BLL) framework</PackageDescription>
    <SignAssembly>true</SignAssembly>
    <AssemblyOriginatorKeyFile>$(OrmKeyFile)</AssemblyOriginatorKeyFile>
    <AllowUnsafeBlocks>true</AllowUnsafeBlocks>
    <WarningLevel>4</WarningLevel>
    <NoWarn>1591</NoWarn>
  </PropertyGroup>
  <PropertyGroup Label="Release" Condition="'$(Configuration)'=='Release'">
    <TargetsForTfmSpecificContentInPackage>$(TargetsForTfmSpecificContentInPackage);IncludeWeaverFiles</TargetsForTfmSpecificContentInPackage>
    <DebugSymbols>true</DebugSymbols>
    <DebugType>portable</DebugType>
  </PropertyGroup>
  <PropertyGroup Condition="'$(Configuration)'=='Release-NET6'" Label="Release">
    <TargetsForTfmSpecificContentInPackage>$(TargetsForTfmSpecificContentInPackage);IncludeWeaverFiles</TargetsForTfmSpecificContentInPackage>
    <DebugSymbols>true</DebugSymbols>
    <DebugType>portable</DebugType>
  </PropertyGroup>
  <PropertyGroup Condition="'$(Configuration)'=='Release-NET5'" Label="Release">
    <TargetsForTfmSpecificContentInPackage>$(TargetsForTfmSpecificContentInPackage);IncludeWeaverFiles</TargetsForTfmSpecificContentInPackage>
    <DebugSymbols>true</DebugSymbols>
    <DebugType>portable</DebugType>
  </PropertyGroup>
  <ItemGroup Label="Build order">
    <ProjectReference Include="$(SolutionDir)Weaver\Xtensive.Orm.Weaver\Xtensive.Orm.Weaver.csproj" ReferenceOutputAssembly="false">
      <SkipGetTargetFrameworkProperties>true</SkipGetTargetFrameworkProperties>
    </ProjectReference>
  </ItemGroup>
  <ItemGroup Label="Nuget content">
    <Content Include="$(SolutionDir)MSBuild\DataObjects.Net.targets">
      <PackagePath>.</PackagePath>
      <Visible>false</Visible>
    </Content>
    <Content Include="$(ProjectDir)NuGetContent\**">
      <PackagePath>.</PackagePath>
      <Visible>false</Visible>
    </Content>
  </ItemGroup>
<<<<<<< HEAD
  <ItemGroup Condition="'$(TargetFramework)'=='net5.0'">
    <PackageReference Include="System.Configuration.ConfigurationManager" Version="5.0.0" />
=======
  <ItemGroup Label="Packages">
    <PackageReference Include="System.Configuration.ConfigurationManager" Version="4.7.0" />
    <PackageReference Include="BitFaster.Caching" Version="2.3.3" />
>>>>>>> 2570db66
  </ItemGroup>
  <ItemGroup Condition="'$(TargetFramework)'=='net6.0'">
    <PackageReference Include="System.Configuration.ConfigurationManager" Version="6.0.1" />
  </ItemGroup>
  <ItemGroup Label="Packages">
    <PackageReference Include="BitFaster.Caching" Version="2.0.0" />
  </ItemGroup>
  <ItemGroup Label="T4 templates">
    <None Include="Arithmetic\Internal\PrimitiveArithmetics.tt">
      <Generator>TextTemplatingFileGenerator</Generator>
      <LastGenOutput>PrimitiveArithmetics.cs</LastGenOutput>
    </None>
    <Compile Update="Arithmetic\Internal\PrimitiveArithmetics.cs">
      <DesignTime>true</DesignTime>
      <AutoGen>true</AutoGen>
      <DependentUpon>PrimitiveArithmetics.tt</DependentUpon>
    </Compile>
    <None Include="Core\Extensions\DelegateBindExtensions.tt">
      <Generator>TextTemplatingFileGenerator</Generator>
      <LastGenOutput>DelegateBindExtensions.cs</LastGenOutput>
    </None>
    <Compile Update="Core\Extensions\DelegateBindExtensions.cs">
      <DesignTime>true</DesignTime>
      <AutoGen>true</AutoGen>
      <DependentUpon>DelegateBindExtensions.tt</DependentUpon>
    </Compile>
    <None Include="Core\Extensions\ExpressionCompileExtensions.tt">
      <Generator>TextTemplatingFileGenerator</Generator>
      <LastGenOutput>ExpressionCompileExtensions.cs</LastGenOutput>
    </None>
    <Compile Update="Core\Extensions\ExpressionCompileExtensions.cs">
      <DesignTime>true</DesignTime>
      <AutoGen>true</AutoGen>
      <DependentUpon>ExpressionCompileExtensions.tt</DependentUpon>
    </Compile>
    <None Include="DelegateGenerator.ttinclude" />
    <None Include="InternalLogs.tt">
      <Generator>TextTemplatingFileGenerator</Generator>
      <LastGenOutput>InternalLogs.cs</LastGenOutput>
    </None>
    <Compile Update="InternalLogs.cs">
      <DesignTime>true</DesignTime>
      <AutoGen>true</AutoGen>
      <DependentUpon>InternalLogs.tt</DependentUpon>
    </Compile>
    <None Include="Orm\Linq\MemberCompilation\MemberCompilerProvider-CreateCompiler.tt">
      <Generator>TextTemplatingFileGenerator</Generator>
      <LastGenOutput>MemberCompilerProvider-CreateCompiler.cs</LastGenOutput>
    </None>
    <Compile Update="Orm\Linq\MemberCompilation\MemberCompilerProvider-CreateCompiler.cs">
      <DesignTime>true</DesignTime>
      <AutoGen>true</AutoGen>
      <DependentUpon>MemberCompilerProvider-CreateCompiler.tt</DependentUpon>
    </Compile>
    <None Include="Strings.resx">
      <Generator>ResXFileCodeGenerator</Generator>
      <SubType>Designer</SubType>
      <LastGenOutput>Strings.Designer.cs</LastGenOutput>
    </None>
    <Compile Update="Strings.Designer.cs">
      <DesignTime>True</DesignTime>
      <AutoGen>True</AutoGen>
      <DependentUpon>Strings.resx</DependentUpon>
    </Compile>
  </ItemGroup>

  <Target Name="IncludeWeaverFiles">
    <ItemGroup>
      <TfmSpecificPackageFile Include="$(BaseOutputPath)tools\weaver\$(TargetFramework)\**">
        <Pack>true</Pack>
        <PackagePath>tools\weaver\$(TargetFramework)</PackagePath>
      </TfmSpecificPackageFile>
    </ItemGroup>
  </Target>
</Project><|MERGE_RESOLUTION|>--- conflicted
+++ resolved
@@ -46,20 +46,14 @@
       <Visible>false</Visible>
     </Content>
   </ItemGroup>
-<<<<<<< HEAD
   <ItemGroup Condition="'$(TargetFramework)'=='net5.0'">
     <PackageReference Include="System.Configuration.ConfigurationManager" Version="5.0.0" />
-=======
-  <ItemGroup Label="Packages">
-    <PackageReference Include="System.Configuration.ConfigurationManager" Version="4.7.0" />
-    <PackageReference Include="BitFaster.Caching" Version="2.3.3" />
->>>>>>> 2570db66
   </ItemGroup>
   <ItemGroup Condition="'$(TargetFramework)'=='net6.0'">
     <PackageReference Include="System.Configuration.ConfigurationManager" Version="6.0.1" />
   </ItemGroup>
   <ItemGroup Label="Packages">
-    <PackageReference Include="BitFaster.Caching" Version="2.0.0" />
+    <PackageReference Include="BitFaster.Caching" Version="2.3.3" />
   </ItemGroup>
   <ItemGroup Label="T4 templates">
     <None Include="Arithmetic\Internal\PrimitiveArithmetics.tt">
