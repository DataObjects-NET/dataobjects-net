// Copyright (C) 2003-2021 Xtensive LLC.
// This code is distributed under MIT license terms.
// See the License.txt file in the project root for more information.
// Created by: Alex Ustinov
// Created:    2007.06.01

using System;
using System.Diagnostics;
using Xtensive.Comparison;

namespace Xtensive.Core
{
  /// <summary>
  /// A pair of two values.
  /// </summary>
  /// <typeparam name="TFirst">The <see cref="Type"/> of first value.</typeparam>
  /// <typeparam name="TSecond">The <see cref="Type"/> of second value.</typeparam>
  [Serializable]
  [DebuggerDisplay("{First}, {Second}")]
  public readonly struct Pair<TFirst, TSecond> :
    IComparable<Pair<TFirst, TSecond>>,
    IEquatable<Pair<TFirst, TSecond>>
  {
<<<<<<< HEAD
    private static readonly AdvancedComparerStruct<TFirst> firstComparer = AdvancedComparerStruct<TFirst>.System;
    private static readonly AdvancedComparerStruct<TSecond> secondComparer = AdvancedComparerStruct<TSecond>.System;
=======
    private static readonly AdvancedComparerStruct<TFirst> FirstComparer = AdvancedComparerStruct<TFirst>.System;
    private static readonly AdvancedComparerStruct<TSecond> SecondComparer = AdvancedComparerStruct<TSecond>.System;
>>>>>>> 5056f629

    /// <summary>
    /// A first value.
    /// </summary>
    public readonly TFirst First;
    /// <summary>
    /// A second value.
    /// </summary>
    public readonly TSecond Second;

    #region IComparable<...>, IEquatable<...> methods

    /// <inheritdoc/>
    public bool Equals(Pair<TFirst, TSecond> other) =>
<<<<<<< HEAD
      firstComparer.Equals(First, other.First) && secondComparer.Equals(Second, other.Second);
=======
      FirstComparer.Equals(First, other.First) && SecondComparer.Equals(Second, other.Second);
>>>>>>> 5056f629

    /// <inheritdoc/>
    public int CompareTo(Pair<TFirst, TSecond> other)
    {
<<<<<<< HEAD
      int result = firstComparer.Compare(First, other.First);
      return result != 0
        ? result
        : secondComparer.Compare(Second, other.Second);
=======
      int result = FirstComparer.Compare(First, other.First);
      return result != 0
        ? result
        : SecondComparer.Compare(Second, other.Second);
>>>>>>> 5056f629
    }

    #endregion

    #region Equals, GetHashCode, ==, !=

    /// <inheritdoc/>
    public override bool Equals(object obj) =>
      obj is Pair<TFirst, TSecond> other && Equals(other);

    /// <inheritdoc/>
    public override int GetHashCode()
    {
      unchecked {
        return ((First?.GetHashCode() ?? 0) * 397) ^ (Second?.GetHashCode() ?? 0);
      }
    }

    /// <summary>
    /// Checks specified objects for equality.
    /// </summary>
    /// <param name="left"></param>
    /// <param name="right"></param>
    /// <returns></returns>
    public static bool operator ==(Pair<TFirst, TSecond> left, Pair<TFirst, TSecond> right)
    {
      return left.Equals(right);
    }

    /// <summary>
    /// Checks specified objects for inequality.
    /// </summary>
    /// <param name="left"></param>
    /// <param name="right"></param>
    /// <returns></returns>
    public static bool operator !=(Pair<TFirst, TSecond> left, Pair<TFirst, TSecond> right)
    {
      return !left.Equals(right);
    }

    #endregion

    /// <inheritdoc/>
    public override string ToString()
    {
      return string.Format(Strings.PairFormat, First, Second);
    }


    // Constructors

    /// <summary>
    /// Initializes a new instance of this type.
    /// </summary>
    /// <param name="first">A first value in pair.</param>
    /// <param name="second">A second value in pair.</param>
    public Pair(TFirst first, TSecond second)
    {
      First = first;
      Second = second;
    }
  }
}<|MERGE_RESOLUTION|>--- conflicted
+++ resolved
@@ -21,13 +21,8 @@
     IComparable<Pair<TFirst, TSecond>>,
     IEquatable<Pair<TFirst, TSecond>>
   {
-<<<<<<< HEAD
-    private static readonly AdvancedComparerStruct<TFirst> firstComparer = AdvancedComparerStruct<TFirst>.System;
-    private static readonly AdvancedComparerStruct<TSecond> secondComparer = AdvancedComparerStruct<TSecond>.System;
-=======
     private static readonly AdvancedComparerStruct<TFirst> FirstComparer = AdvancedComparerStruct<TFirst>.System;
     private static readonly AdvancedComparerStruct<TSecond> SecondComparer = AdvancedComparerStruct<TSecond>.System;
->>>>>>> 5056f629
 
     /// <summary>
     /// A first value.
@@ -42,26 +37,15 @@
 
     /// <inheritdoc/>
     public bool Equals(Pair<TFirst, TSecond> other) =>
-<<<<<<< HEAD
-      firstComparer.Equals(First, other.First) && secondComparer.Equals(Second, other.Second);
-=======
       FirstComparer.Equals(First, other.First) && SecondComparer.Equals(Second, other.Second);
->>>>>>> 5056f629
 
     /// <inheritdoc/>
     public int CompareTo(Pair<TFirst, TSecond> other)
     {
-<<<<<<< HEAD
-      int result = firstComparer.Compare(First, other.First);
-      return result != 0
-        ? result
-        : secondComparer.Compare(Second, other.Second);
-=======
       int result = FirstComparer.Compare(First, other.First);
       return result != 0
         ? result
         : SecondComparer.Compare(Second, other.Second);
->>>>>>> 5056f629
     }
 
     #endregion
