// Copyright (C) 2003-2010 Xtensive LLC.
// All rights reserved.
// For conditions of distribution and use, see license.
// Created by: Anton U. Rogozhin
// Reimplemented by: Dmitri Maximov
// Created:    2007.07.04

using System;
using System.Collections;
using System.Collections.Generic;


namespace Xtensive.Core
{
  /// <summary>
  /// <see cref="ICollection{T}"/> related extension methods.
  /// </summary>
  public static class ListExtensions
  {
<<<<<<< HEAD
=======
    /// <summary>
    /// Searches for the specified <paramref name="item"/> and returns the zero-based index
    /// of the first occurence within the entire <paramref name="list"/>.
    /// </summary>
    /// <param name="list">An instance implementing <see cref="IReadOnlyList{T}"/> to be searched.</param>
    /// <param name="item">An item to be looked for.</param>
    /// <returns>A zero based index of the specified <paramref name="item"/> if found;
    /// otherwise <c>-1</c>.</returns>
>>>>>>> b4d0472e
    public static int IndexOf<T>(this IReadOnlyList<T> list, T item)
    {
      var comparer = EqualityComparer<T>.Default;
      for (int index = 0, count = list.Count; index < count; index++) {
        if (comparer.Equals(list[index], item)) {
          return index;
        }
      }

      return -1;
    }

    #region Copy methods

    /// <summary>
    /// Copies the items from <paramref name="source"/> collection
    /// to <paramref name="target"/> array starting from specified
    /// <paramref name="targetIndex"/>.
    /// </summary>
    /// <typeparam name="TItem">The type of item.</typeparam>
    /// <param name="source">Source collection to copy from.</param>
    /// <param name="target">Target array to copy to.</param>
    /// <param name="targetIndex">Index in <paramref name="target"/> array to start from.</param>
    /// <exception cref="ArgumentOutOfRangeException"><c>targetIndex</c> is out of range.</exception>
    /// <exception cref="ArgumentException">Destination array is too small.</exception>
    public static void Copy<TItem>(this IList<TItem> source, TItem[] target, int targetIndex)
    {
      ArgumentValidator.EnsureArgumentNotNull(source, "source");
      ArgumentValidator.EnsureArgumentNotNull(source, "source");
      ArgumentValidator.EnsureArgumentNotNull(target, "target");
      if (targetIndex < 0 || targetIndex > target.Length)
        throw new ArgumentOutOfRangeException("targetIndex");
      if ((target.Length - targetIndex) < source.Count)
        throw new ArgumentException(Strings.ExDestionationArrayIsTooSmall, "target");

      int count = source.Count;
      for (int i = 0; i < count; i++)
        target[targetIndex++] = source[i];
    }

    /// <summary>
    /// Copies the items from <paramref name="source"/> collection
    /// to <paramref name="target"/> array starting from specified
    /// <paramref name="targetIndex"/>.
    /// </summary>
    /// <typeparam name="TItem">The type of item.</typeparam>
    /// <param name="source">Source collection to copy from.</param>
    /// <param name="target">Target array to copy to.</param>
    /// <param name="targetIndex">Index in <paramref name="target"/> array to start from.</param>
    /// <exception cref="ArgumentOutOfRangeException"><c>targetIndex</c> is out of range.</exception>
    /// <exception cref="ArgumentException">Destination array is too small or multidimensional.</exception>
    public static void Copy<TItem>(this IList<TItem> source, Array target, int targetIndex)
    {
      ArgumentValidator.EnsureArgumentNotNull(source, "source");
      ArgumentValidator.EnsureArgumentNotNull(target, "target");
      if (targetIndex < 0 || targetIndex > target.Length)
        throw new ArgumentOutOfRangeException("targetIndex");
      if ((target.Length - targetIndex) < source.Count)
        throw new ArgumentException(Strings.ExDestionationArrayIsTooSmall, "target");
      if (target.Rank != 1)
        throw new ArgumentException(Strings.ExArrayIsMultidimensional, "target");
//      if (target.GetType().GetElementType().IsAssignableFrom(typeof(T)))
//        throw new ArgumentException(Strings.ExIncompatibleArrayType, "target");

      int count = source.Count;
      for (int i = 0; i < count; i++)
        target.SetValue(source[i], targetIndex++);
    }

    #endregion

    /// <summary>
    /// Ensures <paramref name="index"/> is in range of <paramref name="list"/> indexes.
    /// </summary>
    /// <param name="list">List to use the index range of.</param>
    /// <param name="index">Index value to check.</param>
    /// <exception cref="IndexOutOfRangeException">Specified index is not valid for the specified list.</exception>
    public static void EnsureIndexIsValid<T>(this IList<T> list, int index)
    {
      if (index < 0 || index >= list.Count)
        throw new IndexOutOfRangeException(Strings.ExIndexOutOfRange);
    }

    /// <summary>
    /// Ensures <paramref name="index"/> is in range of <paramref name="list"/> indexes.
    /// </summary>
    /// <param name="list">List to use the index range of.</param>
    /// <param name="index">Index value to check.</param>
    /// <exception cref="IndexOutOfRangeException">Specified index is not valid for the specified list.</exception>
    public static void EnsureIndexIsValid(this IList list, int index)
    {
      if (index < 0 || index >= list.Count)
        throw new IndexOutOfRangeException(Strings.ExIndexOutOfRange);
    }
  }
}<|MERGE_RESOLUTION|>--- conflicted
+++ resolved
@@ -1,126 +1,123 @@
-// Copyright (C) 2003-2010 Xtensive LLC.
-// All rights reserved.
-// For conditions of distribution and use, see license.
-// Created by: Anton U. Rogozhin
-// Reimplemented by: Dmitri Maximov
-// Created:    2007.07.04
-
-using System;
-using System.Collections;
-using System.Collections.Generic;
-
-
-namespace Xtensive.Core
-{
-  /// <summary>
-  /// <see cref="ICollection{T}"/> related extension methods.
-  /// </summary>
-  public static class ListExtensions
-  {
-<<<<<<< HEAD
-=======
-    /// <summary>
-    /// Searches for the specified <paramref name="item"/> and returns the zero-based index
-    /// of the first occurence within the entire <paramref name="list"/>.
-    /// </summary>
-    /// <param name="list">An instance implementing <see cref="IReadOnlyList{T}"/> to be searched.</param>
-    /// <param name="item">An item to be looked for.</param>
-    /// <returns>A zero based index of the specified <paramref name="item"/> if found;
-    /// otherwise <c>-1</c>.</returns>
->>>>>>> b4d0472e
-    public static int IndexOf<T>(this IReadOnlyList<T> list, T item)
-    {
-      var comparer = EqualityComparer<T>.Default;
-      for (int index = 0, count = list.Count; index < count; index++) {
-        if (comparer.Equals(list[index], item)) {
-          return index;
-        }
-      }
-
-      return -1;
-    }
-
-    #region Copy methods
-
-    /// <summary>
-    /// Copies the items from <paramref name="source"/> collection
-    /// to <paramref name="target"/> array starting from specified
-    /// <paramref name="targetIndex"/>.
-    /// </summary>
-    /// <typeparam name="TItem">The type of item.</typeparam>
-    /// <param name="source">Source collection to copy from.</param>
-    /// <param name="target">Target array to copy to.</param>
-    /// <param name="targetIndex">Index in <paramref name="target"/> array to start from.</param>
-    /// <exception cref="ArgumentOutOfRangeException"><c>targetIndex</c> is out of range.</exception>
-    /// <exception cref="ArgumentException">Destination array is too small.</exception>
-    public static void Copy<TItem>(this IList<TItem> source, TItem[] target, int targetIndex)
-    {
-      ArgumentValidator.EnsureArgumentNotNull(source, "source");
-      ArgumentValidator.EnsureArgumentNotNull(source, "source");
-      ArgumentValidator.EnsureArgumentNotNull(target, "target");
-      if (targetIndex < 0 || targetIndex > target.Length)
-        throw new ArgumentOutOfRangeException("targetIndex");
-      if ((target.Length - targetIndex) < source.Count)
-        throw new ArgumentException(Strings.ExDestionationArrayIsTooSmall, "target");
-
-      int count = source.Count;
-      for (int i = 0; i < count; i++)
-        target[targetIndex++] = source[i];
-    }
-
-    /// <summary>
-    /// Copies the items from <paramref name="source"/> collection
-    /// to <paramref name="target"/> array starting from specified
-    /// <paramref name="targetIndex"/>.
-    /// </summary>
-    /// <typeparam name="TItem">The type of item.</typeparam>
-    /// <param name="source">Source collection to copy from.</param>
-    /// <param name="target">Target array to copy to.</param>
-    /// <param name="targetIndex">Index in <paramref name="target"/> array to start from.</param>
-    /// <exception cref="ArgumentOutOfRangeException"><c>targetIndex</c> is out of range.</exception>
-    /// <exception cref="ArgumentException">Destination array is too small or multidimensional.</exception>
-    public static void Copy<TItem>(this IList<TItem> source, Array target, int targetIndex)
-    {
-      ArgumentValidator.EnsureArgumentNotNull(source, "source");
-      ArgumentValidator.EnsureArgumentNotNull(target, "target");
-      if (targetIndex < 0 || targetIndex > target.Length)
-        throw new ArgumentOutOfRangeException("targetIndex");
-      if ((target.Length - targetIndex) < source.Count)
-        throw new ArgumentException(Strings.ExDestionationArrayIsTooSmall, "target");
-      if (target.Rank != 1)
-        throw new ArgumentException(Strings.ExArrayIsMultidimensional, "target");
-//      if (target.GetType().GetElementType().IsAssignableFrom(typeof(T)))
-//        throw new ArgumentException(Strings.ExIncompatibleArrayType, "target");
-
-      int count = source.Count;
-      for (int i = 0; i < count; i++)
-        target.SetValue(source[i], targetIndex++);
-    }
-
-    #endregion
-
-    /// <summary>
-    /// Ensures <paramref name="index"/> is in range of <paramref name="list"/> indexes.
-    /// </summary>
-    /// <param name="list">List to use the index range of.</param>
-    /// <param name="index">Index value to check.</param>
-    /// <exception cref="IndexOutOfRangeException">Specified index is not valid for the specified list.</exception>
-    public static void EnsureIndexIsValid<T>(this IList<T> list, int index)
-    {
-      if (index < 0 || index >= list.Count)
-        throw new IndexOutOfRangeException(Strings.ExIndexOutOfRange);
-    }
-
-    /// <summary>
-    /// Ensures <paramref name="index"/> is in range of <paramref name="list"/> indexes.
-    /// </summary>
-    /// <param name="list">List to use the index range of.</param>
-    /// <param name="index">Index value to check.</param>
-    /// <exception cref="IndexOutOfRangeException">Specified index is not valid for the specified list.</exception>
-    public static void EnsureIndexIsValid(this IList list, int index)
-    {
-      if (index < 0 || index >= list.Count)
-        throw new IndexOutOfRangeException(Strings.ExIndexOutOfRange);
-    }
-  }
+// Copyright (C) 2003-2010 Xtensive LLC.
+// All rights reserved.
+// For conditions of distribution and use, see license.
+// Created by: Anton U. Rogozhin
+// Reimplemented by: Dmitri Maximov
+// Created:    2007.07.04
+
+using System;
+using System.Collections;
+using System.Collections.Generic;
+
+
+namespace Xtensive.Core
+{
+  /// <summary>
+  /// <see cref="ICollection{T}"/> related extension methods.
+  /// </summary>
+  public static class ListExtensions
+  {
+    /// <summary>
+    /// Searches for the specified <paramref name="item"/> and returns the zero-based index
+    /// of the first occurence within the entire <paramref name="list"/>.
+    /// </summary>
+    /// <param name="list">An instance implementing <see cref="IReadOnlyList{T}"/> to be searched.</param>
+    /// <param name="item">An item to be looked for.</param>
+    /// <returns>A zero based index of the specified <paramref name="item"/> if found;
+    /// otherwise <c>-1</c>.</returns>
+    public static int IndexOf<T>(this IReadOnlyList<T> list, T item)
+    {
+      var comparer = EqualityComparer<T>.Default;
+      for (int index = 0, count = list.Count; index < count; index++) {
+        if (comparer.Equals(list[index], item)) {
+          return index;
+        }
+      }
+
+      return -1;
+    }
+
+    #region Copy methods
+
+    /// <summary>
+    /// Copies the items from <paramref name="source"/> collection
+    /// to <paramref name="target"/> array starting from specified
+    /// <paramref name="targetIndex"/>.
+    /// </summary>
+    /// <typeparam name="TItem">The type of item.</typeparam>
+    /// <param name="source">Source collection to copy from.</param>
+    /// <param name="target">Target array to copy to.</param>
+    /// <param name="targetIndex">Index in <paramref name="target"/> array to start from.</param>
+    /// <exception cref="ArgumentOutOfRangeException"><c>targetIndex</c> is out of range.</exception>
+    /// <exception cref="ArgumentException">Destination array is too small.</exception>
+    public static void Copy<TItem>(this IList<TItem> source, TItem[] target, int targetIndex)
+    {
+      ArgumentValidator.EnsureArgumentNotNull(source, "source");
+      ArgumentValidator.EnsureArgumentNotNull(source, "source");
+      ArgumentValidator.EnsureArgumentNotNull(target, "target");
+      if (targetIndex < 0 || targetIndex > target.Length)
+        throw new ArgumentOutOfRangeException("targetIndex");
+      if ((target.Length - targetIndex) < source.Count)
+        throw new ArgumentException(Strings.ExDestionationArrayIsTooSmall, "target");
+
+      int count = source.Count;
+      for (int i = 0; i < count; i++)
+        target[targetIndex++] = source[i];
+    }
+
+    /// <summary>
+    /// Copies the items from <paramref name="source"/> collection
+    /// to <paramref name="target"/> array starting from specified
+    /// <paramref name="targetIndex"/>.
+    /// </summary>
+    /// <typeparam name="TItem">The type of item.</typeparam>
+    /// <param name="source">Source collection to copy from.</param>
+    /// <param name="target">Target array to copy to.</param>
+    /// <param name="targetIndex">Index in <paramref name="target"/> array to start from.</param>
+    /// <exception cref="ArgumentOutOfRangeException"><c>targetIndex</c> is out of range.</exception>
+    /// <exception cref="ArgumentException">Destination array is too small or multidimensional.</exception>
+    public static void Copy<TItem>(this IList<TItem> source, Array target, int targetIndex)
+    {
+      ArgumentValidator.EnsureArgumentNotNull(source, "source");
+      ArgumentValidator.EnsureArgumentNotNull(target, "target");
+      if (targetIndex < 0 || targetIndex > target.Length)
+        throw new ArgumentOutOfRangeException("targetIndex");
+      if ((target.Length - targetIndex) < source.Count)
+        throw new ArgumentException(Strings.ExDestionationArrayIsTooSmall, "target");
+      if (target.Rank != 1)
+        throw new ArgumentException(Strings.ExArrayIsMultidimensional, "target");
+//      if (target.GetType().GetElementType().IsAssignableFrom(typeof(T)))
+//        throw new ArgumentException(Strings.ExIncompatibleArrayType, "target");
+
+      int count = source.Count;
+      for (int i = 0; i < count; i++)
+        target.SetValue(source[i], targetIndex++);
+    }
+
+    #endregion
+
+    /// <summary>
+    /// Ensures <paramref name="index"/> is in range of <paramref name="list"/> indexes.
+    /// </summary>
+    /// <param name="list">List to use the index range of.</param>
+    /// <param name="index">Index value to check.</param>
+    /// <exception cref="IndexOutOfRangeException">Specified index is not valid for the specified list.</exception>
+    public static void EnsureIndexIsValid<T>(this IList<T> list, int index)
+    {
+      if (index < 0 || index >= list.Count)
+        throw new IndexOutOfRangeException(Strings.ExIndexOutOfRange);
+    }
+
+    /// <summary>
+    /// Ensures <paramref name="index"/> is in range of <paramref name="list"/> indexes.
+    /// </summary>
+    /// <param name="list">List to use the index range of.</param>
+    /// <param name="index">Index value to check.</param>
+    /// <exception cref="IndexOutOfRangeException">Specified index is not valid for the specified list.</exception>
+    public static void EnsureIndexIsValid(this IList list, int index)
+    {
+      if (index < 0 || index >= list.Count)
+        throw new IndexOutOfRangeException(Strings.ExIndexOutOfRange);
+    }
+  }
 }