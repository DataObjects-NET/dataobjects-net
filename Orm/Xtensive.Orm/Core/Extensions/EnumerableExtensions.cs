--- conflicted
+++ resolved
@@ -29,7 +29,7 @@
     private const int defaultFirstFastCount = 0;
 
     /// <summary>
-    /// Indicates whether enumerable is empty or not 
+    /// Indicates whether enumerable is empty or not
     /// by attempting to cast it to <see cref="ICollection{T}"/> and <see cref="IQueryable{T}"/>.
     /// May return false negative response.
     /// </summary>
@@ -110,7 +110,7 @@
     }
 
     /// <summary>
-    /// Applies the specified <paramref name="action"/> to all the items 
+    /// Applies the specified <paramref name="action"/> to all the items
     /// from the <paramref name="items"/> sequence.
     /// </summary>
     /// <typeparam name="T">Type of the sequence item.</typeparam>
@@ -127,7 +127,7 @@
     /// </summary>
     /// <typeparam name="T">The type of sequence item.</typeparam>
     /// <param name="source">The sequence to convert.</param>
-    /// <returns>A new <see cref="ChainedBuffer{T}"/> instance containing 
+    /// <returns>A new <see cref="ChainedBuffer{T}"/> instance containing
     /// all the items from the <paramref name="source"/> sequence.</returns>
     public static ChainedBuffer<T> ToChainedBuffer<T>(this IEnumerable<T> source)
     {
@@ -136,7 +136,7 @@
     }
 
     /// <summary>
-    /// Converts the elements of <paramref name="source"/> sequence 
+    /// Converts the elements of <paramref name="source"/> sequence
     /// using specified <paramref name="converter"/>.
     /// </summary>
     /// <typeparam name="TItem">The type of item.</typeparam>
@@ -170,7 +170,7 @@
     /// </summary>
     /// <typeparam name="TItem">The type of item.</typeparam>
     /// <param name="source">The sequence to convert.</param>
-    /// <returns>Comma-delimited string containing string representation 
+    /// <returns>Comma-delimited string containing string representation
     /// of all the items from <paramref name="source"/>.</returns>
     public static string ToCommaDelimitedString<TItem>(this IEnumerable<TItem> source)
     {
@@ -216,7 +216,7 @@
     /// </summary>
     /// <param name="source">The sequence to convert.</param>
     /// <param name="separator">The delimiter.</param>
-    /// <returns>Delimited string containing string representation 
+    /// <returns>Delimited string containing string representation
     /// of all the items from <paramref name="source"/>.</returns>
     public static string ToDelimitedString(this IEnumerable source, string separator)
     {
@@ -342,11 +342,7 @@
     /// </summary>
     /// <typeparam name="TSource">The type of the elements of source.</typeparam>
     /// <typeparam name="TKey">The type of the key elements.</typeparam>
-<<<<<<< HEAD
-    /// <typeparam name="TValue">The type of the value.</typeparam>
-=======
     /// <typeparam name="TValue">The type of values in result dictionary</typeparam>
->>>>>>> 27294bbb
     /// <param name="source">A sequence to create a <see cref="Dictionary{TKey, TValue}"/> from.</param>
     /// <param name="keySelector">A function to extract a key from each element.</param>
     /// <param name="elementSelector">A funtion to extract a value from each element.</param>
@@ -367,11 +363,7 @@
     /// </summary>
     /// <typeparam name="TSource">The type of the elements of source.</typeparam>
     /// <typeparam name="TKey">The type of the key elements.</typeparam>
-<<<<<<< HEAD
-    /// <typeparam name="TValue">The type of the value.</typeparam>
-=======
     /// <typeparam name="TValue">The type of values in result dictionary</typeparam>
->>>>>>> 27294bbb
     /// <param name="source">A sequence to create a <see cref="Dictionary{TKey, TValue}"/> from.</param>
     /// <param name="keySelector">A function to extract a key from each element.</param>
     /// <param name="elementSelector">A funtion to extract a value from each element.</param>
@@ -430,7 +422,7 @@
     /// </summary>
     /// <typeparam name="T">The type of enumerated items.</typeparam>
     /// <param name="source">The source sequence.</param>
-    /// <param name="firstFastCount">The count of the source sequence's items 
+    /// <param name="firstFastCount">The count of the source sequence's items
     /// which will be returned without batching.</param>
     /// <param name="initialBatchSize">The initial size of a batch.</param>
     /// <param name="maximalBatchSize">The maximal sized of a batch.</param>
@@ -483,7 +475,7 @@
     /// </summary>
     /// <typeparam name="T">The type of enumerated items.</typeparam>
     /// <param name="source">The source sequence.</param>
-    /// <param name="firstFastCount">The count of the source sequence's items 
+    /// <param name="firstFastCount">The count of the source sequence's items
     /// which will be returned without batching.</param>
     /// <returns>The source sequence split into batches.</returns>
     public static IEnumerable<IEnumerable<T>> Batch<T>(this IEnumerable<T> source, int firstFastCount)
@@ -496,11 +488,11 @@
     /// </summary>
     /// <typeparam name="T">The type of enumerated items.</typeparam>
     /// <param name="source">The source sequence.</param>
-    /// <param name="beforeAction">The delegate that will be invoked before 
-    /// the enumeration of each batch. Set this parameter to <see langword="null" /> to omit 
+    /// <param name="beforeAction">The delegate that will be invoked before
+    /// the enumeration of each batch. Set this parameter to <see langword="null" /> to omit
     /// the invocation.</param>
-    /// <param name="afterAction">The delegate that will be invoked after 
-    /// the enumeration of each batch. Set this parameter to <see langword="null" /> to omit 
+    /// <param name="afterAction">The delegate that will be invoked after
+    /// the enumeration of each batch. Set this parameter to <see langword="null" /> to omit
     /// the invocation.</param>
     /// <returns>The source sequence.</returns>
     public static IEnumerable<IEnumerable<T>> ApplyBeforeAndAfter<T>(this IEnumerable<IEnumerable<T>> source,
@@ -530,13 +522,13 @@
     /// </summary>
     /// <typeparam name="TItem">The type of the item.</typeparam>
     /// <param name="root">The root of the hierarchy.</param>
-    /// <param name="childrenExtractor">The children extractor. It's always executed 
+    /// <param name="childrenExtractor">The children extractor. It's always executed
     /// before a root item will be returned.</param>
-    /// <param name="exitAction">This action is always executed after a root item 
+    /// <param name="exitAction">This action is always executed after a root item
     /// was returned.</param>
-    /// <param name="rootFirst">If set to <see langword="true"/> then a root item 
+    /// <param name="rootFirst">If set to <see langword="true"/> then a root item
     /// will be returned before its children.</param>
-    /// <returns>The <see cref="IEnumerable{T}"/> containing all items in the 
+    /// <returns>The <see cref="IEnumerable{T}"/> containing all items in the
     /// specified hierarchy.</returns>
     public static IEnumerable<TItem> Flatten<TItem>(this IEnumerable<TItem> root,
       Func<TItem, IEnumerable<TItem>> childrenExtractor, Action<TItem> exitAction, bool rootFirst)
