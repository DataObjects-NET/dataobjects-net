--- conflicted
+++ resolved
@@ -73,11 +73,7 @@
     #endregion
 
     /// <inheritdoc/>
-<<<<<<< HEAD
-    public virtual bool TryGetItem(TKey key, bool markAsHit, out TItem item)
-=======
     public override bool TryGetItem(TKey key, bool markAsHit, out TItem item)
->>>>>>> a85a8157
     {
       TCached cached;
       if (deque.TryGetValue(key, markAsHit, out cached)) {
@@ -97,9 +93,6 @@
     }
 
     /// <inheritdoc/>
-<<<<<<< HEAD
-    public virtual bool ContainsKey(TKey key)
-=======
     public bool Contains(TItem item)
     {
       return ContainsKey(KeyExtractor(item));
@@ -107,7 +100,6 @@
 
     /// <inheritdoc/>
     public override bool ContainsKey(TKey key)
->>>>>>> a85a8157
     {
       if (deque.Contains(key))
         return true;
@@ -146,11 +138,7 @@
     }
 
     /// <inheritdoc/>
-<<<<<<< HEAD
-    public virtual void RemoveKey(TKey key)
-=======
     public override void RemoveKey(TKey key)
->>>>>>> a85a8157
     {
       RemoveKey(key, false);
     }
@@ -192,11 +180,7 @@
     #region IEnumerable<...> methods
 
     /// <inheritdoc/>
-<<<<<<< HEAD
-    public virtual IEnumerator<TItem> GetEnumerator()
-=======
     public override IEnumerator<TItem> GetEnumerator()
->>>>>>> a85a8157
     {
       foreach (TCached cachedItem in deque)
         yield return cacheConverter.ConvertBackward(cachedItem);
@@ -254,7 +238,7 @@
     /// <param name="keyExtractor"><see cref="ICache{TKey, TItem}.KeyExtractor"/> property value.</param>
     /// <param name="cacheConverter"><see cref="CacheConverter"/> property value.</param>
     /// <param name="chainedCache"><see cref="ChainedCache"/> property value.</param>
-    public LruCache(long maxSize, Converter<TItem, TKey> keyExtractor, 
+    public LruCache(long maxSize, Converter<TItem, TKey> keyExtractor,
       Biconverter<TItem, TCached> cacheConverter, ICache<TKey, TItem> chainedCache)
     {
       if (maxSize <= 0)
