--- conflicted
+++ resolved
@@ -72,11 +72,7 @@
     #endregion
 
     /// <inheritdoc/>
-<<<<<<< HEAD
-    public virtual bool TryGetItem(TKey key, bool markAsHit, out TItem item)
-=======
     public override bool TryGetItem(TKey key, bool markAsHit, out TItem item)
->>>>>>> a85a8157
     {
       KeyValuePair<TKey, TItem> cached;
       if (deque.TryGetValue(key, markAsHit, out cached)) {
@@ -94,13 +90,9 @@
       }
       return false;
     }
-    
-    /// <inheritdoc/>
-<<<<<<< HEAD
-    public virtual bool ContainsKey(TKey key)
-=======
+
+    /// <inheritdoc/>
     public override bool ContainsKey(TKey key)
->>>>>>> a85a8157
     {
       if (deque.Contains(key))
         return true;
@@ -112,11 +104,7 @@
     #region Modification methods: TryAdd, Add, Remove, Clear
 
     /// <inheritdoc/>
-<<<<<<< HEAD
-    public virtual TItem Add(TItem item, bool replaceIfExists)
-=======
     public override TItem Add(TItem item, bool replaceIfExists)
->>>>>>> a85a8157
     {
       ArgumentValidator.EnsureArgumentNotNull(item, "item");
       var key = KeyExtractor(item);
@@ -143,11 +131,7 @@
     }
 
     /// <inheritdoc/>
-<<<<<<< HEAD
-    public virtual void RemoveKey(TKey key)
-=======
     public override void RemoveKey(TKey key)
->>>>>>> a85a8157
     {
       RemoveKey(key, false);
     }
@@ -189,11 +173,7 @@
     #region IEnumerable<...> methods
 
     /// <inheritdoc/>
-<<<<<<< HEAD
-    public virtual IEnumerator<TItem> GetEnumerator()
-=======
     public override IEnumerator<TItem> GetEnumerator()
->>>>>>> a85a8157
     {
       foreach (KeyValuePair<TKey, TItem> cachedItem in deque)
         yield return cachedItem.Value;
@@ -251,7 +231,7 @@
     /// <param name="keyExtractor"><see cref="ICache{TKey, TItem}.KeyExtractor"/> property value.</param>
     /// <param name="sizeExtractor"><see cref="SizeExtractor"/> property value.</param>
     /// <param name="chainedCache"><see cref="ChainedCache"/> property value.</param>
-    public LruCache(long maxSize, Converter<TItem, TKey> keyExtractor, 
+    public LruCache(long maxSize, Converter<TItem, TKey> keyExtractor,
       Func<TItem, long> sizeExtractor, ICache<TKey, TItem> chainedCache)
     {
       if (maxSize <= 0)
