// Copyright (C) 2003-2010 Xtensive LLC.
// All rights reserved.
// For conditions of distribution and use, see license.
// Created by: Ivan Galkin
// Created:    2009.03.11

using System;
using System.Collections;
using System.Collections.Generic;
using Xtensive.Collections;
using Xtensive.Core;



namespace Xtensive.Caching
{

  /// <summary>
  /// An unlimited set of items.
  /// </summary>
  /// <typeparam name="TKey">The type of the key.</typeparam>
  /// <typeparam name="TItem">The type of the item.</typeparam>
  public sealed class InfiniteCache<TKey, TItem>:
    CacheBase<TKey, TItem>
    where TItem : class
  {
    private readonly Dictionary<TKey, TItem> items;

    /// <inheritdoc/>
    public override int Count
    {
      get { return items.Count; }
    }

    /// <inheritdoc/>
    public override bool TryGetItem(TKey key, bool markAsHit, out TItem item)
    {
      return items.TryGetValue(key, out item);
    }

    /// <inheritdoc/>
    public bool Contains(TItem item)
    {
      return items.ContainsValue(item);
    }

    /// <inheritdoc/>
    public override bool ContainsKey(TKey key)
    {
      return items.ContainsKey(key);
    }

    /// <inheritdoc/>
    public override TItem Add(TItem item, bool replaceIfExists)
    {
      ArgumentValidator.EnsureArgumentNotNull(item, "item");
      var key = KeyExtractor(item);

      TItem cachedItem;
      if (!replaceIfExists && items.TryGetValue(key, out cachedItem))
        return cachedItem;

      items[key] = item;
      return item;
    }

    /// <inheritdoc/>
    public override void RemoveKey(TKey key)
    {
<<<<<<< HEAD
      items.Remove(key);
=======
      _ = items.Remove(key);
>>>>>>> 159dbf92
    }

    /// <inheritdoc/>
    public override void RemoveKey(TKey key, bool removeCompletely)
    {
      RemoveKey(key);
    }

    /// <inheritdoc/>
    public override void Clear()
    {
      items.Clear();
    }

    #region IEnumerable methods

    /// <inheritdoc/>
    public override IEnumerator<TItem> GetEnumerator()
    {
      foreach (var pair in items) {
        yield return pair.Value;
      }
    }

    #endregion


    // Constructors

    /// <summary>
    /// Initializes new instance of this type.
    /// </summary>
    /// <param name="keyExtractor"><see cref="ICache{TKey, TItem}.KeyExtractor"/> property value.</param>
    public InfiniteCache(Converter<TItem, TKey> keyExtractor)
      : this(0, keyExtractor)
    {
    }

    /// <summary>
    /// Initializes new instance of this type.
    /// </summary>
    /// <param name="capacity">The capacity of cache.</param>
    /// <param name="keyExtractor"><see cref="ICache{TKey, TItem}.KeyExtractor"/> property value.</param>
    /// <exception cref="ArgumentOutOfRangeException"><c>capacity</c> is out of range.</exception>
    public InfiniteCache(int capacity, Converter<TItem, TKey> keyExtractor)
    {
      ArgumentValidator.EnsureArgumentNotNull(keyExtractor, "keyExtractor");
      if (capacity < 0)
        throw new ArgumentOutOfRangeException("capacity", capacity, Strings.ExArgumentValueMustBeGreaterThanOrEqualToZero);
      this.KeyExtractor = keyExtractor;
      items = new Dictionary<TKey, TItem>(capacity);
    }
  }
}<|MERGE_RESOLUTION|>--- conflicted
+++ resolved
@@ -67,11 +67,7 @@
     /// <inheritdoc/>
     public override void RemoveKey(TKey key)
     {
-<<<<<<< HEAD
-      items.Remove(key);
-=======
       _ = items.Remove(key);
->>>>>>> 159dbf92
     }
 
     /// <inheritdoc/>
