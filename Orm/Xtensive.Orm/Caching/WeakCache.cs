// Copyright (C) 2003-2021 Xtensive LLC.
// This code is distributed under MIT license terms.
// See the License.txt file in the project root for more information.
// Created by: Alex Ustinov
// Created:    2007.05.28

using System;
using System.Collections;
using System.Collections.Generic;
using System.Diagnostics;
using System.Linq;
using System.Runtime.InteropServices;
using System.Security;
using Xtensive.Core;
using Xtensive.Orm.Logging;

namespace Xtensive.Caching
{
  /// <summary>
  /// A set of weekly referenced items.
  /// Stores the references while the underlying items aren't collected by GC.
  /// </summary>
  /// <typeparam name="TKey">The key of the item.</typeparam>
  /// <typeparam name="TItem">The type of the item to cache.</typeparam>
  [SecuritySafeCritical]
  public class WeakCache<TKey, TItem> :
    CacheBase<TKey, TItem>,
    IHasGarbage,
    IDisposable
    where TItem : class
  {
    /// <summary>
    /// Minimal <see cref="Count"/> value, until which <see cref="CollectGarbage"/> doesn't start at all.
    /// Value is <see langword="1024"/>.
    /// </summary>
    protected const int NoGcCount = 1024;

    private readonly bool trackResurrection;
    private Dictionary<TKey, GCHandle> items;
    private int time;

    #region Properites: KeyExtractor, ChainedCache, TrackResurrection, EfficiencyFactor, Count, Size

    /// <summary>
    /// Gets a value indicating whether this cache tracks resurrection.
    /// </summary>
    public bool TrackResurrection
    {
      [DebuggerStepThrough]
      get => trackResurrection;
    }

    /// <inheritdoc/>
    public override int Count
    {
      [DebuggerStepThrough]
      get => items?.Count ?? 0;
    }

    #endregion

    /// <inheritdoc/>
    [SecuritySafeCritical]
    public override bool TryGetItem(TKey key, bool markAsHit, out TItem item)
    {
      RegisterOperation(1);
      if (items != null && items.TryGetValue(key, out var cached)) {
        item = ExtractTarget(cached);
        if (item != null) {
          return true;
        }

        items.Remove(key);
        cached.Free();
        return false;
      }
      item = null;
      return false;
    }

    /// <inheritdoc/>
<<<<<<< HEAD
    public bool ContainsKey(TKey key) => TryGetItem(key, false, out var _);
=======
    public override bool ContainsKey(TKey key) => TryGetItem(key, false, out var _);
>>>>>>> a85a8157

    #region Modification methods: Add, Remove, Clear

    /// <inheritdoc/>
    [SecuritySafeCritical]
    public override TItem Add(TItem item, bool replaceIfExists)
    {
      ArgumentValidator.EnsureArgumentNotNull(item, nameof(item));
      RegisterOperation(2);
      var key = KeyExtractor(item);
      if (items == null) {
        items = CreateDictionary();
      }
      else if (replaceIfExists) {
        if (items.Remove(key, out var cached)) {
          cached.Free();
        }
      }
      else if (items.TryGetValue(key, out var cached)) {
        if (ExtractTarget(cached) is TItem cachedItem) {
          return cachedItem;
        }
        items.Remove(key);
        cached.Free();
      }
      items[key] = GCHandle.Alloc(item, trackResurrection ? GCHandleType.WeakTrackResurrection : GCHandleType.Weak);
      return item;
    }

    /// <inheritdoc/>
    [SecuritySafeCritical]
    public override void RemoveKey(TKey key)
    {
      if (items != null && items.Remove(key, out var cached) == true) {
        cached.Free();
      }
    }

    /// <inheritdoc/>
    public override void RemoveKey(TKey key, bool removeCompletely) => RemoveKey(key);

    /// <inheritdoc/>
    [SecuritySafeCritical]
    public override void Clear()
    {
      if (items == null) {
        return;
      }
      try {
        foreach (var pair in items) {
          try {
            pair.Value.Free();
          }
          catch { }
        }
      }
      finally {
        items = null;
        time = 0;
      }
    }

    /// <inheritdoc/>
    [SecuritySafeCritical]
    public virtual void CollectGarbage()
    {
      var count = items?.Count ?? 0;
      if (count <= NoGcCount) {
        return;
      }

      Exception error = null;
      int removedCount = 0;
      try {
        // Filtering
        var newItems = CreateDictionary();
        foreach (var (key, cached) in items) {
          var item = cached.Target;
          if (item != null)
            newItems.Add(key, cached);
          else
            cached.Free();
        }
        removedCount = count - newItems.Count;
        // Done
        items = newItems;
        time = 0;
      }
      catch (Exception e) {
        error = e;
        throw;
      }
      finally {
        // Logging
        if (CoreLog.IsLogged(LogLevel.Debug)) {
          CoreLog.Debug("WeakCache.CollectGarbage: removed: {0} from {1}", removedCount, count);
          if (error != null)
            CoreLog.Debug(error, "Caught at WeakCache.CollectGarbage");
        }
      }
    }

    #endregion

    #region IEnumerable<...> methods

    /// <inheritdoc/>
<<<<<<< HEAD
    public virtual IEnumerator<TItem> GetEnumerator()
=======
    public override IEnumerator<TItem> GetEnumerator()
>>>>>>> a85a8157
    {
      foreach (var pair in items ?? Enumerable.Empty<KeyValuePair<TKey, GCHandle>>()) {
        if (ExtractTarget(pair.Value) is TItem item)
          yield return item;
      }
    }

    [SecuritySafeCritical]
    private static TItem ExtractTarget(GCHandle handle) => (TItem) handle.Target;

    #endregion

    #region Private / internal methods

    private static Dictionary<TKey, GCHandle> CreateDictionary() => new Dictionary<TKey, GCHandle>();

    private void RegisterOperation(int weight)
    {
      time += weight;
      var count = items?.Count ?? 0;
      if (count > NoGcCount && time > (count << 1) + count) {
        CollectGarbage();
      }
    }

    #endregion


    // Constructors

    /// <summary>
    /// Initializes a new instance of this type.
    /// </summary>
    /// <param name="trackResurrection">The <see cref="TrackResurrection"/> property value.</param>
    /// <param name="keyExtractor"><see cref="ICache{TKey, TItem}.KeyExtractor"/> property value.</param>
    public WeakCache(bool trackResurrection, Converter<TItem, TKey> keyExtractor)
    {
      ArgumentValidator.EnsureArgumentNotNull(keyExtractor, "keyExtractor");
      this.trackResurrection = trackResurrection;
      this.KeyExtractor = keyExtractor;
    }

    // Dispose pattern

    /// <summary>
    /// Releases resources associated with this instance.
    /// </summary>
    [SecuritySafeCritical]
    protected virtual void Dispose(bool disposing)
    {
      Clear();
    }

    /// <summary>
    /// Releases resources associated with this instance.
    /// </summary>
    public void Dispose()
    {
      Dispose(true);
      GC.SuppressFinalize(this);
    }

    /// <summary>
    /// Releases resources associated with this instance.
    /// /// </summary>
    ~WeakCache()
    {
      Dispose(false);
    }
  }
}<|MERGE_RESOLUTION|>--- conflicted
+++ resolved
@@ -79,11 +79,7 @@
     }
 
     /// <inheritdoc/>
-<<<<<<< HEAD
-    public bool ContainsKey(TKey key) => TryGetItem(key, false, out var _);
-=======
     public override bool ContainsKey(TKey key) => TryGetItem(key, false, out var _);
->>>>>>> a85a8157
 
     #region Modification methods: Add, Remove, Clear
 
@@ -191,11 +187,7 @@
     #region IEnumerable<...> methods
 
     /// <inheritdoc/>
-<<<<<<< HEAD
-    public virtual IEnumerator<TItem> GetEnumerator()
-=======
     public override IEnumerator<TItem> GetEnumerator()
->>>>>>> a85a8157
     {
       foreach (var pair in items ?? Enumerable.Empty<KeyValuePair<TKey, GCHandle>>()) {
         if (ExtractTarget(pair.Value) is TItem item)
