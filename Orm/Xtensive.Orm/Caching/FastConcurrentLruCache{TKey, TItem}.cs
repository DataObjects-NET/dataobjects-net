--- conflicted
+++ resolved
@@ -55,13 +55,6 @@
     /// <inheritdoc/>
     public override void RemoveKey(TKey key, bool removeCompletely) => realCache.TryRemove(key);
 
-    /// <inheritdoc/>
-<<<<<<< HEAD
-=======
-    public override void Clear() => realCache.Clear();
-
-    /// <inheritdoc/>
->>>>>>> 84f48644
     /// <exception cref="NotImplementedException"/>
     public override IEnumerator<TItem> GetEnumerator() => throw new NotImplementedException();
 
