<Project Sdk="Microsoft.NET.Sdk">
  <PropertyGroup>
    <IsPackable>true</IsPackable>
    <DocumentationFile>$(OutputPath)$(TargetFramework)\$(AssemblyName).xml</DocumentationFile>
  </PropertyGroup>
  <PropertyGroup>
    <RootNamespace>Xtensive</RootNamespace>
    <PackageId>Xtensive.Orm.MySql</PackageId>
    <Title>$(DoProductName) provider for MySQL</Title>
    <AssemblyTitle>$(Title)</AssemblyTitle>
    <PackageDescription>Adds support for MySQL to $(DoProductName)</PackageDescription>
    <SignAssembly>true</SignAssembly>
    <AssemblyOriginatorKeyFile>$(OrmKeyFile)</AssemblyOriginatorKeyFile>
    <AllowUnsafeBlocks>true</AllowUnsafeBlocks>
    <WarningLevel>2</WarningLevel>
  </PropertyGroup>
<<<<<<< HEAD
=======
  <ItemGroup Label="Nuget content">
    <Content Include="$(ProjectDir)NuGetContent\**">
      <PackagePath>.</PackagePath>
      <Visible>false</Visible>
    </Content>
  </ItemGroup>
  <ItemGroup Condition="'$(TargetFramework)'=='netstandard2.0'">
    <PackageReference Include="MySql.Data" Version="6.10.7" />
  </ItemGroup>
>>>>>>> 78156546
  <ItemGroup>
    <ProjectReference Include="..\Xtensive.Orm\Xtensive.Orm.csproj" />
  </ItemGroup>
  <ItemGroup>
    <Compile Include="..\Xtensive.Orm\Properties\Visibility.cs">
      <Link>Properties\Visibility.cs</Link>
    </Compile>
  </ItemGroup>
  <ItemGroup>
    <Compile Update="Sql.Drivers.MySql\Resources\Strings.Designer.cs">
      <DesignTime>True</DesignTime>
      <AutoGen>True</AutoGen>
      <DependentUpon>Strings.resx</DependentUpon>
    </Compile>
  </ItemGroup>
  <ItemGroup>
    <PackageReference Include="Google.Protobuf" Version="3.15.0" />
    <PackageReference Include="MySql.Data" Version="8.0.19" />
    <PackageReference Include="System.Xml.XPath.XmlDocument" Version="4.3.0" />
  </ItemGroup>
</Project><|MERGE_RESOLUTION|>--- conflicted
+++ resolved
@@ -14,18 +14,12 @@
     <AllowUnsafeBlocks>true</AllowUnsafeBlocks>
     <WarningLevel>2</WarningLevel>
   </PropertyGroup>
-<<<<<<< HEAD
-=======
   <ItemGroup Label="Nuget content">
     <Content Include="$(ProjectDir)NuGetContent\**">
       <PackagePath>.</PackagePath>
       <Visible>false</Visible>
     </Content>
   </ItemGroup>
-  <ItemGroup Condition="'$(TargetFramework)'=='netstandard2.0'">
-    <PackageReference Include="MySql.Data" Version="6.10.7" />
-  </ItemGroup>
->>>>>>> 78156546
   <ItemGroup>
     <ProjectReference Include="..\Xtensive.Orm\Xtensive.Orm.csproj" />
   </ItemGroup>
