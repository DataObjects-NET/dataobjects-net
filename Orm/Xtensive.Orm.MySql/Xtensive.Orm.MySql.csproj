﻿<Project Sdk="Microsoft.NET.Sdk">
  <PropertyGroup>
    <IsPackable>true</IsPackable>
    <DocumentationFile>$(OutputPath)$(TargetFramework)\$(AssemblyName).xml</DocumentationFile>
    <Configurations>Debug;Release;Debug-NET5;Release-NET5;Debug-NET6;Release-NET6;</Configurations>
  </PropertyGroup>
  <PropertyGroup>
    <RootNamespace>Xtensive</RootNamespace>
    <PackageId>Xtensive.Orm.MySql</PackageId>
    <Title>$(DoProductName) provider for MySQL</Title>
    <AssemblyTitle>$(Title)</AssemblyTitle>
    <PackageDescription>Adds support for MySQL to $(DoProductName)</PackageDescription>
    <SignAssembly>true</SignAssembly>
    <AssemblyOriginatorKeyFile>$(OrmKeyFile)</AssemblyOriginatorKeyFile>
    <AllowUnsafeBlocks>true</AllowUnsafeBlocks>
    <WarningLevel>2</WarningLevel>
  </PropertyGroup>
  <PropertyGroup Label="Nuget ReadMe" Condition="$(GeneratePackageOnBuild) == 'true'">
    <PackageReadmeFile>ReadMe.md</PackageReadmeFile>
  </PropertyGroup>
  <ItemGroup Label="Nuget content">
    <Content Include="$(ProjectDir)NuGetContent\**">
      <PackagePath>.</PackagePath>
      <Visible>false</Visible>
    </Content>
  </ItemGroup>
  <ItemGroup>
    <ProjectReference Include="..\Xtensive.Orm\Xtensive.Orm.csproj" />
  </ItemGroup>
  <ItemGroup>
    <Compile Include="..\Xtensive.Orm\Properties\Visibility.cs">
      <Link>Properties\Visibility.cs</Link>
    </Compile>
  </ItemGroup>
  <ItemGroup>
    <EmbeddedResource Update="Sql.Drivers.MySql\Resources\Strings.resx">
      <Generator>ResXFileCodeGenerator</Generator>
      <LastGenOutput>Strings.Designer.cs</LastGenOutput>
    </EmbeddedResource>
  </ItemGroup>
  <ItemGroup>
    <PackageReference Include="Google.Protobuf" Version="3.19.4" />
    <PackageReference Include="MySql.Data" Version="8.0.30" />
    <PackageReference Include="System.Xml.XPath.XmlDocument" Version="4.3.0" />
  </ItemGroup>
  <ItemGroup>
    <Compile Update="Sql.Drivers.MySql\Resources\Strings.Designer.cs">
      <DesignTime>True</DesignTime>
      <AutoGen>True</AutoGen>
      <DependentUpon>Strings.resx</DependentUpon>
    </Compile>
  </ItemGroup>
<<<<<<< HEAD
=======
  <ItemGroup>
    <PackageReference Include="MySql.Data" Version="8.0.31" />
    <PackageReference Include="System.Xml.XPath.XmlDocument" Version="4.3.0" />
  </ItemGroup>
>>>>>>> 10f1d4cf
</Project><|MERGE_RESOLUTION|>--- conflicted
+++ resolved
@@ -39,8 +39,7 @@
     </EmbeddedResource>
   </ItemGroup>
   <ItemGroup>
-    <PackageReference Include="Google.Protobuf" Version="3.19.4" />
-    <PackageReference Include="MySql.Data" Version="8.0.30" />
+    <PackageReference Include="MySql.Data" Version="8.0.31" />
     <PackageReference Include="System.Xml.XPath.XmlDocument" Version="4.3.0" />
   </ItemGroup>
   <ItemGroup>
@@ -50,11 +49,4 @@
       <DependentUpon>Strings.resx</DependentUpon>
     </Compile>
   </ItemGroup>
-<<<<<<< HEAD
-=======
-  <ItemGroup>
-    <PackageReference Include="MySql.Data" Version="8.0.31" />
-    <PackageReference Include="System.Xml.XPath.XmlDocument" Version="4.3.0" />
-  </ItemGroup>
->>>>>>> 10f1d4cf
 </Project>