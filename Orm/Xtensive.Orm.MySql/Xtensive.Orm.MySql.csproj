--- conflicted
+++ resolved
@@ -24,16 +24,15 @@
     </Compile>
   </ItemGroup>
   <ItemGroup>
-<<<<<<< HEAD
-    <PackageReference Include="Google.Protobuf" Version="3.11.4" />
-    <PackageReference Include="MySql.Data" Version="8.0.19" />
-    <PackageReference Include="System.Xml.XPath.XmlDocument" Version="4.3.0" />
-=======
     <Compile Update="Sql.Drivers.MySql\Resources\Strings.Designer.cs">
       <DesignTime>True</DesignTime>
       <AutoGen>True</AutoGen>
       <DependentUpon>Strings.resx</DependentUpon>
     </Compile>
->>>>>>> 7d4ade32
+  </ItemGroup>
+  <ItemGroup>
+    <PackageReference Include="Google.Protobuf" Version="3.11.4" />
+    <PackageReference Include="MySql.Data" Version="8.0.19" />
+    <PackageReference Include="System.Xml.XPath.XmlDocument" Version="4.3.0" />
   </ItemGroup>
 </Project>