// Copyright (C) 2011-2022 Xtensive LLC.
// This code is distributed under MIT license terms.
// See the License.txt file in the project root for more information.
// Created by: Malisa Ncube
// Created:    2011.02.25

using System;
using Xtensive.Sql.Compiler;
using Xtensive.Sql.Ddl;
using Xtensive.Sql.Dml;
using Xtensive.Sql.Model;

namespace Xtensive.Sql.Drivers.MySql.v5_0
{
  internal class Compiler : SqlCompiler
  {
    protected static readonly long NanosecondsPerDay = TimeSpan.FromDays(1).Ticks * 100;
    protected static readonly long NanosecondsPerSecond = 1000000000;
    protected static readonly long NanosecondsPerMillisecond = 1000000;
    protected static readonly long NanosecondsPerMicrosecond = 1000;
    protected static readonly long MillisecondsPerDay = (long) TimeSpan.FromDays(1).TotalMilliseconds;
    protected static readonly long MillisecondsPerSecond = 1000L;

    /// <inheritdoc/>
    public override void Visit(SqlSelect node)
    {
      using (context.EnterScope(node)) {
        var comment = node.Comment;
        VisitCommentIfBefore(comment);
        AppendTranslatedEntry(node);
        VisitCommentIfWithin(comment);
        VisitSelectColumns(node);
        VisitSelectFrom(node);
        VisitSelectHints(node);
        VisitSelectWhere(node);
        VisitSelectGroupBy(node);
        VisitSelectOrderBy(node);
        VisitSelectLimitOffset(node);
        VisitSelectLock(node);
        AppendTranslatedExit(node);
        VisitCommentIfAfter(comment);
      }
    }

    /// <inheritdoc/>
    public override void Visit(SqlAlterTable node)
    {
      if (node.Action is SqlRenameColumn renameColumnAction)
        ((Translator) translator).Translate(context, renameColumnAction);
      else if (node.Action is SqlDropConstraint) {
        using (context.EnterScope(node)) {
          AppendTranslatedEntry(node);

          var action = node.Action as SqlDropConstraint;
          var constraint = action.Constraint as TableConstraint;
          AppendTranslated(node, AlterTableSection.DropConstraint);
          if (constraint is ForeignKey) {
            _ = context.Output.Append("FOREIGN KEY ");
            translator.TranslateIdentifier(context.Output, constraint.DbName);
          }
          else if (constraint is PrimaryKey)
            _ = context.Output.Append("PRIMARY KEY ");
          else {
            AppendTranslated(constraint, ConstraintSection.Entry);
          }

          AppendTranslated(node, AlterTableSection.DropBehavior);
          AppendTranslatedExit(node);
        }
      }
      else {
        base.Visit(node);
      }
    }

    /// <inheritdoc/>
    public override void Visit(SqlFreeTextTable node)
    {
      //See Readme.txt point 6.
      throw SqlHelper.NotSupported("FreeText");
    }

    /// <inheritdoc/>
    public override void Visit(SqlBinary node)
    {
      switch (node.NodeType) {
        case SqlNodeType.DateTimePlusInterval:
          DateTimeAddInterval(node.Left, node.Right).AcceptVisitor(this);
          return;
        case SqlNodeType.DateTimeMinusDateTime:
          DateTimeSubtractDateTime(node.Left, node.Right).AcceptVisitor(this);
          return;
        case SqlNodeType.DateTimeMinusInterval:
          DateTimeAddInterval(node.Left, -node.Right).AcceptVisitor(this);
          return;
        default:
          base.Visit(node);
          return;
      }
    }

    /// <inheritdoc/>
    public override void Visit(SqlUnary node)
    {
      if (node.NodeType == SqlNodeType.BitNot) {
        Visit(BitNot(node.Operand));
        return;
      }
      base.Visit(node);
    }

    /// <inheritdoc/>
    /// //Thanks to Csaba Beer.
    public override void Visit(SqlQueryExpression node)
    {
      using (context.EnterScope(node)) {
<<<<<<< HEAD
        var needOpeningParenthesis = node.NodeType == SqlNodeType.Union;
        var needClosingParenthesis = needOpeningParenthesis;
        context.Output.AppendText(translator.Translate(context, node, QueryExpressionSection.Entry));
        if (needOpeningParenthesis)
          context.Output.AppendText("(");
=======
        //bool needOpeningParenthesis = false;
        //bool needClosingParenthesis = false;
        AppendTranslatedEntry(node);
        //if (needOpeningParenthesis)
        //  context.Output.Append("(");
>>>>>>> 0fb2dd9f
        node.Left.AcceptVisitor(this);
        //if (needClosingParenthesis)
        //  context.Output.Append(")");
        AppendTranslated(node.NodeType);
        AppendTranslated(node, QueryExpressionSection.All);
        //if (needOpeningParenthesis)
        //  context.Output.Append("(");
        node.Right.AcceptVisitor(this);
        //if (needClosingParenthesis)
        //  context.Output.Append(")");
        AppendTranslatedExit(node);
      }
    }

    /// <inheritdoc/>
    public override void Visit(SqlFunctionCall node)
    {
      switch (node.FunctionType) {
        case SqlFunctionType.Truncate:
          var argument = node.Arguments[0];
          SqlDml.FunctionCall("TRUNCATE", argument, SqlDml.Literal(0)).AcceptVisitor(this);
          return;
        case SqlFunctionType.Concat:
          var exprs = new SqlExpression[node.Arguments.Count];
          node.Arguments.CopyTo(exprs, 0);
          Visit(SqlDml.Concat(exprs));
          return;
        case SqlFunctionType.CharLength:
          SqlDml.FunctionCall(translator.TranslateToString(SqlFunctionType.CharLength), node.Arguments[0]).AcceptVisitor(this);
          //          SqlDml.CharLength(node.Arguments[0]).AcceptVisitor(this);
          return;
        case SqlFunctionType.PadLeft:
        case SqlFunctionType.PadRight:
          SqlHelper.GenericPad(node).AcceptVisitor(this);
          return;
        case SqlFunctionType.Rand:
          SqlDml.FunctionCall(translator.TranslateToString(SqlFunctionType.Rand)).AcceptVisitor(this);
          return;
        case SqlFunctionType.Square:
          SqlDml.Power(node.Arguments[0], 2).AcceptVisitor(this);
          return;
        case SqlFunctionType.IntervalToMilliseconds:
          Visit(CastToLong(node.Arguments[0]) / NanosecondsPerMillisecond);
          return;
        case SqlFunctionType.IntervalConstruct:
        case SqlFunctionType.IntervalToNanoseconds:
          Visit(CastToLong(node.Arguments[0]));
          return;
        case SqlFunctionType.DateTimeAddMonths:
          Visit(DateAddMonth(node.Arguments[0], node.Arguments[1]));
          return;
        case SqlFunctionType.DateTimeAddYears:
          Visit(DateAddYear(node.Arguments[0], node.Arguments[1]));
          return;
        case SqlFunctionType.DateTimeConstruct:
          Visit(DateAddDay(DateAddMonth(DateAddYear(SqlDml.Literal(new DateTime(2001, 1, 1)),
            node.Arguments[0] - 2001),
            node.Arguments[1] - 1),
            node.Arguments[2] - 1));
          return;
        case SqlFunctionType.DateTimeToStringIso:
          Visit(DateTimeToStringIso(node.Arguments[0]));
          return;
      }

      base.Visit(node);
    }

    /// <inheritdoc/>
    protected override void VisitSelectLimitOffset(SqlSelect node)
    {
      if (!node.Limit.IsNullReference()) {
        AppendTranslated(node, SelectSection.Limit);
        node.Limit.AcceptVisitor(this);
      }
      if (!node.Offset.IsNullReference()) {
        if (node.Limit.IsNullReference()) {
          AppendTranslated(node, SelectSection.Limit);
          _ = context.Output.Append(" 18446744073709551615 "); // magic number from http://dev.mysql.com/doc/refman/5.0/en/select.html
        }
        AppendTranslated(node, SelectSection.Offset);
        node.Offset.AcceptVisitor(this);
      }
    }

    /// <inheritdoc/>
    public override void Visit(SqlExtract node)
    {
      if (node.DateTimePart == SqlDateTimePart.DayOfWeek || node.DateTimePart == SqlDateTimePart.DayOfYear) {
        Visit(SqlDml.FunctionCall(node.DateTimePart.ToString(), node.Operand));
        return;
      }
      base.Visit(node);
    }

    protected virtual SqlExpression DateTimeSubtractDateTime(SqlExpression date1, SqlExpression date2)
    {
      return (CastToDecimal(DateDiffDay(date1, date2), 18, 0) * NanosecondsPerDay)
        +
        (CastToDecimal(DateDiffMicrosecond(DateAddDay(date2, DateDiffDay(date1, date2)), date1), 18, 0) * NanosecondsPerMicrosecond);
    }

    protected virtual SqlExpression DateTimeAddInterval(SqlExpression date, SqlExpression interval)
    {
      return DateAddMicrosecond(
        DateAddDay(date, ((interval - (interval % NanosecondsPerDay)) + ((interval % NanosecondsPerDay) > (NanosecondsPerDay / 2) ? 0 : 1)) / NanosecondsPerDay),
        (interval / NanosecondsPerMillisecond * NanosecondsPerMicrosecond) % (MillisecondsPerDay * NanosecondsPerMicrosecond));
    }

    #region Static helpers

    private static SqlCast CastToLong(SqlExpression arg) => SqlDml.Cast(arg, SqlType.Int64);

    private static SqlCast CastToDecimal(SqlExpression arg, short precision, short scale) =>
      SqlDml.Cast(arg, SqlType.Decimal, precision, scale);

    private static SqlUserFunctionCall DateDiffDay(SqlExpression date1, SqlExpression date2) =>
      SqlDml.FunctionCall("DATEDIFF", date1, date2);

    private static SqlUserFunctionCall DateDiffMicrosecond(SqlExpression date1, SqlExpression date2) =>
      SqlDml.FunctionCall("TIMESTAMPDIFF", SqlDml.Native("MICROSECOND"), date1, date2);

    private static SqlUserFunctionCall DateAddYear(SqlExpression date, SqlExpression years) =>
      SqlDml.FunctionCall("TIMESTAMPADD", SqlDml.Native("YEAR"), years, date);

    private static SqlUserFunctionCall DateAddMonth(SqlExpression date, SqlExpression months) =>
      SqlDml.FunctionCall("TIMESTAMPADD", SqlDml.Native("MONTH"), months, date);

    private static SqlUserFunctionCall DateAddDay(SqlExpression date, SqlExpression days) =>
      SqlDml.FunctionCall("TIMESTAMPADD", SqlDml.Native("DAY"), days, date);

    private static SqlUserFunctionCall DateAddMicrosecond(SqlExpression date, SqlExpression microseconds) =>
      SqlDml.FunctionCall("TIMESTAMPADD", SqlDml.Native("MICROSECOND"), microseconds, date);

    protected static SqlUserFunctionCall DateTimeToStringIso(SqlExpression dateTime) =>
      SqlDml.FunctionCall("DATE_FORMAT", dateTime, "%Y-%m-%dT%T");

    protected static SqlUserFunctionCall BitNot(SqlExpression operand) =>
      SqlDml.FunctionCall(
        "CAST",
        SqlDml.RawConcat(
          SqlDml.Native("~"),
          SqlDml.RawConcat(
            operand,
            SqlDml.Native("AS SIGNED"))));
    

    #endregion

    // Constructors

    protected internal Compiler(SqlDriver driver)
      : base(driver)
    {
    }
  }
}<|MERGE_RESOLUTION|>--- conflicted
+++ resolved
@@ -114,19 +114,11 @@
     public override void Visit(SqlQueryExpression node)
     {
       using (context.EnterScope(node)) {
-<<<<<<< HEAD
-        var needOpeningParenthesis = node.NodeType == SqlNodeType.Union;
-        var needClosingParenthesis = needOpeningParenthesis;
-        context.Output.AppendText(translator.Translate(context, node, QueryExpressionSection.Entry));
-        if (needOpeningParenthesis)
-          context.Output.AppendText("(");
-=======
         //bool needOpeningParenthesis = false;
         //bool needClosingParenthesis = false;
         AppendTranslatedEntry(node);
         //if (needOpeningParenthesis)
         //  context.Output.Append("(");
->>>>>>> 0fb2dd9f
         node.Left.AcceptVisitor(this);
         //if (needClosingParenthesis)
         //  context.Output.Append(")");
