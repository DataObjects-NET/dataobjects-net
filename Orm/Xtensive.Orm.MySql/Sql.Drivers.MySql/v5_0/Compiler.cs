--- conflicted
+++ resolved
@@ -25,16 +25,10 @@
     public override void Visit(SqlSelect node)
     {
       using (context.EnterScope(node)) {
-<<<<<<< HEAD
-        VisitCommentIfBefore(node.Comment);
-        AppendTranslated(node, SelectSection.Entry);
-        VisitCommentIfWithin(node.Comment);
-=======
         var comment = node.Comment;
         VisitCommentIfBefore(comment);
-        context.Output.AppendText(translator.Translate(context, node, SelectSection.Entry));
+        AppendTranslated(node, SelectSection.Entry);
         VisitCommentIfWithin(comment);
->>>>>>> 84f48644
         VisitSelectColumns(node);
         VisitSelectFrom(node);
         VisitSelectHints(node);
@@ -43,13 +37,8 @@
         VisitSelectOrderBy(node);
         VisitSelectLimitOffset(node);
         VisitSelectLock(node);
-<<<<<<< HEAD
         AppendTranslated(node, SelectSection.Exit);
-        VisitCommentIfAfter(node.Comment);
-=======
-        context.Output.AppendText(translator.Translate(context, node, SelectSection.Exit));
         VisitCommentIfAfter(comment);
->>>>>>> 84f48644
       }
     }
 
