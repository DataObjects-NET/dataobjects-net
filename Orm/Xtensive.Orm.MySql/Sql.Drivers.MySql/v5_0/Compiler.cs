<<<<<<< HEAD
// Copyright (C) 2003-2010 Xtensive LLC.
// All rights reserved.
// For conditions of distribution and use, see license.
=======
// Copyright (C) 2011-2021 Xtensive LLC.
// This code is distributed under MIT license terms.
// See the License.txt file in the project root for more information.
>>>>>>> 84f48644
// Created by: Malisa Ncube
// Created:    2011.02.25

using System;
using Xtensive.Sql.Compiler;
using Xtensive.Sql.Ddl;
using Xtensive.Sql.Dml;
using Xtensive.Sql.Model;

namespace Xtensive.Sql.Drivers.MySql.v5_0
{
  internal class Compiler : SqlCompiler
  {
    protected static readonly long NanosecondsPerDay = TimeSpan.FromDays(1).Ticks * 100;
    protected static readonly long NanosecondsPerSecond = 1000000000;
    protected static readonly long NanosecondsPerMillisecond = 1000000;
    protected static readonly long NanosecondsPerMicrosecond = 1000;
    protected static readonly long MillisecondsPerDay = (long) TimeSpan.FromDays(1).TotalMilliseconds;
    protected static readonly long MillisecondsPerSecond = 1000L;

    /// <inheritdoc/>
    public override void Visit(SqlSelect node)
    {
      using (context.EnterScope(node)) {
<<<<<<< HEAD
        AppendTranslated(node, SelectSection.Entry);
=======
        var comment = node.Comment;
        VisitCommentIfBefore(comment);
        context.Output.AppendText(translator.Translate(context, node, SelectSection.Entry));
        VisitCommentIfWithin(comment);
>>>>>>> 84f48644
        VisitSelectColumns(node);
        VisitSelectFrom(node);
        VisitSelectHints(node);
        VisitSelectWhere(node);
        VisitSelectGroupBy(node);
        VisitSelectOrderBy(node);
        VisitSelectLimitOffset(node);
        VisitSelectLock(node);
<<<<<<< HEAD
        AppendTranslated(node, SelectSection.Exit);
=======
        context.Output.AppendText(translator.Translate(context, node, SelectSection.Exit));
        VisitCommentIfAfter(comment);
>>>>>>> 84f48644
      }
    }

    /// <inheritdoc/>
    public override void Visit(SqlAlterTable node)
    {
      var renameColumnAction = node.Action as SqlRenameColumn;
      if (renameColumnAction!=null)
        ((Translator) translator).Translate(context, renameColumnAction);
      else if (node.Action is SqlDropConstraint) {
        using (context.EnterScope(node)) {
          AppendTranslated(node, AlterTableSection.Entry);

          var action = node.Action as SqlDropConstraint;
          var constraint = action.Constraint as TableConstraint;
          AppendTranslated(node, AlterTableSection.DropConstraint);
          if (constraint is ForeignKey) {
            context.Output.Append("FOREIGN KEY ");
            translator.TranslateIdentifier(context.Output, constraint.DbName);
          }
          else if (constraint is PrimaryKey)
            context.Output.Append("PRIMARY KEY ");
          else
            AppendTranslated(constraint, ConstraintSection.Entry);
          AppendTranslated(node, AlterTableSection.DropBehavior);
          AppendTranslated(node, AlterTableSection.Exit);
        }
      }
      else
        base.Visit(node);
    }

    /// <inheritdoc/>
    public override void Visit(SqlFreeTextTable node)
    {
      //See Readme.txt point 6.
      throw SqlHelper.NotSupported("FreeText");
    }

    /// <inheritdoc/>
    public override void Visit(SqlBinary node)
    {
      switch (node.NodeType) {
        case SqlNodeType.DateTimePlusInterval:
          DateTimeAddInterval(node.Left, node.Right).AcceptVisitor(this);
          return;
        case SqlNodeType.DateTimeMinusDateTime:
          DateTimeSubtractDateTime(node.Left, node.Right).AcceptVisitor(this);
          return;
        case SqlNodeType.DateTimeMinusInterval:
          DateTimeAddInterval(node.Left, -node.Right).AcceptVisitor(this);
          return;
        default:
          base.Visit(node);
          return;
      }
    }

    /// <inheritdoc/>
    public override void Visit(SqlUnary node)
    {
      if (node.NodeType==SqlNodeType.BitNot) {
        Visit(BitNot(node.Operand));
        return;
      }
      base.Visit(node);
    }

    protected virtual SqlExpression DateTimeSubtractDateTime(SqlExpression date1, SqlExpression date2)
    {
      return CastToDecimal(DateDiffDay(date1, date2), 18, 0) * NanosecondsPerDay
        +
        CastToDecimal(DateDiffMicrosecond(DateAddDay(date2, DateDiffDay(date1, date2)), date1), 18, 0) * NanosecondsPerMicrosecond;
    }

    protected virtual SqlExpression DateTimeAddInterval(SqlExpression date, SqlExpression interval)
    {
      return DateAddMicrosecond(
        DateAddDay(date, ((interval - (interval % NanosecondsPerDay)) + ((interval % NanosecondsPerDay) > (NanosecondsPerDay / 2) ? 0 : 1)) / NanosecondsPerDay),
        (interval / NanosecondsPerMillisecond * NanosecondsPerMicrosecond) % (MillisecondsPerDay * NanosecondsPerMicrosecond));
    }

    /// <inheritdoc/>
    /// //Thanks to Csaba Beer.
    public override void Visit(SqlQueryExpression node)
    {
      using (context.EnterScope(node)) {
        bool needOpeningParenthesis = false;
        bool needClosingParenthesis = false;
        AppendTranslated(node, QueryExpressionSection.Entry);
        if (needOpeningParenthesis)
          context.Output.Append("(");
        node.Left.AcceptVisitor(this);
        if (needClosingParenthesis)
          context.Output.Append(")");
        AppendTranslated(node.NodeType);
        AppendTranslated(node, QueryExpressionSection.All);
        if (needOpeningParenthesis)
          context.Output.Append("(");
        node.Right.AcceptVisitor(this);
        if (needClosingParenthesis)
          context.Output.Append(")");
        AppendTranslated(node, QueryExpressionSection.Exit);
      }
    }

    /// <inheritdoc/>
    public override void Visit(SqlFunctionCall node)
    {
      switch (node.FunctionType) {
        case SqlFunctionType.Truncate:
          var argument = node.Arguments[0];
          SqlDml.FunctionCall("TRUNCATE", argument, SqlDml.Literal(0)).AcceptVisitor(this);
          return;
        case SqlFunctionType.Concat:
          var exprs = new SqlExpression[node.Arguments.Count];
          node.Arguments.CopyTo(exprs, 0);
          Visit(SqlDml.Concat(exprs));
          return;
        case SqlFunctionType.CharLength:
          SqlDml.FunctionCall(translator.Translate(SqlFunctionType.CharLength), node.Arguments[0]).AcceptVisitor(this);
          //          SqlDml.CharLength(node.Arguments[0]).AcceptVisitor(this);
          return;
        case SqlFunctionType.PadLeft:
        case SqlFunctionType.PadRight:
          SqlHelper.GenericPad(node).AcceptVisitor(this);
          return;
        case SqlFunctionType.Rand:
          SqlDml.FunctionCall(translator.Translate(SqlFunctionType.Rand)).AcceptVisitor(this);
          return;
        case SqlFunctionType.Square:
          SqlDml.Power(node.Arguments[0], 2).AcceptVisitor(this);
          return;
        case SqlFunctionType.IntervalToMilliseconds:
          Visit(CastToLong(node.Arguments[0]) / NanosecondsPerMillisecond);
          return;
        case SqlFunctionType.IntervalConstruct:
        case SqlFunctionType.IntervalToNanoseconds:
          Visit(CastToLong(node.Arguments[0]));
          return;
        case SqlFunctionType.DateTimeAddMonths:
          Visit(DateAddMonth(node.Arguments[0], node.Arguments[1]));
          return;
        case SqlFunctionType.DateTimeAddYears:
          Visit(DateAddYear(node.Arguments[0], node.Arguments[1]));
          return;
        case SqlFunctionType.DateTimeConstruct:
          Visit(DateAddDay(DateAddMonth(DateAddYear(SqlDml.Literal(new DateTime(2001, 1, 1)),
            node.Arguments[0] - 2001),
            node.Arguments[1] - 1),
            node.Arguments[2] - 1));
          return;
        case SqlFunctionType.DateTimeToStringIso:
          Visit(DateTimeToStringIso(node.Arguments[0]));
          return;
      }

      base.Visit(node);
    }

    public override void VisitSelectLimitOffset(SqlSelect node)
    {
      if (!node.Limit.IsNullReference()) {
        AppendTranslated(node, SelectSection.Limit);
        node.Limit.AcceptVisitor(this);
      }
      if (!node.Offset.IsNullReference()) {
        if (node.Limit.IsNullReference()) {
          AppendTranslated(node, SelectSection.Limit);
          context.Output.Append(" 18446744073709551615 "); // magic number from http://dev.mysql.com/doc/refman/5.0/en/select.html
        }
        AppendTranslated(node, SelectSection.Offset);
        node.Offset.AcceptVisitor(this);
      }
    }

    public override void Visit(SqlExtract node)
    {
      if (node.DateTimePart==SqlDateTimePart.DayOfWeek || node.DateTimePart==SqlDateTimePart.DayOfYear) {
          Visit(SqlDml.FunctionCall(node.DateTimePart.ToString(), node.Operand));
          return;
      }
      base.Visit(node);
    }

    #region Static helpers

    private static SqlCast CastToLong(SqlExpression arg)
    {
      return SqlDml.Cast(arg, SqlType.Int64);
    }

    private static SqlCast CastToDecimal(SqlExpression arg, short precision, short scale)
    {
      return SqlDml.Cast(arg, SqlType.Decimal, precision, scale);
    }

    private static SqlUserFunctionCall DateDiffDay(SqlExpression date1, SqlExpression date2)
    {
      return SqlDml.FunctionCall("DATEDIFF", date1, date2);
    }

    private static SqlUserFunctionCall DateDiffMicrosecond(SqlExpression date1, SqlExpression date2)
    {
      return SqlDml.FunctionCall("TIMESTAMPDIFF", SqlDml.Native("MICROSECOND"), date1, date2);
    }

    private static SqlUserFunctionCall DateAddYear(SqlExpression date, SqlExpression years)
    {
      return SqlDml.FunctionCall("TIMESTAMPADD", SqlDml.Native("YEAR"), years, date);
    }

    private static SqlUserFunctionCall DateAddMonth(SqlExpression date, SqlExpression months)
    {
      return SqlDml.FunctionCall("TIMESTAMPADD", SqlDml.Native("MONTH"), months, date);
    }

    private static SqlUserFunctionCall DateAddDay(SqlExpression date, SqlExpression days)
    {
      return SqlDml.FunctionCall("TIMESTAMPADD", SqlDml.Native("DAY"), days, date);
    }

    private static SqlUserFunctionCall DateAddMicrosecond(SqlExpression date, SqlExpression microseconds)
    {
      return SqlDml.FunctionCall("TIMESTAMPADD", SqlDml.Native("MICROSECOND"), microseconds, date);
    }


    protected static SqlUserFunctionCall DateTimeToStringIso(SqlExpression dateTime)
    {
      return SqlDml.FunctionCall("DATE_FORMAT", dateTime, "%Y-%m-%dT%T");
    }
    
    protected static SqlUserFunctionCall BitNot(SqlExpression operand)
    {
      return SqlDml.FunctionCall(
        "CAST",
        SqlDml.RawConcat(
          SqlDml.Native("~"),
          SqlDml.RawConcat(
            operand,
            SqlDml.Native("AS SIGNED"))));
    }

    #endregion

    // Constructors

    protected internal Compiler(SqlDriver driver)
      : base(driver)
    {
    }
  }
}<|MERGE_RESOLUTION|>--- conflicted
+++ resolved
@@ -1,12 +1,6 @@
-<<<<<<< HEAD
-// Copyright (C) 2003-2010 Xtensive LLC.
-// All rights reserved.
-// For conditions of distribution and use, see license.
-=======
 // Copyright (C) 2011-2021 Xtensive LLC.
 // This code is distributed under MIT license terms.
 // See the License.txt file in the project root for more information.
->>>>>>> 84f48644
 // Created by: Malisa Ncube
 // Created:    2011.02.25
 
@@ -31,14 +25,10 @@
     public override void Visit(SqlSelect node)
     {
       using (context.EnterScope(node)) {
-<<<<<<< HEAD
-        AppendTranslated(node, SelectSection.Entry);
-=======
         var comment = node.Comment;
         VisitCommentIfBefore(comment);
-        context.Output.AppendText(translator.Translate(context, node, SelectSection.Entry));
+        AppendTranslated(node, SelectSection.Entry);
         VisitCommentIfWithin(comment);
->>>>>>> 84f48644
         VisitSelectColumns(node);
         VisitSelectFrom(node);
         VisitSelectHints(node);
@@ -47,12 +37,8 @@
         VisitSelectOrderBy(node);
         VisitSelectLimitOffset(node);
         VisitSelectLock(node);
-<<<<<<< HEAD
         AppendTranslated(node, SelectSection.Exit);
-=======
-        context.Output.AppendText(translator.Translate(context, node, SelectSection.Exit));
         VisitCommentIfAfter(comment);
->>>>>>> 84f48644
       }
     }
 
