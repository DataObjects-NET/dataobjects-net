--- conflicted
+++ resolved
@@ -28,11 +28,7 @@
       using (context.EnterScope(node)) {
         var comment = node.Comment;
         VisitCommentIfBefore(comment);
-<<<<<<< HEAD
-        AppendTranslated(node, SelectSection.Entry);
-=======
         AppendTranslatedEntry(node);
->>>>>>> 0fb2dd9f
         VisitCommentIfWithin(comment);
         VisitSelectColumns(node);
         VisitSelectFrom(node);
@@ -42,11 +38,7 @@
         VisitSelectOrderBy(node);
         VisitSelectLimitOffset(node);
         VisitSelectLock(node);
-<<<<<<< HEAD
-        AppendTranslated(node, SelectSection.Exit);
-=======
         AppendTranslatedExit(node);
->>>>>>> 0fb2dd9f
         VisitCommentIfAfter(comment);
       }
     }
@@ -54,36 +46,16 @@
     /// <inheritdoc/>
     public override void Visit(SqlAlterTable node)
     {
-<<<<<<< HEAD
-      var renameColumnAction = node.Action as SqlRenameColumn;
-      if (renameColumnAction!=null)
-        ((Translator) translator).Translate(context, renameColumnAction);
-      else if (node.Action is SqlDropConstraint) {
-        using (context.EnterScope(node)) {
-          AppendTranslated(node, AlterTableSection.Entry);
-=======
       if (node.Action is SqlRenameColumn renameColumnAction)
         ((Translator) translator).Translate(context, renameColumnAction);
       else if (node.Action is SqlDropConstraint) {
         using (context.EnterScope(node)) {
           AppendTranslatedEntry(node);
->>>>>>> 0fb2dd9f
 
           var action = node.Action as SqlDropConstraint;
           var constraint = action.Constraint as TableConstraint;
           AppendTranslated(node, AlterTableSection.DropConstraint);
           if (constraint is ForeignKey) {
-<<<<<<< HEAD
-            context.Output.Append("FOREIGN KEY ");
-            translator.TranslateIdentifier(context.Output, constraint.DbName);
-          }
-          else if (constraint is PrimaryKey)
-            context.Output.Append("PRIMARY KEY ");
-          else
-            AppendTranslated(constraint, ConstraintSection.Entry);
-          AppendTranslated(node, AlterTableSection.DropBehavior);
-          AppendTranslated(node, AlterTableSection.Exit);
-=======
             _ = context.Output.Append("FOREIGN KEY ");
             translator.TranslateIdentifier(context.Output, constraint.DbName);
           }
@@ -95,7 +67,6 @@
 
           AppendTranslated(node, AlterTableSection.DropBehavior);
           AppendTranslatedExit(node);
->>>>>>> 0fb2dd9f
         }
       }
       else {
@@ -144,24 +115,6 @@
     public override void Visit(SqlQueryExpression node)
     {
       using (context.EnterScope(node)) {
-<<<<<<< HEAD
-        bool needOpeningParenthesis = false;
-        bool needClosingParenthesis = false;
-        AppendTranslated(node, QueryExpressionSection.Entry);
-        if (needOpeningParenthesis)
-          context.Output.Append("(");
-        node.Left.AcceptVisitor(this);
-        if (needClosingParenthesis)
-          context.Output.Append(")");
-        AppendTranslated(node.NodeType);
-        AppendTranslated(node, QueryExpressionSection.All);
-        if (needOpeningParenthesis)
-          context.Output.Append("(");
-        node.Right.AcceptVisitor(this);
-        if (needClosingParenthesis)
-          context.Output.Append(")");
-        AppendTranslated(node, QueryExpressionSection.Exit);
-=======
         //bool needOpeningParenthesis = false;
         //bool needClosingParenthesis = false;
         AppendTranslatedEntry(node);
@@ -178,7 +131,6 @@
         //if (needClosingParenthesis)
         //  context.Output.Append(")");
         AppendTranslatedExit(node);
->>>>>>> 0fb2dd9f
       }
     }
 
@@ -244,11 +196,7 @@
       if (!node.Offset.IsNullReference()) {
         if (node.Limit.IsNullReference()) {
           AppendTranslated(node, SelectSection.Limit);
-<<<<<<< HEAD
-          context.Output.Append(" 18446744073709551615 "); // magic number from http://dev.mysql.com/doc/refman/5.0/en/select.html
-=======
           _ = context.Output.Append(" 18446744073709551615 "); // magic number from http://dev.mysql.com/doc/refman/5.0/en/select.html
->>>>>>> 0fb2dd9f
         }
         AppendTranslated(node, SelectSection.Offset);
         node.Offset.AcceptVisitor(this);
@@ -298,16 +246,6 @@
     private static SqlUserFunctionCall DateAddMonth(SqlExpression date, SqlExpression months) =>
       SqlDml.FunctionCall("TIMESTAMPADD", SqlDml.Native("MONTH"), months, date);
 
-<<<<<<< HEAD
-    protected static SqlUserFunctionCall DateTimeToStringIso(SqlExpression dateTime)
-    {
-      return SqlDml.FunctionCall("DATE_FORMAT", dateTime, "%Y-%m-%dT%T");
-    }
-
-    protected static SqlUserFunctionCall BitNot(SqlExpression operand)
-    {
-      return SqlDml.FunctionCall(
-=======
     private static SqlUserFunctionCall DateAddDay(SqlExpression date, SqlExpression days) =>
       SqlDml.FunctionCall("TIMESTAMPADD", SqlDml.Native("DAY"), days, date);
 
@@ -319,14 +257,13 @@
 
     protected static SqlUserFunctionCall BitNot(SqlExpression operand) =>
       SqlDml.FunctionCall(
->>>>>>> 0fb2dd9f
         "CAST",
         SqlDml.RawConcat(
           SqlDml.Native("~"),
           SqlDml.RawConcat(
             operand,
             SqlDml.Native("AS SIGNED"))));
-    
+
 
     #endregion
 
