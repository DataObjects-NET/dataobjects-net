--- conflicted
+++ resolved
@@ -1,545 +1,541 @@
-﻿// Copyright (C) 2003-2010 Xtensive LLC.
-// All rights reserved.
-// For conditions of distribution and use, see license.
-// Created by: Malisa Ncube
-// Created:    2011.02.25
-
-using System;
-using System.Collections.Generic;
-using System.Data;
-using System.Data.Common;
-using Xtensive.Sql.Drivers.MySql.Resources;
-using Xtensive.Sql.Info;
-using Xtensive.Sql.Model;
-
-namespace Xtensive.Sql.Drivers.MySql.v5_0
-{
-  internal partial class Extractor : Model.Extractor
-  {
-    private const int DefaultPrecision = 38;
-    private const int DefaultScale = 0;
-
-    private readonly Dictionary<string, string> replacementsRegistry = new Dictionary<string, string>();
-    private string targetSchema;
-    private Catalog theCatalog;
-
-    /// <inheritdoc/>
-    protected override void Initialize()
-    {
-      theCatalog = new Catalog(Driver.CoreServerInfo.DatabaseName);
-    }
-
-    /// <param name="catalogName"> </param>
-    /// <inheritdoc/>
-    public override Catalog ExtractCatalog(string catalogName)
-    {
-      targetSchema = null;
-      RegisterReplacements(replacementsRegistry);
-<<<<<<< HEAD
-      var schema = ExtractSchema(string.Empty, Driver.CoreServerInfo.DefaultSchemaName.ToUpperInvariant());
-=======
-      var schema = ExtractSchema(Driver.CoreServerInfo.DefaultSchemaName);
->>>>>>> d128a05f
-      return schema.Catalog;
-    }
-
-    /// <inheritdoc/>
-    public override Schema ExtractSchema(string catalogName, string schemaName)
-    {
-      targetSchema = schemaName;
-      var result = theCatalog.CreateSchema(targetSchema);
-      RegisterReplacements(replacementsRegistry);
-      ExtractCatalogContents();
-      return result;
-    }
-
-    private void ExtractCatalogContents()
-    {
-      ExtractTables();
-      ExtractTableColumns();
-      ExtractViews();
-      ExtractViewColumns();
-      ExtractIndexes();
-      ExtractForeignKeys();
-      ExtractCheckConstaints();
-      ExtractUniqueAndPrimaryKeyConstraints();
-    }
-
-    // ---- ExtractTables
-    //  0   table_schema, 
-    //  1   table_name, 
-    //  2   table_type
-    private void ExtractTables()
-    {
-      using (DbDataReader reader = ExecuteReader(GetExtractTablesQuery())) {
-        while (reader.Read()) {
-          var schemaName = reader.GetString(0);
-          var schema = theCatalog.Schemas[schemaName];
-          var tableName = reader.GetString(1);
-          schema.CreateTable(tableName);
-        }
-      }
-    }
-
-    // ---- ExtractTableColumns
-    //    0     table_schema
-    //    1     table_name
-    //    2     ordinal_position
-    //    3     column_name
-    //    4     data_type
-    //    5     is_nullable
-    //    6     column_type
-    //    7     character_maximum_length
-    //    8     numeric_precision
-    //    9     numeric_scale
-    //   10    collation_name
-    //   11    column_key
-    //   12    column_default
-    //   13    Extra
-    private void ExtractTableColumns()
-    {
-      using (DbDataReader reader = ExecuteReader(GetExtractTableColumnsQuery())) {
-        Table table = null;
-        Schema schema = null;
-        TableColumn column = null;
-        int lastColumnId = int.MaxValue;
-        while (reader.Read()) {
-          int columnId = ReadInt(reader, 2);
-          if (columnId <= lastColumnId) {
-            //Schema
-            schema = theCatalog.Schemas[reader.GetString(0)];
-
-            //Table
-            table = schema.Tables[reader.GetString(1)];
-          }
-
-          //Column
-          column = table.CreateColumn(reader.GetString(3));
-
-          //Collation
-          string collationName = ReadStringOrNull(reader, 10);
-          if (!string.IsNullOrEmpty(collationName))
-            column.Collation = schema.Collations[collationName] ?? schema.CreateCollation(collationName);
-
-          //Data type
-          column.DataType = CreateValueType(reader, 4, 8, 9, 7);
-
-          //Nullable
-          column.IsNullable = ReadBool(reader, 5);
-
-          //Default
-          string defaultValue = ReadStringOrNull(reader, 12);
-          if (!string.IsNullOrEmpty(defaultValue))
-            column.DefaultValue = SqlDml.Native(defaultValue);
-
-          // AutoIncrement
-          if (ReadAutoIncrement(reader, 13))
-            column.SequenceDescriptor = new SequenceDescriptor(column, ReadInt(reader, 14), 1);
-
-          //Column number.
-          lastColumnId = columnId;
-        }
-      }
-    }
-
-    //---- ExtractViews
-    //   0      table_schema,
-    //   1      table_name,
-    //   2      view_definition
-    private void ExtractViews()
-    {
-      using (DbDataReader reader = ExecuteReader(GetExtractViewsQuery())) {
-        while (reader.Read()) {
-          Schema schema = theCatalog.Schemas[reader.GetString(0)];
-          string view = reader.GetString(1);
-          string definition = ReadStringOrNull(reader, 2);
-          if (string.IsNullOrEmpty(definition))
-            schema.CreateView(view);
-          else
-            schema.CreateView(view, SqlDml.Native(definition));
-        }
-      }
-    }
-
-    //---- ExtractViewColumns
-    //   0      table_schema,
-    //   1      table_name,
-    //   2      column_name,
-    //   3      ordinal_position,
-    //   4      view_definition
-    private void ExtractViewColumns()
-    {
-      using (DbDataReader reader = ExecuteReader(GetExtractViewColumnsQuery())) {
-        int lastColumnId = int.MaxValue;
-        View view = null;
-        while (reader.Read()) {
-          int columnId = ReadInt(reader, 3);
-          if (columnId <= lastColumnId) {
-            Schema schema = theCatalog.Schemas[reader.GetString(0)];
-            view = schema.Views[reader.GetString(1)];
-          }
-          view.CreateColumn(reader.GetString(2));
-          lastColumnId = columnId;
-        }
-      }
-    }
-
-    //---- ExtractIndexes
-    //   0      table_schema,
-    //  1       table_name,
-    //  2       index_name,
-    //  3       non_unique,
-    //  4       index_type,
-    //  5       seq_in_index,
-    //  6       column_name,
-    //  7       cardinality,
-    //  8       sub_part,
-    //  9       nullable
-    private void ExtractIndexes()
-    {
-      using (DbDataReader reader = ExecuteReader(GetExtractIndexesQuery())) {
-        int lastColumnPosition = int.MaxValue;
-        Table table = null;
-        Index index = null;
-        while (reader.Read()) {
-          int columnPosition = ReadInt(reader, 5);
-          if (columnPosition <= lastColumnPosition) {
-            Schema schema = theCatalog.Schemas[reader.GetString(0)];
-            table = schema.Tables[reader.GetString(1)];
-            if (IsFullTextIndex(reader, 4)) {
-              table.CreateFullTextIndex(reader.GetString(2));
-            }
-            else {
-              index = table.CreateIndex(reader.GetString(2));
-              index.IsUnique = reader.GetInt32(3)==0;
-            }
-          }
-          TableColumn column = table.TableColumns[reader.GetString(6)];
-          index.CreateIndexColumn(column);
-
-          lastColumnPosition = columnPosition;
-        }
-      }
-    }
-
-    //....  ExtractForeignKeys
-    //  0       constraint_schema,
-    //  1       table_name,
-    //  2       constraint_name,
-    //  3       delete_rule,
-    //  4       column_name,
-    //  5       ordinal_position,
-    //  6       referenced_table_schema,
-    //  7       referenced_table_name,
-    //  8       referenced_column_name
-    private void ExtractForeignKeys()
-    {
-      using (DbDataReader reader = ExecuteReader(GetExtractForeignKeysQuery())) {
-        int lastColumnPosition = int.MaxValue;
-        ForeignKey constraint = null;
-        Table referencingTable = null;
-        Table referencedTable = null;
-        while (reader.Read()) {
-          int columnPosition = ReadInt(reader, 5);
-          if (columnPosition <= lastColumnPosition) {
-            Schema referencingSchema = theCatalog.Schemas[reader.GetString(0)];
-            referencingTable = referencingSchema.Tables[reader.GetString(1)];
-            constraint = referencingTable.CreateForeignKey(reader.GetString(2));
-            //ReadConstraintProperties(constraint, reader, 3, 4);
-            ReadCascadeAction(constraint, reader, 3);
-            Schema referencedSchema = theCatalog.Schemas[reader.GetString(0)]; //Schema same as current
-            referencedTable = referencedSchema.Tables[reader.GetString(7)];
-            constraint.ReferencedTable = referencedTable;
-          }
-          TableColumn referencingColumn = referencingTable.TableColumns[reader.GetString(4)];
-          TableColumn referencedColumn = referencedTable.TableColumns[reader.GetString(8)];
-          constraint.Columns.Add(referencingColumn);
-          constraint.ReferencedColumns.Add(referencedColumn);
-          lastColumnPosition = columnPosition;
-        }
-      }
-    }
-
-    //---- ExtractUniqueAndPrimaryKeyConstraints
-    //   0      constraint_schema,
-    //   1      table_name,
-    //   2      constraint_name,
-    //  3       constraint_type,
-    //  4       column_name,
-    //  5       ordinal_position
-    private void ExtractUniqueAndPrimaryKeyConstraints()
-    {
-      using (DbDataReader reader = ExecuteReader(GetExtractUniqueAndPrimaryKeyConstraintsQuery())) {
-        Table table = null;
-        string constraintName = null;
-        string constraintType = null;
-        var columns = new List<TableColumn>();
-        int lastColumnPosition = -1;
-        while (reader.Read()) {
-          int columnPosition = ReadInt(reader, 5);
-          if (columnPosition <= lastColumnPosition) {
-            CreateIndexBasedConstraint(table, constraintName, constraintType, columns);
-            columns.Clear();
-          }
-          if (columns.Count==0) {
-            var schemaName = reader.GetString(0);
-            var tableName = reader.GetString(1);
-            var schema = theCatalog.Schemas[schemaName];
-            if (schema==null)
-              throw new InvalidOperationException(string.Format("Schema '{0}' is not found", schemaName));
-            table = schema.Tables[tableName];
-            if (table==null)
-              throw new InvalidOperationException(string.Format("Table '{0}' is not found in schema '{1}'", tableName, schemaName));
-            constraintName = reader.GetString(2);
-            constraintType = reader.GetString(3);
-          }
-          columns.Add(table.TableColumns[reader.GetString(4)]);
-          lastColumnPosition = columnPosition;
-        }
-        if (columns.Count > 0)
-          CreateIndexBasedConstraint(table, constraintName, constraintType, columns);
-      }
-    }
-
-    //--- ExtractCheckConstaints
-    //  0   -   constraint_schema,
-    //  1   -   constraint_name,
-    //  2   -   table_schema,
-    //  3   -   table_name,
-    //  4   -   constraint_type
-    private void ExtractCheckConstaints()
-    {
-      #region Commented Code
-
-      //NOT yet supported!
-      //using (var reader = ExecuteReader(GetExtractCheckConstraintsQuery()))
-      //{
-      //    while (reader.Read())
-      //    {
-      //        var schema = theCatalog.Schemas[reader.GetString(0)];
-      //        var table = schema.Tables[reader.GetString(3)];
-      //        var name = reader.GetString(1);
-
-      //        // It returns empty string instead of the actual value.
-      //        var condition = string.IsNullOrEmpty(reader.GetString(3))
-      //          ? null
-      //          : SqlDml.Native(reader.GetString(3));
-      //        var constraint = table.CreateCheckConstraint(name, condition);
-      //        // ReadConstraintProperties(constraint, reader, 4, 5);
-      //    }
-      //}
-
-      #endregion
-    }
-
-    private SqlValueType CreateValueType(IDataRecord row,
-      int typeNameIndex, int precisionIndex, int scaleIndex, int charLengthIndex)
-    {
-      string typeName = row.GetString(typeNameIndex).ToUpperInvariant();
-      string columnName = row.GetString(6).ToUpperInvariant();
-
-      int precision = row.IsDBNull(precisionIndex) ? DefaultPrecision : ReadInt(row, precisionIndex);
-      int scale = row.IsDBNull(scaleIndex) ? DefaultScale : ReadInt(row, scaleIndex);
-
-      if (typeName=="NUMBER" || typeName=="NUMERIC" || typeName=="DOUBLE" || typeName=="REAL" || typeName=="DECIMAL") {
-        return new SqlValueType(SqlType.Decimal, precision, scale);
-      }
-
-      if (columnName=="TINYINT(1)") {
-        return new SqlValueType(SqlType.Boolean);
-      }
-
-
-      if (typeName.StartsWith("TINYINT")) {
-        // ignoring "day precision" and "second precision"
-        // although they can be read as "scale" and "precision"
-        return new SqlValueType(SqlType.Int8);
-      }
-
-      if (typeName.StartsWith("SMALLINT")) {
-        // ignoring "day precision" and "second precision"
-        // although they can be read as "scale" and "precision"
-        return new SqlValueType(SqlType.Int16);
-      }
-
-      if (typeName.StartsWith("MEDIUMINT")) //There is not 34bit Int in SqlType
-      {
-        // ignoring "day precision" and "second precision"
-        // although they can be read as "scale" and "precision"
-        return new SqlValueType(SqlType.Int32);
-      }
-
-      if (typeName.StartsWith("INT")) {
-        // ignoring "day precision" and "second precision"
-        // although they can be read as "scale" and "precision"
-        return new SqlValueType(SqlType.Int32);
-      }
-
-      if (typeName.StartsWith("BIGINT")) {
-        // ignoring "day precision" and "second precision"
-        // although they can be read as "scale" and "precision"
-        return new SqlValueType(SqlType.Int64);
-      }
-
-      if (typeName.StartsWith("TIME")) {
-        // "timestamp precision" is saved as "scale", ignoring too
-        return new SqlValueType(SqlType.DateTime);
-      }
-      if (typeName.StartsWith("YEAR")) {
-        // "timestamp precision" is saved as "scale", ignoring too
-        return new SqlValueType(SqlType.Decimal, 4, 0);
-      }
-
-      if (typeName=="LONGTEXT") {
-        return new SqlValueType(SqlType.VarCharMax);
-      }
-
-      if (typeName.Contains("TEXT")) {
-        int length = ReadInt(row, charLengthIndex);
-        return new SqlValueType(SqlType.VarCharMax, length);
-      }
-
-      if (typeName.Contains("BLOB")) {
-        return new SqlValueType(SqlType.VarBinaryMax);
-      }
-
-      if (typeName=="VARBINARY") {
-        int length = ReadInt(row, charLengthIndex);
-        return new SqlValueType(SqlType.VarBinary, length);
-      }
-
-      if (typeName=="VARCHAR" || typeName=="CHAR") {
-        int length = Convert.ToInt32(row[charLengthIndex]);
-        SqlType sqlType = typeName.Length==4 ? SqlType.Char : SqlType.VarChar;
-        return new SqlValueType(sqlType, length);
-      }
-      DataTypeInfo typeInfo = Driver.ServerInfo.DataTypes[typeName];
-      return typeInfo!=null
-        ? new SqlValueType(typeInfo.Type)
-        : new SqlValueType(typeName);
-    }
-
-    private static void CreateIndexBasedConstraint(
-      Table table, string constraintName, string constraintType, List<TableColumn> columns)
-    {
-      switch (constraintType) {
-        case "PRIMARY KEY":
-          table.CreatePrimaryKey(constraintName, columns.ToArray());
-          return;
-        case "UNIQUE":
-          table.CreateUniqueConstraint(constraintName, columns.ToArray());
-          return;
-        default:
-          throw new ArgumentOutOfRangeException("constraintType");
-      }
-    }
-
-    private static bool ReadBool(IDataRecord row, int index)
-    {
-      string value = row.GetString(index);
-      switch (value) {
-        case "Y":
-        case "YES":
-        case "ENABLED":
-        case "UNIQUE":
-          return true;
-        case "N":
-        case "NO":
-        case "DISABLED":
-        case "NONUNIQUE":
-          return false;
-        default:
-          throw new ArgumentOutOfRangeException(string.Format(Strings.ExInvalidBooleanStringX, value));
-      }
-    }
-
-    private static bool IsFullTextIndex(IDataRecord row, int index)
-    {
-      string value = ReadStringOrNull(row, index);
-      if (!string.IsNullOrEmpty(value)) {
-        value = value.ToUpperInvariant();
-        return value=="FULLTEXT";
-      }
-      return false;
-    }
-
-    private static bool ReadAutoIncrement(IDataRecord row, int index)
-    {
-      string value = ReadStringOrNull(row, index);
-      if (!string.IsNullOrEmpty(value)) {
-        value = value.ToUpperInvariant();
-        return value=="AUTO_INCREMENT";
-      }
-      return false;
-    }
-
-    private static long ReadLong(IDataRecord row, int index)
-    {
-      decimal value = row.GetDecimal(index);
-      return value > long.MaxValue ? long.MaxValue : (long) value;
-    }
-
-    private static int ReadInt(IDataRecord row, int index)
-    {
-      decimal value = row.GetDecimal(index);
-      return value > int.MaxValue ? int.MaxValue : (int) value;
-    }
-
-    private static string ReadStringOrNull(IDataRecord row, int index)
-    {
-      return row.IsDBNull(index) ? null : row.GetString(index);
-    }
-
-    private static void ReadCascadeAction(ForeignKey foreignKey, IDataRecord row, int deleteRuleIndex)
-    {
-      string deleteRule = row.GetString(deleteRuleIndex);
-      switch (deleteRule) {
-        case "CASCADE":
-          foreignKey.OnDelete = ReferentialAction.Cascade;
-          return;
-        case "SET NULL":
-          foreignKey.OnDelete = ReferentialAction.SetNull;
-          return;
-        case "NO ACTION":
-          foreignKey.OnDelete = ReferentialAction.NoAction;
-          return;
-      }
-    }
-
-    protected virtual void RegisterReplacements(Dictionary<string, string> replacements)
-    {
-      string schemaFilter = targetSchema!=null
-        ? "= " + SqlHelper.QuoteString(targetSchema)
-        : "NOT IN ('INFORMATION_SCHEMA', 'MYSQL', 'PERFORMANCE_SCHEMA')";
-
-      replacements[SchemaFilterPlaceholder] = schemaFilter;
-      replacements[IndexesFilterPlaceholder] = "1 > 0";
-      replacements[TableFilterPlaceholder] = "IS NOT NULL";
-    }
-
-    private string PerformReplacements(string query)
-    {
-      foreach (var registry in replacementsRegistry)
-        query = query.Replace(registry.Key, registry.Value);
-      return query;
-    }
-
-    protected override DbDataReader ExecuteReader(string commandText)
-    {
-      return base.ExecuteReader(PerformReplacements(commandText));
-    }
-
-    protected override DbDataReader ExecuteReader(ISqlCompileUnit statement)
-    {
-      string commandText = Connection.Driver.Compile(statement).GetCommandText();
-      return base.ExecuteReader(PerformReplacements(commandText));
-    }
-
-    // Constructors
-
-    public Extractor(SqlDriver driver)
-      : base(driver)
-    {
-    }
-  }
+﻿// Copyright (C) 2003-2010 Xtensive LLC.
+// All rights reserved.
+// For conditions of distribution and use, see license.
+// Created by: Malisa Ncube
+// Created:    2011.02.25
+
+using System;
+using System.Collections.Generic;
+using System.Data;
+using System.Data.Common;
+using Xtensive.Sql.Drivers.MySql.Resources;
+using Xtensive.Sql.Info;
+using Xtensive.Sql.Model;
+
+namespace Xtensive.Sql.Drivers.MySql.v5_0
+{
+  internal partial class Extractor : Model.Extractor
+  {
+    private const int DefaultPrecision = 38;
+    private const int DefaultScale = 0;
+
+    private readonly Dictionary<string, string> replacementsRegistry = new Dictionary<string, string>();
+    private string targetSchema;
+    private Catalog theCatalog;
+
+    /// <inheritdoc/>
+    protected override void Initialize()
+    {
+      theCatalog = new Catalog(Driver.CoreServerInfo.DatabaseName);
+    }
+
+    /// <param name="catalogName"> </param>
+    /// <inheritdoc/>
+    public override Catalog ExtractCatalog(string catalogName)
+    {
+      targetSchema = null;
+      RegisterReplacements(replacementsRegistry);
+      var schema = ExtractSchema(string.Empty, Driver.CoreServerInfo.DefaultSchemaName);
+      return schema.Catalog;
+    }
+
+    /// <inheritdoc/>
+    public override Schema ExtractSchema(string catalogName, string schemaName)
+    {
+      targetSchema = schemaName;
+      var result = theCatalog.CreateSchema(targetSchema);
+      RegisterReplacements(replacementsRegistry);
+      ExtractCatalogContents();
+      return result;
+    }
+
+    private void ExtractCatalogContents()
+    {
+      ExtractTables();
+      ExtractTableColumns();
+      ExtractViews();
+      ExtractViewColumns();
+      ExtractIndexes();
+      ExtractForeignKeys();
+      ExtractCheckConstaints();
+      ExtractUniqueAndPrimaryKeyConstraints();
+    }
+
+    // ---- ExtractTables
+    //  0   table_schema, 
+    //  1   table_name, 
+    //  2   table_type
+    private void ExtractTables()
+    {
+      using (DbDataReader reader = ExecuteReader(GetExtractTablesQuery())) {
+        while (reader.Read()) {
+          var schemaName = reader.GetString(0);
+          var schema = theCatalog.Schemas[schemaName];
+          var tableName = reader.GetString(1);
+          schema.CreateTable(tableName);
+        }
+      }
+    }
+
+    // ---- ExtractTableColumns
+    //    0     table_schema
+    //    1     table_name
+    //    2     ordinal_position
+    //    3     column_name
+    //    4     data_type
+    //    5     is_nullable
+    //    6     column_type
+    //    7     character_maximum_length
+    //    8     numeric_precision
+    //    9     numeric_scale
+    //   10    collation_name
+    //   11    column_key
+    //   12    column_default
+    //   13    Extra
+    private void ExtractTableColumns()
+    {
+      using (DbDataReader reader = ExecuteReader(GetExtractTableColumnsQuery())) {
+        Table table = null;
+        Schema schema = null;
+        TableColumn column = null;
+        int lastColumnId = int.MaxValue;
+        while (reader.Read()) {
+          int columnId = ReadInt(reader, 2);
+          if (columnId <= lastColumnId) {
+            //Schema
+            schema = theCatalog.Schemas[reader.GetString(0)];
+
+            //Table
+            table = schema.Tables[reader.GetString(1)];
+          }
+
+          //Column
+          column = table.CreateColumn(reader.GetString(3));
+
+          //Collation
+          string collationName = ReadStringOrNull(reader, 10);
+          if (!string.IsNullOrEmpty(collationName))
+            column.Collation = schema.Collations[collationName] ?? schema.CreateCollation(collationName);
+
+          //Data type
+          column.DataType = CreateValueType(reader, 4, 8, 9, 7);
+
+          //Nullable
+          column.IsNullable = ReadBool(reader, 5);
+
+          //Default
+          string defaultValue = ReadStringOrNull(reader, 12);
+          if (!string.IsNullOrEmpty(defaultValue))
+            column.DefaultValue = SqlDml.Native(defaultValue);
+
+          // AutoIncrement
+          if (ReadAutoIncrement(reader, 13))
+            column.SequenceDescriptor = new SequenceDescriptor(column, ReadInt(reader, 14), 1);
+
+          //Column number.
+          lastColumnId = columnId;
+        }
+      }
+    }
+
+    //---- ExtractViews
+    //   0      table_schema,
+    //   1      table_name,
+    //   2      view_definition
+    private void ExtractViews()
+    {
+      using (DbDataReader reader = ExecuteReader(GetExtractViewsQuery())) {
+        while (reader.Read()) {
+          Schema schema = theCatalog.Schemas[reader.GetString(0)];
+          string view = reader.GetString(1);
+          string definition = ReadStringOrNull(reader, 2);
+          if (string.IsNullOrEmpty(definition))
+            schema.CreateView(view);
+          else
+            schema.CreateView(view, SqlDml.Native(definition));
+        }
+      }
+    }
+
+    //---- ExtractViewColumns
+    //   0      table_schema,
+    //   1      table_name,
+    //   2      column_name,
+    //   3      ordinal_position,
+    //   4      view_definition
+    private void ExtractViewColumns()
+    {
+      using (DbDataReader reader = ExecuteReader(GetExtractViewColumnsQuery())) {
+        int lastColumnId = int.MaxValue;
+        View view = null;
+        while (reader.Read()) {
+          int columnId = ReadInt(reader, 3);
+          if (columnId <= lastColumnId) {
+            Schema schema = theCatalog.Schemas[reader.GetString(0)];
+            view = schema.Views[reader.GetString(1)];
+          }
+          view.CreateColumn(reader.GetString(2));
+          lastColumnId = columnId;
+        }
+      }
+    }
+
+    //---- ExtractIndexes
+    //   0      table_schema,
+    //  1       table_name,
+    //  2       index_name,
+    //  3       non_unique,
+    //  4       index_type,
+    //  5       seq_in_index,
+    //  6       column_name,
+    //  7       cardinality,
+    //  8       sub_part,
+    //  9       nullable
+    private void ExtractIndexes()
+    {
+      using (DbDataReader reader = ExecuteReader(GetExtractIndexesQuery())) {
+        int lastColumnPosition = int.MaxValue;
+        Table table = null;
+        Index index = null;
+        while (reader.Read()) {
+          int columnPosition = ReadInt(reader, 5);
+          if (columnPosition <= lastColumnPosition) {
+            Schema schema = theCatalog.Schemas[reader.GetString(0)];
+            table = schema.Tables[reader.GetString(1)];
+            if (IsFullTextIndex(reader, 4)) {
+              table.CreateFullTextIndex(reader.GetString(2));
+            }
+            else {
+              index = table.CreateIndex(reader.GetString(2));
+              index.IsUnique = reader.GetInt32(3)==0;
+            }
+          }
+          TableColumn column = table.TableColumns[reader.GetString(6)];
+          index.CreateIndexColumn(column);
+
+          lastColumnPosition = columnPosition;
+        }
+      }
+    }
+
+    //....  ExtractForeignKeys
+    //  0       constraint_schema,
+    //  1       table_name,
+    //  2       constraint_name,
+    //  3       delete_rule,
+    //  4       column_name,
+    //  5       ordinal_position,
+    //  6       referenced_table_schema,
+    //  7       referenced_table_name,
+    //  8       referenced_column_name
+    private void ExtractForeignKeys()
+    {
+      using (DbDataReader reader = ExecuteReader(GetExtractForeignKeysQuery())) {
+        int lastColumnPosition = int.MaxValue;
+        ForeignKey constraint = null;
+        Table referencingTable = null;
+        Table referencedTable = null;
+        while (reader.Read()) {
+          int columnPosition = ReadInt(reader, 5);
+          if (columnPosition <= lastColumnPosition) {
+            Schema referencingSchema = theCatalog.Schemas[reader.GetString(0)];
+            referencingTable = referencingSchema.Tables[reader.GetString(1)];
+            constraint = referencingTable.CreateForeignKey(reader.GetString(2));
+            //ReadConstraintProperties(constraint, reader, 3, 4);
+            ReadCascadeAction(constraint, reader, 3);
+            Schema referencedSchema = theCatalog.Schemas[reader.GetString(0)]; //Schema same as current
+            referencedTable = referencedSchema.Tables[reader.GetString(7)];
+            constraint.ReferencedTable = referencedTable;
+          }
+          TableColumn referencingColumn = referencingTable.TableColumns[reader.GetString(4)];
+          TableColumn referencedColumn = referencedTable.TableColumns[reader.GetString(8)];
+          constraint.Columns.Add(referencingColumn);
+          constraint.ReferencedColumns.Add(referencedColumn);
+          lastColumnPosition = columnPosition;
+        }
+      }
+    }
+
+    //---- ExtractUniqueAndPrimaryKeyConstraints
+    //   0      constraint_schema,
+    //   1      table_name,
+    //   2      constraint_name,
+    //  3       constraint_type,
+    //  4       column_name,
+    //  5       ordinal_position
+    private void ExtractUniqueAndPrimaryKeyConstraints()
+    {
+      using (DbDataReader reader = ExecuteReader(GetExtractUniqueAndPrimaryKeyConstraintsQuery())) {
+        Table table = null;
+        string constraintName = null;
+        string constraintType = null;
+        var columns = new List<TableColumn>();
+        int lastColumnPosition = -1;
+        while (reader.Read()) {
+          int columnPosition = ReadInt(reader, 5);
+          if (columnPosition <= lastColumnPosition) {
+            CreateIndexBasedConstraint(table, constraintName, constraintType, columns);
+            columns.Clear();
+          }
+          if (columns.Count==0) {
+            var schemaName = reader.GetString(0);
+            var tableName = reader.GetString(1);
+            var schema = theCatalog.Schemas[schemaName];
+            if (schema==null)
+              throw new InvalidOperationException(string.Format("Schema '{0}' is not found", schemaName));
+            table = schema.Tables[tableName];
+            if (table==null)
+              throw new InvalidOperationException(string.Format("Table '{0}' is not found in schema '{1}'", tableName, schemaName));
+            constraintName = reader.GetString(2);
+            constraintType = reader.GetString(3);
+          }
+          columns.Add(table.TableColumns[reader.GetString(4)]);
+          lastColumnPosition = columnPosition;
+        }
+        if (columns.Count > 0)
+          CreateIndexBasedConstraint(table, constraintName, constraintType, columns);
+      }
+    }
+
+    //--- ExtractCheckConstaints
+    //  0   -   constraint_schema,
+    //  1   -   constraint_name,
+    //  2   -   table_schema,
+    //  3   -   table_name,
+    //  4   -   constraint_type
+    private void ExtractCheckConstaints()
+    {
+      #region Commented Code
+
+      //NOT yet supported!
+      //using (var reader = ExecuteReader(GetExtractCheckConstraintsQuery()))
+      //{
+      //    while (reader.Read())
+      //    {
+      //        var schema = theCatalog.Schemas[reader.GetString(0)];
+      //        var table = schema.Tables[reader.GetString(3)];
+      //        var name = reader.GetString(1);
+
+      //        // It returns empty string instead of the actual value.
+      //        var condition = string.IsNullOrEmpty(reader.GetString(3))
+      //          ? null
+      //          : SqlDml.Native(reader.GetString(3));
+      //        var constraint = table.CreateCheckConstraint(name, condition);
+      //        // ReadConstraintProperties(constraint, reader, 4, 5);
+      //    }
+      //}
+
+      #endregion
+    }
+
+    private SqlValueType CreateValueType(IDataRecord row,
+      int typeNameIndex, int precisionIndex, int scaleIndex, int charLengthIndex)
+    {
+      string typeName = row.GetString(typeNameIndex).ToUpperInvariant();
+      string columnName = row.GetString(6).ToUpperInvariant();
+
+      int precision = row.IsDBNull(precisionIndex) ? DefaultPrecision : ReadInt(row, precisionIndex);
+      int scale = row.IsDBNull(scaleIndex) ? DefaultScale : ReadInt(row, scaleIndex);
+
+      if (typeName=="NUMBER" || typeName=="NUMERIC" || typeName=="DOUBLE" || typeName=="REAL" || typeName=="DECIMAL") {
+        return new SqlValueType(SqlType.Decimal, precision, scale);
+      }
+
+      if (columnName=="TINYINT(1)") {
+        return new SqlValueType(SqlType.Boolean);
+      }
+
+
+      if (typeName.StartsWith("TINYINT")) {
+        // ignoring "day precision" and "second precision"
+        // although they can be read as "scale" and "precision"
+        return new SqlValueType(SqlType.Int8);
+      }
+
+      if (typeName.StartsWith("SMALLINT")) {
+        // ignoring "day precision" and "second precision"
+        // although they can be read as "scale" and "precision"
+        return new SqlValueType(SqlType.Int16);
+      }
+
+      if (typeName.StartsWith("MEDIUMINT")) //There is not 34bit Int in SqlType
+      {
+        // ignoring "day precision" and "second precision"
+        // although they can be read as "scale" and "precision"
+        return new SqlValueType(SqlType.Int32);
+      }
+
+      if (typeName.StartsWith("INT")) {
+        // ignoring "day precision" and "second precision"
+        // although they can be read as "scale" and "precision"
+        return new SqlValueType(SqlType.Int32);
+      }
+
+      if (typeName.StartsWith("BIGINT")) {
+        // ignoring "day precision" and "second precision"
+        // although they can be read as "scale" and "precision"
+        return new SqlValueType(SqlType.Int64);
+      }
+
+      if (typeName.StartsWith("TIME")) {
+        // "timestamp precision" is saved as "scale", ignoring too
+        return new SqlValueType(SqlType.DateTime);
+      }
+      if (typeName.StartsWith("YEAR")) {
+        // "timestamp precision" is saved as "scale", ignoring too
+        return new SqlValueType(SqlType.Decimal, 4, 0);
+      }
+
+      if (typeName=="LONGTEXT") {
+        return new SqlValueType(SqlType.VarCharMax);
+      }
+
+      if (typeName.Contains("TEXT")) {
+        int length = ReadInt(row, charLengthIndex);
+        return new SqlValueType(SqlType.VarCharMax, length);
+      }
+
+      if (typeName.Contains("BLOB")) {
+        return new SqlValueType(SqlType.VarBinaryMax);
+      }
+
+      if (typeName=="VARBINARY") {
+        int length = ReadInt(row, charLengthIndex);
+        return new SqlValueType(SqlType.VarBinary, length);
+      }
+
+      if (typeName=="VARCHAR" || typeName=="CHAR") {
+        int length = Convert.ToInt32(row[charLengthIndex]);
+        SqlType sqlType = typeName.Length==4 ? SqlType.Char : SqlType.VarChar;
+        return new SqlValueType(sqlType, length);
+      }
+      DataTypeInfo typeInfo = Driver.ServerInfo.DataTypes[typeName];
+      return typeInfo!=null
+        ? new SqlValueType(typeInfo.Type)
+        : new SqlValueType(typeName);
+    }
+
+    private static void CreateIndexBasedConstraint(
+      Table table, string constraintName, string constraintType, List<TableColumn> columns)
+    {
+      switch (constraintType) {
+        case "PRIMARY KEY":
+          table.CreatePrimaryKey(constraintName, columns.ToArray());
+          return;
+        case "UNIQUE":
+          table.CreateUniqueConstraint(constraintName, columns.ToArray());
+          return;
+        default:
+          throw new ArgumentOutOfRangeException("constraintType");
+      }
+    }
+
+    private static bool ReadBool(IDataRecord row, int index)
+    {
+      string value = row.GetString(index);
+      switch (value) {
+        case "Y":
+        case "YES":
+        case "ENABLED":
+        case "UNIQUE":
+          return true;
+        case "N":
+        case "NO":
+        case "DISABLED":
+        case "NONUNIQUE":
+          return false;
+        default:
+          throw new ArgumentOutOfRangeException(string.Format(Strings.ExInvalidBooleanStringX, value));
+      }
+    }
+
+    private static bool IsFullTextIndex(IDataRecord row, int index)
+    {
+      string value = ReadStringOrNull(row, index);
+      if (!string.IsNullOrEmpty(value)) {
+        value = value.ToUpperInvariant();
+        return value=="FULLTEXT";
+      }
+      return false;
+    }
+
+    private static bool ReadAutoIncrement(IDataRecord row, int index)
+    {
+      string value = ReadStringOrNull(row, index);
+      if (!string.IsNullOrEmpty(value)) {
+        value = value.ToUpperInvariant();
+        return value=="AUTO_INCREMENT";
+      }
+      return false;
+    }
+
+    private static long ReadLong(IDataRecord row, int index)
+    {
+      decimal value = row.GetDecimal(index);
+      return value > long.MaxValue ? long.MaxValue : (long) value;
+    }
+
+    private static int ReadInt(IDataRecord row, int index)
+    {
+      decimal value = row.GetDecimal(index);
+      return value > int.MaxValue ? int.MaxValue : (int) value;
+    }
+
+    private static string ReadStringOrNull(IDataRecord row, int index)
+    {
+      return row.IsDBNull(index) ? null : row.GetString(index);
+    }
+
+    private static void ReadCascadeAction(ForeignKey foreignKey, IDataRecord row, int deleteRuleIndex)
+    {
+      string deleteRule = row.GetString(deleteRuleIndex);
+      switch (deleteRule) {
+        case "CASCADE":
+          foreignKey.OnDelete = ReferentialAction.Cascade;
+          return;
+        case "SET NULL":
+          foreignKey.OnDelete = ReferentialAction.SetNull;
+          return;
+        case "NO ACTION":
+          foreignKey.OnDelete = ReferentialAction.NoAction;
+          return;
+      }
+    }
+
+    protected virtual void RegisterReplacements(Dictionary<string, string> replacements)
+    {
+      string schemaFilter = targetSchema!=null
+        ? "= " + SqlHelper.QuoteString(targetSchema)
+        : "NOT IN ('INFORMATION_SCHEMA', 'MYSQL', 'PERFORMANCE_SCHEMA')";
+
+      replacements[SchemaFilterPlaceholder] = schemaFilter;
+      replacements[IndexesFilterPlaceholder] = "1 > 0";
+      replacements[TableFilterPlaceholder] = "IS NOT NULL";
+    }
+
+    private string PerformReplacements(string query)
+    {
+      foreach (var registry in replacementsRegistry)
+        query = query.Replace(registry.Key, registry.Value);
+      return query;
+    }
+
+    protected override DbDataReader ExecuteReader(string commandText)
+    {
+      return base.ExecuteReader(PerformReplacements(commandText));
+    }
+
+    protected override DbDataReader ExecuteReader(ISqlCompileUnit statement)
+    {
+      string commandText = Connection.Driver.Compile(statement).GetCommandText();
+      return base.ExecuteReader(PerformReplacements(commandText));
+    }
+
+    // Constructors
+
+    public Extractor(SqlDriver driver)
+      : base(driver)
+    {
+    }
+  }
 }