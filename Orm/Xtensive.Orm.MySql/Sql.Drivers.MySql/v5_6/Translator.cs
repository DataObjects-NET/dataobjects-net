// Copyright (C) 2003-2010 Xtensive LLC.
// All rights reserved.
// For conditions of distribution and use, see license.
// Created by: Alena Mikshina
// Created:    2013.12.30

using System;
using Xtensive.Sql.Compiler;
using Xtensive.Sql.Dml;

namespace Xtensive.Sql.Drivers.MySql.v5_6
{
  internal class Translator : v5_5.Translator
  {
    /// <inheritdoc/>
    public override void Translate(SqlCompilerContext context, SqlCast node, NodeSection section)
    {
      if (node.Type.Type == SqlType.DateTime) {
        switch (section) {
          case NodeSection.Entry:
<<<<<<< HEAD
            context.Output.Append("CAST(");
            break;
          case NodeSection.Exit:
            context.Output.Append("AS ").Append(Translate(node.Type)).Append("(6))");
            break;
          default:
            throw new ArgumentOutOfRangeException("section");
=======
            _ = context.Output.AppendOpeningPunctuation("CAST(");
            break;
          case NodeSection.Exit:
            _ = context.Output.Append("AS ").Append(Translate(node.Type)).Append("(6))");
            break;
          default:
            throw new ArgumentOutOfRangeException(nameof(section));
>>>>>>> 0fb2dd9f
        }
      }
      else {
        base.Translate(context, node, section);
      }
    }

    // Constructors

    public Translator(SqlDriver driver)
      : base(driver)
    {
    }
  }
}<|MERGE_RESOLUTION|>--- conflicted
+++ resolved
@@ -18,15 +18,6 @@
       if (node.Type.Type == SqlType.DateTime) {
         switch (section) {
           case NodeSection.Entry:
-<<<<<<< HEAD
-            context.Output.Append("CAST(");
-            break;
-          case NodeSection.Exit:
-            context.Output.Append("AS ").Append(Translate(node.Type)).Append("(6))");
-            break;
-          default:
-            throw new ArgumentOutOfRangeException("section");
-=======
             _ = context.Output.AppendOpeningPunctuation("CAST(");
             break;
           case NodeSection.Exit:
@@ -34,7 +25,6 @@
             break;
           default:
             throw new ArgumentOutOfRangeException(nameof(section));
->>>>>>> 0fb2dd9f
         }
       }
       else {
