// Copyright (C) 2011-2021 Xtensive LLC.
// This code is distributed under MIT license terms.
// See the License.txt file in the project root for more information.
// Created by: Malisa Ncube
// Created:    2011.02.25

using System;
using System.Data.Common;
using System.Linq;
using System.Security;
using System.Threading;
using System.Threading.Tasks;
using MySql.Data.MySqlClient;
using Xtensive.Orm;
using Xtensive.Sql.Drivers.MySql.Resources;
using Xtensive.Sql.Info;

namespace Xtensive.Sql.Drivers.MySql
{
  /// <summary>
  /// A <see cref="SqlDriver"/> factory for MySQL.
  /// </summary>
  public class DriverFactory : SqlDriverFactory
  {
    private const string DatabaseAndSchemaQuery = "select database(), schema()";

    /// <inheritdoc/>
    [SecuritySafeCritical]
    protected override string BuildConnectionString(UrlInfo url)
    {
      SqlHelper.ValidateConnectionUrl(url);

      var builder = new MySqlConnectionStringBuilder();

      // host, port, database
      builder.Server = url.Host;
      if (url.Port != 0) {
        builder.Port = (uint) url.Port;
      }

      builder.Database = url.Resource ?? string.Empty;

      // user, password
      if (string.IsNullOrEmpty(url.User)) {
        throw new Exception(Strings.ExUserNameRequired);
      }

      builder.UserID = url.User;
      builder.Password = url.Password;

      // custom options
      foreach (var param in url.Params) {
        builder[param.Key] = param.Value;
      }

      return builder.ToString();
    }

    private static Version ParseVersion(string version)
    {
      // For pre-release versions characters might be used in addition to digits
      // Skip any non-supported chars before creating Version

      var fixedVersion = new string(version.Where(ch => char.IsDigit(ch) || ch=='.').ToArray());
      return new Version(fixedVersion);
    }

    /// <inheritdoc/>
    [SecuritySafeCritical]
    protected override SqlDriver CreateDriver(string connectionString, SqlDriverConfiguration configuration)
    {
      using (var connection = new MySqlConnection(connectionString)) {
        if (configuration.DbConnectionAccessors.Count > 0)
<<<<<<< HEAD
          OpenConnectionWithNotification(connection, configuration, false).GetAwaiter().GetResult();
        else
          OpenConnectionFast(connection, configuration, false).GetAwaiter().GetResult();
=======
          OpenConnectionWithNotification(connection, configuration);
        else
          OpenConnectionFast(connection, configuration);
>>>>>>> 9d3e71c9
        var versionString = string.IsNullOrEmpty(configuration.ForcedServerVersion)
          ? connection.ServerVersion
          : configuration.ForcedServerVersion;
        var version = ParseVersion(versionString);

        var defaultSchema = GetDefaultSchema(connection);
        return CreateDriverInstance(connectionString, version, defaultSchema);
<<<<<<< HEAD
      }
    }

    /// <inheritdoc/>
    protected override async Task<SqlDriver> CreateDriverAsync(
      string connectionString, SqlDriverConfiguration configuration, CancellationToken token)
    {
      var connection = new MySqlConnection(connectionString);
      await using (connection.ConfigureAwait(false)) {
        if (configuration.DbConnectionAccessors.Count > 0)
          await OpenConnectionWithNotification(connection, configuration, true, token).ConfigureAwait(false);
        else
          await OpenConnectionFast(connection, configuration, true, token).ConfigureAwait(false);
        var versionString = string.IsNullOrEmpty(configuration.ForcedServerVersion)
          ? connection.ServerVersion
          : configuration.ForcedServerVersion;
        var version = ParseVersion(versionString);

        var defaultSchema = await GetDefaultSchemaAsync(connection, token: token).ConfigureAwait(false);
        return CreateDriverInstance(connectionString, version, defaultSchema);
      }
    }

    private static SqlDriver CreateDriverInstance(string connectionString, Version version, DefaultSchemaInfo defaultSchema)
    {
      var coreServerInfo = new CoreServerInfo {
        ServerVersion = version,
        ConnectionString = connectionString,
        MultipleActiveResultSets = false,
        DatabaseName = defaultSchema.Database,
        DefaultSchemaName = defaultSchema.Schema,
      };

      if (version.Major < 5) {
        throw new NotSupportedException(Strings.ExMySqlBelow50IsNotSupported);
=======
>>>>>>> 9d3e71c9
      }

      return version.Major switch {
        5 when version.Minor == 0 => new v5_0.Driver(coreServerInfo),
        5 when version.Minor == 1 => new v5_1.Driver(coreServerInfo),
        5 when version.Minor == 5 => new v5_5.Driver(coreServerInfo),
        5 when version.Minor == 6 => new v5_6.Driver(coreServerInfo),
        _ => new v5_6.Driver(coreServerInfo)
      };
    }

    private static SqlDriver CreateDriverInstance(string connectionString, Version version, DefaultSchemaInfo defaultSchema)
    {
      var coreServerInfo = new CoreServerInfo {
        ServerVersion = version,
        ConnectionString = connectionString,
        MultipleActiveResultSets = false,
        DatabaseName = defaultSchema.Database,
        DefaultSchemaName = defaultSchema.Schema,
      };

      if (version.Major < 5) {
        throw new NotSupportedException(Strings.ExMySqlBelow50IsNotSupported);
      }

      return version.Major switch {
        5 when version.Minor == 0 => new v5_0.Driver(coreServerInfo),
        5 when version.Minor == 1 => new v5_1.Driver(coreServerInfo),
        5 when version.Minor == 5 => new v5_5.Driver(coreServerInfo),
        5 when version.Minor == 6 => new v5_6.Driver(coreServerInfo),
        _ => new v5_6.Driver(coreServerInfo)
      };
    }

    /// <inheritdoc/>
    protected override DefaultSchemaInfo ReadDefaultSchema(DbConnection connection, DbTransaction transaction) =>
      SqlHelper.ReadDatabaseAndSchema(DatabaseAndSchemaQuery, connection, transaction);

    /// <inheritdoc/>
    protected override Task<DefaultSchemaInfo> ReadDefaultSchemaAsync(
      DbConnection connection, DbTransaction transaction, CancellationToken token) =>
      SqlHelper.ReadDatabaseAndSchemaAsync(DatabaseAndSchemaQuery, connection, transaction, token);

    private async ValueTask OpenConnectionFast(MySqlConnection connection,
      SqlDriverConfiguration configuration,
      bool isAsync,
      CancellationToken cancellationToken = default)
    {
      if (!isAsync) {
        connection.Open();
        SqlHelper.ExecuteInitializationSql(connection, configuration);
      }
      else {
        await connection.OpenAsync().ConfigureAwait(false);
        await SqlHelper.ExecuteInitializationSqlAsync(connection, configuration, cancellationToken).ConfigureAwait(false);
      }
    }

    private async ValueTask OpenConnectionWithNotification(MySqlConnection connection,
      SqlDriverConfiguration configuration,
      bool isAsync,
      CancellationToken cancellationToken = default)
    {
      var acessors = configuration.DbConnectionAccessors;
      if (!isAsync) {
        SqlHelper.NotifyConnectionOpening(acessors, connection);
        try {
          connection.Open();
          if (!string.IsNullOrEmpty(configuration.ConnectionInitializationSql))
            SqlHelper.NotifyConnectionInitializing(acessors, connection, configuration.ConnectionInitializationSql);
          SqlHelper.ExecuteInitializationSql(connection, configuration);
          SqlHelper.NotifyConnectionOpened(acessors, connection);
        }
        catch (Exception ex) {
          SqlHelper.NotifyConnectionOpeningFailed(acessors, connection, ex);
          throw;
        }
      }
      else {
        await SqlHelper.NotifyConnectionOpeningAsync(acessors, connection, false, cancellationToken).ConfigureAwait(false);
        try {
          await connection.OpenAsync(cancellationToken).ConfigureAwait(false);

          if (!string.IsNullOrEmpty(configuration.ConnectionInitializationSql)) {
            await SqlHelper.NotifyConnectionInitializingAsync(acessors,
                connection, configuration.ConnectionInitializationSql, false, cancellationToken)
              .ConfigureAwait(false);
          }

          await SqlHelper.ExecuteInitializationSqlAsync(connection, configuration, cancellationToken).ConfigureAwait(false);
          await SqlHelper.NotifyConnectionOpenedAsync(acessors, connection, false, cancellationToken).ConfigureAwait(false);
        }
        catch (Exception ex) {
          await SqlHelper.NotifyConnectionOpeningFailedAsync(acessors, connection, ex, false, cancellationToken).ConfigureAwait(false);
          throw;
        }
      }
    }

    private void OpenConnectionFast(MySqlConnection connection, SqlDriverConfiguration configuration)
    {
      connection.Open();
      SqlHelper.ExecuteInitializationSql(connection, configuration);
    }

    private void OpenConnectionWithNotification(MySqlConnection connection, SqlDriverConfiguration configuration)
    {
      var accessors = configuration.DbConnectionAccessors;
      SqlHelper.NotifyConnectionOpening(accessors, connection);
      try {
        connection.Open();
        if (!string.IsNullOrEmpty(configuration.ConnectionInitializationSql))
          SqlHelper.NotifyConnectionInitializing(accessors, connection, configuration.ConnectionInitializationSql);
        SqlHelper.ExecuteInitializationSql(connection, configuration);
        SqlHelper.NotifyConnectionOpened(accessors, connection);
      }
      catch (Exception ex) {
        SqlHelper.NotifyConnectionOpeningFailed(accessors, connection, ex);
        throw;
      }
    }
  }
}<|MERGE_RESOLUTION|>--- conflicted
+++ resolved
@@ -71,15 +71,9 @@
     {
       using (var connection = new MySqlConnection(connectionString)) {
         if (configuration.DbConnectionAccessors.Count > 0)
-<<<<<<< HEAD
           OpenConnectionWithNotification(connection, configuration, false).GetAwaiter().GetResult();
         else
           OpenConnectionFast(connection, configuration, false).GetAwaiter().GetResult();
-=======
-          OpenConnectionWithNotification(connection, configuration);
-        else
-          OpenConnectionFast(connection, configuration);
->>>>>>> 9d3e71c9
         var versionString = string.IsNullOrEmpty(configuration.ForcedServerVersion)
           ? connection.ServerVersion
           : configuration.ForcedServerVersion;
@@ -87,7 +81,6 @@
 
         var defaultSchema = GetDefaultSchema(connection);
         return CreateDriverInstance(connectionString, version, defaultSchema);
-<<<<<<< HEAD
       }
     }
 
@@ -110,32 +103,6 @@
         return CreateDriverInstance(connectionString, version, defaultSchema);
       }
     }
-
-    private static SqlDriver CreateDriverInstance(string connectionString, Version version, DefaultSchemaInfo defaultSchema)
-    {
-      var coreServerInfo = new CoreServerInfo {
-        ServerVersion = version,
-        ConnectionString = connectionString,
-        MultipleActiveResultSets = false,
-        DatabaseName = defaultSchema.Database,
-        DefaultSchemaName = defaultSchema.Schema,
-      };
-
-      if (version.Major < 5) {
-        throw new NotSupportedException(Strings.ExMySqlBelow50IsNotSupported);
-=======
->>>>>>> 9d3e71c9
-      }
-
-      return version.Major switch {
-        5 when version.Minor == 0 => new v5_0.Driver(coreServerInfo),
-        5 when version.Minor == 1 => new v5_1.Driver(coreServerInfo),
-        5 when version.Minor == 5 => new v5_5.Driver(coreServerInfo),
-        5 when version.Minor == 6 => new v5_6.Driver(coreServerInfo),
-        _ => new v5_6.Driver(coreServerInfo)
-      };
-    }
-
     private static SqlDriver CreateDriverInstance(string connectionString, Version version, DefaultSchemaInfo defaultSchema)
     {
       var coreServerInfo = new CoreServerInfo {
