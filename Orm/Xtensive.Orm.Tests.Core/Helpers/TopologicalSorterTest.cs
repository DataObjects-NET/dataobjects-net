--- conflicted
+++ resolved
@@ -129,11 +129,6 @@
 
         private void TestSort<T>(T[] data, Predicate<T, T> connector, T[] expected, T[] loops)
         {
-<<<<<<< HEAD
-            var (sorted, cycles) = TopologicalSorter.SortWithCycles(data, connector);
-            var actual = sorted.ToList();
-            T[] actualLoops = cycles?.ToArray();
-=======
             var actual = TopologicalSorter.SortToList(data, connector, out List<Node<T, object>> actualLoopNodes);
             T[] actualLoops = null;
             if (actualLoopNodes != null)
@@ -141,7 +136,6 @@
                     .Where(n => n.OutgoingConnectionCount != 0)
                     .Select(n => n.Item)
                     .ToArray();
->>>>>>> 146c357f
 
             AssertEx.HasSameElements(expected, actual);
             AssertEx.HasSameElements(loops, actualLoops);
