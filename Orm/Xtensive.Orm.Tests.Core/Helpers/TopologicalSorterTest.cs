// Copyright (C) 2003-2010 Xtensive LLC.
// All rights reserved.
// For conditions of distribution and use, see license.
// Created by: Alex Yakunin
// Created:    2008.08.08

using System;
using System.Collections.Generic;
using System.Linq;
using System.Text;
using NUnit.Framework;
using Xtensive.Collections;
using Xtensive.Core;
using Xtensive.Sorting;
using Xtensive.Orm.Tests;

namespace Xtensive.Orm.Tests.Core.Helpers
{
    [TestFixture]
    public class TopologicalSorterTest
    {
        [Test, Explicit]
        public void PerformanceTest()
        {
            using (TestLog.InfoRegion("No loops")) {
                InternalPerformanceTest(10000, 10, false);
                InternalPerformanceTest(100, 10, false);
                InternalPerformanceTest(1000, 10, false);
                InternalPerformanceTest(10000, 10, false);
                InternalPerformanceTest(100000, 10, false);
            }
            TestLog.Info("");
            using (TestLog.InfoRegion("With loop removal")) {
                InternalPerformanceTest(10000, 10, true);
                InternalPerformanceTest(100, 10, true);
                InternalPerformanceTest(1000, 10, true);
                InternalPerformanceTest(10000, 10, true);
                InternalPerformanceTest(100000, 10, true);
            }
        }

        private static void InternalPerformanceTest(int nodeCount, int averageConnectionCount, bool allowLoops)
        {
            TestLog.Info("Building graph: {0} nodes, {1} connections/node in average.", nodeCount, averageConnectionCount);
            var rnd = new Random();
            var nodes = new List<Node<int, int>>();
            for (int i = 0; i < nodeCount; i++)
                nodes.Add(new Node<int, int>(i));
            int connectionCount = 0;
            foreach (var from in nodes) {
                int outgoingConnectionCount = rnd.Next(averageConnectionCount);
                for (int i = 0; i < outgoingConnectionCount; i++) {
                    var to = nodes[rnd.Next(allowLoops ? nodeCount : @from.Item)];
                    if (from==to)
                        continue;
                    var c = new NodeConnection<int, int>(@from, to, connectionCount++);
                    c.BindToNodes();
                }
            }

            GC.GetTotalMemory(true);
            using (new Measurement("Sorting", nodeCount + connectionCount)) {
                List<Node<int, int>> removedEdges;
                var result = TopologicalSorter.SortToList(nodes, out removedEdges);
                if (!allowLoops)
                    Assert.AreEqual(nodeCount, result.Count());
            }
            GC.GetTotalMemory(true);
        }

        [Test]
        public void SelfReferenceTest()
        {
            var node = new Node<int, string>(1);
            var connection = new NodeConnection<int, string>(node, node, "ConnectionItem");
            connection.BindToNodes();

            var result = TopologicalSorter.SortToList(EnumerableUtils.One(node), out var removedEdges);
            Assert.AreEqual(1, result.Count);
            Assert.AreEqual(node.Item, result[0]);
            Assert.AreEqual(1, removedEdges.Count);
            Assert.AreEqual(connection, removedEdges[0]);
        }

        [Test]
        public void RemoveWholeNodeTest()
        {
            var node1 = new Node<int, string>(1);
            var node2 = new Node<int, string>(2);
            var connection12_1 = new NodeConnection<int, string>(node1, node2, "ConnectionItem 1->2 1");
            connection12_1.BindToNodes();
            var connection12_2 = new NodeConnection<int, string>(node1, node2, "ConnectionItem 1->2 2");
            connection12_2.BindToNodes();
            var connection21_1 = new NodeConnection<int, string>(node2, node1, "ConnectionItem 2->1 1");
            connection21_1.BindToNodes();

            // Remove edge by edge.

            var result = TopologicalSorter.SortToList(new[] {node2, node1}, out List<NodeConnection<int, string>> removedEdges);
            Assert.AreEqual(2, result.Count);
            Assert.AreEqual(node1.Item, result[0]);
            Assert.AreEqual(node2.Item, result[1]);

            Assert.AreEqual(1, removedEdges.Count);
            Assert.AreEqual(connection21_1, removedEdges[0]);

            // Remove whole node
            connection12_1.BindToNodes();
            connection12_2.BindToNodes();
            connection21_1.BindToNodes();

            result = TopologicalSorter.SortToList(new[] {node2, node1}, out removedEdges, true);
            Assert.AreEqual(2, result.Count);
            Assert.AreEqual(node1.Item, result[1]);
            Assert.AreEqual(node2.Item, result[0]);

            Assert.AreEqual(2, removedEdges.Count);
            Assert.AreEqual(0, removedEdges.Except(new[] {connection12_1, connection12_2}).Count());
        }

        [Test]
        public void CombinedTest()
        {
            TestSort(new[] {4, 3, 2, 1}, (i1, i2) => !(i1 == 3 || i2 == 3), null, new[] {4, 2, 1});
            TestSort(new[] {3, 2, 1}, (i1, i2) => i1 >= i2, new[] {1, 2, 3}, null);
            TestSort(new[] {3, 2, 1}, (i1, i2) => true, null, new[] {1, 2, 3});
            TestSort(new[] {3, 2, 1}, (i1, i2) => false, new[] {3, 2, 1}, null);
        }

        private void TestSort<T>(T[] data, Predicate<T, T> connector, T[] expected, T[] loops)
        {
<<<<<<< HEAD
            List<Node<T, object>> actualLoopNodes;
            List<T> actual = TopologicalSorter.Sort(data, connector, out actualLoopNodes).ToList();
=======
            var actual = TopologicalSorter.SortToList(data, connector, out List<Node<T, object>> actualLoopNodes);
>>>>>>> 9d8b1488
            T[] actualLoops = null;
            if (actualLoopNodes != null)
                actualLoops = actualLoopNodes
                    .Where(n => n.OutgoingConnectionCount != 0)
                    .Select(n => n.Item)
                    .ToArray();

            AssertEx.HasSameElements(expected, actual);
            AssertEx.HasSameElements(loops, actualLoops);

            var sortWithRemove = TopologicalSorter.SortToList(data, connector, out List<NodeConnection<T, object>> removedEdges);
            Assert.AreEqual(sortWithRemove.Count, data.Length);
            if (loops == null) {
                Assert.AreEqual(sortWithRemove.Count, actual.Count);
                for (int i = 0; i < actual.Count; i++) {
                    Assert.AreEqual(sortWithRemove[i], actual[i]);
                }
            }
            else {
                TestLog.Debug("Loops detected");
            }
        }
    }
}<|MERGE_RESOLUTION|>--- conflicted
+++ resolved
@@ -129,12 +129,7 @@
 
         private void TestSort<T>(T[] data, Predicate<T, T> connector, T[] expected, T[] loops)
         {
-<<<<<<< HEAD
-            List<Node<T, object>> actualLoopNodes;
-            List<T> actual = TopologicalSorter.Sort(data, connector, out actualLoopNodes).ToList();
-=======
             var actual = TopologicalSorter.SortToList(data, connector, out List<Node<T, object>> actualLoopNodes);
->>>>>>> 9d8b1488
             T[] actualLoops = null;
             if (actualLoopNodes != null)
                 actualLoops = actualLoopNodes
