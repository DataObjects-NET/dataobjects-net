--- conflicted
+++ resolved
@@ -1,12 +1,6 @@
-<<<<<<< HEAD
 // Copyright (C) 2009-2020 Xtensive LLC.
 // This code is distributed under MIT license terms.
 // See the License.txt file in the project root for more information.
-=======
-// Copyright (C) 2003-2010 Xtensive LLC.
-// All rights reserved.
-// For conditions of distribution and use, see license.
->>>>>>> b5d188a2
 // Created by: Ivan Galkin
 // Created:    2009.03.20
 
@@ -83,16 +77,10 @@
         }
 
         // Included columns
-<<<<<<< HEAD
         var fullKeySet = KeyColumns
           .Select(cr => cr.Value)
           .Concat(PrimaryKeyColumns.Select(cr => cr.Value))
           .ToHashSet();
-=======
-        var fullKeySet = EnumerableExtensions.ToHashSet(KeyColumns
-          .Select(cr => cr.Value)
-          .Concat(PrimaryKeyColumns.Select(cr => cr.Value)));
->>>>>>> b5d188a2
 
         foreach (var columnRef in IncludedColumns) {
           if (fullKeySet.Contains(columnRef.Value))
