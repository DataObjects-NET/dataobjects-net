--- conflicted
+++ resolved
@@ -78,11 +78,7 @@
     [ServiceConstructor]
     public SlowConstructorService()
     {
-<<<<<<< HEAD
-      Interlocked.Increment(ref ConstructorInvocations);
-=======
       _ = Interlocked.Increment(ref ConstructorInvocations);
->>>>>>> 159dbf92
       Thread.Sleep(1000);
     }
   }
@@ -100,7 +96,7 @@
   public class MainTest : HasConfigurationAccessTest
   {
     [Test]
-    public void DefaultSectionContainerTest() 
+    public void DefaultSectionContainerTest()
     {
       var defaultSectionContainer = ServiceContainer.Create(Configuration);
       var ps = defaultSectionContainer.Get<IPrintService>();
@@ -120,7 +116,7 @@
 
     [Test]
     public void CustomContainerTest()
-    { 
+    {
       var container = ServiceContainer.Create(Configuration, "second");
 
       var ps = container.Get<IPrintService>();
@@ -152,11 +148,7 @@
       var container = ServiceContainer.Create(Configuration);
       var prevInvocations = SlowConstructorService.ConstructorInvocations;
       var threads = new List<Thread>();
-<<<<<<< HEAD
-      for (int i = 0; i < 2; ++i) {
-=======
       for (var i = 0; i < 2; ++i) {
->>>>>>> 159dbf92
         var thread = new Thread(() => container.Get<IPrintService>("SlowConstructor"));
         thread.Start();
         threads.Add(thread);
