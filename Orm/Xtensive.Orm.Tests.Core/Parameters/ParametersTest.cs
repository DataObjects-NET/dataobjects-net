<<<<<<< HEAD
// Copyright (C) 2008-2020 Xtensive LLC.
// This code is distributed under MIT license terms.
// See the License.txt file in the project root for more information.
=======
// Copyright (C) 2003-2010 Xtensive LLC.
// All rights reserved.
// For conditions of distribution and use, see license.
>>>>>>> b5d188a2
// Created by: Alex Kofman
// Created:    2008.08.18

using System;
using NUnit.Framework;
using Xtensive.Core;
<<<<<<< HEAD
=======
using Xtensive.Orm.Tests;
>>>>>>> b5d188a2

namespace Xtensive.Orm.Tests.Core.Parameters
{
  [TestFixture]
  public class ParametersTest
<<<<<<< HEAD
  {
    [Test]
    public void CombinedTest()
    {
      const string parameterName = "TestParameter";
      var parameter = new Parameter<int>(parameterName);

      Assert.AreEqual(parameterName, parameter.Name);
      Assert.Throws<NotSupportedException>(() => _ = parameter.Value);

      var firstContext = new ParameterContext();
      firstContext.SetValue(parameter, 10);
      Assert.AreEqual(10, firstContext.GetValue(parameter));
      firstContext.SetValue(parameter, 15);
      Assert.AreEqual(15, firstContext.GetValue(parameter));

      var secondContext = new ParameterContext(firstContext);
      Assert.AreEqual(15, secondContext.GetValue(parameter));
      secondContext.SetValue(parameter, 20);
      Assert.AreEqual(20, secondContext.GetValue(parameter));

      Assert.AreEqual(15, firstContext.GetValue(parameter));
      firstContext.SetValue(parameter, 25);
      Assert.AreEqual(25, firstContext.GetValue(parameter));
      Assert.AreEqual(20, secondContext.GetValue(parameter));
=======
  {    
    [Test]
    public void CombinedTest()
    {
      var parameter = new Parameter<int>();

      Assert.AreEqual(null, parameter.ExpectedValue);
      Assert.IsFalse(parameter.IsExpectedValueSet);

      parameter = new Parameter<int>(1);

      Assert.AreEqual(1, parameter.ExpectedValue);

      AssertEx.Throws<Exception>(delegate {
        parameter.Value = 5;
      });

      var firstContext = new ParameterContext();

      using (firstContext.Activate()) {        

        AssertEx.Throws<InvalidOperationException>(delegate {
          int i = parameter.Value;
        });

        parameter.Value = 10;
        Assert.AreEqual(10, parameter.Value);

        using (ParameterContext.ExpectedValues.Activate()) {
          Assert.AreEqual(1, parameter.Value);
          AssertEx.ThrowsInvalidOperationException(() => parameter.Value = 1);
        }

        Assert.AreEqual(10, parameter.Value);

        parameter.Value = 15;
        Assert.AreEqual(15, parameter.Value);

        using (new ParameterContext().Activate()) {
          Assert.AreEqual(15, parameter.Value);

          parameter.Value = 20;
          Assert.AreEqual(20, parameter.Value);

          // Reactivating first context
          using (firstContext.Activate()) {
            Assert.AreEqual(15, parameter.Value);
            parameter.Value = 25;
          }

          Assert.AreEqual(20, parameter.Value);
        }

        Assert.AreEqual(25, parameter.Value);        
      }

      AssertEx.Throws<Exception>(delegate {
        int i = parameter.Value;
      });
>>>>>>> b5d188a2
    }
  }
}<|MERGE_RESOLUTION|>--- conflicted
+++ resolved
@@ -1,28 +1,17 @@
-<<<<<<< HEAD
 // Copyright (C) 2008-2020 Xtensive LLC.
 // This code is distributed under MIT license terms.
 // See the License.txt file in the project root for more information.
-=======
-// Copyright (C) 2003-2010 Xtensive LLC.
-// All rights reserved.
-// For conditions of distribution and use, see license.
->>>>>>> b5d188a2
 // Created by: Alex Kofman
 // Created:    2008.08.18
 
 using System;
 using NUnit.Framework;
 using Xtensive.Core;
-<<<<<<< HEAD
-=======
-using Xtensive.Orm.Tests;
->>>>>>> b5d188a2
 
 namespace Xtensive.Orm.Tests.Core.Parameters
 {
   [TestFixture]
   public class ParametersTest
-<<<<<<< HEAD
   {
     [Test]
     public void CombinedTest()
@@ -48,67 +37,6 @@
       firstContext.SetValue(parameter, 25);
       Assert.AreEqual(25, firstContext.GetValue(parameter));
       Assert.AreEqual(20, secondContext.GetValue(parameter));
-=======
-  {    
-    [Test]
-    public void CombinedTest()
-    {
-      var parameter = new Parameter<int>();
-
-      Assert.AreEqual(null, parameter.ExpectedValue);
-      Assert.IsFalse(parameter.IsExpectedValueSet);
-
-      parameter = new Parameter<int>(1);
-
-      Assert.AreEqual(1, parameter.ExpectedValue);
-
-      AssertEx.Throws<Exception>(delegate {
-        parameter.Value = 5;
-      });
-
-      var firstContext = new ParameterContext();
-
-      using (firstContext.Activate()) {        
-
-        AssertEx.Throws<InvalidOperationException>(delegate {
-          int i = parameter.Value;
-        });
-
-        parameter.Value = 10;
-        Assert.AreEqual(10, parameter.Value);
-
-        using (ParameterContext.ExpectedValues.Activate()) {
-          Assert.AreEqual(1, parameter.Value);
-          AssertEx.ThrowsInvalidOperationException(() => parameter.Value = 1);
-        }
-
-        Assert.AreEqual(10, parameter.Value);
-
-        parameter.Value = 15;
-        Assert.AreEqual(15, parameter.Value);
-
-        using (new ParameterContext().Activate()) {
-          Assert.AreEqual(15, parameter.Value);
-
-          parameter.Value = 20;
-          Assert.AreEqual(20, parameter.Value);
-
-          // Reactivating first context
-          using (firstContext.Activate()) {
-            Assert.AreEqual(15, parameter.Value);
-            parameter.Value = 25;
-          }
-
-          Assert.AreEqual(20, parameter.Value);
-        }
-
-        Assert.AreEqual(25, parameter.Value);        
-      }
-
-      AssertEx.Throws<Exception>(delegate {
-        int i = parameter.Value;
-      });
->>>>>>> b5d188a2
     }
   }
 }