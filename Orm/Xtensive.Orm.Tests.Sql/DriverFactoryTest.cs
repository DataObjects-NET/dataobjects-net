--- conflicted
+++ resolved
@@ -9,18 +9,14 @@
 using Xtensive.Orm.Building.Builders;
 using Xtensive.Sql;
 using Xtensive.Orm.Tests.Sql.DriverFactoryTestTypes;
-<<<<<<< HEAD
 using System.Threading.Tasks;
 using System.Threading;
-=======
->>>>>>> 9d3e71c9
 
 namespace Xtensive.Orm.Tests.Sql.DriverFactoryTestTypes
 {
   public class TestConnectionAccessor : DbConnectionAccessor
   {
     public int OpeningCounter = 0;
-<<<<<<< HEAD
     public int OpeningAsyncCounter = 0;
 
     public int OpeningInitCounter = 0;
@@ -31,18 +27,12 @@
 
     public int OpeningFailedCounter = 0;
     public int OpeningFailedAsyncCounter = 0;
-=======
-    public int OpenedCounter = 0;
-    public int OpeningInitCounter = 0;
-    public int OpeningFailedCounter = 0;
->>>>>>> 9d3e71c9
 
     public override void ConnectionOpening(ConnectionEventData eventData)
     {
       OpeningCounter++;
     }
 
-<<<<<<< HEAD
     public override Task ConnectionOpeningAsync(ConnectionEventData eventData, CancellationToken cancellationToken)
     {
       OpeningAsyncCounter++;
@@ -60,38 +50,27 @@
       return base.ConnectionInitializationAsync(eventData, cancellationToken);
     }
 
-=======
->>>>>>> 9d3e71c9
     public override void ConnectionOpened(ConnectionEventData eventData)
     {
       OpenedCounter++;
     }
 
-<<<<<<< HEAD
     public override Task ConnectionOpenedAsync(ConnectionEventData eventData, CancellationToken cancellationToken)
     {
       OpenedAsyncCounter++;
       return base.ConnectionOpenedAsync(eventData, cancellationToken);
-=======
-    public override void ConnectionInitialization(ConnectionInitEventData eventData)
-    {
-      OpeningInitCounter++;
->>>>>>> 9d3e71c9
     }
 
     public override void ConnectionOpeningFailed(ConnectionErrorEventData eventData)
     {
       OpeningFailedCounter++;
     }
-<<<<<<< HEAD
 
     public override Task ConnectionOpeningFailedAsync(ConnectionErrorEventData eventData, CancellationToken cancellationToken)
     {
       OpeningFailedAsyncCounter++;
       return base.ConnectionOpeningFailedAsync(eventData, cancellationToken);
     }
-=======
->>>>>>> 9d3e71c9
   }
 
   public static class StaticCounter
@@ -196,7 +175,6 @@
       var factory = (SqlDriverFactory) Activator.CreateInstance(descriptor.DriverFactory);
 
       Assert.That(accessorInstance.OpeningCounter, Is.EqualTo(0));
-<<<<<<< HEAD
       Assert.That(accessorInstance.OpeningAsyncCounter, Is.EqualTo(0));
       Assert.That(accessorInstance.OpeningInitCounter, Is.EqualTo(0));
       Assert.That(accessorInstance.OpeningInitAsyncCounter, Is.EqualTo(0));
@@ -204,16 +182,10 @@
       Assert.That(accessorInstance.OpenedAsyncCounter, Is.EqualTo(0));
       Assert.That(accessorInstance.OpeningFailedCounter, Is.EqualTo(0));
       Assert.That(accessorInstance.OpeningFailedAsyncCounter, Is.EqualTo(0));
-=======
-      Assert.That(accessorInstance.OpeningInitCounter, Is.EqualTo(0));
-      Assert.That(accessorInstance.OpenedCounter, Is.EqualTo(0));
-      Assert.That(accessorInstance.OpeningFailedCounter, Is.EqualTo(0));
->>>>>>> 9d3e71c9
 
       var configuration = new SqlDriverConfiguration(accessorsArray);
       _ = factory.GetDriver(new ConnectionInfo(Url), configuration);
       Assert.That(accessorInstance.OpeningCounter, Is.EqualTo(1));
-<<<<<<< HEAD
       Assert.That(accessorInstance.OpeningAsyncCounter, Is.EqualTo(0));
       Assert.That(accessorInstance.OpeningInitCounter, Is.EqualTo(0));
       Assert.That(accessorInstance.OpeningInitAsyncCounter, Is.EqualTo(0));
@@ -221,16 +193,10 @@
       Assert.That(accessorInstance.OpenedAsyncCounter, Is.EqualTo(0));
       Assert.That(accessorInstance.OpeningFailedCounter, Is.EqualTo(0));
       Assert.That(accessorInstance.OpeningFailedAsyncCounter, Is.EqualTo(0));
-=======
-      Assert.That(accessorInstance.OpeningInitCounter, Is.EqualTo(0));
-      Assert.That(accessorInstance.OpenedCounter, Is.EqualTo(1));
-      Assert.That(accessorInstance.OpeningFailedCounter, Is.EqualTo(0));
->>>>>>> 9d3e71c9
 
       configuration = new SqlDriverConfiguration(accessorsArray) { EnsureConnectionIsAlive = true };
       _ = factory.GetDriver(new ConnectionInfo(Url), configuration);
       Assert.That(accessorInstance.OpeningCounter, Is.EqualTo(2));
-<<<<<<< HEAD
       Assert.That(accessorInstance.OpeningAsyncCounter, Is.EqualTo(0));
 
       if (provider == WellKnown.Provider.SqlServer) {
@@ -246,19 +212,10 @@
       Assert.That(accessorInstance.OpenedAsyncCounter, Is.EqualTo(0));
       Assert.That(accessorInstance.OpeningFailedCounter, Is.EqualTo(0));
       Assert.That(accessorInstance.OpeningFailedAsyncCounter, Is.EqualTo(0));
-=======
-      if (provider == WellKnown.Provider.SqlServer)
-        Assert.That(accessorInstance.OpeningInitCounter, Is.EqualTo(1));
-      else
-        Assert.That(accessorInstance.OpeningInitCounter, Is.EqualTo(0));
-      Assert.That(accessorInstance.OpenedCounter, Is.EqualTo(2));
-      Assert.That(accessorInstance.OpeningFailedCounter, Is.EqualTo(0));
->>>>>>> 9d3e71c9
 
       configuration = new SqlDriverConfiguration(accessorsArray) { ConnectionInitializationSql = InitQueryPerProvider(provider) };
       _ = factory.GetDriver(new ConnectionInfo(Url), configuration);
       Assert.That(accessorInstance.OpeningCounter, Is.EqualTo(3));
-<<<<<<< HEAD
       Assert.That(accessorInstance.OpeningAsyncCounter, Is.EqualTo(0));
 
       if (provider == WellKnown.Provider.SqlServer) {
@@ -274,14 +231,6 @@
       Assert.That(accessorInstance.OpenedAsyncCounter, Is.EqualTo(0));
       Assert.That(accessorInstance.OpeningFailedCounter, Is.EqualTo(0));
       Assert.That(accessorInstance.OpeningFailedAsyncCounter, Is.EqualTo(0));
-=======
-      if (provider == WellKnown.Provider.SqlServer)
-        Assert.That(accessorInstance.OpeningInitCounter, Is.EqualTo(2));
-      else
-        Assert.That(accessorInstance.OpeningInitCounter, Is.EqualTo(1));
-      Assert.That(accessorInstance.OpenedCounter, Is.EqualTo(3));
-      Assert.That(accessorInstance.OpeningFailedCounter, Is.EqualTo(0));
->>>>>>> 9d3e71c9
 
       configuration = new SqlDriverConfiguration(accessorsArray) { ConnectionInitializationSql = "dummy string to trigger error" };
       try {
@@ -291,7 +240,6 @@
         //skip it
       }
       Assert.That(accessorInstance.OpeningCounter, Is.EqualTo(4));
-<<<<<<< HEAD
       Assert.That(accessorInstance.OpeningAsyncCounter, Is.EqualTo(0));
 
       if (provider == WellKnown.Provider.SqlServer) {
@@ -398,14 +346,6 @@
       Assert.That(accessorInstance.OpenedAsyncCounter, Is.EqualTo(3));
       Assert.That(accessorInstance.OpeningFailedCounter, Is.EqualTo(1));
       Assert.That(accessorInstance.OpeningFailedAsyncCounter, Is.EqualTo(1));
-=======
-      if (provider == WellKnown.Provider.SqlServer)
-        Assert.That(accessorInstance.OpeningInitCounter, Is.EqualTo(3));
-      else
-        Assert.That(accessorInstance.OpeningInitCounter, Is.EqualTo(2));
-      Assert.That(accessorInstance.OpenedCounter, Is.EqualTo(3));
-      Assert.That(accessorInstance.OpeningFailedCounter, Is.EqualTo(1));
->>>>>>> 9d3e71c9
     }
 
     private static void TestProvider(string providerName, string connectionString, string connectionUrl)
@@ -425,7 +365,6 @@
     private static string InitQueryPerProvider(string currentProvider)
     {
       switch (currentProvider) {
-<<<<<<< HEAD
         case WellKnown.Provider.Firebird: return "select current_timestamp from RDB$DATABASE;";
         case WellKnown.Provider.MySql: return "SELECT 0";
         case WellKnown.Provider.Oracle: return "select current_timestamp from DUAL";
@@ -433,22 +372,6 @@
         case WellKnown.Provider.SqlServer: return "SELECT 0";
         case WellKnown.Provider.Sqlite: return "SELECT 0";
         default: throw new ArgumentOutOfRangeException(currentProvider);
-=======
-        case WellKnown.Provider.Firebird:
-          return "select current_timestamp from RDB$DATABASE;";
-        case WellKnown.Provider.MySql:
-          return "SELECT 0";
-        case WellKnown.Provider.Oracle:
-          return "select current_timestamp from DUAL";
-        case WellKnown.Provider.PostgreSql:
-          return "SELECT 0";
-        case WellKnown.Provider.SqlServer:
-          return "SELECT 0";
-        case WellKnown.Provider.Sqlite:
-          return "SELECT 0";
-        default:
-          throw new ArgumentOutOfRangeException(currentProvider);
->>>>>>> 9d3e71c9
       }
     }
   }
