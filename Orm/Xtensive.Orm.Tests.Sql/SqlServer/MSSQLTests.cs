--- conflicted
+++ resolved
@@ -2701,19 +2701,11 @@
       var nativeSql = "INSERT INTO Production.UnitMeasure "
         +"VALUES (N'F2', N'Square Feet', GETDATE());";
 
-<<<<<<< HEAD
-      SqlTableRef unitMeasure = SqlDml.TableRef(Catalog.Schemas["Production"].Tables["UnitMeasure"]);
-      SqlInsert insert = SqlDml.Insert(unitMeasure);
-      insert.Values.SetValueByColumn(unitMeasure[0], "F2");
-      insert.Values.SetValueByColumn(unitMeasure[1], "Square Feet");
-      insert.Values.SetValueByColumn(unitMeasure[2], SqlDml.CurrentDate());
-=======
       var unitMeasure = SqlDml.TableRef(Catalog.Schemas["Production"].Tables["UnitMeasure"]);
       var insert = SqlDml.Insert(unitMeasure);
       insert.Values[unitMeasure[0]] = "F2";
       insert.Values[unitMeasure[1]] = "Square Feet";
       insert.Values[unitMeasure[2]] = SqlDml.CurrentDate();
->>>>>>> 0fb2dd9f
 
       Assert.IsTrue(CompareExecuteNonQuery(nativeSql, insert));
     }
@@ -3996,7 +3988,7 @@
 
       var subcategories = SqlDml.TableRef(Catalog.Schemas["Production"].Tables["ProductSubcategory"], "c");
       var products = SqlDml.TableRef(Catalog.Schemas["Production"].Tables["Product"]);
-      
+
       var innerSelect = SqlDml.Select(products);
       innerSelect.Columns.Add(products.Columns["Name"]);
       innerSelect.Where = products.Columns["ProductSubcategoryID"] == subcategories.Columns["ProductSubcategoryID"];
@@ -4023,14 +4015,14 @@
 
       var products = SqlDml.TableRef(Catalog.Schemas["Production"].Tables["Product"]);
       var specialOfferProduct = SqlDml.TableRef(Catalog.Schemas["Sales"].Tables["SpecialOfferProduct"]);
-      
+
       var select = SqlDml.Select(products);
       select.Columns.Add(products["ProductID"]);
       select.Where = products["ProductID"]==specialOfferProduct["ProductID"];
-      
+
       var delete = SqlDml.Delete(specialOfferProduct);
       delete.Where = SqlDml.Not(SqlDml.Exists(select));
-      
+
       Assert.IsTrue(CompareExecuteNonQuery(nativeSql, delete));
     }
 
@@ -4101,7 +4093,7 @@
 FROM EmpTable
 
 SELECT VendorID, [164] AS Emp1, [198] AS Emp2, [223] AS Emp3, [231] AS Emp4, [233] AS Emp5
-FROM 
+FROM
 (SELECT PurchaseOrderID, EmployeeID, VendorID
 FROM Purchasing.PurchaseOrderHeader) p
 PIVOT
@@ -4115,7 +4107,7 @@
 DECLARE complex_cursor CURSOR FOR
     SELECT a.EmployeeID
     FROM HumanResources.EmployeePayHistory AS a
-    WHERE RateChangeDate <> 
+    WHERE RateChangeDate <>
          (SELECT MAX(RateChangeDate)
           FROM HumanResources.EmployeePayHistory AS b
           WHERE a.EmployeeID = b.EmployeeID) ;
@@ -4259,7 +4251,7 @@
     NewVacationHours int,
     ModifiedDate datetime);
 UPDATE TOP (10) HumanResources.Employee
-SET VacationHours = VacationHours * 1.25 
+SET VacationHours = VacationHours * 1.25
 OUTPUT INSERTED.EmployeeID,
        DELETED.VacationHours,
        INSERTED.VacationHours,
