--- conflicted
+++ resolved
@@ -2701,19 +2701,11 @@
       var nativeSql = "INSERT INTO Production.UnitMeasure "
         +"VALUES (N'F2', N'Square Feet', GETDATE());";
 
-<<<<<<< HEAD
-      SqlTableRef unitMeasure = SqlDml.TableRef(Catalog.Schemas["Production"].Tables["UnitMeasure"]);
-      SqlInsert insert = SqlDml.Insert(unitMeasure);
+      var unitMeasure = SqlDml.TableRef(Catalog.Schemas["Production"].Tables["UnitMeasure"]);
+      var insert = SqlDml.Insert(unitMeasure);
       insert.Values.SetValueByColumn(unitMeasure[0], "F2");
       insert.Values.SetValueByColumn(unitMeasure[1], "Square Feet");
       insert.Values.SetValueByColumn(unitMeasure[2], SqlDml.CurrentDate());
-=======
-      var unitMeasure = SqlDml.TableRef(Catalog.Schemas["Production"].Tables["UnitMeasure"]);
-      var insert = SqlDml.Insert(unitMeasure);
-      insert.Values[unitMeasure[0]] = "F2";
-      insert.Values[unitMeasure[1]] = "Square Feet";
-      insert.Values[unitMeasure[2]] = SqlDml.CurrentDate();
->>>>>>> 0fb2dd9f
 
       Assert.IsTrue(CompareExecuteNonQuery(nativeSql, insert));
     }
