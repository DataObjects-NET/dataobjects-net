// Copyright (C) 2003-2010 Xtensive LLC.
// All rights reserved.
// For conditions of distribution and use, see license.
// Created by: Denis Krjuchkov
// Created:    2009.03.16

// TODO: Refactor stupid MSSqlExtractorTests.cs and put all stuff here

using System;
using System.Collections.Generic;
using NUnit.Framework;
using System.Linq;
using Xtensive.Core;
using Xtensive.Sql;
using Xtensive.Sql.Model;

namespace Xtensive.Orm.Tests.Sql.SqlServer
{
  [TestFixture]
  public class ExtractorTest : SqlTest
  {
    private readonly List<string> dropOperations = new List<string>();

    protected override void TestFixtureTearDown()
    {
      foreach (var dropOperation in dropOperations) {
        try {
          _ = ExecuteNonQuery(dropOperation);
        }
        catch (Exception) {
          Console.Write("Operation '{0}' wasn't performed correctly", dropOperation);
        }
      }
    }

    protected override void CheckRequirements()
    {
      Require.ProviderIs(StorageProvider.SqlServer);
    }

    [Test]
    public void Extract()
    {
      var catalog = ExtractCatalog();
    }

    [Test]
    public void ExtractIndexTypesTest1()
    {
      #region Preparation

      var createScript = @"
        CREATE TABLE [Table1] (
          Id int NOT NULL,
          IntField1 int NOT NULL,
          XmlField [xml],
          CONSTRAINT [PK_Table1] PRIMARY KEY CLUSTERED (Id));

        CREATE PRIMARY XML INDEX [IX_XML_Table1_XmlField] ON [Table1] (XmlField);
        CREATE NONCLUSTERED INDEX [IX_Table1_IntField1] ON [Table1] (IntField1);";

      var dropScript = "IF OBJECT_ID('Table1') IS NOT NULL DROP TABLE [Table1]";

      RegisterDropForLater(dropScript);
      _ = ExecuteNonQuery(dropScript);
      _ = ExecuteNonQuery(createScript);

      #endregion

      Schema schema = null;
      Assert.DoesNotThrow(() => { schema = ExtractCatalog().DefaultSchema; });

      var table = schema.Tables["Table1"];
      var tableIndexes = table.Indexes;
      Assert.IsTrue(table.Indexes.Count==1);

      var nonClusteredIndex = tableIndexes["IX_Table1_IntField1"];
      Assert.IsNotNull(nonClusteredIndex);
      Assert.IsFalse(nonClusteredIndex.IsClustered);
      Assert.IsFalse(nonClusteredIndex.IsSpatial);
      Assert.IsFalse(nonClusteredIndex.IsFullText);
      Assert.IsFalse(nonClusteredIndex.IsBitmap);
      Assert.IsFalse(nonClusteredIndex.IsFullText);

      var tableConstratins = table.TableConstraints;
      Assert.IsTrue(table.TableConstraints.Count==1);

      var clusteredPk = tableConstratins["PK_Table1"] as PrimaryKey;
      Assert.IsNotNull(clusteredPk);
      Assert.IsTrue(clusteredPk.IsClustered);
    }

    [Test]
    public void ExtractIndexTypesTest2()
    {
      Require.ProviderVersionAtLeast(new Version(10, 0));

      #region Preparation

      var createScript = @"
        CREATE TABLE [Table1] (
          Id int NOT NULL,
          IntField1 int NOT NULL,
          XmlField xml,
          GeometryField [geometry],
          CONSTRAINT [PK_Table1] PRIMARY KEY CLUSTERED (Id));

        CREATE PRIMARY XML INDEX [IX_XML_Table1_XmlField] ON [Table1] (XmlField);
        CREATE NONCLUSTERED INDEX [IX_Table1_IntField1] ON [Table1] (IntField1);
        CREATE SPATIAL INDEX [IXS_Table1_GeometryField] ON [Table1] (GeometryField) WITH (BOUNDING_BOX = ( 0, 0, 500, 200 ));";

      var dropScript = @"IF OBJECT_ID('Table1') IS NOT NULL DROP TABLE [Table1]";

      RegisterDropForLater(dropScript);
      _ = ExecuteNonQuery(dropScript);
      _ = ExecuteNonQuery(createScript);

      #endregion

      Schema schema = null;
      Assert.DoesNotThrow(() => { schema = ExtractCatalog().DefaultSchema; });

      Assert.That(schema, Is.Not.Null);

      var table = schema.Tables["Table1"];
      var tableIndexes = table.Indexes;
      Assert.IsTrue(table.Indexes.Count==2);

      var nonClusteredIndex = tableIndexes["IX_Table1_IntField1"];
      Assert.IsNotNull(nonClusteredIndex);
      Assert.IsFalse(nonClusteredIndex.IsClustered);
      Assert.IsFalse(nonClusteredIndex.IsSpatial);
      Assert.IsFalse(nonClusteredIndex.IsFullText);
      Assert.IsFalse(nonClusteredIndex.IsBitmap);
      Assert.IsFalse(nonClusteredIndex.IsFullText);

      var spatialIndex = tableIndexes["IXS_Table1_GeometryField"];
      Assert.IsNotNull(spatialIndex);
      Assert.IsTrue(spatialIndex.IsSpatial);
      Assert.IsFalse(spatialIndex.IsClustered);
      Assert.IsFalse(spatialIndex.IsFullText);
      Assert.IsFalse(spatialIndex.IsBitmap);
      Assert.IsFalse(spatialIndex.IsFullText);

      var tableConstratins = table.TableConstraints;
      Assert.IsTrue(table.TableConstraints.Count==1);

      var clusteredPk = tableConstratins["PK_Table1"] as PrimaryKey;
      Assert.IsNotNull(clusteredPk);
      Assert.IsTrue(clusteredPk.IsClustered);
    }

    [Test]
    public void ExtractIndexTypesTest3()
    {
      Require.ProviderVersionAtLeast(new Version(11, 0));

      #region Preparation

      var createScript = @"
        CREATE TABLE Table1 (
          [Id] uniqueidentifier NOT NULL,
          [A] integer NOT NULL,
          [B] integer NOT NULL,
          [C] integer NOT NULL,
          CONSTRAINT [PK_Table1] PRIMARY KEY NONCLUSTERED (Id));

        CREATE NONCLUSTERED INDEX [IX_Table1_A] ON [Table1] (A);
        CREATE NONCLUSTERED COLUMNSTORE INDEX [IXCS_Table1_C] ON [Table1] (C);

        CREATE TABLE Table2 (
          [id] integer NOT NULL,
          [IntField1] integer NOT NULL,
          [IntField2] integer NOT NULL,
          [IntField3] integer NOT NULL,
          [IntField4] integer NOT NULL,
          [IntField5] integer NOT NULL);

        CREATE NONCLUSTERED COLUMNSTORE INDEX [IXCS_Table2_IntField5] ON [Table2] (IntField5);
        CREATE NONCLUSTERED INDEX [IX_Table2_IntField2] ON [Table2] (IntField2);
        ALTER TABLE [Table2] ADD CONSTRAINT [PK_Table2] PRIMARY KEY NONCLUSTERED ([Id]);

        CREATE CLUSTERED INDEX [IX_Table1_B] ON [Table1] (B);";

      var dropScript = @"
        IF OBJECT_ID('Table1') IS NOT NULL DROP TABLE [Table1];
        IF OBJECT_ID('Table2') IS NOT NULL DROP TABLE [Table2];";

      RegisterDropForLater(dropScript);
      _ = ExecuteNonQuery(dropScript);
      _ = ExecuteNonQuery(createScript);

      #endregion

      Schema schema = null;
      Assert.DoesNotThrow(() => { schema = ExtractCatalog().DefaultSchema; });

      var table1 = schema.Tables["Table1"];
      var table1Indexes  = table1.Indexes;
      Assert.IsTrue(table1Indexes.Count==2);

      var table1NonClusteredIndex = table1Indexes["IX_Table1_A"];
      Assert.IsNotNull(table1NonClusteredIndex);
      Assert.IsFalse(table1NonClusteredIndex.IsClustered);
      Assert.IsFalse(table1NonClusteredIndex.IsSpatial);
      Assert.IsFalse(table1NonClusteredIndex.IsBitmap);
      Assert.IsFalse(table1NonClusteredIndex.IsFullText);

      var table1ClusteredIndex = table1Indexes["IX_Table1_B"];
      Assert.IsNotNull(table1ClusteredIndex);
      Assert.IsTrue(table1ClusteredIndex.IsClustered);
      Assert.IsFalse(table1ClusteredIndex.IsSpatial);
      Assert.IsFalse(table1ClusteredIndex.IsBitmap);
      Assert.IsFalse(table1ClusteredIndex.IsFullText);

      var table1Constratins = table1.TableConstraints;
      Assert.IsTrue(table1Constratins.Count==1);
      var table1NonClusteredPk = table1Constratins["PK_Table1"] as PrimaryKey;
      Assert.IsNotNull(table1NonClusteredPk);
      Assert.IsFalse(table1NonClusteredPk.IsClustered);


      var table2 = schema.Tables["Table2"];
      var indexes = table2.Indexes;
      Assert.IsTrue(indexes.Count==1);

      var nonClusteredIndex = indexes["IX_Table2_IntField2"];
      Assert.IsNotNull(nonClusteredIndex);
      Assert.IsFalse(nonClusteredIndex.IsClustered);
      Assert.IsFalse(nonClusteredIndex.IsSpatial);
      Assert.IsFalse(nonClusteredIndex.IsBitmap);
      Assert.IsFalse(nonClusteredIndex.IsFullText);

      var table2Constraints = table2.TableConstraints;
      Assert.IsTrue(table2Constraints.Count==1);

      var nonClusteredPk = table2Constraints["PK_Table2"] as PrimaryKey;
      Assert.IsNotNull(nonClusteredPk);
      Assert.IsFalse(nonClusteredPk.IsClustered);
    }

    [Test]
    public void ExtractIndexTypesTest4()
    {
      Require.ProviderVersionAtLeast(new Version(12, 0));

      #region Preparation

      var createScript = @"
        CREATE TABLE [Table1] (
          [Id] uniqueidentifier NOT NULL,
          [A] integer NOT NULL,
          CONSTRAINT [PK_Table1] PRIMARY KEY NONCLUSTERED (Id));

        CREATE NONCLUSTERED INDEX [IX_Table1_A] ON [Table1] (A);

        CREATE TABLE [Table2] (
          [Id] integer NOT NULL,
          [IntField1] integer NOT NULL,
          [IntField2] integer NOT NULL,
          [IntField3] integer NOT NULL,
          [IntField4] integer NOT NULL);

        CREATE CLUSTERED COLUMNSTORE INDEX [IXSC_Table2_IntField1] ON [Table2];";

      var dropScript = @"
        IF OBJECT_ID('Table1') IS NOT NULL DROP TABLE [Table1];
        IF OBJECT_ID('Table2') IS NOT NULL DROP TABLE [Table2];";

      RegisterDropForLater(dropScript);
      _ = ExecuteNonQuery(dropScript);
      _ = ExecuteNonQuery(createScript);

      #endregion

      Schema schema = null;
      Assert.DoesNotThrow(() => { schema = ExtractCatalog().DefaultSchema; });

      var table1 = schema.Tables["Table1"];
      var table1Indexes = table1.Indexes;
      Assert.IsTrue(table1Indexes.Count==1);

      var table1NonClusteredIndex = table1Indexes["IX_Table1_A"];
      Assert.IsNotNull(table1NonClusteredIndex);
      Assert.IsFalse(table1NonClusteredIndex.IsClustered);
      Assert.IsFalse(table1NonClusteredIndex.IsSpatial);
      Assert.IsFalse(table1NonClusteredIndex.IsBitmap);
      Assert.IsFalse(table1NonClusteredIndex.IsFullText);

      var table1Constratins = table1.TableConstraints;
      Assert.IsTrue(table1Constratins.Count==1);

      var table1NonClusteredPk = table1Constratins["PK_Table1"] as PrimaryKey;
      Assert.IsNotNull(table1NonClusteredPk);
      Assert.IsFalse(table1NonClusteredPk.IsClustered);

      var table2 = schema.Tables["Table2"];
      var indexes = table2.Indexes;
      Assert.IsTrue(indexes.Count==0);

      var tableConstratins = table2.TableConstraints;
      Assert.IsTrue(tableConstratins.Count==0);
    }

    [Test]
    public void ExtractIndexTypesTest5()
    {
      Require.ProviderVersionAtLeast(new Version(13, 0));

      #region Preparation

      var createScript = @"
        CREATE TABLE [Table1] (
          [Id] uniqueidentifier NOT NULL,
          [A] integer NOT NULL,
          CONSTRAINT [PK_Table1] PRIMARY KEY NONCLUSTERED (Id));

        CREATE NONCLUSTERED INDEX [IX_Table1_A] ON [Table1] (A);

        CREATE TABLE [Table2] (
          [Id] integer NOT NULL,
          [IntField1] integer NOT NULL,
          [IntField2] integer NOT NULL,
          [IntField3] integer NOT NULL,
          [IntField4] integer NOT NULL,
          CONSTRAINT [PK_Table2] PRIMARY KEY NONCLUSTERED (Id));

        CREATE NONCLUSTERED INDEX [IX_Table2_IntField1] ON [Table2] (IntField2);
        CREATE CLUSTERED COLUMNSTORE INDEX [IXSC_Table2_IntField1] ON [Table2];";

      var dropScript = @"
        IF OBJECT_ID('Table1') IS NOT NULL DROP TABLE [Table1];
        IF OBJECT_ID('Table2') IS NOT NULL DROP TABLE [Table2];";

      RegisterDropForLater(dropScript);
      _ =ExecuteNonQuery(dropScript);
      _ = ExecuteNonQuery(createScript);

      #endregion

      Schema schema = null;
      Assert.DoesNotThrow(() => { schema = ExtractCatalog().DefaultSchema; });

      var table1 = schema.Tables["Table1"];
      var table1Indexes = table1.Indexes;
      Assert.IsTrue(table1Indexes.Count==1);

      var table1NonClusteredIndex = table1Indexes["IX_Table1_A"];
      Assert.IsNotNull(table1NonClusteredIndex);
      Assert.IsFalse(table1NonClusteredIndex.IsClustered);
      Assert.IsFalse(table1NonClusteredIndex.IsSpatial);
      Assert.IsFalse(table1NonClusteredIndex.IsBitmap);
      Assert.IsFalse(table1NonClusteredIndex.IsFullText);

      var table1Constratins = table1.TableConstraints;
      Assert.IsTrue(table1Constratins.Count==1);

      var table1NonClusteredPk = table1Constratins["PK_Table1"] as PrimaryKey;
      Assert.IsNotNull(table1NonClusteredPk);
      Assert.IsFalse(table1NonClusteredPk.IsClustered);

      var table2 = schema.Tables["Table2"];
      var indexes = table2.Indexes;
      Assert.IsTrue(indexes.Count==1);

      var nonClusteredIndex = indexes["IX_Table2_IntField1"];
      Assert.IsNotNull(nonClusteredIndex);
      Assert.IsFalse(nonClusteredIndex.IsClustered);
      Assert.IsFalse(nonClusteredIndex.IsSpatial);
      Assert.IsFalse(nonClusteredIndex.IsBitmap);
      Assert.IsFalse(nonClusteredIndex.IsFullText);

      var tableConstratins = table2.TableConstraints;
      Assert.IsTrue(tableConstratins.Count==1);

      var nonClusteredPk = tableConstratins["PK_Table2"] as PrimaryKey;
      Assert.IsNotNull(nonClusteredPk);
      Assert.IsFalse(nonClusteredPk.IsClustered);
    }

    [Test]
    public void ExtractDomainsTest()
    {
      var createTable =
        "create table table_with_domained_columns (id int primary key, value test_type)";
      var dropTable =
        "if object_id('table_with_domained_columns') is not null drop table table_with_domained_columns";

      _ = ExecuteNonQuery(dropTable);
      DropDomain();
      CreateDomain();
      _ = ExecuteNonQuery(createTable);

      var schema = ExtractCatalog().DefaultSchema;
      var definedDomain = schema.Domains.Single(domain => domain.Name=="test_type");
      Assert.AreEqual(Driver.ServerInfo.DataTypes["bigint"].Type, definedDomain.DataType.Type);

      var columnDomain = schema.Tables["table_with_domained_columns"].TableColumns["value"].Domain;
      Assert.IsNotNull(columnDomain);
      Assert.AreEqual("test_type", columnDomain.Name);
    }

    [Test]
    public void ExtractDefaultConstraintTest()
    {
      var createTable =
        "create table table_with_default_constraint (id int default 0)";
      var dropTable =
        "if object_id('table_with_default_constraint') is not null drop table table_with_default_constraint";

      _ = ExecuteNonQuery(dropTable);
      _ = ExecuteNonQuery(createTable);

      var schema = ExtractCatalog().DefaultSchema;
      var table = schema.Tables["table_with_default_constraint"];
      Assert.AreEqual(1, table.TableConstraints.Count);
      Assert.AreEqual("id", ((DefaultConstraint) table.TableConstraints[0]).Column.Name);
    }

    [Test]
    public void ExtractComputedColumnTest()
    {
      var createTable = @"
        CREATE TABLE Tmp ( [Value] [int] NOT NULL, [Sum]  AS ([Value]+(1)) PERSISTED ) ON [PRIMARY]
        CREATE NONCLUSTERED INDEX [IX_Sum] ON Tmp ( [Sum] ASC ) ON [PRIMARY]";
      var createView = @"
        CREATE VIEW Tmp_View WITH SCHEMABINDING AS SELECT Value, Sum FROM dbo.Tmp";
<<<<<<< HEAD
      string drop = @"
=======
      var createIndex = @"
        CREATE UNIQUE CLUSTERED INDEX [x] ON Tmp_View (	[Value] ASC )";
      var drop = @"
>>>>>>> 83abf4fb
        if object_id('Tmp_View') is not null drop view Tmp_View
        if object_id('Tmp') is not null drop table Tmp";

      _ = ExecuteNonQuery(drop);
      _ = ExecuteNonQuery(createTable);
      _ = ExecuteNonQuery(createView);

      _ = ExtractDefaultSchema();
      _ = ExecuteNonQuery(drop);
    }
    
    [Test]
    public void ExtractUDTTest()
    {
      Require.ProviderVersionAtLeast(StorageProviderVersion.SqlServer2008);
      var create = "CREATE TYPE GuidList AS TABLE ( Id UNIQUEIDENTIFIER NULL )";
      var drop = "if type_id('GuidList') is not null drop type GuidList";

      _ = ExecuteNonQuery(drop);
      _ = ExecuteNonQuery(create);
      _ = ExtractDefaultSchema();
    }

    [Test]
    public void ExtractFulltextChangeTrackingTest()
    {
      Require.ProviderVersionAtLeast(StorageProviderVersion.SqlServer2005);
      var createTable = @"CREATE TABLE [FullTextTestTable]
                            (
                              [Id] int not null,
                              [Auto] nvarchar(MAX),
                              [Manual] nvarchar(MAX),
                              [Off] nvarchar(MAX),
                              [OffNoPopulation] nvarchar(MAX),
                              CONSTRAINT PK_FullTextTestTable PRIMARY KEY (Id)
                            );";
      var dropTable = @"IF OBJECT_ID('dbo.FullTextTestTable', 'U') IS NOT NULL 
                          DROP TABLE dbo.FullTextTestTable;";

      var createAutoTrackingIndex = "CREATE FULLTEXT INDEX ON [dbo].[FullTextTestTable] ([Auto] LANGUAGE 1033) KEY INDEX PK_FullTextTestTable WITH CHANGE_TRACKING AUTO;";
      var createManualTrackingIndex = "CREATE FULLTEXT INDEX ON [dbo].[FullTextTestTable] ([Manual] LANGUAGE 1033) KEY INDEX PK_FullTextTestTable WITH CHANGE_TRACKING MANUAL;";
      var createOffTrackingIndex = "CREATE FULLTEXT INDEX ON [dbo].[FullTextTestTable] ([Off] LANGUAGE 1033) KEY INDEX PK_FullTextTestTable WITH CHANGE_TRACKING OFF;";
      var createOffNoPopulationIndex = "CREATE FULLTEXT INDEX ON [dbo].[FullTextTestTable] ([OffNoPopulation] LANGUAGE 1033) KEY INDEX PK_FullTextTestTable WITH CHANGE_TRACKING OFF, NO POPULATION;";

      var cases = new Pair<string, ChangeTrackingMode>[4];
      cases[0] = new Pair<string, ChangeTrackingMode>(createAutoTrackingIndex, ChangeTrackingMode.Auto);
      cases[1] = new Pair<string, ChangeTrackingMode>(createManualTrackingIndex , ChangeTrackingMode.Manual);
      cases[2] = new Pair<string, ChangeTrackingMode>(createOffTrackingIndex, ChangeTrackingMode.Off);
      cases[3] = new Pair<string, ChangeTrackingMode>(createOffNoPopulationIndex, ChangeTrackingMode.OffWithNoPopulation);

      foreach (var @case in cases) {
        _ = ExecuteNonQuery(dropTable);
        _ = ExecuteNonQuery(createTable);
        _ = ExecuteNonQuery(@case.First);
        var schema = ExtractDefaultSchema();
        var table = schema.Tables["FullTextTestTable"];
        var ftIndex = table.Indexes.OfType<FullTextIndex>().FirstOrDefault();
        Assert.That(ftIndex, Is.Not.Null);
        Assert.That(ftIndex.ChangeTrackingMode, Is.EqualTo(@case.Second));
      }
      _ = ExecuteNonQuery(dropTable);
    }

    [Test]
    public void ExtractInt64SequenceTest()
    {
      var createSequence = @"CREATE SEQUENCE dbo.BigIntSeq
                                AS bigint
                                START WITH 12 INCREMENT BY 3
                                MINVALUE 10 MAXVALUE 200
                                CYCLE CACHE 3;";

      var dropSequence = @"IF OBJECT_ID('dbo.BigIntSeq', 'SO') IS NOT NULL 
                              DROP SEQUENCE dbo.BigIntSeq;";

      _ = ExecuteNonQuery(dropSequence);
      _ = ExecuteNonQuery(createSequence);
      var schema = ExtractDefaultSchema();
      var sequence = schema.Sequences.FirstOrDefault(s => s.Name == "BigIntSeq");
      Assert.That(sequence, Is.Not.Null);
      var descriptor = sequence.SequenceDescriptor;
      Assert.That(descriptor.StartValue, Is.EqualTo(12));
      Assert.That(descriptor.Increment, Is.EqualTo(3));
      Assert.That(descriptor.MinValue, Is.EqualTo(10));
      Assert.That(descriptor.MaxValue, Is.EqualTo(200));

      _ = ExecuteNonQuery(dropSequence);
    }

    [Test]
    public void ExtractInt32SequenceTest()
    {
      Require.ProviderVersionAtLeast(StorageProviderVersion.SqlServer2012);

      var createSequence = @"CREATE SEQUENCE dbo.IntSeq
                                AS int
                                START WITH 12 INCREMENT BY 3
                                MINVALUE 10 MAXVALUE 200
                                CYCLE CACHE 3;";

      var dropSequence = @"IF OBJECT_ID('dbo.IntSeq', 'SO') IS NOT NULL 
                              DROP SEQUENCE dbo.IntSeq;";

      _ = ExecuteNonQuery(dropSequence);
      _ = ExecuteNonQuery(createSequence);
      var schema = ExtractDefaultSchema();
      var sequence = schema.Sequences.FirstOrDefault(s => s.Name == "IntSeq");
      Assert.That(sequence, Is.Not.Null);
      var descriptor = sequence.SequenceDescriptor;
      Assert.That(descriptor.StartValue, Is.EqualTo(12));
      Assert.That(descriptor.Increment, Is.EqualTo(3));
      Assert.That(descriptor.MinValue, Is.EqualTo(10));
      Assert.That(descriptor.MaxValue, Is.EqualTo(200));

      _ = ExecuteNonQuery(dropSequence);
    }

    [Test]
    public void ExtractInt16SequenceTest()
    {
      Require.ProviderVersionAtLeast(StorageProviderVersion.SqlServer2012);

      var createSequence = @"CREATE SEQUENCE dbo.SmallIntSeq
                                AS smallint
                                START WITH 12 INCREMENT BY 3
                                MINVALUE 10 MAXVALUE 200
                                CYCLE CACHE 3;";

      var dropSequence = @"IF OBJECT_ID('dbo.SmallIntSeq', 'SO') IS NOT NULL 
                              DROP SEQUENCE dbo.SmallIntSeq;";

      _ = ExecuteNonQuery(dropSequence);
      _ = ExecuteNonQuery(createSequence);
      var schema = ExtractDefaultSchema();
      var sequence = schema.Sequences.FirstOrDefault(s => s.Name == "SmallIntSeq");
      Assert.That(sequence, Is.Not.Null);
      var descriptor = sequence.SequenceDescriptor;
      Assert.That(descriptor.StartValue, Is.EqualTo(12));
      Assert.That(descriptor.Increment, Is.EqualTo(3));
      Assert.That(descriptor.MinValue, Is.EqualTo(10));
      Assert.That(descriptor.MaxValue, Is.EqualTo(200));

      _ = ExecuteNonQuery(dropSequence);
    }

    [Test]
    public void ExtractByteSequenceTest()
    {
      Require.ProviderVersionAtLeast(StorageProviderVersion.SqlServer2012);

      var createSequence = @"CREATE SEQUENCE dbo.TinyIntSeq
                                AS tinyint
                                START WITH 12 INCREMENT BY 3
                                MINVALUE 10 MAXVALUE 200
                                CYCLE CACHE 3;";

      var dropSequence = @"IF OBJECT_ID('dbo.TinyIntSeq', 'SO') IS NOT NULL 
                              DROP SEQUENCE dbo.TinyIntSeq;";

      _ = ExecuteNonQuery(dropSequence);
      _ = ExecuteNonQuery(createSequence);
      var schema = ExtractDefaultSchema();
      var sequence = schema.Sequences.FirstOrDefault(s => s.Name == "TinyIntSeq");
      Assert.That(sequence, Is.Not.Null);
      var descriptor = sequence.SequenceDescriptor;
      Assert.That(descriptor.StartValue, Is.EqualTo(12));
      Assert.That(descriptor.Increment, Is.EqualTo(3));
      Assert.That(descriptor.MinValue, Is.EqualTo(10));
      Assert.That(descriptor.MaxValue, Is.EqualTo(200));

      _ = ExecuteNonQuery(dropSequence);
    }


    #region Helpers

    private void CreateDomain()
    {
      var schema = ExtractCatalog().DefaultSchema;
      var domain = schema.CreateDomain("test_type", new SqlValueType(SqlType.Int64));
      var commandText = Driver.Compile(SqlDdl.Create(domain)).GetCommandText();
      _ = ExecuteNonQuery(commandText);
    }

    private void DropDomain()
    {
      var schema = ExtractCatalog().DefaultSchema;
      var domain = schema.Domains["test_type"];
      if (domain == null)
        return;
      var commandText = Driver.Compile(SqlDdl.Drop(domain)).GetCommandText();
      _ =ExecuteNonQuery(commandText);
    }

    private void RegisterDropForLater(string dropScript)
    {
      dropOperations.Add(dropScript);
    }

#endregion
  }
}<|MERGE_RESOLUTION|>--- conflicted
+++ resolved
@@ -425,13 +425,7 @@
         CREATE NONCLUSTERED INDEX [IX_Sum] ON Tmp ( [Sum] ASC ) ON [PRIMARY]";
       var createView = @"
         CREATE VIEW Tmp_View WITH SCHEMABINDING AS SELECT Value, Sum FROM dbo.Tmp";
-<<<<<<< HEAD
       string drop = @"
-=======
-      var createIndex = @"
-        CREATE UNIQUE CLUSTERED INDEX [x] ON Tmp_View (	[Value] ASC )";
-      var drop = @"
->>>>>>> 83abf4fb
         if object_id('Tmp_View') is not null drop view Tmp_View
         if object_id('Tmp') is not null drop table Tmp";
 
