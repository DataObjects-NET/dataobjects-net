--- conflicted
+++ resolved
@@ -11,15 +11,6 @@
     <AllowUnsafeBlocks>true</AllowUnsafeBlocks>
     <WarningLevel>2</WarningLevel>
   </PropertyGroup>
-<<<<<<< HEAD
-  <PropertyGroup Label="Debug" Condition="'$(Configuration)'=='Debug'">
-    <DefineConstants>$(DefineConstants);TRACE;DEBUG</DefineConstants>
-  </PropertyGroup>
-  <PropertyGroup Label="Release" Condition="'$(Configuration)'=='Release'">
-    <DefineConstants>TRACE</DefineConstants>
-  </PropertyGroup>
-=======
->>>>>>> d1e4da8e
   <ItemGroup>
     <!-- <PackageReference Include="Microsoft.NET.Test.Sdk" Version="15.3.0" /> -->
     <PackageReference Include="Microsoft.NET.Test.Sdk" Version="17.0.0" />
