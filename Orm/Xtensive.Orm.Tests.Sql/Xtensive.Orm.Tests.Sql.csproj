﻿<?xml version="1.0" encoding="utf-8"?>
<Project ToolsVersion="4.0" DefaultTargets="Build" xmlns="http://schemas.microsoft.com/developer/msbuild/2003">
  <PropertyGroup>
    <Configuration Condition=" '$(Configuration)' == '' ">Net40-Debug</Configuration>
    <Platform Condition=" '$(Platform)' == '' ">AnyCPU</Platform>
    <ProductVersion>9.0.30729</ProductVersion>
    <SchemaVersion>2.0</SchemaVersion>
    <ProjectGuid>{52FD4F16-3718-4828-A1EA-DFD34044FA25}</ProjectGuid>
    <OutputType>Library</OutputType>
    <AppDesignerFolder>Properties</AppDesignerFolder>
    <RootNamespace>Xtensive.Orm.Tests.Sql</RootNamespace>
    <AssemblyName>Xtensive.Orm.Tests.Sql</AssemblyName>
    <FileAlignment>512</FileAlignment>
    <SignAssembly>true</SignAssembly>
    <AssemblyOriginatorKeyFile>$(DO_SECURE_DIR)\Key.snk</AssemblyOriginatorKeyFile>
  </PropertyGroup>
  <PropertyGroup Condition=" '$(Configuration)|$(Platform)' == 'Net40-Debug|AnyCPU' ">
    <DebugSymbols>true</DebugSymbols>
    <DebugType>full</DebugType>
    <Optimize>false</Optimize>
    <OutputPath>..\..\_Build\Binaries\Debug\Lib\Net40\</OutputPath>
    <DefineConstants>TRACE;DEBUG</DefineConstants>
    <ErrorReport>prompt</ErrorReport>
    <WarningLevel>2</WarningLevel>
    <TargetFrameworkVersion>v4.0</TargetFrameworkVersion>
  </PropertyGroup>
  <PropertyGroup Condition=" '$(Configuration)|$(Platform)' == 'Net40-Release|AnyCPU' ">
    <DebugType>pdbonly</DebugType>
    <Optimize>true</Optimize>
    <OutputPath>..\..\_Build\Binaries\Release\Lib\Net40\</OutputPath>
    <DefineConstants>TRACE</DefineConstants>
    <ErrorReport>prompt</ErrorReport>
    <WarningLevel>2</WarningLevel>
    <TargetFrameworkVersion>v4.0</TargetFrameworkVersion>
  </PropertyGroup>
  <ItemGroup>
    <Reference Include="System" />
    <Reference Include="System.Core" />
    <Reference Include="System.Data" />
    <Reference Include="WindowsBase" />
    <Reference Include="nunit.framework, Version=2.5.4.10098, Culture=neutral, PublicKeyToken=96d09a1eb7f44a77, processorArchitecture=MSIL">
      <SpecificVersion>False</SpecificVersion>
      <HintPath>..\..\Lib\NUnit\nunit.framework.dll</HintPath>
    </Reference>
    <Reference Include="System.Data.SqlServerCe, Version=3.5.1.0, Culture=neutral, PublicKeyToken=89845dcd8080cc91, processorArchitecture=MSIL">
      <SpecificVersion>False</SpecificVersion>
    </Reference>
    <Reference Include="System.XML" />
  </ItemGroup>
  <ItemGroup>
    <Compile Include="CloneTests.cs" />
    <Compile Include="CollectionTest.cs" />
    <Compile Include="DateTimeOffsetTest.cs" />
    <Compile Include="ExceptionTypesTest.cs" />
    <Compile Include="Firebird\DateTimeIntervalTest.cs" />
    <Compile Include="Firebird\ExceptionTypesTest.cs" />
    <Compile Include="Firebird\ExtractorTest.cs" />
    <Compile Include="Firebird\IndexTest.cs" />
    <Compile Include="Firebird\SavepointTest.cs" />
    <Compile Include="Firebird\TestHelpers.cs" />
    <Compile Include="Firebird\TypeMappingTest.cs" />
    <Compile Include="Firebird\v2_5\DateTimeIntervalTest.cs" />
    <Compile Include="Firebird\v2_5\ExceptionTypesTest.cs" />
    <Compile Include="Firebird\v2_5\ExtractorTest.cs" />
    <Compile Include="Firebird\v2_5\IndexTest.cs" />
    <Compile Include="Firebird\v2_5\SavepointsTest.cs" />
    <Compile Include="Firebird\v2_5\TypeMappingTest.cs" />
    <Compile Include="IndexTest.cs" />
    <Compile Include="MySQL\Sakila.cs" />
    <Compile Include="MySQL\v5_0\DateTimeIntervalTests.cs" />
    <Compile Include="MySQL\v5_0\ExtractorTest.cs" />
    <Compile Include="MySQL\v5_0\MiscTests.cs" />
    <Compile Include="MySQL\v5_0\SakilaExtractorTest.cs" />
    <Compile Include="MySQL\v5_0\TypeMappingTests.cs" />
    <Compile Include="Oracle\ExtractorTest.cs" />
    <Compile Include="Oracle\v10\DateTimeOffsetTest.cs" />
    <Compile Include="Oracle\v10\ExceptionTypesTest.cs" />
    <Compile Include="Oracle\v10\ExtractorTest.cs" />
    <Compile Include="Oracle\v10\SavepointsTest.cs" />
<<<<<<< HEAD
=======
    <Compile Include="Oracle\v11\DateTimeOffsetTest.cs" />
    <Compile Include="Oracle\v11\ExceptionTypesTest.cs" />
    <Compile Include="Oracle\v11\SavepointsTest.cs" />
>>>>>>> eee47a47
    <Compile Include="Oracle\TypeMappingTest.cs" />
    <Compile Include="Oracle\v10\DateTimeIntervalTest.cs" />
    <Compile Include="Oracle\v10\TypeMappingTest.cs" />
    <Compile Include="Oracle\v10\UberTest.cs" />
    <Compile Include="PostgreSql\ExtractorTest.cs" />
    <Compile Include="PostgreSql\v8_3\ExceptionTypesTest.cs" />
    <Compile Include="PostgreSql\v8_3\ExtractorTest.cs" />
    <Compile Include="PostgreSql\v8_3\IndexTest.cs" />
    <Compile Include="PostgreSql\v8_3\SavepointsTest.cs" />
    <Compile Include="SavepointsTest.cs" />
    <Compile Include="Sqlite\ExtractorTest.cs" />
    <Compile Include="Sqlite\Northwind.cs" />
    <Compile Include="Sqlite\v3\DateTimeIntervalTests.cs" />
    <Compile Include="Sqlite\v3\MiscTests.cs" />
    <Compile Include="Sqlite\v3\NorthwindTest.cs" />
    <Compile Include="Sqlite\v3\TypeMappingTests.cs" />
    <Compile Include="SqlServerCe\DateTimeIntervalTest.cs" />
    <Compile Include="SqlServerCe\ExceptionTypesTest.cs" />
    <Compile Include="SqlServerCe\ExtractorTest.cs" />
    <Compile Include="SqlServerCe\TypeMappingTest.cs" />
    <Compile Include="SqlServer\ErrorMessageParserTest.cs" />
    <Compile Include="SqlServer\v09\ExceptionTypesTest.cs" />
    <Compile Include="SqlServer\v09\IndexTest.cs" />
    <Compile Include="SqlServer\v09\SavepointsTest.cs" />
    <Compile Include="SqlServer\v09\TypeMappingTest.cs" />
    <Compile Include="PostgreSql\v8_3\TypeMappingTest.cs" />
<<<<<<< HEAD
=======
    <Compile Include="PostgreSql\v8_4\TypeMappingTest.cs" />
    <Compile Include="SqlServer\v10\DateTimeOffsetTest.cs" />
>>>>>>> eee47a47
    <Compile Include="SqlServer\v10\ExtractorTest.cs" />
    <Compile Include="SqlTest.cs" />
    <Compile Include="TestConnectionString.cs" />
    <Compile Include="TypeMappingTest.cs" />
    <Compile Include="DriverFactoryTest.cs" />
    <Compile Include="DateTimeIntervalTest.cs" />
    <Compile Include="SqlServer\AdventureWorks.cs" />
    <Compile Include="SqlServer\v09\CompilerTests.cs" />
    <Compile Include="SqlServer\v09\DateTimeIntervalTest.cs" />
    <Compile Include="SqlServer\v09\ExtractorTest.cs" />
    <Compile Include="SqlServer\v09\MiscTests.cs" />
    <Compile Include="SqlServer\v09\MSSQLExtractorTests.cs" />
    <Compile Include="SqlServer\v09\MSSQLTests.cs" />
    <Compile Include="PostgreSql\CatalogComparer.cs" />
    <Compile Include="PostgreSql\SqlDomTests.cs" />
    <Compile Include="PostgreSql\v8_3\DateTimeIntervalTest.cs" />
    <Compile Include="PostgreSql\v8_3\SqlDomTests.cs" />
    <Compile Include="Properties\AssemblyInfo.cs" />
    <Compile Include="ReplaceTests.cs" />
    <Compile Include="TestUrl.cs" />
    <Compile Include="Oracle\UberTest.cs" />
    <Compile Include="..\..\_Build\ProductInfo\ProductInfo.cs">
      <Link>Properties\ProductInfo.cs</Link>
    </Compile>
  </ItemGroup>
  <ItemGroup>
    <None Include="..\Xtensive.Orm.Tests.Framework\Connections.config">
      <Link>Connections.config</Link>
    </None>
    <None Include="App.config" />
    <None Include="Sqlite\Northwind.sl3">
      <CopyToOutputDirectory>Always</CopyToOutputDirectory>
    </None>
    <None Include="SqlServerCe\DO40-Test.sdf">
      <CopyToOutputDirectory>PreserveNewest</CopyToOutputDirectory>
    </None>
  </ItemGroup>
  <ItemGroup>
    <None Include="SqlServerCe\Northwind.sdf">
      <CopyToOutputDirectory>PreserveNewest</CopyToOutputDirectory>
    </None>
  </ItemGroup>
  <ItemGroup>
    <Service Include="{508349B6-6B84-4DF5-91F0-309BEEBAD82D}" />
  </ItemGroup>
  <ItemGroup>
    <Content Include="MySQL\SakilaDb\CreateTestUser.sql" />
    <Content Include="MySQL\SakilaDb\sakila-data.sql">
      <CopyToOutputDirectory>Always</CopyToOutputDirectory>
    </Content>
    <Content Include="MySQL\SakilaDb\sakila-schema.sql" />
    <Content Include="Sqlite\history.sql" />
    <Content Include="Sqlite\Northwind.Sqlite3.sql" />
  </ItemGroup>
  <ItemGroup>
    <Folder Include="Oracle\v11\" />
  </ItemGroup>
  <ItemGroup>
    <ProjectReference Include="..\Xtensive.Orm.Tests.Framework\Xtensive.Orm.Tests.Framework.csproj">
      <Project>{F2CE47F7-8170-4FC4-B619-D32E6398D4F9}</Project>
      <Name>Xtensive.Orm.Tests.Framework</Name>
    </ProjectReference>
    <ProjectReference Include="..\Xtensive.Orm\Xtensive.Orm.csproj">
      <Project>{628737E8-3581-4793-99C8-9A4D2D83FEA0}</Project>
      <Name>Xtensive.Orm</Name>
    </ProjectReference>
  </ItemGroup>
  <Import Project="$(MSBuildToolsPath)\Microsoft.CSharp.targets" />
</Project><|MERGE_RESOLUTION|>--- conflicted
+++ resolved
@@ -1,185 +1,176 @@
-﻿<?xml version="1.0" encoding="utf-8"?>
-<Project ToolsVersion="4.0" DefaultTargets="Build" xmlns="http://schemas.microsoft.com/developer/msbuild/2003">
-  <PropertyGroup>
-    <Configuration Condition=" '$(Configuration)' == '' ">Net40-Debug</Configuration>
-    <Platform Condition=" '$(Platform)' == '' ">AnyCPU</Platform>
-    <ProductVersion>9.0.30729</ProductVersion>
-    <SchemaVersion>2.0</SchemaVersion>
-    <ProjectGuid>{52FD4F16-3718-4828-A1EA-DFD34044FA25}</ProjectGuid>
-    <OutputType>Library</OutputType>
-    <AppDesignerFolder>Properties</AppDesignerFolder>
-    <RootNamespace>Xtensive.Orm.Tests.Sql</RootNamespace>
-    <AssemblyName>Xtensive.Orm.Tests.Sql</AssemblyName>
-    <FileAlignment>512</FileAlignment>
-    <SignAssembly>true</SignAssembly>
-    <AssemblyOriginatorKeyFile>$(DO_SECURE_DIR)\Key.snk</AssemblyOriginatorKeyFile>
-  </PropertyGroup>
-  <PropertyGroup Condition=" '$(Configuration)|$(Platform)' == 'Net40-Debug|AnyCPU' ">
-    <DebugSymbols>true</DebugSymbols>
-    <DebugType>full</DebugType>
-    <Optimize>false</Optimize>
-    <OutputPath>..\..\_Build\Binaries\Debug\Lib\Net40\</OutputPath>
-    <DefineConstants>TRACE;DEBUG</DefineConstants>
-    <ErrorReport>prompt</ErrorReport>
-    <WarningLevel>2</WarningLevel>
-    <TargetFrameworkVersion>v4.0</TargetFrameworkVersion>
-  </PropertyGroup>
-  <PropertyGroup Condition=" '$(Configuration)|$(Platform)' == 'Net40-Release|AnyCPU' ">
-    <DebugType>pdbonly</DebugType>
-    <Optimize>true</Optimize>
-    <OutputPath>..\..\_Build\Binaries\Release\Lib\Net40\</OutputPath>
-    <DefineConstants>TRACE</DefineConstants>
-    <ErrorReport>prompt</ErrorReport>
-    <WarningLevel>2</WarningLevel>
-    <TargetFrameworkVersion>v4.0</TargetFrameworkVersion>
-  </PropertyGroup>
-  <ItemGroup>
-    <Reference Include="System" />
-    <Reference Include="System.Core" />
-    <Reference Include="System.Data" />
-    <Reference Include="WindowsBase" />
-    <Reference Include="nunit.framework, Version=2.5.4.10098, Culture=neutral, PublicKeyToken=96d09a1eb7f44a77, processorArchitecture=MSIL">
-      <SpecificVersion>False</SpecificVersion>
-      <HintPath>..\..\Lib\NUnit\nunit.framework.dll</HintPath>
-    </Reference>
-    <Reference Include="System.Data.SqlServerCe, Version=3.5.1.0, Culture=neutral, PublicKeyToken=89845dcd8080cc91, processorArchitecture=MSIL">
-      <SpecificVersion>False</SpecificVersion>
-    </Reference>
-    <Reference Include="System.XML" />
-  </ItemGroup>
-  <ItemGroup>
-    <Compile Include="CloneTests.cs" />
-    <Compile Include="CollectionTest.cs" />
-    <Compile Include="DateTimeOffsetTest.cs" />
-    <Compile Include="ExceptionTypesTest.cs" />
-    <Compile Include="Firebird\DateTimeIntervalTest.cs" />
-    <Compile Include="Firebird\ExceptionTypesTest.cs" />
-    <Compile Include="Firebird\ExtractorTest.cs" />
-    <Compile Include="Firebird\IndexTest.cs" />
-    <Compile Include="Firebird\SavepointTest.cs" />
-    <Compile Include="Firebird\TestHelpers.cs" />
-    <Compile Include="Firebird\TypeMappingTest.cs" />
-    <Compile Include="Firebird\v2_5\DateTimeIntervalTest.cs" />
-    <Compile Include="Firebird\v2_5\ExceptionTypesTest.cs" />
-    <Compile Include="Firebird\v2_5\ExtractorTest.cs" />
-    <Compile Include="Firebird\v2_5\IndexTest.cs" />
-    <Compile Include="Firebird\v2_5\SavepointsTest.cs" />
-    <Compile Include="Firebird\v2_5\TypeMappingTest.cs" />
-    <Compile Include="IndexTest.cs" />
-    <Compile Include="MySQL\Sakila.cs" />
-    <Compile Include="MySQL\v5_0\DateTimeIntervalTests.cs" />
-    <Compile Include="MySQL\v5_0\ExtractorTest.cs" />
-    <Compile Include="MySQL\v5_0\MiscTests.cs" />
-    <Compile Include="MySQL\v5_0\SakilaExtractorTest.cs" />
-    <Compile Include="MySQL\v5_0\TypeMappingTests.cs" />
-    <Compile Include="Oracle\ExtractorTest.cs" />
-    <Compile Include="Oracle\v10\DateTimeOffsetTest.cs" />
-    <Compile Include="Oracle\v10\ExceptionTypesTest.cs" />
-    <Compile Include="Oracle\v10\ExtractorTest.cs" />
-    <Compile Include="Oracle\v10\SavepointsTest.cs" />
-<<<<<<< HEAD
-=======
-    <Compile Include="Oracle\v11\DateTimeOffsetTest.cs" />
-    <Compile Include="Oracle\v11\ExceptionTypesTest.cs" />
-    <Compile Include="Oracle\v11\SavepointsTest.cs" />
->>>>>>> eee47a47
-    <Compile Include="Oracle\TypeMappingTest.cs" />
-    <Compile Include="Oracle\v10\DateTimeIntervalTest.cs" />
-    <Compile Include="Oracle\v10\TypeMappingTest.cs" />
-    <Compile Include="Oracle\v10\UberTest.cs" />
-    <Compile Include="PostgreSql\ExtractorTest.cs" />
-    <Compile Include="PostgreSql\v8_3\ExceptionTypesTest.cs" />
-    <Compile Include="PostgreSql\v8_3\ExtractorTest.cs" />
-    <Compile Include="PostgreSql\v8_3\IndexTest.cs" />
-    <Compile Include="PostgreSql\v8_3\SavepointsTest.cs" />
-    <Compile Include="SavepointsTest.cs" />
-    <Compile Include="Sqlite\ExtractorTest.cs" />
-    <Compile Include="Sqlite\Northwind.cs" />
-    <Compile Include="Sqlite\v3\DateTimeIntervalTests.cs" />
-    <Compile Include="Sqlite\v3\MiscTests.cs" />
-    <Compile Include="Sqlite\v3\NorthwindTest.cs" />
-    <Compile Include="Sqlite\v3\TypeMappingTests.cs" />
-    <Compile Include="SqlServerCe\DateTimeIntervalTest.cs" />
-    <Compile Include="SqlServerCe\ExceptionTypesTest.cs" />
-    <Compile Include="SqlServerCe\ExtractorTest.cs" />
-    <Compile Include="SqlServerCe\TypeMappingTest.cs" />
-    <Compile Include="SqlServer\ErrorMessageParserTest.cs" />
-    <Compile Include="SqlServer\v09\ExceptionTypesTest.cs" />
-    <Compile Include="SqlServer\v09\IndexTest.cs" />
-    <Compile Include="SqlServer\v09\SavepointsTest.cs" />
-    <Compile Include="SqlServer\v09\TypeMappingTest.cs" />
-    <Compile Include="PostgreSql\v8_3\TypeMappingTest.cs" />
-<<<<<<< HEAD
-=======
-    <Compile Include="PostgreSql\v8_4\TypeMappingTest.cs" />
-    <Compile Include="SqlServer\v10\DateTimeOffsetTest.cs" />
->>>>>>> eee47a47
-    <Compile Include="SqlServer\v10\ExtractorTest.cs" />
-    <Compile Include="SqlTest.cs" />
-    <Compile Include="TestConnectionString.cs" />
-    <Compile Include="TypeMappingTest.cs" />
-    <Compile Include="DriverFactoryTest.cs" />
-    <Compile Include="DateTimeIntervalTest.cs" />
-    <Compile Include="SqlServer\AdventureWorks.cs" />
-    <Compile Include="SqlServer\v09\CompilerTests.cs" />
-    <Compile Include="SqlServer\v09\DateTimeIntervalTest.cs" />
-    <Compile Include="SqlServer\v09\ExtractorTest.cs" />
-    <Compile Include="SqlServer\v09\MiscTests.cs" />
-    <Compile Include="SqlServer\v09\MSSQLExtractorTests.cs" />
-    <Compile Include="SqlServer\v09\MSSQLTests.cs" />
-    <Compile Include="PostgreSql\CatalogComparer.cs" />
-    <Compile Include="PostgreSql\SqlDomTests.cs" />
-    <Compile Include="PostgreSql\v8_3\DateTimeIntervalTest.cs" />
-    <Compile Include="PostgreSql\v8_3\SqlDomTests.cs" />
-    <Compile Include="Properties\AssemblyInfo.cs" />
-    <Compile Include="ReplaceTests.cs" />
-    <Compile Include="TestUrl.cs" />
-    <Compile Include="Oracle\UberTest.cs" />
-    <Compile Include="..\..\_Build\ProductInfo\ProductInfo.cs">
-      <Link>Properties\ProductInfo.cs</Link>
-    </Compile>
-  </ItemGroup>
-  <ItemGroup>
-    <None Include="..\Xtensive.Orm.Tests.Framework\Connections.config">
-      <Link>Connections.config</Link>
-    </None>
-    <None Include="App.config" />
-    <None Include="Sqlite\Northwind.sl3">
-      <CopyToOutputDirectory>Always</CopyToOutputDirectory>
-    </None>
-    <None Include="SqlServerCe\DO40-Test.sdf">
-      <CopyToOutputDirectory>PreserveNewest</CopyToOutputDirectory>
-    </None>
-  </ItemGroup>
-  <ItemGroup>
-    <None Include="SqlServerCe\Northwind.sdf">
-      <CopyToOutputDirectory>PreserveNewest</CopyToOutputDirectory>
-    </None>
-  </ItemGroup>
-  <ItemGroup>
-    <Service Include="{508349B6-6B84-4DF5-91F0-309BEEBAD82D}" />
-  </ItemGroup>
-  <ItemGroup>
-    <Content Include="MySQL\SakilaDb\CreateTestUser.sql" />
-    <Content Include="MySQL\SakilaDb\sakila-data.sql">
-      <CopyToOutputDirectory>Always</CopyToOutputDirectory>
-    </Content>
-    <Content Include="MySQL\SakilaDb\sakila-schema.sql" />
-    <Content Include="Sqlite\history.sql" />
-    <Content Include="Sqlite\Northwind.Sqlite3.sql" />
-  </ItemGroup>
-  <ItemGroup>
-    <Folder Include="Oracle\v11\" />
-  </ItemGroup>
-  <ItemGroup>
-    <ProjectReference Include="..\Xtensive.Orm.Tests.Framework\Xtensive.Orm.Tests.Framework.csproj">
-      <Project>{F2CE47F7-8170-4FC4-B619-D32E6398D4F9}</Project>
-      <Name>Xtensive.Orm.Tests.Framework</Name>
-    </ProjectReference>
-    <ProjectReference Include="..\Xtensive.Orm\Xtensive.Orm.csproj">
-      <Project>{628737E8-3581-4793-99C8-9A4D2D83FEA0}</Project>
-      <Name>Xtensive.Orm</Name>
-    </ProjectReference>
-  </ItemGroup>
-  <Import Project="$(MSBuildToolsPath)\Microsoft.CSharp.targets" />
+﻿<?xml version="1.0" encoding="utf-8"?>
+<Project ToolsVersion="4.0" DefaultTargets="Build" xmlns="http://schemas.microsoft.com/developer/msbuild/2003">
+  <PropertyGroup>
+    <Configuration Condition=" '$(Configuration)' == '' ">Net40-Debug</Configuration>
+    <Platform Condition=" '$(Platform)' == '' ">AnyCPU</Platform>
+    <ProductVersion>9.0.30729</ProductVersion>
+    <SchemaVersion>2.0</SchemaVersion>
+    <ProjectGuid>{52FD4F16-3718-4828-A1EA-DFD34044FA25}</ProjectGuid>
+    <OutputType>Library</OutputType>
+    <AppDesignerFolder>Properties</AppDesignerFolder>
+    <RootNamespace>Xtensive.Orm.Tests.Sql</RootNamespace>
+    <AssemblyName>Xtensive.Orm.Tests.Sql</AssemblyName>
+    <FileAlignment>512</FileAlignment>
+    <SignAssembly>true</SignAssembly>
+    <AssemblyOriginatorKeyFile>$(DO_SECURE_DIR)\Key.snk</AssemblyOriginatorKeyFile>
+  </PropertyGroup>
+  <PropertyGroup Condition=" '$(Configuration)|$(Platform)' == 'Net40-Debug|AnyCPU' ">
+    <DebugSymbols>true</DebugSymbols>
+    <DebugType>full</DebugType>
+    <Optimize>false</Optimize>
+    <OutputPath>..\..\_Build\Binaries\Debug\Lib\Net40\</OutputPath>
+    <DefineConstants>TRACE;DEBUG</DefineConstants>
+    <ErrorReport>prompt</ErrorReport>
+    <WarningLevel>2</WarningLevel>
+    <TargetFrameworkVersion>v4.0</TargetFrameworkVersion>
+  </PropertyGroup>
+  <PropertyGroup Condition=" '$(Configuration)|$(Platform)' == 'Net40-Release|AnyCPU' ">
+    <DebugType>pdbonly</DebugType>
+    <Optimize>true</Optimize>
+    <OutputPath>..\..\_Build\Binaries\Release\Lib\Net40\</OutputPath>
+    <DefineConstants>TRACE</DefineConstants>
+    <ErrorReport>prompt</ErrorReport>
+    <WarningLevel>2</WarningLevel>
+    <TargetFrameworkVersion>v4.0</TargetFrameworkVersion>
+  </PropertyGroup>
+  <ItemGroup>
+    <Reference Include="System" />
+    <Reference Include="System.Core" />
+    <Reference Include="System.Data" />
+    <Reference Include="WindowsBase" />
+    <Reference Include="nunit.framework, Version=2.5.4.10098, Culture=neutral, PublicKeyToken=96d09a1eb7f44a77, processorArchitecture=MSIL">
+      <SpecificVersion>False</SpecificVersion>
+      <HintPath>..\..\Lib\NUnit\nunit.framework.dll</HintPath>
+    </Reference>
+    <Reference Include="System.Data.SqlServerCe, Version=3.5.1.0, Culture=neutral, PublicKeyToken=89845dcd8080cc91, processorArchitecture=MSIL">
+      <SpecificVersion>False</SpecificVersion>
+    </Reference>
+    <Reference Include="System.XML" />
+  </ItemGroup>
+  <ItemGroup>
+    <Compile Include="CloneTests.cs" />
+    <Compile Include="CollectionTest.cs" />
+    <Compile Include="DateTimeOffsetTest.cs" />
+    <Compile Include="ExceptionTypesTest.cs" />
+    <Compile Include="Firebird\DateTimeIntervalTest.cs" />
+    <Compile Include="Firebird\ExceptionTypesTest.cs" />
+    <Compile Include="Firebird\ExtractorTest.cs" />
+    <Compile Include="Firebird\IndexTest.cs" />
+    <Compile Include="Firebird\SavepointTest.cs" />
+    <Compile Include="Firebird\TestHelpers.cs" />
+    <Compile Include="Firebird\TypeMappingTest.cs" />
+    <Compile Include="Firebird\v2_5\DateTimeIntervalTest.cs" />
+    <Compile Include="Firebird\v2_5\ExceptionTypesTest.cs" />
+    <Compile Include="Firebird\v2_5\ExtractorTest.cs" />
+    <Compile Include="Firebird\v2_5\IndexTest.cs" />
+    <Compile Include="Firebird\v2_5\SavepointsTest.cs" />
+    <Compile Include="Firebird\v2_5\TypeMappingTest.cs" />
+    <Compile Include="IndexTest.cs" />
+    <Compile Include="MySQL\Sakila.cs" />
+    <Compile Include="MySQL\v5_0\DateTimeIntervalTests.cs" />
+    <Compile Include="MySQL\v5_0\ExtractorTest.cs" />
+    <Compile Include="MySQL\v5_0\MiscTests.cs" />
+    <Compile Include="MySQL\v5_0\SakilaExtractorTest.cs" />
+    <Compile Include="MySQL\v5_0\TypeMappingTests.cs" />
+    <Compile Include="Oracle\ExtractorTest.cs" />
+    <Compile Include="Oracle\v10\DateTimeOffsetTest.cs" />
+    <Compile Include="Oracle\v10\ExceptionTypesTest.cs" />
+    <Compile Include="Oracle\v10\ExtractorTest.cs" />
+    <Compile Include="Oracle\v10\SavepointsTest.cs" />
+    <Compile Include="Oracle\v11\DateTimeOffsetTest.cs" />
+    <Compile Include="Oracle\TypeMappingTest.cs" />
+    <Compile Include="Oracle\v10\DateTimeIntervalTest.cs" />
+    <Compile Include="Oracle\v10\TypeMappingTest.cs" />
+    <Compile Include="Oracle\v10\UberTest.cs" />
+    <Compile Include="PostgreSql\ExtractorTest.cs" />
+    <Compile Include="PostgreSql\v8_3\ExceptionTypesTest.cs" />
+    <Compile Include="PostgreSql\v8_3\ExtractorTest.cs" />
+    <Compile Include="PostgreSql\v8_3\IndexTest.cs" />
+    <Compile Include="PostgreSql\v8_3\SavepointsTest.cs" />
+    <Compile Include="SavepointsTest.cs" />
+    <Compile Include="Sqlite\ExtractorTest.cs" />
+    <Compile Include="Sqlite\Northwind.cs" />
+    <Compile Include="Sqlite\v3\DateTimeIntervalTests.cs" />
+    <Compile Include="Sqlite\v3\MiscTests.cs" />
+    <Compile Include="Sqlite\v3\NorthwindTest.cs" />
+    <Compile Include="Sqlite\v3\TypeMappingTests.cs" />
+    <Compile Include="SqlServerCe\DateTimeIntervalTest.cs" />
+    <Compile Include="SqlServerCe\ExceptionTypesTest.cs" />
+    <Compile Include="SqlServerCe\ExtractorTest.cs" />
+    <Compile Include="SqlServerCe\TypeMappingTest.cs" />
+    <Compile Include="SqlServer\ErrorMessageParserTest.cs" />
+    <Compile Include="SqlServer\v09\ExceptionTypesTest.cs" />
+    <Compile Include="SqlServer\v09\IndexTest.cs" />
+    <Compile Include="SqlServer\v09\SavepointsTest.cs" />
+    <Compile Include="SqlServer\v09\TypeMappingTest.cs" />
+    <Compile Include="PostgreSql\v8_3\TypeMappingTest.cs" />
+    <Compile Include="SqlServer\v10\DateTimeOffsetTest.cs" />
+    <Compile Include="SqlServer\v10\ExtractorTest.cs" />
+    <Compile Include="SqlTest.cs" />
+    <Compile Include="TestConnectionString.cs" />
+    <Compile Include="TypeMappingTest.cs" />
+    <Compile Include="DriverFactoryTest.cs" />
+    <Compile Include="DateTimeIntervalTest.cs" />
+    <Compile Include="SqlServer\AdventureWorks.cs" />
+    <Compile Include="SqlServer\v09\CompilerTests.cs" />
+    <Compile Include="SqlServer\v09\DateTimeIntervalTest.cs" />
+    <Compile Include="SqlServer\v09\ExtractorTest.cs" />
+    <Compile Include="SqlServer\v09\MiscTests.cs" />
+    <Compile Include="SqlServer\v09\MSSQLExtractorTests.cs" />
+    <Compile Include="SqlServer\v09\MSSQLTests.cs" />
+    <Compile Include="PostgreSql\CatalogComparer.cs" />
+    <Compile Include="PostgreSql\SqlDomTests.cs" />
+    <Compile Include="PostgreSql\v8_3\DateTimeIntervalTest.cs" />
+    <Compile Include="PostgreSql\v8_3\SqlDomTests.cs" />
+    <Compile Include="Properties\AssemblyInfo.cs" />
+    <Compile Include="ReplaceTests.cs" />
+    <Compile Include="TestUrl.cs" />
+    <Compile Include="Oracle\UberTest.cs" />
+    <Compile Include="..\..\_Build\ProductInfo\ProductInfo.cs">
+      <Link>Properties\ProductInfo.cs</Link>
+    </Compile>
+  </ItemGroup>
+  <ItemGroup>
+    <None Include="..\Xtensive.Orm.Tests.Framework\Connections.config">
+      <Link>Connections.config</Link>
+    </None>
+    <None Include="App.config" />
+    <None Include="Sqlite\Northwind.sl3">
+      <CopyToOutputDirectory>Always</CopyToOutputDirectory>
+    </None>
+    <None Include="SqlServerCe\DO40-Test.sdf">
+      <CopyToOutputDirectory>PreserveNewest</CopyToOutputDirectory>
+    </None>
+  </ItemGroup>
+  <ItemGroup>
+    <None Include="SqlServerCe\Northwind.sdf">
+      <CopyToOutputDirectory>PreserveNewest</CopyToOutputDirectory>
+    </None>
+  </ItemGroup>
+  <ItemGroup>
+    <Service Include="{508349B6-6B84-4DF5-91F0-309BEEBAD82D}" />
+  </ItemGroup>
+  <ItemGroup>
+    <Content Include="MySQL\SakilaDb\CreateTestUser.sql" />
+    <Content Include="MySQL\SakilaDb\sakila-data.sql">
+      <CopyToOutputDirectory>Always</CopyToOutputDirectory>
+    </Content>
+    <Content Include="MySQL\SakilaDb\sakila-schema.sql" />
+    <Content Include="Sqlite\history.sql" />
+    <Content Include="Sqlite\Northwind.Sqlite3.sql" />
+  </ItemGroup>
+  <ItemGroup>
+    <Folder Include="Oracle\v11\" />
+  </ItemGroup>
+  <ItemGroup>
+    <ProjectReference Include="..\Xtensive.Orm.Tests.Framework\Xtensive.Orm.Tests.Framework.csproj">
+      <Project>{F2CE47F7-8170-4FC4-B619-D32E6398D4F9}</Project>
+      <Name>Xtensive.Orm.Tests.Framework</Name>
+    </ProjectReference>
+    <ProjectReference Include="..\Xtensive.Orm\Xtensive.Orm.csproj">
+      <Project>{628737E8-3581-4793-99C8-9A4D2D83FEA0}</Project>
+      <Name>Xtensive.Orm</Name>
+    </ProjectReference>
+  </ItemGroup>
+  <Import Project="$(MSBuildToolsPath)\Microsoft.CSharp.targets" />
 </Project>