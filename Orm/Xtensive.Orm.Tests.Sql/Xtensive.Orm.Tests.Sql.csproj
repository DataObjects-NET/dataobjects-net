﻿<Project Sdk="Microsoft.NET.Sdk">
  <PropertyGroup>
    <CopyLocalLockFileAssemblies>true</CopyLocalLockFileAssemblies>
    <IsPackable>false</IsPackable>
<<<<<<< HEAD
    <OutputPath>$(SolutionDir)_Build\$(Configuration)\lib\</OutputPath>
  </PropertyGroup>
  <PropertyGroup>
    <RootNamespace>Xtensive</RootNamespace>
    <SignAssembly>true</SignAssembly>
    <AssemblyOriginatorKeyFile>$(OrmKeyFile)</AssemblyOriginatorKeyFile>
=======
    <OutputPath>..\..\_Build\$(Configuration)\lib\</OutputPath>
  </PropertyGroup>
  <PropertyGroup>
    <TargetFramework>netcoreapp2.0</TargetFramework>
    <RuntimeFrameworkVersion>2.0.3</RuntimeFrameworkVersion>
    <RootNamespace>Xtensive</RootNamespace>
    <SignAssembly>true</SignAssembly>
    <AssemblyOriginatorKeyFile>..\Orm.snk</AssemblyOriginatorKeyFile>
>>>>>>> b5d188a2
    <AllowUnsafeBlocks>true</AllowUnsafeBlocks>
    <WarningLevel>2</WarningLevel>
  </PropertyGroup>
  <PropertyGroup Label="Debug" Condition="'$(Configuration)'=='Debug'">
<<<<<<< HEAD
    <DefineConstants>TRACE;DEBUG</DefineConstants>
  </PropertyGroup>
  <PropertyGroup Label="Release" Condition="'$(Configuration)'=='Release'">
    <DefineConstants>TRACE</DefineConstants>
=======
    <DefineConstants>TRACE;DEBUG;NETCOREAPP</DefineConstants>
  </PropertyGroup>
  <PropertyGroup Label="Release" Condition="'$(Configuration)'=='Release'">
    <DefineConstants>TRACE;NETCOREAPP</DefineConstants>
>>>>>>> b5d188a2
  </PropertyGroup>
  <ItemGroup>
    <!-- <PackageReference Include="Microsoft.NET.Test.Sdk" Version="15.3.0" /> -->
    <PackageReference Include="Microsoft.NET.Test.Sdk" Version="15.9.2" />
    <PackageReference Include="NUnit" Version="3.12.0" />
    <PackageReference Include="NUnit3TestAdapter" Version="3.15.0" />
  </ItemGroup>
  <ItemGroup>
    <ProjectReference Include="..\Xtensive.Orm.PostgreSql\Xtensive.Orm.PostgreSql.csproj" />
    <ProjectReference Include="..\Xtensive.Orm.SqlServer\Xtensive.Orm.SqlServer.csproj" />
    <!-- <ProjectReference Include="..\Xtensive.Orm1.SqlServerCe\Xtensive.Orm1.SqlServerCe.csproj" /> -->
    <ProjectReference Include="..\Xtensive.Orm.Tests.Framework\Xtensive.Orm.Tests.Framework.csproj" />
    <ProjectReference Include="..\Xtensive.Orm\Xtensive.Orm.csproj" />
  </ItemGroup>
  <ItemGroup>
    <None Include="App.config" />
    <None Include="..\Xtensive.Orm1.Tests.Framework\Orm.config">
      <Link>Orm.config</Link>
    </None>
    <Content Include="MySQL\SakilaDb\CreateTestUser.sql" />
    <Content Include="MySQL\SakilaDb\sakila-data.sql">
      <CopyToOutputDirectory>Always</CopyToOutputDirectory>
    </Content>
    <Content Include="MySQL\SakilaDb\sakila-schema.sql" />
  </ItemGroup>
</Project><|MERGE_RESOLUTION|>--- conflicted
+++ resolved
@@ -2,38 +2,20 @@
   <PropertyGroup>
     <CopyLocalLockFileAssemblies>true</CopyLocalLockFileAssemblies>
     <IsPackable>false</IsPackable>
-<<<<<<< HEAD
     <OutputPath>$(SolutionDir)_Build\$(Configuration)\lib\</OutputPath>
   </PropertyGroup>
   <PropertyGroup>
     <RootNamespace>Xtensive</RootNamespace>
     <SignAssembly>true</SignAssembly>
     <AssemblyOriginatorKeyFile>$(OrmKeyFile)</AssemblyOriginatorKeyFile>
-=======
-    <OutputPath>..\..\_Build\$(Configuration)\lib\</OutputPath>
-  </PropertyGroup>
-  <PropertyGroup>
-    <TargetFramework>netcoreapp2.0</TargetFramework>
-    <RuntimeFrameworkVersion>2.0.3</RuntimeFrameworkVersion>
-    <RootNamespace>Xtensive</RootNamespace>
-    <SignAssembly>true</SignAssembly>
-    <AssemblyOriginatorKeyFile>..\Orm.snk</AssemblyOriginatorKeyFile>
->>>>>>> b5d188a2
     <AllowUnsafeBlocks>true</AllowUnsafeBlocks>
     <WarningLevel>2</WarningLevel>
   </PropertyGroup>
   <PropertyGroup Label="Debug" Condition="'$(Configuration)'=='Debug'">
-<<<<<<< HEAD
     <DefineConstants>TRACE;DEBUG</DefineConstants>
   </PropertyGroup>
   <PropertyGroup Label="Release" Condition="'$(Configuration)'=='Release'">
     <DefineConstants>TRACE</DefineConstants>
-=======
-    <DefineConstants>TRACE;DEBUG;NETCOREAPP</DefineConstants>
-  </PropertyGroup>
-  <PropertyGroup Label="Release" Condition="'$(Configuration)'=='Release'">
-    <DefineConstants>TRACE;NETCOREAPP</DefineConstants>
->>>>>>> b5d188a2
   </PropertyGroup>
   <ItemGroup>
     <!-- <PackageReference Include="Microsoft.NET.Test.Sdk" Version="15.3.0" /> -->
