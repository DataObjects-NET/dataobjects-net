// Copyright (C) 2009-2020 Xtensive LLC.
// This code is distributed under MIT license terms.
// See the License.txt file in the project root for more information.
// Created by: Vakhtina Elena
// Created:    2009.02.13

using System;
using System.Collections.Generic;
using System.Linq;
using Xtensive.Collections;
using Xtensive.Orm.Rse;
using Xtensive.Orm.Rse.Providers;
using Xtensive.Sql;
using Xtensive.Sql.Dml;

namespace Xtensive.Orm.Providers.SqlServer
{
  internal class SqlCompiler : Providers.SqlCompiler
  {
    private static readonly Type ByteType = typeof(byte);
    private static readonly Type Int16Type = typeof(short);
    private static readonly Type Int32Type = typeof(int);
    private static readonly Type FloatType = typeof(float);
    private static readonly Type DecimalType = typeof(decimal);
    private static readonly Type StringType = typeof(string);

    protected override SqlProvider VisitFreeText(FreeTextProvider provider)
    {
      SqlFreeTextTable fromTable;
      QueryParameterBinding[] bindings;

      var stringTypeMapping = Driver.GetTypeMapping(StringType);
      var criteriaBinding = new QueryParameterBinding(
       stringTypeMapping, provider.SearchCriteria.Invoke, QueryParameterBindingType.Regular);

      var index = provider.PrimaryIndex.Resolve(Handlers.Domain.Model);
      var table = Mapping[index.ReflectedType];
      var columns = provider.Header.Columns.Select(column => column.Name).ToList();

      if (provider.TopN == null) {
        fromTable = SqlDml.FreeTextTable(table, criteriaBinding.ParameterReference, columns);
        bindings = new[] {criteriaBinding};
      }
      else {
<<<<<<< HEAD
        var intTypeMapping = Driver.GetTypeMapping(typeof(int));
        var topNBinding = new QueryParameterBinding(intTypeMapping, context => provider.TopN.Invoke(context), QueryParameterBindingType.Regular);
=======
        var intTypeMapping = Driver.GetTypeMapping(Int32Type);
        var topNBinding = new QueryParameterBinding(intTypeMapping, () => provider.TopN.Invoke(), QueryParameterBindingType.Regular);
>>>>>>> 7d4ade32
        fromTable = SqlDml.FreeTextTable(table, criteriaBinding.ParameterReference, columns, topNBinding.ParameterReference);
        bindings = new[] { criteriaBinding, topNBinding };
      }
      var fromTableRef = SqlDml.QueryRef(fromTable);
      var select = SqlDml.Select(fromTableRef);
      select.Columns.Add(fromTableRef.Columns[0]);
      select.Columns.Add(SqlDml.Cast(fromTableRef.Columns[1], SqlType.Double), "RANK");

      return CreateProvider(select, bindings, provider);
    }

    protected override SqlProvider VisitContainsTable(ContainsTableProvider provider)
    {
      SqlContainsTable fromTable;
      QueryParameterBinding[] bindings;

      var stringTypeMapping = Driver.GetTypeMapping(StringType);
      var criteriaBinding = new QueryParameterBinding(
       stringTypeMapping, provider.SearchCriteria.Invoke, QueryParameterBindingType.Regular);

      var index = provider.PrimaryIndex.Resolve(Handlers.Domain.Model);
      var table = Mapping[index.ReflectedType];
      var columns = provider.Header.Columns.Select(column => column.Name).ToList();

      var targetColumnNames = provider.TargetColumns.Select(c => c.Name).ToArray();
      if (provider.TopN == null) {
        fromTable = SqlDml.ContainsTable(table, criteriaBinding.ParameterReference, columns, targetColumnNames);
        bindings = new[] { criteriaBinding };
      }
      else {
<<<<<<< HEAD
        var intTypeMapping = Driver.GetTypeMapping(typeof(int));
        var topNBinding = new QueryParameterBinding(intTypeMapping, context => provider.TopN.Invoke(context), QueryParameterBindingType.Regular);
=======
        var intTypeMapping = Driver.GetTypeMapping(Int32Type);
        var topNBinding = new QueryParameterBinding(intTypeMapping, () => provider.TopN.Invoke(), QueryParameterBindingType.Regular);
>>>>>>> 7d4ade32
        fromTable = SqlDml.ContainsTable(table, criteriaBinding.ParameterReference, columns, targetColumnNames, topNBinding.ParameterReference);
        bindings = new[] { criteriaBinding, topNBinding };
      }
      var fromTableRef = SqlDml.QueryRef(fromTable);
      var select = SqlDml.Select(fromTableRef);
      select.Columns.Add(fromTableRef.Columns[0]);
      select.Columns.Add(SqlDml.Cast(fromTableRef.Columns[1], SqlType.Double), "RANK");

      return CreateProvider(select, bindings, provider);
    }

    protected override SqlExpression ProcessAggregate(
      SqlProvider source, List<SqlExpression> sourceColumns, AggregateColumn aggregateColumn)
    {
      var result = base.ProcessAggregate(source, sourceColumns, aggregateColumn);
      var aggregateReturnType = aggregateColumn.Type;
      var originCalculateColumn = source.Origin.Header.Columns[aggregateColumn.SourceIndex];
      var sqlType = Driver.MapValueType(aggregateReturnType);

      if (aggregateColumn.AggregateType == AggregateType.Min
        || aggregateColumn.AggregateType == AggregateType.Max
        || aggregateColumn.AggregateType == AggregateType.Sum) {
        if (!IsCalculatedColumn(originCalculateColumn)) {
          if (aggregateReturnType == DecimalType) {
            return result;
          }
          else if (ShouldCastDueType(aggregateReturnType)) {
            return SqlDml.Cast(result, Driver.MapValueType(aggregateReturnType));
          }
        }
        else if (ShouldCastDueType(aggregateReturnType)) {
          return SqlDml.Cast(result, Driver.MapValueType(aggregateReturnType));
        }
        return result;
      }
      if (aggregateColumn.AggregateType == AggregateType.Avg) {
        //var sqlType = Driver.MapValueType(aggregateReturnType);
        if (aggregateReturnType != originCalculateColumn.Type) {
          return SqlDml.Cast(SqlDml.Avg(SqlDml.Cast(sourceColumns[aggregateColumn.SourceIndex], sqlType)), sqlType);
        }
        if (!IsCalculatedColumn(originCalculateColumn)) {
          if (aggregateReturnType == DecimalType) {
            return result;
          }
          else if (ShouldCastDueType(aggregateReturnType)) {
            return SqlDml.Cast(SqlDml.Avg(SqlDml.Cast(sourceColumns[aggregateColumn.SourceIndex], sqlType)), sqlType);
          }
          else if (aggregateReturnType != originCalculateColumn.Type) {
            return SqlDml.Cast(SqlDml.Avg(SqlDml.Cast(sourceColumns[aggregateColumn.SourceIndex], sqlType)), sqlType);
          }
        }
        else {
          if (ShouldCastDueType(aggregateReturnType)) {
            return SqlDml.Cast(SqlDml.Avg(SqlDml.Cast(sourceColumns[aggregateColumn.SourceIndex], sqlType)), sqlType);
          }
          else if (aggregateReturnType != originCalculateColumn.Type) {
            return SqlDml.Cast(SqlDml.Avg(SqlDml.Cast(sourceColumns[aggregateColumn.SourceIndex], sqlType)), sqlType);
          }
          return result;
        }
      }
      return result;
    }

    private bool IsCalculatedColumn(Column column) => column is CalculatedColumn;

    private bool ShouldCastDueType(Type type)
    {
      return type == ByteType
        || type == Int16Type
        || type == DecimalType
        || type == FloatType;
    }

    // Constructors

    public SqlCompiler(HandlerAccessor handlers, CompilerConfiguration configuration)
      : base(handlers, configuration)
    {
    }
  }
}<|MERGE_RESOLUTION|>--- conflicted
+++ resolved
@@ -42,13 +42,8 @@
         bindings = new[] {criteriaBinding};
       }
       else {
-<<<<<<< HEAD
-        var intTypeMapping = Driver.GetTypeMapping(typeof(int));
+        var intTypeMapping = Driver.GetTypeMapping(Int32Type);
         var topNBinding = new QueryParameterBinding(intTypeMapping, context => provider.TopN.Invoke(context), QueryParameterBindingType.Regular);
-=======
-        var intTypeMapping = Driver.GetTypeMapping(Int32Type);
-        var topNBinding = new QueryParameterBinding(intTypeMapping, () => provider.TopN.Invoke(), QueryParameterBindingType.Regular);
->>>>>>> 7d4ade32
         fromTable = SqlDml.FreeTextTable(table, criteriaBinding.ParameterReference, columns, topNBinding.ParameterReference);
         bindings = new[] { criteriaBinding, topNBinding };
       }
@@ -79,13 +74,8 @@
         bindings = new[] { criteriaBinding };
       }
       else {
-<<<<<<< HEAD
-        var intTypeMapping = Driver.GetTypeMapping(typeof(int));
+        var intTypeMapping = Driver.GetTypeMapping(Int32Type);
         var topNBinding = new QueryParameterBinding(intTypeMapping, context => provider.TopN.Invoke(context), QueryParameterBindingType.Regular);
-=======
-        var intTypeMapping = Driver.GetTypeMapping(Int32Type);
-        var topNBinding = new QueryParameterBinding(intTypeMapping, () => provider.TopN.Invoke(), QueryParameterBindingType.Regular);
->>>>>>> 7d4ade32
         fromTable = SqlDml.ContainsTable(table, criteriaBinding.ParameterReference, columns, targetColumnNames, topNBinding.ParameterReference);
         bindings = new[] { criteriaBinding, topNBinding };
       }
