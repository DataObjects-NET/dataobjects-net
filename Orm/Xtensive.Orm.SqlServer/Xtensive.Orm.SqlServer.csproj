--- conflicted
+++ resolved
@@ -15,22 +15,17 @@
     <AllowUnsafeBlocks>true</AllowUnsafeBlocks>
     <WarningLevel>2</WarningLevel>
   </PropertyGroup>
-<<<<<<< HEAD
-  <ItemGroup Condition="'$(TargetFramework)'=='net5.0'">
-    <PackageReference Include="Microsoft.Data.SqlClient" Version="5.0.0" />
-  </ItemGroup>
-  <ItemGroup Condition="'$(TargetFramework)'=='net6.0'">
-    <PackageReference Include="Microsoft.Data.SqlClient" Version="5.1.0" />
-=======
   <ItemGroup Label="Nuget content">
     <Content Include="$(ProjectDir)NuGetContent\**">
       <PackagePath>.</PackagePath>
       <Visible>false</Visible>
     </Content>
   </ItemGroup>
-  <ItemGroup>
-    <PackageReference Include="System.Data.SqlClient" Version="4.8.1" />
->>>>>>> 377a2e7b
+  <ItemGroup Condition="'$(TargetFramework)'=='net5.0'">
+    <PackageReference Include="Microsoft.Data.SqlClient" Version="5.0.0" />
+  </ItemGroup>
+  <ItemGroup Condition="'$(TargetFramework)'=='net6.0'">
+    <PackageReference Include="Microsoft.Data.SqlClient" Version="5.1.0" />
   </ItemGroup>
   <ItemGroup>
     <ProjectReference Include="..\Xtensive.Orm\Xtensive.Orm.csproj" />
