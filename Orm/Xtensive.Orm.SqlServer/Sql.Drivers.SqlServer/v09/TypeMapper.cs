// Copyright (C) 2009-2020 Xtensive LLC.
// This code is distributed under MIT license terms.
// See the License.txt file in the project root for more information.
// Created by: Denis Krjuchkov
// Created:    2009.07.02

using System;
using System.Data;
using System.Data.Common;
using System.Data.SqlClient;
using System.Data.SqlTypes;
using Xtensive.Sql.Info;

namespace Xtensive.Sql.Drivers.SqlServer.v09
{
  internal class TypeMapper : Sql.TypeMapper
  {
    private static readonly SqlDecimal MinDecimal = new SqlDecimal(decimal.MinValue);
    private static readonly SqlDecimal MaxDecimal = new SqlDecimal(decimal.MaxValue);
    private static readonly int NVarCharLength = 4000;
    private static readonly int NVarCharMaxLength = int.MaxValue;

    private ValueRange<DateTime> dateTimeRange;

    public override bool IsParameterCastRequired(Type type)
    {
      switch (Type.GetTypeCode(type)) {
        case TypeCode.Byte:
        case TypeCode.SByte:
        case TypeCode.Int16:
        case TypeCode.UInt16:
          return true;
      }
<<<<<<< HEAD
      if (type==typeof (Guid)) {
=======
      if (type == typeof(Guid)) {
>>>>>>> 88837ebc
        return true;
      }

      return base.IsParameterCastRequired(type);
    }

    public override void BindSByte(DbParameter parameter, object value)
    {
      parameter.DbType = DbType.Int16;
      parameter.Value = value ?? DBNull.Value;
    }

    public override void BindUShort(DbParameter parameter, object value)
    {
      parameter.DbType = DbType.Int32;
      parameter.Value = value ?? DBNull.Value;
    }

    public override void BindUInt(DbParameter parameter, object value)
    {
      parameter.DbType = DbType.Int64;
      parameter.Value = value ?? DBNull.Value;
    }

    public override void BindULong(DbParameter parameter, object value)
    {
      parameter.DbType = DbType.Decimal;
      parameter.Value = value ?? DBNull.Value;
    }

    public override void BindDateTime(DbParameter parameter, object value)
    {
      if (value!=null)
        value = ValueRangeValidator.Correct((DateTime) value, dateTimeRange);
      base.BindDateTime(parameter, value);
    }

    public override void BindString(DbParameter parameter, object value)
    {
      base.BindString(parameter, value);
      var stringValue = value as string;
      if (stringValue==null)
        return;
      parameter.Size = stringValue.Length <= NVarCharLength
        ? NVarCharLength
        : NVarCharMaxLength;
    }

    public override SqlValueType MapSByte(int? length, int? precision, int? scale)
    {
      return new SqlValueType(SqlType.Int16);
    }

    public override SqlValueType MapUShort(int? length, int? precision, int? scale)
    {
      return new SqlValueType(SqlType.Int32);
    }

    public override SqlValueType MapUInt(int? length, int? precision, int? scale)
    {
      return new SqlValueType(SqlType.Int64);
    }

    public override SqlValueType MapULong(int? length, int? precision, int? scale)
    {
      return new SqlValueType(SqlType.Decimal, 20, 0);
    }

    public override object ReadDecimal(DbDataReader reader, int index)
    {
      var nativeReader = (SqlDataReader) reader;
      var sqlDecimal = nativeReader.GetSqlDecimal(index);
      if (ShouldCompareValues(sqlDecimal)) {
        if (sqlDecimal > MaxDecimal)
          return decimal.MaxValue;
        if (sqlDecimal < MinDecimal)
          return decimal.MinValue;
      }
      return InternalHelpers.TruncateToNetDecimal(sqlDecimal);
    }

    public override object ReadDateTimeOffset(DbDataReader reader, int index)
    {
      return ((SqlDataReader) reader).GetDateTimeOffset(index);
    }

    public override void Initialize()
    {
      base.Initialize();
      dateTimeRange = (ValueRange<DateTime>) Driver.ServerInfo.DataTypes.DateTime.ValueRange;
    }

    private bool TryConvert(SqlDecimal sqlDecimal, out decimal result)
    {
      var data = sqlDecimal.Data;
      if (data[3]==0 && sqlDecimal.Scale <= 28) {
        result = new decimal(data[0], data[1], data[2], !sqlDecimal.IsPositive, sqlDecimal.Scale);
        return true;
      }
      result = decimal.Zero;
      return false;
    }

    private SqlDecimal ReducePrecision(SqlDecimal d, int newPrecision)
    {
      var newScale = newPrecision - d.Precision + d.Scale;
      var truncated = SqlDecimal.Truncate(d, newScale);
      return SqlDecimal.ConvertToPrecScale(truncated, newPrecision, newScale);
    }

    private bool ShouldCompareValues(SqlDecimal valueFromDatabase)
    {
      var floorDigitCount = valueFromDatabase.Precision - valueFromDatabase.Scale;
      if (floorDigitCount >= 29) //29 is max count of floor in .net Decimal
        return true;
      return false;
    }

    // Constructors

    public TypeMapper(SqlDriver driver)
      : base(driver)
    {
    }
  }
}<|MERGE_RESOLUTION|>--- conflicted
+++ resolved
@@ -31,11 +31,7 @@
         case TypeCode.UInt16:
           return true;
       }
-<<<<<<< HEAD
-      if (type==typeof (Guid)) {
-=======
       if (type == typeof(Guid)) {
->>>>>>> 88837ebc
         return true;
       }
 
