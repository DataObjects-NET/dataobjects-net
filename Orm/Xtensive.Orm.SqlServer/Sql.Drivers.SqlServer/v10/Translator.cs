// Copyright (C) 2009-2022 Xtensive LLC.
// This code is distributed under MIT license terms.
// See the License.txt file in the project root for more information.
// Created by: Denis Krjuchkov
// Created:    2009.07.07

using System;
using Xtensive.Sql.Compiler;
using Xtensive.Sql.Dml;
using Xtensive.Sql.Info;
using Xtensive.Sql.Model;

namespace Xtensive.Sql.Drivers.SqlServer.v10
{
  internal class Translator : v09.Translator
  {
    /// <inheritdoc/>
    public override string DateTimeFormatString => @"'cast ('\'yyyy\-MM\-ddTHH\:mm\:ss\.fffffff\'' as datetime2)'";

<<<<<<< HEAD
=======
    public string DateTimeOffsetFormatString => @"'cast ('\'yyyy\-MM\-dd HH\:mm\:ss\.fffffff\ zzz\'' as datetimeoffset)'";

    /// <inheritdoc/>
>>>>>>> 0fb2dd9f
    public override void Translate(SqlCompilerContext context, Ddl.SqlCreateIndex node, CreateIndexSection section)
    {
      switch (section) {
        case CreateIndexSection.ColumnsExit when node.Index.IsSpatial:
          var table = node.Index.DataTable as Table;
          var column = table.TableColumns[node.Index.Columns[0].Name];
<<<<<<< HEAD
          context.Output.Append(column.DataType.Type == CustomSqlType.Geometry
=======
          _ = context.Output.Append(column.DataType.Type == CustomSqlType.Geometry
>>>>>>> 0fb2dd9f
            ? ") USING GEOMETRY_GRID WITH ( BOUNDING_BOX = ( 0, 0, 500, 200))"
            : ") USING GEOGRAPHY_GRID"
          );
          return;
      }
      base.Translate(context, node, section);
    }

    /// <inheritdoc/>
    public override void Translate(IOutput output, SqlFunctionType functionType)
    {
      if (functionType == SqlFunctionType.CurrentDateTimeOffset) {
        _ = output.Append("SYSDATETIMEOFFSET");
      }
      else {
        base.Translate(output, functionType);
      }
    }

<<<<<<< HEAD
=======
    /// <inheritdoc/>
>>>>>>> 0fb2dd9f
    public override void Translate(SqlCompilerContext context, object literalValue)
    {
      switch (literalValue) {
        case DateTimeOffset dateTimeOffset:
          var dateTimeOffsetRange = (ValueRange<DateTimeOffset>) Driver.ServerInfo.DataTypes.DateTimeOffset.ValueRange;
          var newValue = ValueRangeValidator.Correct(dateTimeOffset, dateTimeOffsetRange);
<<<<<<< HEAD
          context.Output.Append(newValue.ToString(DateTimeOffsetFormatString));
=======
          _ = context.Output.Append(newValue.ToString(DateTimeOffsetFormatString));
>>>>>>> 0fb2dd9f
          break;
        default:
          base.Translate(context, literalValue);
          break;
      }
    }

    // Constructors

    public Translator(SqlDriver driver)
      : base(driver)
    {
    }
  }
}<|MERGE_RESOLUTION|>--- conflicted
+++ resolved
@@ -17,23 +17,16 @@
     /// <inheritdoc/>
     public override string DateTimeFormatString => @"'cast ('\'yyyy\-MM\-ddTHH\:mm\:ss\.fffffff\'' as datetime2)'";
 
-<<<<<<< HEAD
-=======
     public string DateTimeOffsetFormatString => @"'cast ('\'yyyy\-MM\-dd HH\:mm\:ss\.fffffff\ zzz\'' as datetimeoffset)'";
 
     /// <inheritdoc/>
->>>>>>> 0fb2dd9f
     public override void Translate(SqlCompilerContext context, Ddl.SqlCreateIndex node, CreateIndexSection section)
     {
       switch (section) {
         case CreateIndexSection.ColumnsExit when node.Index.IsSpatial:
           var table = node.Index.DataTable as Table;
           var column = table.TableColumns[node.Index.Columns[0].Name];
-<<<<<<< HEAD
-          context.Output.Append(column.DataType.Type == CustomSqlType.Geometry
-=======
           _ = context.Output.Append(column.DataType.Type == CustomSqlType.Geometry
->>>>>>> 0fb2dd9f
             ? ") USING GEOMETRY_GRID WITH ( BOUNDING_BOX = ( 0, 0, 500, 200))"
             : ") USING GEOGRAPHY_GRID"
           );
@@ -53,21 +46,14 @@
       }
     }
 
-<<<<<<< HEAD
-=======
     /// <inheritdoc/>
->>>>>>> 0fb2dd9f
     public override void Translate(SqlCompilerContext context, object literalValue)
     {
       switch (literalValue) {
         case DateTimeOffset dateTimeOffset:
           var dateTimeOffsetRange = (ValueRange<DateTimeOffset>) Driver.ServerInfo.DataTypes.DateTimeOffset.ValueRange;
           var newValue = ValueRangeValidator.Correct(dateTimeOffset, dateTimeOffsetRange);
-<<<<<<< HEAD
-          context.Output.Append(newValue.ToString(DateTimeOffsetFormatString));
-=======
           _ = context.Output.Append(newValue.ToString(DateTimeOffsetFormatString));
->>>>>>> 0fb2dd9f
           break;
         default:
           base.Translate(context, literalValue);
