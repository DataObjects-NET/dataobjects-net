// Copyright (C) 2009-2022 Xtensive LLC.
// This code is distributed under MIT license terms.
// See the License.txt file in the project root for more information.
// Created by: Denis Krjuchkov
// Created:    2009.07.07

using System;
using Xtensive.Sql.Compiler;
using Xtensive.Sql.Dml;
using Xtensive.Sql.Info;
using Xtensive.Sql.Model;

namespace Xtensive.Sql.Drivers.SqlServer.v10
{
  internal class Translator : v09.Translator
  {
    /// <inheritdoc/>
    public override string DateTimeFormatString => @"'cast ('\'yyyy\-MM\-ddTHH\:mm\:ss\.fffffff\'' as datetime2)'";

<<<<<<< HEAD
    /// <inheritdoc/>
    public override string TimeOnlyFormatString => @"'cast ('\'HH\:mm\:ss\.fffffff\'' as time)'";
=======
#if NET6_0_OR_GREATER
    /// <inheritdoc/>
    public override string TimeOnlyFormatString => @"'cast ('\'HH\:mm\:ss\.fffffff\'' as time)'";
#endif
>>>>>>> 4e8dfa7f

    public string DateTimeOffsetFormatString => @"'cast ('\'yyyy\-MM\-dd HH\:mm\:ss\.fffffff\ zzz\'' as datetimeoffset)'";

    /// <inheritdoc/>
    public override void Translate(SqlCompilerContext context, Ddl.SqlCreateIndex node, CreateIndexSection section)
    {
      switch (section) {
        case CreateIndexSection.ColumnsExit when node.Index.IsSpatial:
          var table = node.Index.DataTable as Table;
          var column = table.TableColumns[node.Index.Columns[0].Name];
          _ = context.Output.Append(column.DataType.Type == CustomSqlType.Geometry
            ? ") USING GEOMETRY_GRID WITH ( BOUNDING_BOX = ( 0, 0, 500, 200))"
            : ") USING GEOGRAPHY_GRID"
          );
          return;
      }
      base.Translate(context, node, section);
    }

    /// <inheritdoc/>
    public override void Translate(IOutput output, SqlFunctionType functionType)
    {
      if (functionType == SqlFunctionType.CurrentDateTimeOffset) {
        _ = output.Append("SYSDATETIMEOFFSET");
      }
      else {
        base.Translate(output, functionType);
      }
    }

    /// <inheritdoc/>
    public override void Translate(SqlCompilerContext context, object literalValue)
    {
      switch (literalValue) {
        case DateTimeOffset dateTimeOffset:
          var dateTimeOffsetRange = (ValueRange<DateTimeOffset>) Driver.ServerInfo.DataTypes.DateTimeOffset.ValueRange;
          var newValue = ValueRangeValidator.Correct(dateTimeOffset, dateTimeOffsetRange);
          _ = context.Output.Append(newValue.ToString(DateTimeOffsetFormatString));
          break;
        default:
          base.Translate(context, literalValue);
          break;
      }
    }

    // Constructors

    public Translator(SqlDriver driver)
      : base(driver)
    {
    }
  }
}<|MERGE_RESOLUTION|>--- conflicted
+++ resolved
@@ -17,15 +17,10 @@
     /// <inheritdoc/>
     public override string DateTimeFormatString => @"'cast ('\'yyyy\-MM\-ddTHH\:mm\:ss\.fffffff\'' as datetime2)'";
 
-<<<<<<< HEAD
-    /// <inheritdoc/>
-    public override string TimeOnlyFormatString => @"'cast ('\'HH\:mm\:ss\.fffffff\'' as time)'";
-=======
 #if NET6_0_OR_GREATER
     /// <inheritdoc/>
     public override string TimeOnlyFormatString => @"'cast ('\'HH\:mm\:ss\.fffffff\'' as time)'";
 #endif
->>>>>>> 4e8dfa7f
 
     public string DateTimeOffsetFormatString => @"'cast ('\'yyyy\-MM\-dd HH\:mm\:ss\.fffffff\ zzz\'' as datetimeoffset)'";
 
