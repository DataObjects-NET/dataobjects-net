<<<<<<< HEAD
// Copyright (C) 2012 Xtensive LLC.
=======
// Copyright (C) 2012-2022 Xtensive LLC.
>>>>>>> 0fb2dd9f
// All rights reserved.
// For conditions of distribution and use, see license.
// Created by: Denis Krjuchkov
// Created:    2012.04.02

using System;
using System.Text;
using Xtensive.Sql.Compiler;
using Xtensive.Sql.Ddl;
using Xtensive.Sql.Dml;
using Xtensive.Sql.Model;

namespace Xtensive.Sql.Drivers.SqlServer.v11
{
  internal class Translator : v10.Translator
  {
<<<<<<< HEAD
    public override void Translate(SqlCompilerContext context, SqlDropSequence node)
    {
      TranslateSequenceStatement(context, node.Sequence, "DROP");
    }

=======
    /// <inheritdoc/>
    public override void Translate(SqlCompilerContext context, SqlDropSequence node) =>
      TranslateSequenceStatement(context, node.Sequence, "DROP");

    /// <inheritdoc/>
>>>>>>> 0fb2dd9f
    public override void Translate(SqlCompilerContext context, SqlAlterSequence node, NodeSection section)
    {
      if (section == NodeSection.Entry) {
        TranslateSequenceStatement(context, node.Sequence, "ALTER");
      }
    }

<<<<<<< HEAD
=======
    /// <inheritdoc/>
>>>>>>> 0fb2dd9f
    public override void Translate(SqlCompilerContext context, SqlCreateSequence node, NodeSection section)
    {
      if (section == NodeSection.Entry) {
        TranslateSequenceStatement(context, node.Sequence, "CREATE");
      }
    }

<<<<<<< HEAD
=======
    /// <inheritdoc/>
>>>>>>> 0fb2dd9f
    public override void Translate(SqlCompilerContext context, SequenceDescriptor descriptor, SequenceDescriptorSection section)
    {
      switch (descriptor.Owner) {
        case Sequence _:
          TranslateSequenceDescriptorDefault(context, descriptor, section);
          break;
        case TableColumn _:
          TranslateIdentityDescriptor(context, descriptor, section);
          break;
        default:
          throw new NotSupportedException();
      }
    }

<<<<<<< HEAD
=======
    /// <inheritdoc/>
>>>>>>> 0fb2dd9f
    public override void Translate(SqlCompilerContext context, SqlSelect node, SelectSection section)
    {
      var output = context.Output;
      switch (section) {
        case SelectSection.Limit:
<<<<<<< HEAD
          output.Append("FETCH NEXT");
          break;
        case SelectSection.LimitEnd:
          output.Append("ROWS ONLY");
          break;
        case SelectSection.Offset:
          output.Append("OFFSET");
          break;
        case SelectSection.OffsetEnd:
          output.Append("ROWS");
=======
          _ = output.Append("FETCH NEXT");
          break;
        case SelectSection.LimitEnd:
          _ = output.Append("ROWS ONLY");
          break;
        case SelectSection.Offset:
          _ = output.Append("OFFSET");
          break;
        case SelectSection.OffsetEnd:
          _ = output.Append("ROWS");
>>>>>>> 0fb2dd9f
          break;
        default:
          base.Translate(context, node, section);
          break;
      }
    }

    private void TranslateSequenceStatement(SqlCompilerContext context, Sequence sequence, string action)
    {
      // SQL Server does not support database qualification in create/drop/alter sequence.
      // We add explicit "use" statement before such statements.
      // This changes current database as side effect,
      // but it's OK because we always use database qualified objects in all other statements.

      AddUseStatement(context, sequence.Schema.Catalog);
<<<<<<< HEAD
      context.Output.Append(action)
=======
      _ = context.Output.Append(action)
>>>>>>> 0fb2dd9f
        .Append(" SEQUENCE ");
      TranslateIdentifier(context.Output, sequence.Schema.Name, sequence.Name);
    }

    public Translator(SqlDriver driver)
      : base(driver)
    {
    }
  }
}<|MERGE_RESOLUTION|>--- conflicted
+++ resolved
@@ -1,8 +1,4 @@
-<<<<<<< HEAD
-// Copyright (C) 2012 Xtensive LLC.
-=======
 // Copyright (C) 2012-2022 Xtensive LLC.
->>>>>>> 0fb2dd9f
 // All rights reserved.
 // For conditions of distribution and use, see license.
 // Created by: Denis Krjuchkov
@@ -19,19 +15,11 @@
 {
   internal class Translator : v10.Translator
   {
-<<<<<<< HEAD
-    public override void Translate(SqlCompilerContext context, SqlDropSequence node)
-    {
-      TranslateSequenceStatement(context, node.Sequence, "DROP");
-    }
-
-=======
     /// <inheritdoc/>
     public override void Translate(SqlCompilerContext context, SqlDropSequence node) =>
       TranslateSequenceStatement(context, node.Sequence, "DROP");
 
     /// <inheritdoc/>
->>>>>>> 0fb2dd9f
     public override void Translate(SqlCompilerContext context, SqlAlterSequence node, NodeSection section)
     {
       if (section == NodeSection.Entry) {
@@ -39,10 +27,7 @@
       }
     }
 
-<<<<<<< HEAD
-=======
     /// <inheritdoc/>
->>>>>>> 0fb2dd9f
     public override void Translate(SqlCompilerContext context, SqlCreateSequence node, NodeSection section)
     {
       if (section == NodeSection.Entry) {
@@ -50,10 +35,7 @@
       }
     }
 
-<<<<<<< HEAD
-=======
     /// <inheritdoc/>
->>>>>>> 0fb2dd9f
     public override void Translate(SqlCompilerContext context, SequenceDescriptor descriptor, SequenceDescriptorSection section)
     {
       switch (descriptor.Owner) {
@@ -68,27 +50,12 @@
       }
     }
 
-<<<<<<< HEAD
-=======
     /// <inheritdoc/>
->>>>>>> 0fb2dd9f
     public override void Translate(SqlCompilerContext context, SqlSelect node, SelectSection section)
     {
       var output = context.Output;
       switch (section) {
         case SelectSection.Limit:
-<<<<<<< HEAD
-          output.Append("FETCH NEXT");
-          break;
-        case SelectSection.LimitEnd:
-          output.Append("ROWS ONLY");
-          break;
-        case SelectSection.Offset:
-          output.Append("OFFSET");
-          break;
-        case SelectSection.OffsetEnd:
-          output.Append("ROWS");
-=======
           _ = output.Append("FETCH NEXT");
           break;
         case SelectSection.LimitEnd:
@@ -99,7 +66,6 @@
           break;
         case SelectSection.OffsetEnd:
           _ = output.Append("ROWS");
->>>>>>> 0fb2dd9f
           break;
         default:
           base.Translate(context, node, section);
@@ -115,11 +81,7 @@
       // but it's OK because we always use database qualified objects in all other statements.
 
       AddUseStatement(context, sequence.Schema.Catalog);
-<<<<<<< HEAD
-      context.Output.Append(action)
-=======
       _ = context.Output.Append(action)
->>>>>>> 0fb2dd9f
         .Append(" SEQUENCE ");
       TranslateIdentifier(context.Output, sequence.Schema.Name, sequence.Name);
     }
