<<<<<<< HEAD
// Copyright (C) 2012 Xtensive LLC.
=======
// Copyright (C) 2012-2022 Xtensive LLC.
>>>>>>> 0fb2dd9f
// All rights reserved.
// For conditions of distribution and use, see license.
// Created by: Denis Krjuchkov
// Created:    2012.04.02

using Xtensive.Sql.Compiler;
using Xtensive.Sql.Dml;

namespace Xtensive.Sql.Drivers.SqlServer.v11
{
  internal class Compiler : v10.Compiler
  {
    /// <inheritdoc/>
    public override void Visit(SqlSelect node) => VisitSelectDefault(node);

    /// <inheritdoc/>
    protected override void VisitSelectLimitOffset(SqlSelect node)
    {
      // FETCH NEXT n ROWS ONLY does not work without OFFSET n ROWS
      // Provide zero offset if no offset was specified by user.

      if (!node.HasOffset && !node.HasLimit) {
        return; // Nothing to process.
      }

      AppendTranslated(node, SelectSection.Offset);

<<<<<<< HEAD
      AppendTranslated(node, SelectSection.Offset);
      if (node.HasOffset)
        node.Offset.AcceptVisitor(this);
      else
        context.Output.Append("0 ");
      AppendTranslated(node, SelectSection.OffsetEnd);
=======
      if (node.HasOffset) {
        node.Offset.AcceptVisitor(this);
      }
      else {
        _ = context.Output.Append("0");
      }

      AppendSpaceIfNecessary();
      translator.Translate(context, node, SelectSection.OffsetEnd);
>>>>>>> 0fb2dd9f

      if (node.HasLimit) {
        AppendTranslated(node, SelectSection.Limit);
        node.Limit.AcceptVisitor(this);
<<<<<<< HEAD
        AppendTranslated(node, SelectSection.LimitEnd);
=======
        AppendSpaceIfNecessary();
        translator.Translate(context, node, SelectSection.LimitEnd);
>>>>>>> 0fb2dd9f
      }
    }

    public Compiler(SqlDriver driver)
      : base(driver)
    {
    }
  }
}<|MERGE_RESOLUTION|>--- conflicted
+++ resolved
@@ -1,8 +1,4 @@
-<<<<<<< HEAD
-// Copyright (C) 2012 Xtensive LLC.
-=======
 // Copyright (C) 2012-2022 Xtensive LLC.
->>>>>>> 0fb2dd9f
 // All rights reserved.
 // For conditions of distribution and use, see license.
 // Created by: Denis Krjuchkov
@@ -30,14 +26,6 @@
 
       AppendTranslated(node, SelectSection.Offset);
 
-<<<<<<< HEAD
-      AppendTranslated(node, SelectSection.Offset);
-      if (node.HasOffset)
-        node.Offset.AcceptVisitor(this);
-      else
-        context.Output.Append("0 ");
-      AppendTranslated(node, SelectSection.OffsetEnd);
-=======
       if (node.HasOffset) {
         node.Offset.AcceptVisitor(this);
       }
@@ -47,17 +35,12 @@
 
       AppendSpaceIfNecessary();
       translator.Translate(context, node, SelectSection.OffsetEnd);
->>>>>>> 0fb2dd9f
 
       if (node.HasLimit) {
         AppendTranslated(node, SelectSection.Limit);
         node.Limit.AcceptVisitor(this);
-<<<<<<< HEAD
-        AppendTranslated(node, SelectSection.LimitEnd);
-=======
         AppendSpaceIfNecessary();
         translator.Translate(context, node, SelectSection.LimitEnd);
->>>>>>> 0fb2dd9f
       }
     }
 
