--- conflicted
+++ resolved
@@ -1,15 +1,10 @@
-<<<<<<< HEAD
 // Copyright (C) 2012-2020 Xtensive LLC.
 // This code is distributed under MIT license terms.
 // See the License.txt file in the project root for more information.
-=======
-// Copyright (C) 2012 Xtensive LLC.
-// All rights reserved.
-// For conditions of distribution and use, see license.
->>>>>>> 845fb2f9
 // Created by: Denis Krjuchkov
 // Created:    2012.04.05
 
+using System;
 using System.Collections.Generic;
 using System.Data.Common;
 using System.Threading;
@@ -19,13 +14,9 @@
 {
   internal class Extractor : v10.Extractor
   {
-<<<<<<< HEAD
-    protected override void ExtractCatalogContents(ExtractionContext context)
-=======
     private readonly Dictionary<int, Func<DbDataReader, int, long>> valueReaders;
 
-    protected override void ExtractCatalogContents()
->>>>>>> 845fb2f9
+    protected override void ExtractCatalogContents(ExtractionContext context)
     {
       base.ExtractCatalogContents(context);
       ExtractSequences(context);
@@ -85,39 +76,24 @@
       return query;
     }
 
-<<<<<<< HEAD
     private void ReadSequenceData(DbDataReader reader, ExtractionContext context)
     {
+
       var currentSchema = context.SchemaIndex[reader.GetInt32(0)];
-      var sequence = currentSchema.CreateSequence(reader.GetString(1));
+      var sequenceName = reader.GetString(1);
+      var sequence = currentSchema.CreateSequence(sequenceName);
       var descriptor = sequence.SequenceDescriptor;
-      descriptor.StartValue = reader.GetInt64(2);
-      descriptor.Increment = reader.GetInt64(3);
-      descriptor.MinValue = reader.GetInt64(4);
-      descriptor.MaxValue = reader.GetInt64(5);
-      descriptor.IsCyclic = reader.GetBoolean(6);
-      descriptor.LastValue = reader.GetInt64(7);
-=======
-      using (var cmd = Connection.CreateCommand(query))
-      using (var reader = cmd.ExecuteReader())
-        while (reader.Read()) {
-          var currentSchema = GetSchema(reader.GetInt32(0));
-          var sequenceName = reader.GetString(1);
-          var sequence = currentSchema.CreateSequence(sequenceName);
-          var descriptor = sequence.SequenceDescriptor;
 
-          if (!valueReaders.TryGetValue(reader.GetInt32(2), out var valueReader)) {
-            throw new ArgumentOutOfRangeException($"Type of sequence '{sequenceName}' is not supported.");
-          }
+      if (!valueReaders.TryGetValue(reader.GetInt32(2), out var valueReader)) {
+        throw new ArgumentOutOfRangeException($"Type of sequence '{sequenceName}' is not supported.");
+      }
 
-          descriptor.StartValue = valueReader(reader, 3);
-          descriptor.Increment = valueReader(reader, 4);
-          descriptor.MinValue = valueReader(reader, 5);
-          descriptor.MaxValue = valueReader(reader, 6);
-          descriptor.IsCyclic = reader.GetBoolean(7);
-          descriptor.LastValue = valueReader(reader, 8);
-        }
->>>>>>> 845fb2f9
+      descriptor.StartValue = valueReader(reader, 3);
+      descriptor.Increment = valueReader(reader, 4);
+      descriptor.MinValue = valueReader(reader, 5);
+      descriptor.MaxValue = valueReader(reader, 6);
+      descriptor.IsCyclic = reader.GetBoolean(7);
+      descriptor.LastValue = valueReader(reader, 8);
     }
 
 
