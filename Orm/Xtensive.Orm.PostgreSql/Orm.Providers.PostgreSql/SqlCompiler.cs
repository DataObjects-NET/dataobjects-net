<<<<<<< HEAD
// Copyright (C) 2009-2020 Xtensive LLC.
// This code is distributed under MIT license terms.
// See the License.txt file in the project root for more information.
=======
// Copyright (C) 2003-2010 Xtensive LLC.
// All rights reserved.
// For conditions of distribution and use, see license.
>>>>>>> b5d188a2
// Created by: Denis Krjuchkov
// Created:    2009.04.27

using System.Collections.Generic;
using System.Linq;
using Xtensive.Core;
using Xtensive.Orm.Rse;
using Xtensive.Orm.Rse.Compilation;
using Xtensive.Orm.Rse.Providers;
using Xtensive.Sql;
using Xtensive.Sql.Dml;

namespace Xtensive.Orm.Providers.PostgreSql
{
  internal class SqlCompiler : Providers.SqlCompiler
  {
    protected override SqlProvider VisitFreeText(FreeTextProvider provider)
    {
      var rankColumnName = provider.Header.Columns.Last().Name;
      var stringTypeMapping = Driver.GetTypeMapping(typeof(string));
      var binding = new QueryParameterBinding(stringTypeMapping,
        provider.SearchCriteria.Invoke, QueryParameterBindingType.Regular);

<<<<<<< HEAD
      var select = SqlDml.Select();
=======
      SqlSelect select = SqlDml.Select();
>>>>>>> b5d188a2
      var realPrimaryIndex = provider.PrimaryIndex.Resolve(Handlers.Domain.Model);
      var index = realPrimaryIndex.ReflectedType.Indexes.PrimaryIndex;
      var query = BuildProviderQuery(index);
      var table = Mapping[realPrimaryIndex.ReflectedType];
<<<<<<< HEAD
      var fromTable = SqlDml.FreeTextTable(table, binding.ParameterReference,
        table.Columns.Select(column => column.Name).Append(rankColumnName).ToList());
      var fromTableRef = SqlDml.QueryRef(fromTable);
      foreach (var column in query.Columns) {
        select.Columns.Add(fromTableRef.Columns[column.Name] ?? column);
      }

      select.Columns.Add(SqlDml.Cast(fromTableRef.Columns[rankColumnName], SqlType.Double), rankColumnName);
      select.From = fromTableRef;
      if (provider.TopN == null) {
        return CreateProvider(select, binding, provider);
      }

      var intTypeMapping = Driver.GetTypeMapping(typeof(int));
      var topNBinding = new QueryParameterBinding(
        intTypeMapping, context => provider.TopN.Invoke(context), QueryParameterBindingType.Regular);
      select.Limit = topNBinding.ParameterReference;
      select.OrderBy.Add(select.Columns[rankColumnName], false);
      return CreateProvider(select, new[] {binding, topNBinding}, provider);

=======
      var fromTable = SqlDml.FreeTextTable(table, binding.ParameterReference, table.Columns.Select(column => column.Name).AddOne(rankColumnName).ToList());
      var fromTableRef = SqlDml.QueryRef(fromTable);
      foreach (var column in query.Columns)
        select.Columns.Add(fromTableRef.Columns[column.Name] ?? column);
      select.Columns.Add(SqlDml.Cast(fromTableRef.Columns[rankColumnName], SqlType.Double), rankColumnName);
      select.From = fromTableRef;
      if (provider.TopN!=null) {
        select.Limit = provider.TopN.Invoke();
        select.OrderBy.Add(select.Columns[rankColumnName], false);  
      }
      return CreateProvider(select, binding, provider);
>>>>>>> b5d188a2
    }

    protected override SqlExpression ProcessAggregate(SqlProvider source, List<SqlExpression> sourceColumns, AggregateColumn aggregateColumn)
    {
      var result = base.ProcessAggregate(source, sourceColumns, aggregateColumn);
      if (aggregateColumn.AggregateType==AggregateType.Sum || aggregateColumn.AggregateType==AggregateType.Avg)
        result = SqlDml.Cast(result, Driver.MapValueType(aggregateColumn.Type));
      return result;
    }

    public SqlCompiler(HandlerAccessor handlers, CompilerConfiguration configuration)
      : base(handlers, configuration)
    {
    }
  }
}<|MERGE_RESOLUTION|>--- conflicted
+++ resolved
@@ -1,12 +1,6 @@
-<<<<<<< HEAD
 // Copyright (C) 2009-2020 Xtensive LLC.
 // This code is distributed under MIT license terms.
 // See the License.txt file in the project root for more information.
-=======
-// Copyright (C) 2003-2010 Xtensive LLC.
-// All rights reserved.
-// For conditions of distribution and use, see license.
->>>>>>> b5d188a2
 // Created by: Denis Krjuchkov
 // Created:    2009.04.27
 
@@ -30,16 +24,11 @@
       var binding = new QueryParameterBinding(stringTypeMapping,
         provider.SearchCriteria.Invoke, QueryParameterBindingType.Regular);
 
-<<<<<<< HEAD
       var select = SqlDml.Select();
-=======
-      SqlSelect select = SqlDml.Select();
->>>>>>> b5d188a2
       var realPrimaryIndex = provider.PrimaryIndex.Resolve(Handlers.Domain.Model);
       var index = realPrimaryIndex.ReflectedType.Indexes.PrimaryIndex;
       var query = BuildProviderQuery(index);
       var table = Mapping[realPrimaryIndex.ReflectedType];
-<<<<<<< HEAD
       var fromTable = SqlDml.FreeTextTable(table, binding.ParameterReference,
         table.Columns.Select(column => column.Name).Append(rankColumnName).ToList());
       var fromTableRef = SqlDml.QueryRef(fromTable);
@@ -60,19 +49,6 @@
       select.OrderBy.Add(select.Columns[rankColumnName], false);
       return CreateProvider(select, new[] {binding, topNBinding}, provider);
 
-=======
-      var fromTable = SqlDml.FreeTextTable(table, binding.ParameterReference, table.Columns.Select(column => column.Name).AddOne(rankColumnName).ToList());
-      var fromTableRef = SqlDml.QueryRef(fromTable);
-      foreach (var column in query.Columns)
-        select.Columns.Add(fromTableRef.Columns[column.Name] ?? column);
-      select.Columns.Add(SqlDml.Cast(fromTableRef.Columns[rankColumnName], SqlType.Double), rankColumnName);
-      select.From = fromTableRef;
-      if (provider.TopN!=null) {
-        select.Limit = provider.TopN.Invoke();
-        select.OrderBy.Add(select.Columns[rankColumnName], false);  
-      }
-      return CreateProvider(select, binding, provider);
->>>>>>> b5d188a2
     }
 
     protected override SqlExpression ProcessAggregate(SqlProvider source, List<SqlExpression> sourceColumns, AggregateColumn aggregateColumn)
