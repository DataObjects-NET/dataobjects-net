// Copyright (C) 2009-2020 Xtensive LLC.
// This code is distributed under MIT license terms.
// See the License.txt file in the project root for more information.
// Created by: Denis Krjuchkov
// Created:    2009.04.27

using System.Collections.Generic;
using System.Linq;
using Xtensive.Core;
using Xtensive.Orm.Rse;
using Xtensive.Orm.Rse.Compilation;
using Xtensive.Orm.Rse.Providers;
using Xtensive.Reflection.PostgreSql;
using Xtensive.Sql;
using Xtensive.Sql.Dml;

namespace Xtensive.Orm.Providers.PostgreSql
{
  internal class SqlCompiler : Providers.SqlCompiler
  {
    protected override SqlProvider VisitFreeText(FreeTextProvider provider)
    {
      var rankColumnName = provider.Header.Columns[provider.Header.Columns.Count - 1].Name;
      var stringTypeMapping = Driver.GetTypeMapping(WellKnownTypes.StringType);
      var binding = new QueryParameterBinding(stringTypeMapping,
        provider.SearchCriteria.Invoke, QueryParameterBindingType.Regular);

      var select = SqlDml.Select();
      var realPrimaryIndex = provider.PrimaryIndex.Resolve(Handlers.Domain.Model);
      var index = realPrimaryIndex.ReflectedType.Indexes.PrimaryIndex;
      var query = BuildProviderQuery(index);
      var table = Mapping[realPrimaryIndex.ReflectedType];
      var fromTable = SqlDml.FreeTextTable(table, binding.ParameterReference,
<<<<<<< HEAD
        table.Columns.Select(column => column.Name).Append(rankColumnName).ToList());
=======
        table.Columns.Select(column => column.Name).AddOne(rankColumnName).ToArray(table.Columns.Count + 1));
>>>>>>> 7d4ade32
      var fromTableRef = SqlDml.QueryRef(fromTable);
      foreach (var column in query.Columns) {
        select.Columns.Add(fromTableRef.Columns[column.Name] ?? column);
      }
<<<<<<< HEAD

      select.Columns.Add(SqlDml.Cast(fromTableRef.Columns[rankColumnName], SqlType.Double), rankColumnName);
      select.From = fromTableRef;
      if (provider.TopN == null) {
        return CreateProvider(select, binding, provider);
=======
      select.Columns.Add(SqlDml.Cast(fromTableRef.Columns[rankColumnName], SqlType.Double), rankColumnName);
      select.From = fromTableRef;
      if (provider.TopN != null) {
        select.Limit = provider.TopN.Invoke();
        select.OrderBy.Add(select.Columns[rankColumnName], false);  
>>>>>>> 7d4ade32
      }

      var intTypeMapping = Driver.GetTypeMapping(typeof(int));
      var topNBinding = new QueryParameterBinding(
        intTypeMapping, context => provider.TopN.Invoke(context), QueryParameterBindingType.Regular);
      select.Limit = topNBinding.ParameterReference;
      select.OrderBy.Add(select.Columns[rankColumnName], false);
      return CreateProvider(select, new[] {binding, topNBinding}, provider);

    }

    protected override SqlExpression ProcessAggregate(SqlProvider source, List<SqlExpression> sourceColumns, AggregateColumn aggregateColumn)
    {
      var result = base.ProcessAggregate(source, sourceColumns, aggregateColumn);
      if (aggregateColumn.AggregateType == AggregateType.Sum || aggregateColumn.AggregateType == AggregateType.Avg) {
        result = SqlDml.Cast(result, Driver.MapValueType(aggregateColumn.Type));
      }

      return result;
    }

    public SqlCompiler(HandlerAccessor handlers, CompilerConfiguration configuration)
      : base(handlers, configuration)
    {
    }
  }
}<|MERGE_RESOLUTION|>--- conflicted
+++ resolved
@@ -31,28 +31,16 @@
       var query = BuildProviderQuery(index);
       var table = Mapping[realPrimaryIndex.ReflectedType];
       var fromTable = SqlDml.FreeTextTable(table, binding.ParameterReference,
-<<<<<<< HEAD
-        table.Columns.Select(column => column.Name).Append(rankColumnName).ToList());
-=======
-        table.Columns.Select(column => column.Name).AddOne(rankColumnName).ToArray(table.Columns.Count + 1));
->>>>>>> 7d4ade32
+        table.Columns.Select(column => column.Name).Append(rankColumnName).ToArray(table.Columns.Count + 1));
       var fromTableRef = SqlDml.QueryRef(fromTable);
       foreach (var column in query.Columns) {
         select.Columns.Add(fromTableRef.Columns[column.Name] ?? column);
       }
-<<<<<<< HEAD
 
       select.Columns.Add(SqlDml.Cast(fromTableRef.Columns[rankColumnName], SqlType.Double), rankColumnName);
       select.From = fromTableRef;
       if (provider.TopN == null) {
         return CreateProvider(select, binding, provider);
-=======
-      select.Columns.Add(SqlDml.Cast(fromTableRef.Columns[rankColumnName], SqlType.Double), rankColumnName);
-      select.From = fromTableRef;
-      if (provider.TopN != null) {
-        select.Limit = provider.TopN.Invoke();
-        select.OrderBy.Add(select.Columns[rankColumnName], false);  
->>>>>>> 7d4ade32
       }
 
       var intTypeMapping = Driver.GetTypeMapping(typeof(int));
