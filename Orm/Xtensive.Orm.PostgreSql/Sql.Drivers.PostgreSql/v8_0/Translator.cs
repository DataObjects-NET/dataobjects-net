// Copyright (C) 2012-2022 Xtensive LLC.
// This code is distributed under MIT license terms.
// See the License.txt file in the project root for more information.

using System;
using System.Diagnostics;
using System.Text;
using NpgsqlTypes;
using Xtensive.Sql.Compiler;
using Xtensive.Sql.Model;
using Xtensive.Sql.Ddl;
using Xtensive.Sql.Dml;
using Xtensive.Sql.Drivers.PostgreSql.Resources;
using Index = Xtensive.Sql.Model.Index;
using Xtensive.Reflection.PostgreSql;

namespace Xtensive.Sql.Drivers.PostgreSql.v8_0
{
  internal class Translator : SqlTranslator
  {
    protected struct SqlFunctionTypeTranslations
    {
      private readonly string[] translations;

      public void Add(in SqlFunctionType enumValue, in string value)
      {
        var index = (int) enumValue;
        if (translations[index] != null) {
          throw new InvalidOperationException($"Translation for '{enumValue}' is already defined");
        }
        translations[index] = value;
      }

      public void AddOrOverride(in SqlFunctionType enumValue, in string value)
      {
        var index = (int) enumValue;
        translations[index] = value;
      }

      public string Get(in SqlFunctionType enumValue)
      {
        var index = (int) enumValue;
        return translations[index];
      }

      public SqlFunctionTypeTranslations(int count)
      {
        translations = new string[count];
      }
    }

<<<<<<< HEAD
    public string DateTimeOffsetFormatString { get { return @"\'yyyyMMdd HHmmss.ffffff zzz\''::timestamp(6) with time zone'"; } }
=======
    protected readonly SqlFunctionTypeTranslations FunctionTypeTranslations = new((int) SqlFunctionType.RoundDoubleToZero);

    /// <inheritdoc/>
    public override string DateTimeFormatString => @"\'yyyyMMdd HHmmss.ffffff\''::timestamp(6)'";
>>>>>>> 0fb2dd9f

    /// <inheritdoc/>
    public override string TimeSpanFormatString => "'{0}{1} days {0}{2}:{3}:{4}.{5:000}'::interval";

    /// <inheritdoc/>
    public override string DdlStatementDelimiter => ";";

    public string DateTimeOffsetFormatString => @"\'yyyyMMdd HHmmss.ffffff zzz\''::timestamp(6) with time zone'";

    public override void Initialize()
    {
      base.Initialize();
      FloatNumberFormat.NumberDecimalSeparator = ".";
      FloatNumberFormat.NumberGroupSeparator = "";
      FloatNumberFormat.NaNSymbol = "'Nan'::float4";
      FloatNumberFormat.NegativeInfinitySymbol = "'-Infinity'::float4";
      FloatNumberFormat.PositiveInfinitySymbol = "'Infinity'::float4";

      DoubleNumberFormat.NumberDecimalSeparator = ".";
      DoubleNumberFormat.NumberGroupSeparator = "";
      DoubleNumberFormat.NaNSymbol = "'Nan'::float8";
      DoubleNumberFormat.NegativeInfinitySymbol = "'-Infinity'::float8";
      DoubleNumberFormat.PositiveInfinitySymbol = "'Infinity'::float8";

<<<<<<< HEAD
    public override SqlHelper.EscapeSetup EscapeSetup => SqlHelper.EscapeSetup.WithQuotes;

    [DebuggerStepThrough]
    public override string QuoteString(string str)
    {
      return "'" + str.Replace("'", "''").Replace(@"\", @"\\").Replace("\0", string.Empty) + "'";
    }

    protected override void TranslateStringChar(IOutput output, char ch)
    {
      switch (ch) {
        case '\\':
          output.AppendLiteral("\\\\");
          break;
        default:
          base.TranslateStringChar(output, ch);
          break;
      }
    }

    public override string Translate(SqlFunctionType type)
    {
      switch (type) {
        case SqlFunctionType.SystemUser:
          return string.Empty;
        case SqlFunctionType.User:
        case SqlFunctionType.CurrentUser:
          return "current_user";
        case SqlFunctionType.SessionUser:
          return "session_user";
        case SqlFunctionType.NullIf:
          return "nullif";
        case SqlFunctionType.Coalesce:
          return "coalesce";
        case SqlFunctionType.BinaryLength:
          return "length";

        //datetime/timespan

        case SqlFunctionType.CurrentDate:
          return "date_trunc('day', current_timestamp)";
        case SqlFunctionType.CurrentTimeStamp:
          return "current_timestamp";
        case SqlFunctionType.IntervalNegate:
          return "-";

        //string

        case SqlFunctionType.CharLength:
          return "char_length";
        case SqlFunctionType.Lower:
          return "lower";
        case SqlFunctionType.Position:
          return "position";
        case SqlFunctionType.Substring:
          return "substring";
        case SqlFunctionType.Upper:
          return "upper";
        case SqlFunctionType.Concat:
          return "textcat";

        //math

        case SqlFunctionType.Abs:
          return "abs";
        case SqlFunctionType.Acos:
          return "acos";
        case SqlFunctionType.Asin:
          return "asin";
        case SqlFunctionType.Atan:
          return "atan";
        case SqlFunctionType.Atan2:
          return "atan2";
        case SqlFunctionType.Ceiling:
          return "ceil";
        case SqlFunctionType.Cos:
          return "cos";
        case SqlFunctionType.Cot:
          return "cot";
        case SqlFunctionType.Degrees:
          return "degrees";
        case SqlFunctionType.Exp:
          return "exp";
        case SqlFunctionType.Floor:
          return "floor";
        case SqlFunctionType.Log:
          return "ln";
        case SqlFunctionType.Log10:
          return "log";
        case SqlFunctionType.Pi:
          return "pi";
        case SqlFunctionType.Power:
          return "power";
        case SqlFunctionType.Radians:
          return "radians";
        case SqlFunctionType.Rand:
          return "random";
        case SqlFunctionType.Round:
          return "round";
        case SqlFunctionType.Truncate:
          return "trunc";
        case SqlFunctionType.Sign:
          return "sign";
        case SqlFunctionType.Sqrt:
          return "sqrt";
        case SqlFunctionType.Tan:
          return "tan";
=======
      InitFunctionTypeTranslations();
    }

    protected virtual void InitFunctionTypeTranslations()
    {
      FunctionTypeTranslations.Add(SqlFunctionType.User, "current_user");
      FunctionTypeTranslations.Add(SqlFunctionType.CurrentUser, "current_user");
      FunctionTypeTranslations.Add(SqlFunctionType.SessionUser, "session_user");
      FunctionTypeTranslations.Add(SqlFunctionType.NullIf, "nullif");
      FunctionTypeTranslations.Add(SqlFunctionType.Coalesce, "coalesce");
      FunctionTypeTranslations.Add(SqlFunctionType.BinaryLength, "length");

      FunctionTypeTranslations.Add(SqlFunctionType.CurrentDate, "date_trunc('day', current_timestamp)");
      FunctionTypeTranslations.Add(SqlFunctionType.CurrentTimeStamp, "current_timestamp");
      FunctionTypeTranslations.Add(SqlFunctionType.IntervalNegate, "-");

      FunctionTypeTranslations.Add(SqlFunctionType.CharLength, "char_length");
      FunctionTypeTranslations.Add(SqlFunctionType.Lower, "lower");
      FunctionTypeTranslations.Add(SqlFunctionType.Position, "position");
      FunctionTypeTranslations.Add(SqlFunctionType.Substring, "substring");
      FunctionTypeTranslations.Add(SqlFunctionType.Upper, "upper");
      FunctionTypeTranslations.Add(SqlFunctionType.Concat, "textcat");

      FunctionTypeTranslations.Add(SqlFunctionType.Abs, "abs");
      FunctionTypeTranslations.Add(SqlFunctionType.Acos, "acos");
      FunctionTypeTranslations.Add(SqlFunctionType.Asin, "asin");
      FunctionTypeTranslations.Add(SqlFunctionType.Atan, "atan");
      FunctionTypeTranslations.Add(SqlFunctionType.Atan2, "atan2");
      FunctionTypeTranslations.Add(SqlFunctionType.Ceiling, "ceil");
      FunctionTypeTranslations.Add(SqlFunctionType.Cos, "cos");
      FunctionTypeTranslations.Add(SqlFunctionType.Cot, "cot");
      FunctionTypeTranslations.Add(SqlFunctionType.Degrees, "degrees");
      FunctionTypeTranslations.Add(SqlFunctionType.Exp, "exp");
      FunctionTypeTranslations.Add(SqlFunctionType.Floor, "floor");
      FunctionTypeTranslations.Add(SqlFunctionType.Log, "ln");
      FunctionTypeTranslations.Add(SqlFunctionType.Log10, "log");
      FunctionTypeTranslations.Add(SqlFunctionType.Pi, "pi");
      FunctionTypeTranslations.Add(SqlFunctionType.Power, "power");
      FunctionTypeTranslations.Add(SqlFunctionType.Radians, "radians");
      FunctionTypeTranslations.Add(SqlFunctionType.Rand, "random");
      FunctionTypeTranslations.Add(SqlFunctionType.Round, "round");
      FunctionTypeTranslations.Add(SqlFunctionType.Truncate, "trunc");
      FunctionTypeTranslations.Add(SqlFunctionType.Sign, "sign");
      FunctionTypeTranslations.Add(SqlFunctionType.Sqrt, "sqrt");
      FunctionTypeTranslations.Add(SqlFunctionType.Tan, "tan");
    }

    /// <inheritdoc/>
    public override SqlHelper.EscapeSetup EscapeSetup => SqlHelper.EscapeSetup.WithQuotes;

    /// <inheritdoc/>
    [DebuggerStepThrough]
    public override string QuoteString(string str) =>
      "'" + str.Replace("'", "''").Replace(@"\", @"\\").Replace("\0", string.Empty) + "'";

    /// <inheritdoc/>
    protected override void TranslateChar(IOutput output, char ch)
    {
      switch (ch) {
        case '\\':
          _ = output.AppendLiteral("\\\\");
          break;
        default:
          base.TranslateChar(output, ch);
          break;
      }
    }

    /// <inheritdoc/>
    public override void Translate(IOutput output, SqlFunctionType type)
    {
      if (type == SqlFunctionType.SystemUser) {
        return;
      }
>>>>>>> 0fb2dd9f

      var value = FunctionTypeTranslations.Get(type);
      if (value != null)
        _ = output.Append(value);
      else {
        base.Translate(output, type);
      }
    }

    /// <inheritdoc/>
    public override string TranslateToString(SqlFunctionType type)
    {
      if (type == SqlFunctionType.SystemUser) {
        return string.Empty;
      }

      var value = FunctionTypeTranslations.Get(type);
      if (value != null) {
        return value;
      }
      else {
        return base.TranslateToString(type);
      }
    }

    /// <inheritdoc/>
    public override void Translate(IOutput output, ReferentialAction action)
    {
      _ = output.Append(action switch {
        ReferentialAction.Cascade => "CASCADE",
        ReferentialAction.NoAction => "NO ACTION",
        ReferentialAction.Restrict => "RESTRICT",
        ReferentialAction.SetDefault => "SET DEFAULT",
        ReferentialAction.SetNull => "SET NULL",
        _ => string.Empty,
      });
    }

    /// <inheritdoc/>
    public override void Translate(IOutput output, SqlNodeType type)
    {
      switch(type) {
        case SqlNodeType.BitXor: _ = output.Append("#"); break;
        case SqlNodeType.Modulo: _ = output.Append("%"); break;
        case SqlNodeType.Overlaps: _ = output.Append("OVERLAPS"); break;
        case SqlNodeType.DateTimePlusInterval: _ = output.Append("+"); break;
        case SqlNodeType.DateTimeMinusInterval:
        case SqlNodeType.DateTimeMinusDateTime:
          _ = output.Append("-"); break;
        default: base.Translate(output, type); break;
      };
    }

    /// <inheritdoc/>
    public override string TranslateToString(SqlNodeType type)
    {
      return type switch {
        SqlNodeType.Modulo => "%",
        _ => base.TranslateToString(type),
      };
    }

    /// <inheritdoc/>
    public override void Translate(IOutput output, SqlMatchType mt)
    {
      _ = output.Append(mt switch {
        SqlMatchType.Full => "FULL",
        _ => "SIMPLE",
      });
    }

<<<<<<< HEAD
=======
    /// <inheritdoc/>
>>>>>>> 0fb2dd9f
    public override string TranslateToString(SqlCompilerContext context, SchemaNode node)
    {
      //temporary tables need no schema qualifier
      if (!(node is TemporaryTable) && node.Schema != null) {
        return context == null
          ? QuoteIdentifier(new[] { node.Schema.Name, node.Name })
          : QuoteIdentifier(new[] { context.SqlNodeActualizer.Actualize(node.Schema), node.Name });

      }
      return QuoteIdentifier(new[] { node.Name });
<<<<<<< HEAD
    }

    public override void Translate(SqlCompilerContext context, SchemaNode node)
    {
      context.Output.Append(TranslateToString(context, node));
    }

=======
    }

    /// <inheritdoc/>
    public override void Translate(SqlCompilerContext context, SchemaNode node) =>
      context.Output.Append(TranslateToString(context, node));

    /// <inheritdoc/>
>>>>>>> 0fb2dd9f
    public override void Translate(SqlCompilerContext context, SqlCreateTable node, CreateTableSection section)
    {
      switch (section) {
        case CreateTableSection.Exit:
<<<<<<< HEAD
          context.Output.Append("WITHOUT OIDS ");
=======
          _ = context.Output.Append(" WITHOUT OIDS");
>>>>>>> 0fb2dd9f
          break;
      }
      base.Translate(context, node, section);
    }

<<<<<<< HEAD
=======
    /// <inheritdoc/>
>>>>>>> 0fb2dd9f
    public override void Translate(SqlCompilerContext context, TableColumn column, TableColumnSection section)
    {
      switch (section) {
        case TableColumnSection.Exit:
        case TableColumnSection.SetIdentityInfoElement:
        case TableColumnSection.GenerationExpressionExit:
        case TableColumnSection.Collate:
          break;
        default:
          base.Translate(context, column, section);
          break;
      }
    }

<<<<<<< HEAD
    public override void Translate(SqlCompilerContext context, SqlCreateIndex node, CreateIndexSection section)
    {
      var output = context.Output;
      Index index = node.Index;
      switch (section) {
        case CreateIndexSection.Entry:
          output.Append("CREATE ");
          if (index.IsUnique) {
            output.Append("UNIQUE ");
          }
          output.Append("INDEX ")
            .Append(QuoteIdentifier(index.Name))
            .Append(" ON ");
          Translate(context, index.DataTable);
          if (index.IsSpatial) {
            output.Append(" USING GIST");
          }
          output.Append("(");
          break;
        case CreateIndexSection.StorageOptions:
          output.Append(")");
          AppendIndexStorageParameters(output, index);
          if (!string.IsNullOrEmpty(index.Filegroup))
            output.Append(" TABLESPACE ").Append(QuoteIdentifier(index.Filegroup));
=======
    /// <inheritdoc/>
    public override void Translate(SqlCompilerContext context, SqlCreateIndex node, CreateIndexSection section)
    {
      var output = context.Output;
      var index = node.Index;
      switch (section) {
        case CreateIndexSection.Entry:
          _ = index.IsUnique
            ? output.Append("CREATE UNIQUE INDEX ")
            : output.Append("CREATE INDEX ");
          TranslateIdentifier(output, index.Name);
          _ = output.Append(" ON ");
          Translate(context, index.DataTable);
          if (index.IsSpatial) {
            _ = output.Append(" USING GIST");
          }
          _ = output.Append("(");
          break;
        case CreateIndexSection.StorageOptions:
          _ = output.Append(")");
          AppendIndexStorageParameters(output, index);
          if (!string.IsNullOrEmpty(index.Filegroup)) {
            _ = output.Append(" TABLESPACE ");
            TranslateIdentifier(output, index.Filegroup);
          }

>>>>>>> 0fb2dd9f
          break;
        case CreateIndexSection.Exit:
          break;
        case CreateIndexSection.Where:
<<<<<<< HEAD
          output.Append(" WHERE ");
=======
          _ = output.Append(" WHERE ");
>>>>>>> 0fb2dd9f
          break;
        default:
          break;
          ;
      }
    }
<<<<<<< HEAD

=======
>>>>>>> 0fb2dd9f
    protected virtual void AppendIndexStorageParameters(IOutput output, Index index)
    {
    }

<<<<<<< HEAD
    public override void Translate(SqlCompilerContext context, SqlDropIndex node)
    {
      var indexName = context == null
        ? QuoteIdentifier(node.Index.DataTable.Schema.Name, node.Index.Name)
        : QuoteIdentifier(context.SqlNodeActualizer.Actualize(node.Index.DataTable.Schema), node.Index.Name);
      context.Output.Append("DROP INDEX ").Append(indexName);
    }

    public override void Translate(SqlCompilerContext context, SqlBreak node)
    {
      context.Output.Append("EXIT");
    }

    public override void Translate(SqlCompilerContext context, SqlContinue node) { }

    public override void Translate(SqlCompilerContext context, SqlDeclareVariable node) { }

=======
    /// <inheritdoc/>
    public override void Translate(SqlCompilerContext context, SqlDropIndex node)
    {
      _ = context.Output.Append("DROP INDEX ");
      TranslateIdentifier(context.Output,
        context.SqlNodeActualizer.Actualize(node.Index.DataTable.Schema), node.Index.Name);
    }

    /// <inheritdoc/>
    public override void Translate(SqlCompilerContext context, SqlBreak node) => context.Output.Append("EXIT");

    /// <inheritdoc/>
    public override void Translate(SqlCompilerContext context, SqlContinue node) { }

    /// <inheritdoc/>
    public override void Translate(SqlCompilerContext context, SqlDeclareVariable node) { }

    /// <inheritdoc/>
>>>>>>> 0fb2dd9f
    public override void Translate(SqlCompilerContext context, SqlAssignment node, NodeSection section)
    {
    }

<<<<<<< HEAD
=======
    /// <inheritdoc/>
>>>>>>> 0fb2dd9f
    public override void Translate(SqlCompilerContext context, object literalValue)
    {
      var output = context.Output;
      var literalType = literalValue.GetType();
      if (literalType == WellKnownTypes.ByteArrayType) {
<<<<<<< HEAD
        output.Append(TranslateByteArrayLiteral((byte[]) literalValue));
=======
        _ = output.Append(TranslateByteArrayLiteral((byte[]) literalValue));
>>>>>>> 0fb2dd9f
      }
      else if (literalType == WellKnownTypes.GuidType) {
        TranslateString(output, SqlHelper.GuidToString((Guid) literalValue));
      }
      else if (literalType == WellKnownTypes.DateTimeOffsetType) {
<<<<<<< HEAD
        output.Append(((DateTimeOffset) literalValue).ToString(DateTimeOffsetFormatString));
      }
      else if (literalType == WellKnownTypes.NpgsqlPointType) {
        var point = (NpgsqlPoint) literalValue;
        output.Append($"point'({point.X},{point.Y})'");
      }
      else if (literalType == WellKnownTypes.NpgsqlLSegType) {
        var lSeg = (NpgsqlLSeg) literalValue;
        output.Append($"lseg'[({lSeg.Start.X},{lSeg.Start.Y}),({lSeg.End.X},{lSeg.End.Y})]'");
      }
      else if (literalType == WellKnownTypes.NpgsqlBoxType) {
        var box = (NpgsqlBox) literalValue;
        output.Append($"box'({box.LowerLeft.X},{box.LowerLeft.Y}),({box.UpperRight.X},{box.UpperRight.Y})'");
      }
      else if (literalType == WellKnownTypes.NpgsqlPathType) {
        output.Append($"path'(({0},{0}))'");
      }
      else if (literalType == WellKnownTypes.NpgsqlPolygonType) {
        output.Append("polygon'((0,0))'");
      }
      else if (literalType == WellKnownTypes.NpgsqlCircleType) {
        var circle = (NpgsqlCircle) literalValue;
        output.Append($"circle'<({circle.Center.X},{circle.Center.Y}),{circle.Radius}>'");
=======
        _ = output.Append(((DateTimeOffset) literalValue).ToString(DateTimeOffsetFormatString));
      }
      else if (literalType == WellKnownTypes.NpgsqlPointType) {
        var point = (NpgsqlPoint) literalValue;
        _ = output.Append($"point'({point.X},{point.Y})'");
      }
      else if (literalType == WellKnownTypes.NpgsqlLSegType) {
        var lSeg = (NpgsqlLSeg) literalValue;
        _ = output.Append($"lseg'[({lSeg.Start.X},{lSeg.Start.Y}),({lSeg.End.X},{lSeg.End.Y})]'");
      }
      else if (literalType == WellKnownTypes.NpgsqlBoxType) {
        var box = (NpgsqlBox) literalValue;
        _ = output.Append($"box'({box.LowerLeft.X},{box.LowerLeft.Y}),({box.UpperRight.X},{box.UpperRight.Y})'");
      }
      else if (literalType == WellKnownTypes.NpgsqlPathType) {
        _ = output.Append($"path'((0,0))'");
      }
      else if (literalType == WellKnownTypes.NpgsqlPolygonType) {
        _ = output.Append("polygon'((0,0))'");
      }
      else if (literalType == WellKnownTypes.NpgsqlCircleType) {
        var circle = (NpgsqlCircle) literalValue;
        _ = output.Append($"circle'<({circle.Center.X},{circle.Center.Y}),{circle.Radius}>'");
>>>>>>> 0fb2dd9f
      }
      else {
        base.Translate(context, literalValue);
      }
    }

<<<<<<< HEAD
    public override void Translate(SqlCompilerContext context, SqlArray node, ArraySection section)
    {
      context.Output.Append(section switch {
        ArraySection.Entry => "ARRAY[",
        ArraySection.Exit => "]",
        ArraySection.EmptyArray => $"'{{}}'::{TranslateClrType(node.ItemType)}[]",
        _ => throw new ArgumentOutOfRangeException("section")
      });
    }

=======
    /// <inheritdoc/>
    public override void Translate(SqlCompilerContext context, SqlArray node, ArraySection section)
    {
      _ = context.Output.Append(section switch {
        ArraySection.Entry => "ARRAY[",
        ArraySection.Exit => "]",
        ArraySection.EmptyArray => $"'{{}}'::{TranslateClrType(node.ItemType)}[]",
        _ => throw new ArgumentOutOfRangeException(nameof(section))
      });
    }

    /// <inheritdoc/>
>>>>>>> 0fb2dd9f
    public override void Translate(SqlCompilerContext context, SqlExtract node, ExtractSection section)
    {
      var isSecond = node.DateTimePart == SqlDateTimePart.Second
        || node.IntervalPart == SqlIntervalPart.Second
        || node.DateTimeOffsetPart == SqlDateTimeOffsetPart.Second;
      var isMillisecond = node.DateTimePart == SqlDateTimePart.Millisecond
        || node.IntervalPart == SqlIntervalPart.Millisecond
        || node.DateTimeOffsetPart == SqlDateTimeOffsetPart.Millisecond;
      if (!(isSecond || isMillisecond)) {
        base.Translate(context, node, section);
        return;
      }
      switch (section) {
        case ExtractSection.Entry:
<<<<<<< HEAD
          context.Output.Append(isSecond ? "(trunc(extract(" : "(extract(");
          break;
        case ExtractSection.Exit:
          context.Output.Append(isMillisecond
=======
          _ = context.Output.AppendOpeningPunctuation(isSecond ? "(trunc(extract(" : "(extract(");
          break;
        case ExtractSection.Exit:
          _ = context.Output.Append(isMillisecond
>>>>>>> 0fb2dd9f
           ? ")::int8 % 1000)"
           : isSecond ? ")))" : ")::int8)"
          );
          break;
        default:
          base.Translate(context, node, section);
          break;
      }
    }

<<<<<<< HEAD
=======
    /// <inheritdoc/>
>>>>>>> 0fb2dd9f
    public override void Translate(SqlCompilerContext context, SqlDeclareCursor node, DeclareCursorSection section)
    {
      var output = context.Output;
      switch (section) {
        case DeclareCursorSection.Entry:
<<<<<<< HEAD
          output.Append("DECLARE ").Append(QuoteIdentifier(node.Cursor.Name));
=======
          _ = output.Append("DECLARE ");
          TranslateIdentifier(output, node.Cursor.Name);
>>>>>>> 0fb2dd9f
          break;
        case DeclareCursorSection.Sensivity:
          break;
        case DeclareCursorSection.Scrollability:
<<<<<<< HEAD
          output.Append(node.Cursor.Scroll ? "SCROLL" : "NO SCROLL");
          break;
        case DeclareCursorSection.Cursor:
          output.Append("CURSOR");
          break;
        case DeclareCursorSection.Holdability:
          output.Append(node.Cursor.WithHold ? "WITH HOLD" : "");
=======
          _ = output.Append(node.Cursor.Scroll ? "SCROLL" : "NO SCROLL");
          break;
        case DeclareCursorSection.Cursor:
          _ = output.Append("CURSOR");
          break;
        case DeclareCursorSection.Holdability:
          if (node.Cursor.WithHold) {
            _ = output.Append("WITH HOLD");
          }
>>>>>>> 0fb2dd9f
          break;
        case DeclareCursorSection.Returnability:
        case DeclareCursorSection.Updatability:
        case DeclareCursorSection.Exit:
          break;
        case DeclareCursorSection.For:
<<<<<<< HEAD
          output.Append("FOR");
=======
          _ = output.Append("FOR");
>>>>>>> 0fb2dd9f
          break;
        default:
          base.Translate(context, node, section);
          break;
      }
    }

<<<<<<< HEAD
=======
    /// <inheritdoc/>
>>>>>>> 0fb2dd9f
    public override void Translate(SqlCompilerContext context, SqlFetch node, FetchSection section)
    {
      switch (section) {
        case FetchSection.Entry:
<<<<<<< HEAD
          context.Output.Append("FETCH ").Append(node.Option.ToString().ToUpper());
          return;
        case FetchSection.Targets:
          context.Output.Append("FROM ").Append(QuoteIdentifier(node.Cursor.Name));
=======
          _ = context.Output.Append("FETCH ").Append(node.Option.ToString().ToUpper());
          return;
        case FetchSection.Targets:
          var output = context.Output;
          _ = output.Append("FROM ");
          TranslateIdentifier(output, node.Cursor.Name);
>>>>>>> 0fb2dd9f
          return;
        case FetchSection.Exit:
          break;
      }
      base.Translate(context, node, section);
    }

<<<<<<< HEAD
=======
    /// <inheritdoc/>
>>>>>>> 0fb2dd9f
    public override void Translate(SqlCompilerContext context, SqlOpenCursor node)
    {
      // DECLARE CURSOR already opens it
    }

<<<<<<< HEAD
=======
    /// <inheritdoc/>
>>>>>>> 0fb2dd9f
    public override void Translate(SqlCompilerContext context, SqlMatch node, MatchSection section)
    {
      switch (section) {
        case MatchSection.Entry:
          //MATCH is not supported by PostgreSQL, we need some workaround
          if (node.Value is SqlRow row) {
            var finalQuery = SqlDml.Select();
            finalQuery.Columns.Add(5);
            switch (node.MatchType) {
              case SqlMatchType.None: {
                BuildSelectForUniqueMatchNone(node, row, finalQuery);
                break;
              }
              case SqlMatchType.Full: {
                BuildSelectForUniqueMatchFull(node, row, finalQuery);
                break;
              }
              case SqlMatchType.Partial: {
                BuildSelectForUniqueMatchPartial(node, row, finalQuery);
                break;
              }
            }
            var newNode = SqlDml.Match(SqlDml.Row(), SqlDml.SubQuery(finalQuery).Query, node.Unique, node.MatchType);
            node.ReplaceWith(newNode);
<<<<<<< HEAD
            context.Output.Append("EXISTS(SELECT '");
=======
            _ = context.Output.Append("EXISTS(SELECT '");
>>>>>>> 0fb2dd9f
            break;
          }
          else {
            throw new InvalidOperationException(Strings.ExSqlMatchValueMustBeAnSqlRowInstance);
          }
        case MatchSection.Specification:
<<<<<<< HEAD
          context.Output.Append("' WHERE EXISTS");
          break;
        case MatchSection.Exit:
          context.Output.Append(")");
=======
          _ = context.Output.Append("' WHERE EXISTS");
          break;
        case MatchSection.Exit:
          _ = context.Output.Append(")");
>>>>>>> 0fb2dd9f
          break;
      }
    }

    private void BuildSelectForUniqueMatchNone(SqlMatch node, SqlRow row, SqlSelect finalQuery)
    {
      var existsNull = false;
      var @case = SqlDml.Case();
      var subQueryNeeded = true;
      //if any of the row elements is NULL then true
      if (row.Count > 0) {
        var allLiteral = true; //if true then there is no NULL element
        SqlExpression when = null;
        for (var i = 0; i < row.Count; i++) {
          var elementIsNotLiteral = row[i].NodeType != SqlNodeType.Literal;
          //if the row element is the NULL value
          if (row[i].NodeType == SqlNodeType.Null) {
            existsNull = true;
            break;
          }
          if (allLiteral && elementIsNotLiteral) {
            allLiteral = false;
          }
          if (elementIsNotLiteral) {
            when = when == null
              ? SqlDml.IsNull(row[i])
              : when || SqlDml.IsNull(row[i]);
          }
        }
        if (existsNull) {
          //Some row element is the NULL value, MATCH result is true
          subQueryNeeded = false;
        }
        else if (allLiteral) {
          //No row element is the NULL value
          subQueryNeeded = true;
        }
        else { //(!whenNotNeeded)
               //Check if any row element is NULL
          _ = @case.Add(when == null ? true : when, true);
          subQueryNeeded = true;
        }
      }
      //find row in subquery
      if (subQueryNeeded) {
        var originalQuery = SqlDml.QueryRef(node.SubQuery.Query);
        var subquery = SqlDml.Select(originalQuery);
        subquery.Columns.Add(1);
        var columns = originalQuery.Columns;
        SqlExpression where = null;
        for (int i = 0, count = columns.Count; i < count; i++) {
          if (i == 0) {
            where = columns[i] == row[i];
          }
          else {
            where = where && columns[i] == row[i];
          }
          if (node.Unique) {
            subquery.GroupBy.Add(columns[i]);
          }
        }
        subquery.Where = where;
        if (node.Unique) {
          subquery.Having = SqlDml.Count(SqlDml.Asterisk) == 1;
        }
        //c.Add(Sql.Exists(q1), true);
        @case.Else = SqlDml.Exists(subquery);
      }
      if (@case.Else == null) {
        @case.Else = false;
      }
      if (existsNull) {
        finalQuery.Where = null;
      }
      else if (@case.Count > 0) {
        finalQuery.Where = @case;
      }
      else {
        finalQuery.Where = @case.Else;
      }
    }

    private void BuildSelectForUniqueMatchFull(SqlMatch node, SqlRow row, SqlSelect finalQuery)
    {
      var @case = SqlDml.Case();
      var noMoreWhenNeeded = false;
      var allNull = true;
      SqlExpression when1 = true;
      //if all row elements are null then true
      if (row.Count > 0) {
        var whenNotNeeded = false;
        for (var i = 0; i < row.Count; i++) {
          //if any row element is surely not the NULL value
          if (row[i].NodeType == SqlNodeType.Literal) {
            whenNotNeeded = true;
            break;
          }
          if (allNull && row[i].NodeType != SqlNodeType.Null) {
            allNull = false;
          }
          if (i == 0) {
            when1 = SqlDml.IsNull(row[i]);
          }
          else {
            when1 = when1 && SqlDml.IsNull(row[i]);
          }
        }
        if (allNull) {
          when1 = true;
        }
        if (!whenNotNeeded) {
          _ = @case.Add(when1, true);
        }
      }
      if (!noMoreWhenNeeded) {
        var whenNotNeeded = false;
        var allLiteral = true;
        SqlExpression when2 = true;
        //if no row elements are null then subcase
        for (var i = 0; i < row.Count; i++) {
          if (row[i].NodeType == SqlNodeType.Null) {
            whenNotNeeded = true;
            when2 = false;
            break;
          }
          if (allLiteral && row[i].NodeType != SqlNodeType.Literal) {
            allLiteral = false;
          }
          if (i == 0) {
            when2 = SqlDml.IsNotNull(row[i]);
          }
          else {
            when2 = when2 && SqlDml.IsNotNull(row[i]);
          }
        }
        if (allLiteral) {
          when2 = true;
        }
        if (!whenNotNeeded) {
          //find row in subquery
          var originalQuery = SqlDml.QueryRef(node.SubQuery.Query);
          var subQuery = SqlDml.Select(originalQuery);
          subQuery.Columns.Add(1);

          var columns = originalQuery.Columns;
          SqlExpression where = null;
          for (var i = 0; i < columns.Count; i++) {
            if (i == 0) {
              where = columns[i] == row[i];
            }
            else {
              where = where && columns[i] == row[i];
            }
            if (node.Unique) {
              subQuery.GroupBy.Add(columns[i]);
            }
          }
          subQuery.Where = where;
          if (node.Unique) {
            subQuery.Having = SqlDml.Count(SqlDml.Asterisk) == 1;
          }
          _ = @case.Add(when2, SqlDml.Exists(subQuery));
        }
      }
      //else false
      @case.Else = false;
      finalQuery.Where = @case.Count > 0 ? @case : (SqlExpression) false;
    }

    private void BuildSelectForUniqueMatchPartial(SqlMatch node, SqlRow row, SqlSelect finalQuery)
    {
      var allNull = true;
      var @case = SqlDml.Case();
      SqlExpression when = true;
      //if all row elements are null then true
      if (row.Count > 0) {
        var whenNotNeeded = false;
        for (var i = 0; i < row.Count; i++) {
          //if any row element is surely not the NULL value
          if (row[i].NodeType == SqlNodeType.Literal) {
            allNull = false;
            whenNotNeeded = true;
            break;
          }
          if (allNull && row[i].NodeType != SqlNodeType.Null) {
            allNull = false;
          }
          when = i == 0
            ? SqlDml.IsNull(row[i])
            : when && SqlDml.IsNull(row[i]);
        }
        if (allNull) {
          when = true;
        }
        if (!whenNotNeeded) {
          _ = @case.Add(when, true);
        }
      }
      //otherwise
      if (!allNull) {
        //find row in subquery
        var originalQuery = SqlDml.QueryRef(node.SubQuery.Query);
        var subQuery = SqlDml.Select(originalQuery);
        subQuery.Columns.Add(8);
        var columns = originalQuery.Columns;
        SqlExpression where = null;
        for (int i = 0, count = columns.Count; i < count; i++) {
          //if row[i] would be NULL then c3 would result in true,
          if (row[i].NodeType != SqlNodeType.Null) {
            var c3 = SqlDml.Case();
            _ = c3.Add(SqlDml.IsNull(row[i]), true);
            c3.Else = row[i] == columns[i];

            where = where == null ? c3 : where && c3;
          }
          if (node.Unique) {
            var c4 = SqlDml.Case();
            _ = c4.Add(SqlDml.IsNull(row[i]), 0);
            c4.Else = columns[i];
            subQuery.GroupBy.Add(c4);
          }
        }
        subQuery.Where = where;
        if (node.Unique) {
          subQuery.Having = SqlDml.Count(SqlDml.Asterisk) == 1;
        }
        @case.Else = SqlDml.Exists(subQuery);
      }
      if (@case.Else == null) {
        @case.Else = false;
      }
      if (allNull) {
        finalQuery.Where = null;
      }
      else if (@case.Count > 0) {
        finalQuery.Where = @case;
      }
      else {
        finalQuery.Where = @case.Else;
      }
    }

<<<<<<< HEAD
=======
    /// <inheritdoc/>
>>>>>>> 0fb2dd9f
    public override void Translate(SqlCompilerContext context, SqlFunctionCall node, FunctionCallSection section, int position)
    {
      switch (section) {
        case FunctionCallSection.Entry:
          switch (node.FunctionType) {
            case SqlFunctionType.CurrentUser:
            case SqlFunctionType.SessionUser:
            case SqlFunctionType.SystemUser:
            case SqlFunctionType.User:
            case SqlFunctionType.CurrentDate:
            case SqlFunctionType.CurrentTimeStamp:
<<<<<<< HEAD
              context.Output.Append(Translate(node.FunctionType));
=======
              Translate(context.Output, node.FunctionType);
>>>>>>> 0fb2dd9f
              return;
          }
          break;
      }

      base.Translate(context, node, section, position);
    }

<<<<<<< HEAD
=======
    /// <inheritdoc/>
>>>>>>> 0fb2dd9f
    public override void Translate(SqlCompilerContext context, SqlUnary node, NodeSection section)
    {
      //substitute UNIQUE predicate with a more complex EXISTS predicate,
      //because UNIQUE is not supported

      if (node.NodeType == SqlNodeType.Unique) {
        if (node.Operand is SqlSubQuery origSubselect) {
          var origQuery = SqlDml.QueryRef(origSubselect.Query);
          var existsOp = SqlDml.Select(origQuery);
          existsOp.Columns.Add(1);
          existsOp.Where = true;
          foreach (SqlColumn col in origQuery.Columns) {
            existsOp.Where = existsOp.Where && SqlDml.IsNotNull(col);
            existsOp.GroupBy.Add(col);
          }
          existsOp.Having = SqlDml.Count(SqlDml.Asterisk) > 1;
          existsOp.Limit = 1;

          node.ReplaceWith(SqlDml.Not(SqlDml.Exists(existsOp)));
        }
      }
      base.Translate(context, node, section);
    }

<<<<<<< HEAD
=======
    /// <inheritdoc/>
>>>>>>> 0fb2dd9f
    public override void Translate(SqlCompilerContext context, SqlNextValue node, NodeSection section)
    {
      switch (section) {
        case NodeSection.Entry:
<<<<<<< HEAD
          context.Output.Append("nextval('");
          break;
        case NodeSection.Exit:
          context.Output.Append("')");
=======
          _ = context.Output.AppendOpeningPunctuation("nextval('");
          break;
        case NodeSection.Exit:
          _ = context.Output.Append("')");
>>>>>>> 0fb2dd9f
          break;
      }
    }

<<<<<<< HEAD
=======
    /// <inheritdoc/>
>>>>>>> 0fb2dd9f
    public override void Translate(SqlCompilerContext context, SqlCast node, NodeSection section)
    {
      // casting this way behaves differently: -32768::int2 is out of range ! We need (-32768)::int2
      switch (section) {
        case NodeSection.Entry:
<<<<<<< HEAD
          context.Output.Append("(");
          break;
        case NodeSection.Exit:
          context.Output.Append(")::").Append(Translate(node.Type));
=======
          _ = context.Output.AppendOpeningPunctuation("(");
          break;
        case NodeSection.Exit:
          _ = context.Output.Append(")::").Append(Translate(node.Type));
>>>>>>> 0fb2dd9f
          break;
      }
    }

    public override void Translate(IOutput output, SqlDateTimePart part)
    {
      switch (part) {
<<<<<<< HEAD
        case SqlDateTimePart.Millisecond:
          return "MILLISECONDS";
        case SqlDateTimePart.DayOfYear:
          return "DOY";
        case SqlDateTimePart.DayOfWeek:
          return "DOW";
=======
        case SqlDateTimePart.Millisecond: _ = output.Append("MILLISECONDS"); break;
        case SqlDateTimePart.DayOfYear: _ = output.Append("DOY"); break;
        case SqlDateTimePart.DayOfWeek: _ = output.Append("DOW"); break;
        default: base.Translate(output, part); break;
>>>>>>> 0fb2dd9f
      }
    }

    public override void Translate(IOutput output, SqlDateTimeOffsetPart part)
    {
      switch (part) {
        case SqlDateTimeOffsetPart.Millisecond: _ = output.Append("MILLISECONDS"); break;
        case SqlDateTimeOffsetPart.DayOfYear: _ = output.Append("DOY"); break;
        case SqlDateTimeOffsetPart.DayOfWeek: _ = output.Append("DOW"); break;
        case SqlDateTimeOffsetPart.Offset: _ = output.Append("TIMEZONE"); break;
        case SqlDateTimeOffsetPart.TimeZoneHour: _ = output.Append("TIMEZONE_HOUR"); break;
        case SqlDateTimeOffsetPart.TimeZoneMinute: _ = output.Append("TIMEZONE_MINUTE"); break;
        default: base.Translate(output, part); break;
      }
    }

    /// <inheritdoc/>
    public override void Translate(IOutput output, SqlLockType lockType)
    {
      if (lockType.Supports(SqlLockType.SkipLocked)
        || lockType.Supports(SqlLockType.Shared)
        || lockType.Supports(SqlLockType.ThrowIfLocked)) {
        base.Translate(output, lockType);
      }
      else {
        _ = output.Append("FOR UPDATE");
      }
    }

    protected virtual string TranslateClrType(Type type)
    {
      switch (Type.GetTypeCode(type)) {
        case TypeCode.Boolean:
          return "bool";
        case TypeCode.Byte:
        case TypeCode.SByte:
        case TypeCode.Int16:
          return "int2";
        case TypeCode.UInt16:
        case TypeCode.Int32:
          return "int4";
        case TypeCode.UInt32:
        case TypeCode.Int64:
          return "int8";
        case TypeCode.UInt64:
        case TypeCode.Decimal:
          return "numeric";
        case TypeCode.Single:
          return "float4";
        case TypeCode.Double:
          return "float8";
        case TypeCode.Char:
        case TypeCode.String:
          return "text";
        case TypeCode.DateTime:
          return "timestamp";
        default:
          if (type == WellKnownTypes.TimeSpanType) {
            return "interval";
          }
          if (type == WellKnownTypes.GuidType) {
            return "bytea";
          }
          return "text";
      }
    }

    private static string TranslateByteArrayLiteral(byte[] array)
    {
      if (array.Length == 0) {
        return "''::bytea";
      }

      var chars = new char[1 + (5 * array.Length) + 8];
      chars[0] = '\'';
      chars[^1] = 'a';
      chars[^2] = 'e';
      chars[^3] = 't';
      chars[^4] = 'y';
      chars[^5] = 'b';
      chars[^6] = ':';
      chars[^7] = ':';
      chars[^8] = '\'';

      for (int n = 1, i = 0; i < array.Length; i++, n += 5) {
        chars[n] = chars[n + 1] = '\\';
        chars[n + 2] = (char) ('0' + (7 & (array[i] >> 6)));
        chars[n + 3] = (char) ('0' + (7 & (array[i] >> 3)));
        chars[n + 4] = (char) ('0' + (7 & (array[i] >> 0)));
      }

      return new string(chars);
    }


    // Constructors

    public Translator(SqlDriver driver)
      : base(driver)
    {
      FloatFormatString = base.FloatFormatString + "'::float4'";
      DoubleFormatString = base.DoubleFormatString + "'::float8'";
    }
  }
}<|MERGE_RESOLUTION|>--- conflicted
+++ resolved
@@ -49,14 +49,10 @@
       }
     }
 
-<<<<<<< HEAD
-    public string DateTimeOffsetFormatString { get { return @"\'yyyyMMdd HHmmss.ffffff zzz\''::timestamp(6) with time zone'"; } }
-=======
     protected readonly SqlFunctionTypeTranslations FunctionTypeTranslations = new((int) SqlFunctionType.RoundDoubleToZero);
 
     /// <inheritdoc/>
     public override string DateTimeFormatString => @"\'yyyyMMdd HHmmss.ffffff\''::timestamp(6)'";
->>>>>>> 0fb2dd9f
 
     /// <inheritdoc/>
     public override string TimeSpanFormatString => "'{0}{1} days {0}{2}:{3}:{4}.{5:000}'::interval";
@@ -81,115 +77,6 @@
       DoubleNumberFormat.NegativeInfinitySymbol = "'-Infinity'::float8";
       DoubleNumberFormat.PositiveInfinitySymbol = "'Infinity'::float8";
 
-<<<<<<< HEAD
-    public override SqlHelper.EscapeSetup EscapeSetup => SqlHelper.EscapeSetup.WithQuotes;
-
-    [DebuggerStepThrough]
-    public override string QuoteString(string str)
-    {
-      return "'" + str.Replace("'", "''").Replace(@"\", @"\\").Replace("\0", string.Empty) + "'";
-    }
-
-    protected override void TranslateStringChar(IOutput output, char ch)
-    {
-      switch (ch) {
-        case '\\':
-          output.AppendLiteral("\\\\");
-          break;
-        default:
-          base.TranslateStringChar(output, ch);
-          break;
-      }
-    }
-
-    public override string Translate(SqlFunctionType type)
-    {
-      switch (type) {
-        case SqlFunctionType.SystemUser:
-          return string.Empty;
-        case SqlFunctionType.User:
-        case SqlFunctionType.CurrentUser:
-          return "current_user";
-        case SqlFunctionType.SessionUser:
-          return "session_user";
-        case SqlFunctionType.NullIf:
-          return "nullif";
-        case SqlFunctionType.Coalesce:
-          return "coalesce";
-        case SqlFunctionType.BinaryLength:
-          return "length";
-
-        //datetime/timespan
-
-        case SqlFunctionType.CurrentDate:
-          return "date_trunc('day', current_timestamp)";
-        case SqlFunctionType.CurrentTimeStamp:
-          return "current_timestamp";
-        case SqlFunctionType.IntervalNegate:
-          return "-";
-
-        //string
-
-        case SqlFunctionType.CharLength:
-          return "char_length";
-        case SqlFunctionType.Lower:
-          return "lower";
-        case SqlFunctionType.Position:
-          return "position";
-        case SqlFunctionType.Substring:
-          return "substring";
-        case SqlFunctionType.Upper:
-          return "upper";
-        case SqlFunctionType.Concat:
-          return "textcat";
-
-        //math
-
-        case SqlFunctionType.Abs:
-          return "abs";
-        case SqlFunctionType.Acos:
-          return "acos";
-        case SqlFunctionType.Asin:
-          return "asin";
-        case SqlFunctionType.Atan:
-          return "atan";
-        case SqlFunctionType.Atan2:
-          return "atan2";
-        case SqlFunctionType.Ceiling:
-          return "ceil";
-        case SqlFunctionType.Cos:
-          return "cos";
-        case SqlFunctionType.Cot:
-          return "cot";
-        case SqlFunctionType.Degrees:
-          return "degrees";
-        case SqlFunctionType.Exp:
-          return "exp";
-        case SqlFunctionType.Floor:
-          return "floor";
-        case SqlFunctionType.Log:
-          return "ln";
-        case SqlFunctionType.Log10:
-          return "log";
-        case SqlFunctionType.Pi:
-          return "pi";
-        case SqlFunctionType.Power:
-          return "power";
-        case SqlFunctionType.Radians:
-          return "radians";
-        case SqlFunctionType.Rand:
-          return "random";
-        case SqlFunctionType.Round:
-          return "round";
-        case SqlFunctionType.Truncate:
-          return "trunc";
-        case SqlFunctionType.Sign:
-          return "sign";
-        case SqlFunctionType.Sqrt:
-          return "sqrt";
-        case SqlFunctionType.Tan:
-          return "tan";
-=======
       InitFunctionTypeTranslations();
     }
 
@@ -264,7 +151,6 @@
       if (type == SqlFunctionType.SystemUser) {
         return;
       }
->>>>>>> 0fb2dd9f
 
       var value = FunctionTypeTranslations.Get(type);
       if (value != null)
@@ -336,10 +222,7 @@
       });
     }
 
-<<<<<<< HEAD
-=======
-    /// <inheritdoc/>
->>>>>>> 0fb2dd9f
+    /// <inheritdoc/>
     public override string TranslateToString(SqlCompilerContext context, SchemaNode node)
     {
       //temporary tables need no schema qualifier
@@ -350,15 +233,6 @@
 
       }
       return QuoteIdentifier(new[] { node.Name });
-<<<<<<< HEAD
-    }
-
-    public override void Translate(SqlCompilerContext context, SchemaNode node)
-    {
-      context.Output.Append(TranslateToString(context, node));
-    }
-
-=======
     }
 
     /// <inheritdoc/>
@@ -366,25 +240,17 @@
       context.Output.Append(TranslateToString(context, node));
 
     /// <inheritdoc/>
->>>>>>> 0fb2dd9f
     public override void Translate(SqlCompilerContext context, SqlCreateTable node, CreateTableSection section)
     {
       switch (section) {
         case CreateTableSection.Exit:
-<<<<<<< HEAD
-          context.Output.Append("WITHOUT OIDS ");
-=======
           _ = context.Output.Append(" WITHOUT OIDS");
->>>>>>> 0fb2dd9f
           break;
       }
       base.Translate(context, node, section);
     }
 
-<<<<<<< HEAD
-=======
-    /// <inheritdoc/>
->>>>>>> 0fb2dd9f
+    /// <inheritdoc/>
     public override void Translate(SqlCompilerContext context, TableColumn column, TableColumnSection section)
     {
       switch (section) {
@@ -399,32 +265,6 @@
       }
     }
 
-<<<<<<< HEAD
-    public override void Translate(SqlCompilerContext context, SqlCreateIndex node, CreateIndexSection section)
-    {
-      var output = context.Output;
-      Index index = node.Index;
-      switch (section) {
-        case CreateIndexSection.Entry:
-          output.Append("CREATE ");
-          if (index.IsUnique) {
-            output.Append("UNIQUE ");
-          }
-          output.Append("INDEX ")
-            .Append(QuoteIdentifier(index.Name))
-            .Append(" ON ");
-          Translate(context, index.DataTable);
-          if (index.IsSpatial) {
-            output.Append(" USING GIST");
-          }
-          output.Append("(");
-          break;
-        case CreateIndexSection.StorageOptions:
-          output.Append(")");
-          AppendIndexStorageParameters(output, index);
-          if (!string.IsNullOrEmpty(index.Filegroup))
-            output.Append(" TABLESPACE ").Append(QuoteIdentifier(index.Filegroup));
-=======
     /// <inheritdoc/>
     public override void Translate(SqlCompilerContext context, SqlCreateIndex node, CreateIndexSection section)
     {
@@ -451,49 +291,21 @@
             TranslateIdentifier(output, index.Filegroup);
           }
 
->>>>>>> 0fb2dd9f
           break;
         case CreateIndexSection.Exit:
           break;
         case CreateIndexSection.Where:
-<<<<<<< HEAD
-          output.Append(" WHERE ");
-=======
           _ = output.Append(" WHERE ");
->>>>>>> 0fb2dd9f
           break;
         default:
           break;
           ;
       }
     }
-<<<<<<< HEAD
-
-=======
->>>>>>> 0fb2dd9f
     protected virtual void AppendIndexStorageParameters(IOutput output, Index index)
     {
     }
 
-<<<<<<< HEAD
-    public override void Translate(SqlCompilerContext context, SqlDropIndex node)
-    {
-      var indexName = context == null
-        ? QuoteIdentifier(node.Index.DataTable.Schema.Name, node.Index.Name)
-        : QuoteIdentifier(context.SqlNodeActualizer.Actualize(node.Index.DataTable.Schema), node.Index.Name);
-      context.Output.Append("DROP INDEX ").Append(indexName);
-    }
-
-    public override void Translate(SqlCompilerContext context, SqlBreak node)
-    {
-      context.Output.Append("EXIT");
-    }
-
-    public override void Translate(SqlCompilerContext context, SqlContinue node) { }
-
-    public override void Translate(SqlCompilerContext context, SqlDeclareVariable node) { }
-
-=======
     /// <inheritdoc/>
     public override void Translate(SqlCompilerContext context, SqlDropIndex node)
     {
@@ -512,55 +324,22 @@
     public override void Translate(SqlCompilerContext context, SqlDeclareVariable node) { }
 
     /// <inheritdoc/>
->>>>>>> 0fb2dd9f
     public override void Translate(SqlCompilerContext context, SqlAssignment node, NodeSection section)
     {
     }
 
-<<<<<<< HEAD
-=======
-    /// <inheritdoc/>
->>>>>>> 0fb2dd9f
+    /// <inheritdoc/>
     public override void Translate(SqlCompilerContext context, object literalValue)
     {
       var output = context.Output;
       var literalType = literalValue.GetType();
       if (literalType == WellKnownTypes.ByteArrayType) {
-<<<<<<< HEAD
-        output.Append(TranslateByteArrayLiteral((byte[]) literalValue));
-=======
         _ = output.Append(TranslateByteArrayLiteral((byte[]) literalValue));
->>>>>>> 0fb2dd9f
       }
       else if (literalType == WellKnownTypes.GuidType) {
         TranslateString(output, SqlHelper.GuidToString((Guid) literalValue));
       }
       else if (literalType == WellKnownTypes.DateTimeOffsetType) {
-<<<<<<< HEAD
-        output.Append(((DateTimeOffset) literalValue).ToString(DateTimeOffsetFormatString));
-      }
-      else if (literalType == WellKnownTypes.NpgsqlPointType) {
-        var point = (NpgsqlPoint) literalValue;
-        output.Append($"point'({point.X},{point.Y})'");
-      }
-      else if (literalType == WellKnownTypes.NpgsqlLSegType) {
-        var lSeg = (NpgsqlLSeg) literalValue;
-        output.Append($"lseg'[({lSeg.Start.X},{lSeg.Start.Y}),({lSeg.End.X},{lSeg.End.Y})]'");
-      }
-      else if (literalType == WellKnownTypes.NpgsqlBoxType) {
-        var box = (NpgsqlBox) literalValue;
-        output.Append($"box'({box.LowerLeft.X},{box.LowerLeft.Y}),({box.UpperRight.X},{box.UpperRight.Y})'");
-      }
-      else if (literalType == WellKnownTypes.NpgsqlPathType) {
-        output.Append($"path'(({0},{0}))'");
-      }
-      else if (literalType == WellKnownTypes.NpgsqlPolygonType) {
-        output.Append("polygon'((0,0))'");
-      }
-      else if (literalType == WellKnownTypes.NpgsqlCircleType) {
-        var circle = (NpgsqlCircle) literalValue;
-        output.Append($"circle'<({circle.Center.X},{circle.Center.Y}),{circle.Radius}>'");
-=======
         _ = output.Append(((DateTimeOffset) literalValue).ToString(DateTimeOffsetFormatString));
       }
       else if (literalType == WellKnownTypes.NpgsqlPointType) {
@@ -584,25 +363,12 @@
       else if (literalType == WellKnownTypes.NpgsqlCircleType) {
         var circle = (NpgsqlCircle) literalValue;
         _ = output.Append($"circle'<({circle.Center.X},{circle.Center.Y}),{circle.Radius}>'");
->>>>>>> 0fb2dd9f
       }
       else {
         base.Translate(context, literalValue);
       }
     }
 
-<<<<<<< HEAD
-    public override void Translate(SqlCompilerContext context, SqlArray node, ArraySection section)
-    {
-      context.Output.Append(section switch {
-        ArraySection.Entry => "ARRAY[",
-        ArraySection.Exit => "]",
-        ArraySection.EmptyArray => $"'{{}}'::{TranslateClrType(node.ItemType)}[]",
-        _ => throw new ArgumentOutOfRangeException("section")
-      });
-    }
-
-=======
     /// <inheritdoc/>
     public override void Translate(SqlCompilerContext context, SqlArray node, ArraySection section)
     {
@@ -615,7 +381,6 @@
     }
 
     /// <inheritdoc/>
->>>>>>> 0fb2dd9f
     public override void Translate(SqlCompilerContext context, SqlExtract node, ExtractSection section)
     {
       var isSecond = node.DateTimePart == SqlDateTimePart.Second
@@ -630,17 +395,10 @@
       }
       switch (section) {
         case ExtractSection.Entry:
-<<<<<<< HEAD
-          context.Output.Append(isSecond ? "(trunc(extract(" : "(extract(");
-          break;
-        case ExtractSection.Exit:
-          context.Output.Append(isMillisecond
-=======
           _ = context.Output.AppendOpeningPunctuation(isSecond ? "(trunc(extract(" : "(extract(");
           break;
         case ExtractSection.Exit:
           _ = context.Output.Append(isMillisecond
->>>>>>> 0fb2dd9f
            ? ")::int8 % 1000)"
            : isSecond ? ")))" : ")::int8)"
           );
@@ -651,34 +409,18 @@
       }
     }
 
-<<<<<<< HEAD
-=======
-    /// <inheritdoc/>
->>>>>>> 0fb2dd9f
+    /// <inheritdoc/>
     public override void Translate(SqlCompilerContext context, SqlDeclareCursor node, DeclareCursorSection section)
     {
       var output = context.Output;
       switch (section) {
         case DeclareCursorSection.Entry:
-<<<<<<< HEAD
-          output.Append("DECLARE ").Append(QuoteIdentifier(node.Cursor.Name));
-=======
           _ = output.Append("DECLARE ");
           TranslateIdentifier(output, node.Cursor.Name);
->>>>>>> 0fb2dd9f
           break;
         case DeclareCursorSection.Sensivity:
           break;
         case DeclareCursorSection.Scrollability:
-<<<<<<< HEAD
-          output.Append(node.Cursor.Scroll ? "SCROLL" : "NO SCROLL");
-          break;
-        case DeclareCursorSection.Cursor:
-          output.Append("CURSOR");
-          break;
-        case DeclareCursorSection.Holdability:
-          output.Append(node.Cursor.WithHold ? "WITH HOLD" : "");
-=======
           _ = output.Append(node.Cursor.Scroll ? "SCROLL" : "NO SCROLL");
           break;
         case DeclareCursorSection.Cursor:
@@ -688,18 +430,13 @@
           if (node.Cursor.WithHold) {
             _ = output.Append("WITH HOLD");
           }
->>>>>>> 0fb2dd9f
           break;
         case DeclareCursorSection.Returnability:
         case DeclareCursorSection.Updatability:
         case DeclareCursorSection.Exit:
           break;
         case DeclareCursorSection.For:
-<<<<<<< HEAD
-          output.Append("FOR");
-=======
           _ = output.Append("FOR");
->>>>>>> 0fb2dd9f
           break;
         default:
           base.Translate(context, node, section);
@@ -707,27 +444,17 @@
       }
     }
 
-<<<<<<< HEAD
-=======
-    /// <inheritdoc/>
->>>>>>> 0fb2dd9f
+    /// <inheritdoc/>
     public override void Translate(SqlCompilerContext context, SqlFetch node, FetchSection section)
     {
       switch (section) {
         case FetchSection.Entry:
-<<<<<<< HEAD
-          context.Output.Append("FETCH ").Append(node.Option.ToString().ToUpper());
-          return;
-        case FetchSection.Targets:
-          context.Output.Append("FROM ").Append(QuoteIdentifier(node.Cursor.Name));
-=======
           _ = context.Output.Append("FETCH ").Append(node.Option.ToString().ToUpper());
           return;
         case FetchSection.Targets:
           var output = context.Output;
           _ = output.Append("FROM ");
           TranslateIdentifier(output, node.Cursor.Name);
->>>>>>> 0fb2dd9f
           return;
         case FetchSection.Exit:
           break;
@@ -735,19 +462,13 @@
       base.Translate(context, node, section);
     }
 
-<<<<<<< HEAD
-=======
-    /// <inheritdoc/>
->>>>>>> 0fb2dd9f
+    /// <inheritdoc/>
     public override void Translate(SqlCompilerContext context, SqlOpenCursor node)
     {
       // DECLARE CURSOR already opens it
     }
 
-<<<<<<< HEAD
-=======
-    /// <inheritdoc/>
->>>>>>> 0fb2dd9f
+    /// <inheritdoc/>
     public override void Translate(SqlCompilerContext context, SqlMatch node, MatchSection section)
     {
       switch (section) {
@@ -772,28 +493,17 @@
             }
             var newNode = SqlDml.Match(SqlDml.Row(), SqlDml.SubQuery(finalQuery).Query, node.Unique, node.MatchType);
             node.ReplaceWith(newNode);
-<<<<<<< HEAD
-            context.Output.Append("EXISTS(SELECT '");
-=======
             _ = context.Output.Append("EXISTS(SELECT '");
->>>>>>> 0fb2dd9f
             break;
           }
           else {
             throw new InvalidOperationException(Strings.ExSqlMatchValueMustBeAnSqlRowInstance);
           }
         case MatchSection.Specification:
-<<<<<<< HEAD
-          context.Output.Append("' WHERE EXISTS");
-          break;
-        case MatchSection.Exit:
-          context.Output.Append(")");
-=======
           _ = context.Output.Append("' WHERE EXISTS");
           break;
         case MatchSection.Exit:
           _ = context.Output.Append(")");
->>>>>>> 0fb2dd9f
           break;
       }
     }
@@ -1036,10 +746,7 @@
       }
     }
 
-<<<<<<< HEAD
-=======
-    /// <inheritdoc/>
->>>>>>> 0fb2dd9f
+    /// <inheritdoc/>
     public override void Translate(SqlCompilerContext context, SqlFunctionCall node, FunctionCallSection section, int position)
     {
       switch (section) {
@@ -1051,11 +758,7 @@
             case SqlFunctionType.User:
             case SqlFunctionType.CurrentDate:
             case SqlFunctionType.CurrentTimeStamp:
-<<<<<<< HEAD
-              context.Output.Append(Translate(node.FunctionType));
-=======
               Translate(context.Output, node.FunctionType);
->>>>>>> 0fb2dd9f
               return;
           }
           break;
@@ -1064,10 +767,7 @@
       base.Translate(context, node, section, position);
     }
 
-<<<<<<< HEAD
-=======
-    /// <inheritdoc/>
->>>>>>> 0fb2dd9f
+    /// <inheritdoc/>
     public override void Translate(SqlCompilerContext context, SqlUnary node, NodeSection section)
     {
       //substitute UNIQUE predicate with a more complex EXISTS predicate,
@@ -1092,49 +792,29 @@
       base.Translate(context, node, section);
     }
 
-<<<<<<< HEAD
-=======
-    /// <inheritdoc/>
->>>>>>> 0fb2dd9f
+    /// <inheritdoc/>
     public override void Translate(SqlCompilerContext context, SqlNextValue node, NodeSection section)
     {
       switch (section) {
         case NodeSection.Entry:
-<<<<<<< HEAD
-          context.Output.Append("nextval('");
-          break;
-        case NodeSection.Exit:
-          context.Output.Append("')");
-=======
           _ = context.Output.AppendOpeningPunctuation("nextval('");
           break;
         case NodeSection.Exit:
           _ = context.Output.Append("')");
->>>>>>> 0fb2dd9f
-          break;
-      }
-    }
-
-<<<<<<< HEAD
-=======
-    /// <inheritdoc/>
->>>>>>> 0fb2dd9f
+          break;
+      }
+    }
+
+    /// <inheritdoc/>
     public override void Translate(SqlCompilerContext context, SqlCast node, NodeSection section)
     {
       // casting this way behaves differently: -32768::int2 is out of range ! We need (-32768)::int2
       switch (section) {
         case NodeSection.Entry:
-<<<<<<< HEAD
-          context.Output.Append("(");
-          break;
-        case NodeSection.Exit:
-          context.Output.Append(")::").Append(Translate(node.Type));
-=======
           _ = context.Output.AppendOpeningPunctuation("(");
           break;
         case NodeSection.Exit:
           _ = context.Output.Append(")::").Append(Translate(node.Type));
->>>>>>> 0fb2dd9f
           break;
       }
     }
@@ -1142,19 +822,10 @@
     public override void Translate(IOutput output, SqlDateTimePart part)
     {
       switch (part) {
-<<<<<<< HEAD
-        case SqlDateTimePart.Millisecond:
-          return "MILLISECONDS";
-        case SqlDateTimePart.DayOfYear:
-          return "DOY";
-        case SqlDateTimePart.DayOfWeek:
-          return "DOW";
-=======
         case SqlDateTimePart.Millisecond: _ = output.Append("MILLISECONDS"); break;
         case SqlDateTimePart.DayOfYear: _ = output.Append("DOY"); break;
         case SqlDateTimePart.DayOfWeek: _ = output.Append("DOW"); break;
         default: base.Translate(output, part); break;
->>>>>>> 0fb2dd9f
       }
     }
 
