--- conflicted
+++ resolved
@@ -1,8 +1,4 @@
-<<<<<<< HEAD
 // Copyright (C) 2012-2020 Xtensive LLC.
-=======
-// Copyright (C) 2003-2020 Xtensive LLC.
->>>>>>> 7d4ade32
 // This code is distributed under MIT license terms.
 // See the License.txt file in the project root for more information.
 
@@ -15,11 +11,8 @@
 using Xtensive.Sql.Ddl;
 using Xtensive.Sql.Dml;
 using Xtensive.Sql.Drivers.PostgreSql.Resources;
-<<<<<<< HEAD
 using Index = Xtensive.Sql.Model.Index;
-=======
 using Xtensive.Reflection.PostgreSql;
->>>>>>> 7d4ade32
 
 namespace Xtensive.Sql.Drivers.PostgreSql.v8_0
 {
