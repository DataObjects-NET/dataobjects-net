<<<<<<< HEAD
// Copyright (C) 2009-2020 Xtensive LLC.
// This code is distributed under MIT license terms.
// See the License.txt file in the project root for more information.

using System;
using System.Collections.Concurrent;
=======
// Copyright (C) 2003-2010 Xtensive LLC.
// All rights reserved.
// For conditions of distribution and use, see license.

using System;
>>>>>>> b5d188a2
using System.Collections.Generic;
using System.Data.Common;
using System.Diagnostics;
using System.Text;
using System.Text.RegularExpressions;
<<<<<<< HEAD
using Xtensive.Core;
using Xtensive.Sql.Model;
using Xtensive.Sql.Dml;
using System.Linq;
using System.Threading;
using System.Threading.Tasks;
using Index = Xtensive.Sql.Model.Index;
=======
using Xtensive.Collections;
using Xtensive.Core;
using Xtensive.Sql.Info;
using Xtensive.Sql.Model;
using Xtensive.Sql.Dml;
using System.Linq;
>>>>>>> b5d188a2

namespace Xtensive.Sql.Drivers.PostgreSql.v8_0
{
  internal class Extractor : Model.Extractor
  {
    protected sealed class ExtractionContext
    {
      /// <summary>
      /// Specific schemas to extract
      /// </summary>
      public readonly Dictionary<string, Schema> TargetSchemes = new Dictionary<string, Schema>();

      /// <summary>
      /// Extracted users.
      /// </summary>
      public readonly Dictionary<long, string> UserLookup = new Dictionary<long, string>();

      /// <summary>
      /// Catalog to extract information.
      /// </summary>
      public readonly Catalog Catalog;

      /// <summary>
      /// Extracted schemas.
      /// </summary>
      public readonly Dictionary<long, Schema> SchemaMap = new Dictionary<long, Schema>();

      /// <summary>
      /// Extracted schemas identifiers.
      /// </summary>
      public readonly Dictionary<Schema, long> ReversedSchemaMap = new Dictionary<Schema, long>();

      /// <summary>
      /// Extracted tables.
      /// </summary>
      public readonly Dictionary<long, Table> TableMap = new Dictionary<long, Table>();

      /// <summary>
      /// Extracted views.
      /// </summary>
      public readonly Dictionary<long, View> ViewMap = new Dictionary<long, View>();

      /// <summary>
      /// Extracted sequences.
      /// </summary>
      public readonly Dictionary<long, Sequence> SequenceMap = new Dictionary<long, Sequence>();

      /// <summary>
      /// Extracted index expressions.
      /// </summary>
      public readonly Dictionary<long, ExpressionIndexInfo> ExpressionIndexMap = new Dictionary<long, ExpressionIndexInfo>();

      /// <summary>
      /// Extracted domains.
      /// </summary>
      public readonly Dictionary<long, Domain> DomainMap = new Dictionary<long, Domain>();

      /// <summary>
      /// Extracted columns connected grouped by owner (table or view)
      /// </summary>
      public readonly Dictionary<long, Dictionary<long, TableColumn>> TableColumnMap = new Dictionary<long, Dictionary<long, TableColumn>>();

      public long CurrentUserSysId { get; set; } = -1;
      public long? CurrentUserIdentifier { get; set; }

      public ExtractionContext(Catalog catalog)
      {
        Catalog = catalog;
      }
    }

    protected class ExpressionIndexInfo
    {
<<<<<<< HEAD
      public Index Index { get; }
      public short[] Columns { get; }
=======
      public Index Index { get; set; }
      public short[] Columns { get; set; }
>>>>>>> b5d188a2

      public ExpressionIndexInfo(Index index, short[] columns)
      {
        Index = index;
        Columns = columns;
      }
    }

<<<<<<< HEAD
    private static readonly ConcurrentDictionary<Type, Schema> pgCatalogs = new ConcurrentDictionary<Type, Schema>();
=======
    private static ThreadSafeDictionary<Type, Schema> pgCatalogs = ThreadSafeDictionary<Type, Schema>.Create(new object());
>>>>>>> b5d188a2

    protected long PgClassOid { get; private set; }
    protected Schema PgCatalogSchema { get; private set; }

    #region Table reference creator properties

    /// <summary>
    /// <see cref="SqlTableRef">Reference</see> to system table pg_user.
    /// </summary>
    protected SqlTableRef PgUser => SqlDml.TableRef(PgCatalogSchema.Tables["pg_user"]);

    /// <summary>
    /// <see cref="SqlTableRef">Reference</see> to system table pg_tablespace.
    /// </summary>
    protected SqlTableRef PgTablespace => SqlDml.TableRef(PgCatalogSchema.Tables["pg_tablespace"]);

    /// <summary>
    /// <see cref="SqlTableRef">Reference</see> to system table pg_namespace.
    /// </summary>
    protected SqlTableRef PgNamespace => SqlDml.TableRef(PgCatalogSchema.Tables["pg_namespace"]);

    /// <summary>
    /// <see cref="SqlTableRef">Reference</see> to system table pg_class.
    /// </summary>
    protected SqlTableRef PgClass => SqlDml.TableRef(PgCatalogSchema.Tables["pg_class"]);

    /// <summary>
    /// <see cref="SqlTableRef">Reference</see> to system table pg_index.
    /// </summary>
    protected SqlTableRef PgIndex => SqlDml.TableRef(PgCatalogSchema.Tables["pg_index"]);

    /// <summary>
    /// <see cref="SqlTableRef">Reference</see> to system table pg_attribute.
    /// </summary>
    protected SqlTableRef PgAttribute => SqlDml.TableRef(PgCatalogSchema.Tables["pg_attribute"]);

    /// <summary>
    /// <see cref="SqlTableRef">Reference</see> to system table pg_attrdef.
    /// </summary>
    protected SqlTableRef PgAttrDef => SqlDml.TableRef(PgCatalogSchema.Tables["pg_attrdef"]);

    /// <summary>
    /// <see cref="SqlTableRef">Reference</see> to system table pg_views.
    /// </summary>
    protected SqlTableRef PgViews => SqlDml.TableRef(PgCatalogSchema.Tables["pg_views"]);

    /// <summary>
    /// <see cref="SqlTableRef">Reference</see> to system table pg_constraint.
    /// </summary>
    protected SqlTableRef PgConstraint => SqlDml.TableRef(PgCatalogSchema.Tables["pg_constraint"]);

    /// <summary>
    /// <see cref="SqlTableRef">Reference</see> to system table pg_type.
    /// </summary>
    protected SqlTableRef PgType => SqlDml.TableRef(PgCatalogSchema.Tables["pg_type"]);

    /// <summary>
    /// <see cref="SqlTableRef">Reference</see> to system table pg_depend.
    /// </summary>
    protected SqlTableRef PgDepend => SqlDml.TableRef(PgCatalogSchema.Tables["pg_depend"]);

    #endregion

    #region Initialization

    protected override void Initialize()
    {
<<<<<<< HEAD
      PgCatalogSchema = pgCatalogs.GetOrAdd(GetType(), CreatePgCatalogSchema);

      var q = CreateCatalogOidSql();

      using var cmd = Connection.CreateCommand(q);
      using var dr = cmd.ExecuteReader();
      while (dr.Read()) {
        var oid = Convert.ToInt64(dr[0]);
        var name = dr.GetString(1);
        if (name=="pg_class") {
          PgClassOid = oid;
        }
      }
    }

    protected override async Task InitializeAsync(CancellationToken token)
    {
      PgCatalogSchema = pgCatalogs.GetOrAdd(GetType(), CreatePgCatalogSchema);

      var q = CreateCatalogOidSql();

      var cmd = Connection.CreateCommand(q);
      await using (cmd.ConfigureAwait(false)) {
        var reader = await cmd.ExecuteReaderAsync(token).ConfigureAwait(false);
        await using (reader.ConfigureAwait(false)) {
          while (await reader.ReadAsync(token).ConfigureAwait(false)) {
            var oid = Convert.ToInt64(reader[0]);
            var name = reader.GetString(1);
            if (name == "pg_class") {
              PgClassOid = oid;
            }
          }
        }
      }
    }

    private SqlSelect CreateCatalogOidSql()
    {
      // Query OID of some system catalog tables for using them in pg_depend lookups
      var rel = PgClass;
      var q = SqlDml.Select(rel);
      q.Where = SqlDml.In(rel["relname"], SqlDml.Row("pg_class"));
      q.Columns.Add(rel["oid"]);
      q.Columns.Add(rel["relname"]);
      return q;
=======
      PgCatalogSchema = pgCatalogs.GetValue(GetType(), CreatePgCatalogSchema);

      // Query OID of some system catalog tables for using them in pg_depend lookups

      SqlTableRef rel = PgClass;
      SqlSelect q = SqlDml.Select(rel);
      q.Where = SqlDml.In(rel["relname"], SqlDml.Row("pg_class"));
      q.Columns.Add(rel["oid"]);
      q.Columns.Add(rel["relname"]);

      using (var cmd = Connection.CreateCommand(q))
      using (var dr = cmd.ExecuteReader())
        while (dr.Read()) {
          long oid = Convert.ToInt64(dr[0]);
          string name = dr.GetString(1);
          if (name=="pg_class")
            PgClassOid = oid;
        }
>>>>>>> b5d188a2
    }

    private Schema CreatePgCatalogSchema(Type dummy)
    {
      var pgCatalog = new Catalog("info_catalog");
      var pgSchema = pgCatalog.CreateSchema("pg_catalog");
      BuildPgCatalogSchema(pgSchema);
      return pgSchema;
    }

    protected virtual void BuildPgCatalogSchema(Schema schema)
    {
      Table t;
      t = schema.CreateTable("pg_user");
      CreateTextColumn(t, "usename");
      CreateInt4Column(t, "usesysid");

      t = schema.CreateTable("pg_tablespace");
      CreateOidColumn(t);
      CreateTextColumn(t, "spcname");
      CreateInt4Column(t, "spcowner");

      t = schema.CreateTable("pg_namespace");
      CreateOidColumn(t);
      CreateTextColumn(t, "nspname");
      CreateInt4Column(t, "nspowner");

      t = schema.CreateTable("pg_class");
      CreateOidColumn(t);
      CreateTextColumn(t, "relname");
      CreateInt4Column(t, "relnamespace");
      CreateInt4Column(t, "relowner");
      CreateInt4Column(t, "reltablespace");
      CreateChar1Column(t, "relkind");

      t = schema.CreateTable("pg_index");
      CreateOidColumn(t);
      CreateInt4Column(t, "indexrelid");
      CreateInt4Column(t, "indrelid");
      CreateBoolColumn(t, "indisunique");
      CreateBoolColumn(t, "indisprimary");
      CreateBoolColumn(t, "indisclustered");
      CreateTextColumn(t, "indkey");
      CreateTextColumn(t, "indoption");
      CreateTextColumn(t, "indexprs");
      CreateTextColumn(t, "indpred");
      CreateInt2Column(t, "indnatts");

      t = schema.CreateTable("pg_attribute");
      CreateOidColumn(t);
      CreateInt4Column(t, "attrelid");
      CreateTextColumn(t, "attname");
      CreateInt4Column(t, "atttypid");
      CreateInt2Column(t, "attlen");
      CreateInt2Column(t, "attnum");
      CreateInt4Column(t, "atttypmod");
      CreateBoolColumn(t, "attnotnull");
      CreateBoolColumn(t, "atthasdef");
      CreateBoolColumn(t, "attisdropped");

      t = schema.CreateTable("pg_attrdef");
      CreateOidColumn(t);
      CreateInt4Column(t, "adrelid");
      CreateInt2Column(t, "adnum");
      CreateTextColumn(t, "adsrc");

      t = schema.CreateTable("pg_constraint");
      CreateOidColumn(t);
      CreateTextColumn(t, "conname");
      CreateInt4Column(t, "connamespace");
      CreateChar1Column(t, "contype");
      CreateBoolColumn(t, "condeferrable");
      CreateBoolColumn(t, "condeferred");
      CreateInt4Column(t, "conrelid");
      CreateInt4Column(t, "contypid");
      CreateInt4Column(t, "confrelid");
      CreateChar1Column(t, "confupdtype");
      CreateChar1Column(t, "confdeltype");
      CreateChar1Column(t, "confmatchtype");
      CreateTextColumn(t, "conkey");
      CreateTextColumn(t, "confkey");
      CreateTextColumn(t, "consrc");

      t = schema.CreateTable("pg_type");
      CreateOidColumn(t);
      CreateTextColumn(t, "typname");
      CreateInt4Column(t, "typbasetype");
      CreateInt4Column(t, "typnamespace");
      CreateInt4Column(t, "typowner");
      CreateChar1Column(t, "typtype");
      CreateBoolColumn(t, "typnotnull");
      CreateInt2Column(t, "typlen");
      CreateInt4Column(t, "typtypmod");
      CreateTextColumn(t, "typdefault");
      CreateBoolColumn(t, "typisdefined");

      t = schema.CreateTable("pg_depend");
      CreateInt4Column(t, "classid");
      CreateInt4Column(t, "objid");
      CreateInt4Column(t, "objsubid");
      CreateInt4Column(t, "refclassid");
      CreateInt4Column(t, "refobjid");
      CreateInt4Column(t, "refobjsubid");
      CreateChar1Column(t, "deptype");
    }

    #endregion

<<<<<<< HEAD
    /// <inheritdoc/>
    public override Catalog ExtractCatalog(string catalogName) => ExtractSchemes(catalogName, Array.Empty<string>());

    /// <inheritdoc/>
    public override Task<Catalog> ExtractCatalogAsync(string catalogName, CancellationToken token = default) =>
      ExtractSchemesAsync(catalogName, Array.Empty<string>(), token);

    /// <inheritdoc/>
    public override Catalog ExtractSchemes(string catalogName, string[] schemaNames)
    {
      var (catalog, context) = CreateCatalogAndContext(catalogName, schemaNames);

=======
    public override Catalog ExtractCatalog(string catalogName)
    {
      var catalog = new Catalog(catalogName);
      var context = new ExtractionContext(catalog);
>>>>>>> b5d188a2
      ExtractUsers(context);
      ExtractSchemas(context);
      return catalog;
    }

<<<<<<< HEAD
    /// <inheritdoc/>
    public override async Task<Catalog> ExtractSchemesAsync(
      string catalogName, string[] schemaNames, CancellationToken token = default)
    {
      var (catalog, context) = CreateCatalogAndContext(catalogName, schemaNames);

      await ExtractUsersAsync(context, token).ConfigureAwait(false);
      await ExtractSchemasAsync(context, token).ConfigureAwait(false);
      return catalog;
    }

    private static (Catalog catalog, ExtractionContext context) CreateCatalogAndContext(string catalogName,
      string[] schemaNames)
    {
      var catalog = new Catalog(catalogName);
      var context = new ExtractionContext(catalog);
      foreach (var schemaName in schemaNames) {
        context.TargetSchemes.Add(schemaName, catalog.CreateSchema(schemaName));
      }

      return (catalog, context);
    }

    private void ExtractUsers(ExtractionContext context)
    {
      context.UserLookup.Clear();
      string me;
      using (var command = Connection.CreateCommand("SELECT user")) {
        me = (string) command.ExecuteScalar();
      }

      using (var cmd = Connection.CreateCommand("SELECT usename, usesysid FROM pg_user"))
      using (var dr = cmd.ExecuteReader()) {
        while (dr.Read()) {
          ReadUserData(dr, context, me);
        }
      }
    }

    private async Task ExtractUsersAsync(ExtractionContext context, CancellationToken token = default)
    {
      context.UserLookup.Clear();
      string me;
      var command = Connection.CreateCommand("SELECT user");
      await using (command.ConfigureAwait(false)) {
        me = (string) await command.ExecuteScalarAsync(token).ConfigureAwait(false);
      }

      command = Connection.CreateCommand("SELECT usename, usesysid FROM pg_user");
      await using (command.ConfigureAwait(false)) {
        var reader = await command.ExecuteReaderAsync(token).ConfigureAwait(false);
        await using (reader.ConfigureAwait(false)) {
          while (await reader.ReadAsync(token).ConfigureAwait(false)) {
            ReadUserData(reader, context, me);
          }
        }
      }
    }

    private static void ReadUserData(DbDataReader dr, ExtractionContext context, string me)
    {
      var name = dr[0].ToString();
      var sysId = Convert.ToInt64(dr[1]);
      context.UserLookup.Add(sysId, name);
      if (name == me) {
        context.CurrentUserSysId = sysId;
      }
    }

    private void ExtractSchemas(ExtractionContext context)
=======
    public override Schema ExtractSchema(string catalogName, string schemaName)
    {
      var catalog = new Catalog(catalogName);
      var context = new ExtractionContext(catalog);
      context.TargetSchemes.Add(schemaName, catalog.CreateSchema(schemaName));
      ExtractUsers(context);
      ExtractSchemas(context);
      var result = context.TargetSchemes[schemaName];
      return result;
    }

    public override Catalog ExtractSchemes(string catalogName, string[] schemaNames)
    {
      var catalog = new Catalog(catalogName);
      var context = new ExtractionContext(catalog);
      foreach (var schemaName in schemaNames)
        context.TargetSchemes.Add(schemaName, catalog.CreateSchema(schemaName));
      ExtractUsers(context);
      ExtractSchemas(context);
      return catalog;
    }

    /// <summary>
    /// Extracts users and puts them to <see cref="ExtractionContext.UserLookup"/> and sets current user identifier
    /// </summary>
    /// <param name="context"></param>
    protected void ExtractUsers(ExtractionContext context)
    {
      context.UserLookup.Clear();
      string me;
      using (var command = Connection.CreateCommand("SELECT user"))
        me = (string) command.ExecuteScalar();

      using (DbCommand cmd = Connection.CreateCommand("SELECT usename, usesysid FROM pg_user"))
      using (DbDataReader dr = cmd.ExecuteReader()) {
        while (dr.Read()) {
          string name = dr[0].ToString();
          long sysid = Convert.ToInt64(dr[1]);
          context.UserLookup.Add(sysid, name);
          if (name==me)
            context.CurrentUserSysId = sysid;
        }
      }
    }

    /// <summary>
    /// Extracts complete information about schemas.
    /// </summary>
    /// <param name="context">The context.</param>
    protected void ExtractSchemas(ExtractionContext context)
>>>>>>> b5d188a2
    {
      context.CurrentUserIdentifier = GetMyUserSysId(context.CurrentUserSysId);

      //Extraction of public schemas and schemas which is owned by current user
      ExtractSchemasInfo(context);

      //Extraction of tables, views and sequences
      ExtractSchemaContents(context);

      //Extraction of columns of table and view
      ExtractTableAndViewColumns(context);

      //Extraction of table indexes
      ExtractTableIndexes(context);

      //Extraction of domains
      ExtractDomains(context);

      //Extraction of table and domain constraints
      ExtractTableAndDomainConstraints(context);

      //sequence infos
<<<<<<< HEAD
      ExtractSequences(context);
    }

    private async Task ExtractSchemasAsync(ExtractionContext context, CancellationToken token)
    {
      context.CurrentUserIdentifier = await GetMyUserSysIdAsync(context.CurrentUserSysId, token).ConfigureAwait(false);

      //Extraction of public schemas and schemas which is owned by current user
      await ExtractSchemasInfoAsync(context, token).ConfigureAwait(false);

      //Extraction of tables, views and sequences
      await ExtractSchemaContentsAsync(context, token).ConfigureAwait(false);

      //Extraction of columns of table and view
      await ExtractTableAndViewColumnsAsync(context, token).ConfigureAwait(false);

      //Extraction of table indexes
      await ExtractTableIndexesAsync(context, token).ConfigureAwait(false);

      //Extraction of domains
      await ExtractDomainsAsync(context, token).ConfigureAwait(false);

      //Extraction of table and domain constraints
      await ExtractTableAndDomainConstraintsAsync(context, token).ConfigureAwait(false);

      //sequence infos
      await ExtractSequencesAsync(context, token).ConfigureAwait(false);
    }

    private void ExtractSchemasInfo(ExtractionContext context)
    {
      var query = BuildExtractSchemasQuery(context);

      using var command = Connection.CreateCommand(query);
      using var dataReader = command.ExecuteReader();
      while (dataReader.Read()) {
        ReadSchemaData(dataReader, context);
      }
    }

    private async Task ExtractSchemasInfoAsync(ExtractionContext context, CancellationToken token = default)
    {
      var query = BuildExtractSchemasQuery(context);

      var command = Connection.CreateCommand(query);
      await using (command.ConfigureAwait(false)) {
        var dataReader = await command.ExecuteReaderAsync(token).ConfigureAwait(false);
        await using (dataReader.ConfigureAwait(false)) {
          while (await dataReader.ReadAsync(token).ConfigureAwait(false)) {
            ReadSchemaData(dataReader, context);
          }
        }
      }
    }

    /// <summary>
    /// Builds query to extract general information about existing schemas, nothing else.
    /// </summary>
    protected virtual SqlQueryExpression BuildExtractSchemasQuery(ExtractionContext context)
=======
      ExtractSequenses(context);
    }

    /// <summary>
    /// Extracts general information about existing schemas, nothing else.
    /// </summary>
    /// <param name="context">The context.</param>
    protected virtual void ExtractSchemasInfo(ExtractionContext context)
>>>>>>> b5d188a2
    {
      var namespaceTable1 = PgNamespace;
      var namespaceTable2 = PgNamespace;
      var selectPublic = SqlDml.Select(namespaceTable1);
<<<<<<< HEAD
      selectPublic.Where = namespaceTable1["nspname"] == "public"
        && namespaceTable1["nspowner"] != context.CurrentUserIdentifier;
=======
      selectPublic.Where = namespaceTable1["nspname"]=="public"
                           && namespaceTable1["nspowner"] != context.CurrentUserIdentifier;
>>>>>>> b5d188a2
      selectPublic.Columns.Add(namespaceTable1["nspname"]);
      selectPublic.Columns.Add(namespaceTable1["oid"]);
      selectPublic.Columns.Add(namespaceTable1["nspowner"]);

      var selectMine = SqlDml.Select(namespaceTable2);
<<<<<<< HEAD
      selectMine.Where = namespaceTable2["nspowner"] == context.CurrentUserIdentifier;
=======
      selectMine.Where = namespaceTable2["nspowner"]==context.CurrentUserIdentifier;
>>>>>>> b5d188a2
      selectMine.Columns.Add(namespaceTable2["nspname"]);
      selectMine.Columns.Add(namespaceTable2["oid"]);
      selectMine.Columns.Add(namespaceTable2["nspowner"]);

<<<<<<< HEAD
      return selectPublic.UnionAll(selectMine);
    }

    /// <summary>
    /// Reads data about single schema element from current <paramref name="dataReader"/> record.
    /// </summary>
    protected virtual void ReadSchemaData(DbDataReader dataReader, ExtractionContext context)
    {
      var oid = Convert.ToInt64(dataReader["oid"]);
      var name = dataReader["nspname"].ToString();
      var owner = Convert.ToInt64(dataReader["nspowner"]);

      var catalog = context.Catalog;
      var schema = catalog.Schemas[name] ?? catalog.CreateSchema(name);
      if (name == "public") {
        catalog.DefaultSchema = schema;
      }

      schema.Owner = context.UserLookup[owner];
      context.SchemaMap[oid] = schema;
      context.ReversedSchemaMap[schema] = oid;
    }

    private void ExtractSchemaContents(ExtractionContext context)
    {
      if (context.SchemaMap.Count <= 0) {
        return;
      }

      var query = BuildExtractSchemaContentsQuery(context);

      using var command = Connection.CreateCommand(query);
      using var dataReader = command.ExecuteReader();
      while (dataReader.Read()) {
        ReadSchemaContentData(dataReader, context);
      }
    }

    private async Task ExtractSchemaContentsAsync(ExtractionContext context, CancellationToken token = default)
    {
      if (context.SchemaMap.Count <= 0) {
        return;
      }

      var query = BuildExtractSchemaContentsQuery(context);

      var command = Connection.CreateCommand(query);
      await using (command.ConfigureAwait(false)) {
        var dataReader = await command.ExecuteReaderAsync(token).ConfigureAwait(false);
        await using (dataReader.ConfigureAwait(false)) {
          while (await dataReader.ReadAsync(token).ConfigureAwait(false)) {
            ReadSchemaContentData(dataReader, context);
          }
=======
      var union = selectPublic.UnionAll(selectMine);
      var catalog = context.Catalog;

      using (var command = Connection.CreateCommand(union))
      using (var dataReader = command.ExecuteReader()) {
        while (dataReader.Read()) {
          var oid = Convert.ToInt64(dataReader["oid"]);
          var name = dataReader["nspname"].ToString();
          var owner = Convert.ToInt64(dataReader["nspowner"]);

          var schema = catalog.Schemas[name] ?? catalog.CreateSchema(name);
          if (name=="public")
            catalog.DefaultSchema = schema;
          schema.Owner = context.UserLookup[owner];
          context.SchemaMap[oid] = schema;
          context.ReversedSchemaMap[schema] = oid;
>>>>>>> b5d188a2
        }
      }
    }

    /// <summary>
<<<<<<< HEAD
    /// Builds query to extract general information about schema content elements
    /// like tables, views, sequences.
    /// </summary>
    protected virtual ISqlCompileUnit BuildExtractSchemaContentsQuery(ExtractionContext context)
    {
      var relationsTable = PgClass;
      var tablespacesTable = PgTablespace;

      var join = relationsTable.LeftOuterJoin(tablespacesTable,
        tablespacesTable["oid"] == relationsTable["reltablespace"]);
      var select = SqlDml.Select(join);
      select.Where = relationsTable["relowner"] == context.CurrentUserIdentifier
        && SqlDml.In(relationsTable["relkind"], SqlDml.Row('r', 'v', 'S'));

      var catalog = context.Catalog;
      var targetSchemes = context.TargetSchemes;
      if (targetSchemes != null && targetSchemes.Count > 0) {
        var schemesIndexes = catalog.Schemas.Where(sch => targetSchemes.ContainsKey(sch.Name))
          .Select(sch => context.ReversedSchemaMap[sch]);
        select.Where &= SqlDml.In(relationsTable["relnamespace"], CreateOidRow(schemesIndexes));
      }

      select.Columns.Add(relationsTable["oid"], "reloid");
      select.Columns.Add(relationsTable["relname"]);
      select.Columns.Add(relationsTable["relkind"]);
      select.Columns.Add(relationsTable["relnamespace"]);
      select.Columns.Add(tablespacesTable["spcname"]);
      select.Columns.Add(new Func<SqlCase>(() => {
        var defCase = SqlDml.Case(relationsTable["relkind"]);
        defCase.Add('v', SqlDml.FunctionCall("pg_get_viewdef", relationsTable["oid"]));
        return defCase;
      })(), "definition");
      return select;
    }

    /// <summary>
    /// Reads information about single schema element like table, view or sequence from current
    /// <paramref name="dataReader"/> position and puts it to the context.
    /// </summary>
    protected virtual void ReadSchemaContentData(DbDataReader dataReader, ExtractionContext context)
    {
      var relationOid = Convert.ToInt64(dataReader["reloid"]);
      var relationKind = dataReader["relkind"].ToString();
      var relationName = dataReader["relname"].ToString();
      var relationNamespace = Convert.ToInt64(dataReader["relnamespace"]);

      if (!context.SchemaMap.TryGetValue(relationNamespace, out var schema)) {
        return;
      }

      Debug.Assert(schema != null);
      if (relationKind == "r") {
        var table = schema.CreateTable(relationName);
        var tableSpaceName = dataReader["spcname"];
        if (tableSpaceName != DBNull.Value && tableSpaceName != null) {
          table.Filegroup = Convert.ToString(tableSpaceName);
        }

        context.TableMap.Add(relationOid, table);
      }
      else if (relationKind == "v") {
        var definition = dataReader["definition"].ToString();
        var view = schema.CreateView(relationName, SqlDml.Native(definition), CheckOptions.None);
        context.ViewMap.Add(relationOid, view);
      }
      else if (relationKind == "S") {
        var sequence = schema.CreateSequence(relationName);
        context.SequenceMap.Add(relationOid, sequence);
      }
    }

    private void ExtractTableAndViewColumns(ExtractionContext context)
    {
      if (context.TableMap.Count <= 0 && context.ViewMap.Count <= 0) {
        return;
      }

      var query = BuildExtractTableAndViewColumnsQuery(context);

      using var command = Connection.CreateCommand(query);
      using var dataReader = command.ExecuteReader();
      while (dataReader.Read()) {
        ReadColumnData(dataReader, context);
      }
    }

    private async Task ExtractTableAndViewColumnsAsync(ExtractionContext context, CancellationToken token = default)
    {
      if (context.TableMap.Count <= 0 && context.ViewMap.Count <= 0) {
        return;
      }

      var query = BuildExtractTableAndViewColumnsQuery(context);

      var command = Connection.CreateCommand(query);
      await using (command.ConfigureAwait(false)) {
        var dataReader = await command.ExecuteReaderAsync(token).ConfigureAwait(false);
        await using (dataReader.ConfigureAwait(false)) {
          while (await dataReader.ReadAsync(token).ConfigureAwait(false)) {
            ReadColumnData(dataReader, context);
=======
    /// Extracts general information schemas' content like tables, view, sequences and puts it to the context.
    /// </summary>
    /// <param name="context">The context.</param>
    protected virtual void ExtractSchemaContents(ExtractionContext context)
    {
      var catalog = context.Catalog;
      var targetSchemes = context.TargetSchemes;

      if (context.SchemaMap.Count > 0) {
        var relationsTable = PgClass;
        var tablespacesTable = PgTablespace;

        var join = relationsTable.LeftOuterJoin(tablespacesTable, tablespacesTable["oid"]==relationsTable["reltablespace"]);
        var select = SqlDml.Select(join);
        select.Where = relationsTable["relowner"]==context.CurrentUserIdentifier
          && SqlDml.In(relationsTable["relkind"], SqlDml.Row('r', 'v', 'S'));

        if (targetSchemes!=null && targetSchemes.Count > 0) {
          var schemesIndexes = catalog.Schemas.Where(sch => targetSchemes.ContainsKey(sch.Name)).Select(sch => context.ReversedSchemaMap[sch]);
          select.Where &= SqlDml.In(relationsTable["relnamespace"], CreateOidRow(schemesIndexes));
        }
        select.Columns.Add(relationsTable["oid"], "reloid");
        select.Columns.Add(relationsTable["relname"]);
        select.Columns.Add(relationsTable["relkind"]);
        select.Columns.Add(relationsTable["relnamespace"]);
        select.Columns.Add(tablespacesTable["spcname"]);
        select.Columns.Add(new Func<SqlCase>(() => {
          SqlCase defCase = SqlDml.Case(relationsTable["relkind"]);
          defCase.Add('v', SqlDml.FunctionCall("pg_get_viewdef", relationsTable["oid"]));
          return defCase;
        })(), "definition");

        using (var command = Connection.CreateCommand(select))
        using (var dataReader = command.ExecuteReader()) {
          while (dataReader.Read()) {
            var relationOid = Convert.ToInt64(dataReader["reloid"]);
            var relationKind = dataReader["relkind"].ToString();
            var relationName = dataReader["relname"].ToString();
            var relationNamespace = Convert.ToInt64(dataReader["relnamespace"]);

            Schema schema;
            if (!context.SchemaMap.TryGetValue(relationNamespace, out schema))
              continue;
            Debug.Assert(schema!=null);
            if (relationKind=="r") {
              var table = schema.CreateTable(relationName);
              var tableSpaceName = dataReader["spcname"];
              if (tableSpaceName != DBNull.Value && tableSpaceName != null)
                table.Filegroup = Convert.ToString(tableSpaceName);
              context.TableMap.Add(relationOid, table);
            }
            else if (relationKind=="v") {
              var definition = dataReader["definition"].ToString();
              var view = schema.CreateView(relationName, SqlDml.Native(definition), CheckOptions.None);
              context.ViewMap.Add(relationOid, view);
            }
            else if (relationKind=="S") {
              var sequence = schema.CreateSequence(relationName);
              context.SequenceMap.Add(relationOid, sequence);
            }
>>>>>>> b5d188a2
          }
        }
      }
    }

    /// <summary>
<<<<<<< HEAD
    /// Builds query to extract information about columns of items listed in <see cref="ExtractionContext.TableMap"/>.
    /// </summary>
    protected virtual ISqlCompileUnit BuildExtractTableAndViewColumnsQuery(ExtractionContext context)
    {
      var columnsTable = PgAttribute;
      var defaultValuesTable = PgAttrDef;
      var typesTable = PgType;

      var select = SqlDml.Select(columnsTable
        .LeftOuterJoin(defaultValuesTable,
          columnsTable["attrelid"] == defaultValuesTable["adrelid"]
          && columnsTable["attnum"] == defaultValuesTable["adnum"])
        .InnerJoin(typesTable, typesTable["oid"] == columnsTable["atttypid"]));

      var tableMap = context.TableMap;
      var viewMap = context.ViewMap;
      select.Where = columnsTable["attisdropped"] == false &&
        columnsTable["attnum"] > 0 &&
        (SqlDml.In(columnsTable["attrelid"], CreateOidRow(tableMap.Keys)) ||
          SqlDml.In(columnsTable["attrelid"], CreateOidRow(viewMap.Keys)));

      select.Columns.Add(columnsTable["attrelid"]);
      select.Columns.Add(columnsTable["attnum"]);
      select.Columns.Add(columnsTable["attname"]);
      select.Columns.Add(typesTable["typname"]);
      select.Columns.Add(columnsTable["atttypmod"]);
      select.Columns.Add(columnsTable["attnotnull"]);
      select.Columns.Add(columnsTable["atthasdef"]);
      select.Columns.Add(defaultValuesTable["adsrc"]);
      select.OrderBy.Add(columnsTable["attrelid"]);
      select.OrderBy.Add(columnsTable["attnum"]);
      return select;
    }

    /// <summary>
    /// Reads information about single table column from current <paramref name="dataReader"/> position
    /// and fills <see cref="ExtractionContext.TableColumnMap"/> in the <paramref name="context"/>.
    /// </summary>
    protected virtual void ReadColumnData(DbDataReader dataReader, ExtractionContext context)
=======
    /// Extracts information about columns for items listed in <see cref="ExtractionContext.TableMap"/> and <see cref="ExtractionContext.ViewMap"/> and fills <see cref="ExtractionContext.TableColumnMap"/>.
    /// </summary>
    /// <param name="context">The context</param>
    protected virtual void ExtractTableAndViewColumns(ExtractionContext context)
>>>>>>> b5d188a2
    {
      var tableMap = context.TableMap;
      var viewMap = context.ViewMap;
      var tableColumns = context.TableColumnMap;
<<<<<<< HEAD
      var columnOwnerId = Convert.ToInt64(dataReader["attrelid"]);
      var columnId = Convert.ToInt64(dataReader["attnum"]);
      var columnName = dataReader["attname"].ToString();
      if (tableMap.ContainsKey(columnOwnerId)) {
        var table = tableMap[columnOwnerId];
        var col = table.CreateColumn(columnName);
        if (!tableColumns.ContainsKey(columnOwnerId)) {
          tableColumns.Add(columnOwnerId, new Dictionary<long, TableColumn>());
        }

        tableColumns[columnOwnerId].Add(columnId, col);

        var columnTypeName = dataReader["typname"].ToString();
        var columnTypeSpecificData = Convert.ToInt32(dataReader["atttypmod"]);
        var notNullFlag = dataReader.GetBoolean(dataReader.GetOrdinal("attnotnull"));
        var defaultValueFlag = dataReader.GetBoolean(dataReader.GetOrdinal("atthasdef"));
        if (defaultValueFlag) {
          var defaultValue = dataReader["adsrc"].ToString();
          col.DefaultValue = SqlDml.Native(defaultValue);
        }

        col.IsNullable = !notNullFlag;
        col.DataType = GetSqlValueType(columnTypeName, columnTypeSpecificData);
      }
      else {
        var view = viewMap[columnOwnerId];
        view.CreateColumn(columnName);
      }
    }

    private void ExtractTableIndexes(ExtractionContext context)
    {
      if (context.TableMap.Count <= 0) {
        return;
      }

      var query = BuildExtractTableIndexesQuery(context);

      var maxColumnNumber = 0;
      using (var command = Connection.CreateCommand(query))
      using (var dataReader = command.ExecuteReader()) {
        while (dataReader.Read()) {
          maxColumnNumber = Math.Max(maxColumnNumber, ReadTableIndexData(dataReader, context));
        }
      }

      var expressionIndexMap = context.ExpressionIndexMap;

      if (expressionIndexMap.Count <= 0) {
        return;
      }

      query = BuildExtractIndexColumnsQuery(context, maxColumnNumber);

      using (var command = Connection.CreateCommand(query))
      using (var dataReader = command.ExecuteReader()) {
        while (dataReader.Read()) {
          ReadIndexColumnsData(dataReader, context);
        }
      }
    }

    private async Task ExtractTableIndexesAsync(ExtractionContext context, CancellationToken token = default)
    {
      if (context.TableMap.Count <= 0) {
        return;
      }

      var query = BuildExtractTableIndexesQuery(context);

      var maxColumnNumber = 0;
      var command = Connection.CreateCommand(query);
      await using (command.ConfigureAwait(false)) {
        var dataReader = await command.ExecuteReaderAsync(token).ConfigureAwait(false);
        await using (dataReader.ConfigureAwait(false)) {
          while (await dataReader.ReadAsync(token).ConfigureAwait(false)) {
            maxColumnNumber = Math.Max(maxColumnNumber, ReadTableIndexData(dataReader, context));
          }
        }
      }

      if (context.ExpressionIndexMap.Count <= 0) {
        return;
      }

      query = BuildExtractIndexColumnsQuery(context, maxColumnNumber);

      command = Connection.CreateCommand(query);
      await using (command.ConfigureAwait(false)) {
        var dataReader = await command.ExecuteReaderAsync(token).ConfigureAwait(false);
        await using (dataReader.ConfigureAwait(false)) {
          while (await dataReader.ReadAsync(token).ConfigureAwait(false)) {
            ReadIndexColumnsData(dataReader, context);
=======

      if (tableMap.Count > 0 || viewMap.Count > 0) {
        var columnsTable = PgAttribute;
        var dafaultValuesTable = PgAttrDef;
        var typesTable = PgType;

        var select = SqlDml.Select(columnsTable
          .LeftOuterJoin(dafaultValuesTable, columnsTable["attrelid"]==dafaultValuesTable["adrelid"] && columnsTable["attnum"]==dafaultValuesTable["adnum"])
          .InnerJoin(typesTable, typesTable["oid"]==columnsTable["atttypid"]));

        select.Where = columnsTable["attisdropped"]==false &&
                       columnsTable["attnum"] > 0 &&
                       (SqlDml.In(columnsTable["attrelid"], CreateOidRow(tableMap.Keys)) ||
                        SqlDml.In(columnsTable["attrelid"], CreateOidRow(viewMap.Keys)));

        select.Columns.Add(columnsTable["attrelid"]);
        select.Columns.Add(columnsTable["attnum"]);
        select.Columns.Add(columnsTable["attname"]);
        select.Columns.Add(typesTable["typname"]);
        select.Columns.Add(columnsTable["atttypmod"]);
        select.Columns.Add(columnsTable["attnotnull"]);
        select.Columns.Add(columnsTable["atthasdef"]);
        select.Columns.Add(dafaultValuesTable["adsrc"]);
        select.OrderBy.Add(columnsTable["attrelid"]);
        select.OrderBy.Add(columnsTable["attnum"]);

        using (var command = Connection.CreateCommand(select))
        using (DbDataReader dataReader = command.ExecuteReader()) {
          while (dataReader.Read()) {
            var columnOwnerId = Convert.ToInt64(dataReader["attrelid"]);
            var columnId = Convert.ToInt64(dataReader["attnum"]);
            var columnName = dataReader["attname"].ToString();
            if (tableMap.ContainsKey(columnOwnerId)) {
              var table = tableMap[columnOwnerId];
              Debug.Assert(table != null);
              TableColumn col = table.CreateColumn(columnName);
              if (!tableColumns.ContainsKey(columnOwnerId))
                tableColumns.Add(columnOwnerId, new Dictionary<long, TableColumn>());
              tableColumns[columnOwnerId].Add(columnId, col);

              var columnTypeName = dataReader["typname"].ToString();
              var columnTypeSpecificData = Convert.ToInt32(dataReader["atttypmod"]);
              var notNullFlag = dataReader.GetBoolean(dataReader.GetOrdinal("attnotnull"));
              var defaultValueFlag = dataReader.GetBoolean(dataReader.GetOrdinal("atthasdef"));
              if (defaultValueFlag) {
                var defaultValue = dataReader["adsrc"].ToString();
                col.DefaultValue = SqlDml.Native(defaultValue);
              }
              col.IsNullable = !notNullFlag;
              col.DataType = GetSqlValueType(columnTypeName, columnTypeSpecificData);
            }
            else {
              var view = viewMap[columnOwnerId];
              Debug.Assert(view != null);
              view.CreateColumn(columnName);
            }
>>>>>>> b5d188a2
          }
        }
      }
    }

    /// <summary>
<<<<<<< HEAD
    /// Builds query to extract information about indexes for the tables listed
    /// in the <see cref="ExtractionContext.TableMap"/>.
    /// </summary>
    protected virtual ISqlCompileUnit BuildExtractTableIndexesQuery(ExtractionContext context)
    {
      var tableMap = context.TableMap;

      var tableSpacesTable = PgTablespace;
      var relationsTable = PgClass;
      var indexTable = PgIndex;
      var dependencyTable = PgDepend;

      // sub-select that index was not created automatically
      var subSelect = SqlDml.Select(dependencyTable);
      subSelect.Where = dependencyTable["classid"] == PgClassOid &&
        dependencyTable["objid"] == indexTable["indexrelid"] &&
        dependencyTable["deptype"] == 'i';
      subSelect.Columns.Add(dependencyTable[0]);

      // not automatically created indexes of our tables
      var select = SqlDml.Select(indexTable
        .InnerJoin(relationsTable, relationsTable["oid"] == indexTable["indexrelid"])
        .LeftOuterJoin(tableSpacesTable, tableSpacesTable["oid"] == relationsTable["reltablespace"]));
      select.Where = SqlDml.In(indexTable["indrelid"], CreateOidRow(tableMap.Keys)) && !SqlDml.Exists(subSelect);
      select.Columns.Add(indexTable["indrelid"]);
      select.Columns.Add(indexTable["indexrelid"]);
      select.Columns.Add(relationsTable["relname"]);
      select.Columns.Add(indexTable["indisunique"]);
      select.Columns.Add(indexTable["indisclustered"]);
      select.Columns.Add(indexTable["indkey"]);
      select.Columns.Add(tableSpacesTable["spcname"]);
      select.Columns.Add(indexTable["indnatts"]);
      select.Columns.Add(SqlDml.ColumnRef(indexTable["indexprs"], "indexprstext"));
      select.Columns.Add(SqlDml.ColumnRef(indexTable["indpred"], "indpredtext"));
      select.Columns.Add(SqlDml.FunctionCall("pg_get_indexdef", indexTable["indexrelid"]), "inddef");
      AddSpecialIndexQueryColumns(select, tableSpacesTable, relationsTable, indexTable, dependencyTable);
      return select;
    }

    /// <summary>
    /// Reads information about single index from current  <paramref name="dataReader"/> position
    /// and puts it to the <paramref name="context"/> correspondingly.
    /// </summary>
    protected virtual int ReadTableIndexData(DbDataReader dataReader, ExtractionContext context)
=======
    /// Extracts information about indexes for the tables listed in <see cref="ExtractionContext.TableMap"/>.
    /// </summary>
    /// <param name="context">The context</param>
    protected virtual void ExtractTableIndexes(ExtractionContext context)
>>>>>>> b5d188a2
    {
      var tableMap = context.TableMap;
      var tableColumns = context.TableColumnMap;

<<<<<<< HEAD
      var maxColumnNumber = 0;
      var tableIdentifier = Convert.ToInt64(dataReader["indrelid"]);
      var indexIdentifier = Convert.ToInt64(dataReader["indexrelid"]);
      var indexName = dataReader["relname"].ToString();
      var isUnique = dataReader.GetBoolean(dataReader.GetOrdinal("indisunique"));
      var indexKey = (short[]) dataReader["indkey"];

      var tablespaceName = (dataReader["spcname"] != DBNull.Value) ? dataReader["spcname"].ToString() : null;
      var filterExpression = (dataReader["indpredtext"] != DBNull.Value)
        ? dataReader["indpredtext"].ToString()
        : string.Empty;

      var table = tableMap[tableIdentifier];

      var fullTextRegex =
        @"(?<=CREATE INDEX \S+ ON \S+ USING (?:gist|gin)(?:\s|\S)*)to_tsvector\('(\w+)'::regconfig, \(*(?:(?:\s|\)|\(|\|)*(?:\(""(\S+)""\)|'\s')::text)+\)";
      var indexScript = dataReader["inddef"].ToString();
      var matches = Regex.Matches(indexScript, fullTextRegex, RegexOptions.Compiled);
      if (matches.Count > 0) {
        // Fulltext index
        var fullTextIndex = table.CreateFullTextIndex(indexName);
        foreach (Match match in matches) {
          var columnConfigurationName = match.Groups[1].Value;
          foreach (Capture capture in match.Groups[2].Captures) {
            var columnName = capture.Value;
            var fullTextColumn = fullTextIndex.Columns[columnName]
              ?? fullTextIndex.CreateIndexColumn(table.Columns.Single(column => column.Name == columnName));
            if (fullTextColumn.Languages[columnConfigurationName] == null)
              fullTextColumn.Languages.Add(new Language(columnConfigurationName));
          }
        }
      }
      else {
        //Regular index
        var index = table.CreateIndex(indexName);
        index.IsBitmap = false;
        index.IsUnique = isUnique;
        index.Filegroup = tablespaceName;
        if (!string.IsNullOrEmpty(filterExpression))
          index.Where = SqlDml.Native(filterExpression);

        // Expression-based index
        var some = dataReader["indexprstext"];
        if (some != DBNull.Value) {
          context.ExpressionIndexMap[indexIdentifier] = new ExpressionIndexInfo(index, indexKey);
          maxColumnNumber = dataReader.GetInt16(dataReader.GetOrdinal("indnatts"));
        }
        else {
          for (int j = 0; j < indexKey.Length; j++) {
            int colIndex = indexKey[j];
            if (colIndex > 0)
              index.CreateIndexColumn(tableColumns[tableIdentifier][colIndex], true);
            else {
              int z = 7;
              //column index is 0
              //this means that this index column is an expression
              //which is not possible with SqlDom tables
            }
          }
        }

        ReadSpecialIndexProperties(dataReader, index);
      }

      return maxColumnNumber;
    }

    protected virtual void AddSpecialIndexQueryColumns(SqlSelect query, SqlTableRef spc, SqlTableRef rel, SqlTableRef ind, SqlTableRef depend)
    {
    }

    protected virtual void ReadSpecialIndexProperties(DbDataReader dr, Index i)
    {
    }

    /// <summary>
    /// Builds query to extract information about columns of the expression based indexes listed
    /// in the <see cref="ExtractionContext.ExpressionIndexMap"/>.
    /// </summary>
    protected virtual ISqlCompileUnit BuildExtractIndexColumnsQuery(ExtractionContext context, int maxColumnNumber)
    {
      var expressionIndexMap = context.ExpressionIndexMap;
      var indexTable = PgIndex;
      var query = SqlDml.Select(indexTable);
      query.Columns.Add(indexTable["indrelid"]);
      query.Columns.Add(indexTable["indexrelid"]);

      for (var i = 1; i <= maxColumnNumber; i++) {
        query.Columns.Add(SqlDml.FunctionCall("pg_get_indexdef", indexTable["indexrelid"], i, true), i.ToString());
      }

      query.Where = SqlDml.In(indexTable["indexrelid"], SqlDml.Array(expressionIndexMap.Keys.ToArray()));
      return query;
    }

    /// <summary>
    /// Reads information about single expression based index column from current <paramref name="dataReader"/> position
    /// and puts it to the corresponding element in the <see cref="ExtractionContext.ExpressionIndexMap"/>.
    /// </summary>
    protected virtual void ReadIndexColumnsData(DbDataReader dataReader, ExtractionContext context)
    {
      var tableColumns = context.TableColumnMap;
      var expressionIndexMap = context.ExpressionIndexMap;
      var exprIndexInfo = expressionIndexMap[Convert.ToInt64(dataReader[1])];
      for (var j = 0; j < exprIndexInfo.Columns.Length; j++) {
        int colIndex = exprIndexInfo.Columns[j];
        if (colIndex > 0) {
          exprIndexInfo.Index.CreateIndexColumn(tableColumns[Convert.ToInt64(dataReader[0])][colIndex], true);
        }
        else {
          exprIndexInfo.Index.CreateIndexColumn(SqlDml.Native(dataReader[(j + 1).ToString()].ToString()));
        }
      }
    }

    private void ExtractDomains(ExtractionContext context)
    {
      if (context.SchemaMap.Count <= 0) {
        return;
      }

      var query = BuildExtractDomainsQuery(context);

      using var command = Connection.CreateCommand(query);
      using var dataReader = command.ExecuteReader();
      while (dataReader.Read()) {
        ReadDomainData(dataReader, context);
      }
    }

    private async Task ExtractDomainsAsync(ExtractionContext context, CancellationToken token = default)
    {
      if (context.SchemaMap.Count <= 0) {
        return;
      }

      var query = BuildExtractDomainsQuery(context);

      var command = Connection.CreateCommand(query);
      await using (command.ConfigureAwait(false)) {
        var dataReader = await command.ExecuteReaderAsync(token).ConfigureAwait(false);
        await using (dataReader.ConfigureAwait(false)) {
          while (await dataReader.ReadAsync(token).ConfigureAwait(false)) {
            ReadDomainData(dataReader, context);
=======
      if (tableMap.Count > 0) {
        var tableSpacesTable = PgTablespace;
        var relationsTable = PgClass;
        var indexTable = PgIndex;
        var dependencyTable = PgDepend;

        //subselect that index was not created automatically
        var subSelect = SqlDml.Select(dependencyTable);
        subSelect.Where = dependencyTable["classid"]==PgClassOid &&
                          dependencyTable["objid"]==indexTable["indexrelid"] && 
                          dependencyTable["deptype"]=='i';
        subSelect.Columns.Add(dependencyTable[0]);

        //not automatically created indexes of our tables
        var select = SqlDml.Select(indexTable
          .InnerJoin(relationsTable, relationsTable["oid"]==indexTable["indexrelid"])
          .LeftOuterJoin(tableSpacesTable, tableSpacesTable["oid"]==relationsTable["reltablespace"]));
        select.Where = SqlDml.In(indexTable["indrelid"], CreateOidRow(tableMap.Keys)) && !SqlDml.Exists(subSelect);
        select.Columns.Add(indexTable["indrelid"]);
        select.Columns.Add(indexTable["indexrelid"]);
        select.Columns.Add(relationsTable["relname"]);
        select.Columns.Add(indexTable["indisunique"]);
        select.Columns.Add(indexTable["indisclustered"]);
        select.Columns.Add(indexTable["indkey"]);
        select.Columns.Add(tableSpacesTable["spcname"]);
        select.Columns.Add(indexTable["indnatts"]);
        select.Columns.Add(indexTable["indexprs"]);
        select.Columns.Add(indexTable["indpred"]);
        select.Columns.Add(SqlDml.FunctionCall("pg_get_indexdef", indexTable["indexrelid"]), "inddef");
        AddSpecialIndexQueryColumns(select, tableSpacesTable, relationsTable, indexTable, dependencyTable);

        int maxColumnNumber = 0;
        using (var command = Connection.CreateCommand(select))
        using (var dataReader = command.ExecuteReader()) {
          while (dataReader.Read()) {
            var tableIdentifier = Convert.ToInt64(dataReader["indrelid"]);
            var indexIdentifier = Convert.ToInt64(dataReader["indexrelid"]);
            var indexName = dataReader["relname"].ToString();
            var isUnique = dataReader.GetBoolean(dataReader.GetOrdinal("indisunique"));
            var isClustered = dataReader.GetBoolean(dataReader.GetOrdinal("indisclustered"));
            var indexKey = (short[])dataReader["indkey"];

            var tablespaceName = (dataReader["spcname"]!=DBNull.Value) ? dataReader["spcname"].ToString() : (string)null;
            var filterExpression = (dataReader["indpred"]!=DBNull.Value) ? dataReader["indpred"].ToString() : string.Empty;

            var table = tableMap[tableIdentifier];

            var fullTextRegex = @"(?<=CREATE INDEX \S+ ON \S+ USING (?:gist|gin)(?:\s|\S)*)to_tsvector\('(\w+)'::regconfig, \(*(?:(?:\s|\)|\(|\|)*(?:\(""(\S+)""\)|'\s')::text)+\)";
            var indexScript = dataReader["inddef"].ToString();
            var matches = Regex.Matches(indexScript, fullTextRegex, RegexOptions.Compiled);
            if (matches.Count > 0) {
              // Fulltext index
              var fullTextIndex = table.CreateFullTextIndex(indexName);
              foreach (Match match in matches) {
                var columnConfigurationName = match.Groups[1].Value;
                foreach (Capture capture in match.Groups[2].Captures) {
                  var columnName = capture.Value;
                  var fullTextColumn = fullTextIndex.Columns[columnName] ?? fullTextIndex.CreateIndexColumn(table.Columns.Single(column => column.Name == columnName));
                  if (fullTextColumn.Languages[columnConfigurationName]==null)
                    fullTextColumn.Languages.Add(new Language(columnConfigurationName));
                }
              }
            }
            else {
              //Regular index
              var index = table.CreateIndex(indexName);
              index.IsBitmap = false;
              index.IsUnique = isUnique;
              index.Filegroup = tablespaceName;
              if (!string.IsNullOrEmpty(filterExpression))
                index.Where = SqlDml.Native(filterExpression);

              // Expression-based index
              var some = dataReader["indexprs"];
              if (some!=DBNull.Value) {
                context.ExpressionIndexMap[indexIdentifier] = new ExpressionIndexInfo(index, indexKey);
                int columnNumber = dataReader.GetInt16(dataReader.GetOrdinal("indnatts"));
                if (columnNumber > maxColumnNumber)
                  maxColumnNumber = columnNumber;
              }
              else {
                for (int j = 0; j < indexKey.Length; j++) {
                  int colIndex = indexKey[j];
                  if (colIndex > 0)
                    index.CreateIndexColumn(tableColumns[tableIdentifier][colIndex], true);
                  else{
                    int z = 7;
                    //column index is 0
                    //this means that this index column is an expression
                    //which is not possible with SqlDom tables
                  }
                }
              }
              ReadSpecialIndexProperties(dataReader, index);
            }
          }
        }

        var expressionIndexMap = context.ExpressionIndexMap;

        if (expressionIndexMap.Count > 0) {
          select = SqlDml.Select(indexTable);
          select.Columns.Add(indexTable["indrelid"]);
          select.Columns.Add(indexTable["indexrelid"]);

          for (int i = 1; i <= maxColumnNumber; i++)
            select.Columns.Add(SqlDml.FunctionCall("pg_get_indexdef", indexTable["indexrelid"], i, true), i.ToString());
          select.Where = SqlDml.In(indexTable["indexrelid"], SqlDml.Array(expressionIndexMap.Keys.ToArray()));

          using (var command = Connection.CreateCommand(select))
          using (var dataReader = command.ExecuteReader()) {
            while (dataReader.Read()) {
              var exprIndexInfo = expressionIndexMap[Convert.ToInt64(dataReader[1])];
              for (int j = 0; j < exprIndexInfo.Columns.Length; j++) {
                int colIndex = exprIndexInfo.Columns[j];
                if (colIndex > 0)
                  exprIndexInfo.Index.CreateIndexColumn(tableColumns[Convert.ToInt64(dataReader[0])][colIndex], true);
                else
                  exprIndexInfo.Index.CreateIndexColumn(SqlDml.Native(dataReader[(j + 1).ToString()].ToString()));
              }
            }
>>>>>>> b5d188a2
          }
        }
      }
    }

    /// <summary>
<<<<<<< HEAD
    /// Build query to Extract information about domains for the schemas listed in
    /// the <see cref="ExtractionContext.SchemaMap"/>.
    /// </summary>
    protected virtual ISqlCompileUnit BuildExtractDomainsQuery(ExtractionContext context)
    {
      var schemaMap = context.SchemaMap;
      var typeTable = PgType;
      var baseTypeTable = PgType;
      var select = SqlDml.Select(typeTable.InnerJoin(baseTypeTable, baseTypeTable["oid"] == typeTable["typbasetype"]));
      select.Where = typeTable["typisdefined"] == true &&
        typeTable["typtype"] == 'd' &&
        SqlDml.In(typeTable["typnamespace"], CreateOidRow(schemaMap.Keys)) &&
        typeTable["typowner"] == context.CurrentUserIdentifier;
      select.Columns.Add(typeTable["oid"]);
      select.Columns.Add(typeTable["typname"], "typname");
      select.Columns.Add(typeTable["typnamespace"], "typnamespace");
      select.Columns.Add(typeTable["typtypmod"], "typmod");
      select.Columns.Add(typeTable["typdefault"], "default");
      select.Columns.Add(baseTypeTable["typname"], "basetypname");
      return select;
    }

    /// <summary>
    /// Reads information about single domain from current <paramref name="dataReader"/> position
    /// and puts it to the <see cref="ExtractionContext.DomainMap"/>.
    /// </summary>
    protected virtual void ReadDomainData(DbDataReader dataReader, ExtractionContext context)
    {
      var schemaIndex = context.SchemaMap;
      var domains = context.DomainMap;
      var typeId = Convert.ToInt64(dataReader["oid"]);
      var typeNamespace = Convert.ToInt64(dataReader["typnamespace"]);
      var typeName = dataReader["typname"].ToString();
      var baseTypeName = dataReader["basetypname"].ToString();
      var typmod = Convert.ToInt32(dataReader["typmod"]);
      var defaultValue = (dataReader["default"] != DBNull.Value) ? dataReader["default"].ToString() : null;

      if (!schemaIndex.TryGetValue(typeNamespace, out var schema)) {
        return;
      }

      var domain = schema.CreateDomain(typeName, GetSqlValueType(baseTypeName, typmod));
      domain.DefaultValue = defaultValue == null
        ? SqlDml.Null
        : (SqlExpression) SqlDml.Native(defaultValue);
      domains.Add(typeId, domain);
    }

    private void ExtractTableAndDomainConstraints(ExtractionContext context)
    {
      if (context.TableMap.Count <= 0 && context.DomainMap.Count <= 0) {
        return;
      }

      var query = BuildExtractTableAndDomainConstraintsQuery(context);

      using var command = Connection.CreateCommand(query);
      using var dataReader = command.ExecuteReader();
      while (dataReader.Read()) {
        ReadConstraintData(dataReader, context);
      }
    }

    private async Task ExtractTableAndDomainConstraintsAsync(
      ExtractionContext context, CancellationToken token = default)
    {
      if (context.TableMap.Count <= 0 && context.DomainMap.Count <= 0) {
        return;
      }

      var query = BuildExtractTableAndDomainConstraintsQuery(context);

      var command = Connection.CreateCommand(query);
      await using (command.ConfigureAwait(false)) {
        var dataReader = await command.ExecuteReaderAsync(token).ConfigureAwait(false);
        await using (dataReader.ConfigureAwait(false)) {
          while (await dataReader.ReadAsync(token).ConfigureAwait(false)) {
            ReadConstraintData(dataReader, context);
=======
    /// Extracts information about domains for the schemas listed in <see cref="ExtractionContext.SchemaMap"/> and fills <see cref="ExtractionContext.DomainMap"/>
    /// </summary>
    /// <param name="context">The context.</param>
    protected virtual void ExtractDomains(ExtractionContext context)
    {
      var schemaIndex = context.SchemaMap;
      var domains = context.DomainMap;

      if (schemaIndex.Count > 0) {
        var typeTable = PgType;
        var baseTypeTable = PgType;
        var select = SqlDml.Select(typeTable.InnerJoin(baseTypeTable, baseTypeTable["oid"]==typeTable["typbasetype"]));
        select.Where = typeTable["typisdefined"]==true &&
                       typeTable["typtype"]=='d' &&
                       SqlDml.In(typeTable["typnamespace"], CreateOidRow(schemaIndex.Keys)) &&
                       typeTable["typowner"]==context.CurrentUserIdentifier;
        select.Columns.Add(typeTable["oid"]);
        select.Columns.Add(typeTable["typname"], "typname");
        select.Columns.Add(typeTable["typnamespace"], "typnamespace");
        select.Columns.Add(typeTable["typtypmod"], "typmod");
        select.Columns.Add(typeTable["typdefault"], "default");
        select.Columns.Add(baseTypeTable["typname"], "basetypname");

        using (var command = Connection.CreateCommand(select))
        using (var dataReader = command.ExecuteReader()) {
          while (dataReader.Read()) {
            var typeId = Convert.ToInt64(dataReader["oid"]);
            var typeNamespace = Convert.ToInt64(dataReader["typnamespace"]);
            var typeName = dataReader["typname"].ToString();
            var baseTypeName = dataReader["basetypname"].ToString();
            int typmod = Convert.ToInt32(dataReader["typmod"]);
            var defaultValue = (dataReader["default"]!=DBNull.Value) ? dataReader["default"].ToString() : (string)null;

            Schema schema;
            if (!schemaIndex.TryGetValue(typeNamespace, out schema))
              continue;
            var domain = schema.CreateDomain(typeName, GetSqlValueType(baseTypeName, typmod));
            domain.DefaultValue = (defaultValue==null) ? (SqlExpression)SqlDml.Null : (SqlExpression)SqlDml.Native(defaultValue);
            domains.Add(typeId, domain);
>>>>>>> b5d188a2
          }
        }
      }
    }

    /// <summary>
<<<<<<< HEAD
    /// Builds query to Extract table and domain constraints for items
    /// listed in the <see cref="ExtractionContext.TableMap"/> and in the <see cref="ExtractionContext.DomainMap"/>.
    /// </summary>
    protected virtual ISqlCompileUnit BuildExtractTableAndDomainConstraintsQuery(ExtractionContext context)
    {
      var tableMap = context.TableMap;
      var domainMap = context.DomainMap;
      var constraintTable = PgConstraint;
      var select = SqlDml.Select(constraintTable);
      select.Where = SqlDml.In(constraintTable["conrelid"], CreateOidRow(tableMap.Keys)) ||
        SqlDml.In(constraintTable["contypid"], CreateOidRow(domainMap.Keys));

      select.Columns.AddRange(constraintTable["conname"],
        constraintTable["contype"],
        constraintTable["condeferrable"],
        constraintTable["condeferred"],
        constraintTable["conrelid"],
        constraintTable["contypid"],
        constraintTable["conkey"],
        constraintTable["consrc"],
        constraintTable["confrelid"],
        constraintTable["confkey"],
        constraintTable["confupdtype"],
        constraintTable["confdeltype"],
        constraintTable["confmatchtype"]);
      return select;
    }

    /// <summary>
    /// Reads information about single constraint from current  <paramref name="dataReader"/> position
    /// and applies it to corresponding table or domain instance.
    /// </summary>
    protected virtual void ReadConstraintData(DbDataReader dataReader, ExtractionContext context)
=======
    /// Extracts table and domain constraints for items listed in <see cref="ExtractionContext.TableMap"/> and <see cref="ExtractionContext.DomainMap"/>.
    /// </summary>
    /// <param name="context">The context.</param>
    protected virtual void ExtractTableAndDomainConstraints(ExtractionContext context)
>>>>>>> b5d188a2
    {
      var tableMap = context.TableMap;
      var domainMap = context.DomainMap;
      var tableColumns = context.TableColumnMap;
<<<<<<< HEAD
      var constraintType = dataReader["contype"].ToString()[0];
      var constraintName = dataReader["conname"].ToString();
      var isDeferrable = dataReader.GetBoolean(dataReader.GetOrdinal("condeferrable"));
      var isDeferred = dataReader.GetBoolean(dataReader.GetOrdinal("condeferred"));
      var tableId = Convert.ToInt64(dataReader["conrelid"]);
      var domainId = Convert.ToInt64(dataReader["contypid"]);
      var constraintKeyColumns = dataReader["conkey"];

      if (tableId != 0) {
        //table constraint
        var table = tableMap[tableId];
        if (constraintType == 'c') {
          //[c]heck
          var conSrc = dataReader["consrc"].ToString();
          var constraint = table.CreateCheckConstraint(constraintName, SqlDml.Native(conSrc));
          constraint.IsDeferrable = isDeferrable;
          constraint.IsInitiallyDeferred = isDeferred;
        }
        else {
          var columnsOfTable = tableColumns[tableId];
          if (constraintType == 'u' || constraintType == 'p') {
            //[u]nique or [p]rimary key
            var constraint = (constraintType == 'u')
              ? table.CreateUniqueConstraint(constraintName)
              : table.CreatePrimaryKey(constraintName);

            constraint.IsDeferrable = isDeferrable;
            constraint.IsInitiallyDeferred = isDeferred;
            var colIndexes = ReadIntArray(constraintKeyColumns);
            for (var i = 0; i < colIndexes.Length; i++) {
              constraint.Columns.Add(columnsOfTable[colIndexes[i]]);
            }
          }
          else if (constraintType == 'f') {
            //[f]oreign key
            var confKey = dataReader["confkey"];
            var referencedTableId = Convert.ToInt64(dataReader["confrelid"]);
            var updateAction = dataReader["confupdtype"].ToString()[0];
            var deleteAction = dataReader["confdeltype"].ToString()[0];
            var matchType = dataReader["confmatchtype"].ToString()[0];

            var foreignKey = table.CreateForeignKey(constraintName);
            foreignKey.IsDeferrable = isDeferrable;
            foreignKey.IsInitiallyDeferred = isDeferred;
            foreignKey.OnDelete = GetReferentialAction(deleteAction);
            foreignKey.OnUpdate = GetReferentialAction(updateAction);
            foreignKey.MatchType = GetMatchType(matchType);
            foreignKey.ReferencedTable = tableMap[referencedTableId];

            var fKeyColumns = tableColumns[referencedTableId];

            var colIndexes = ReadIntArray(constraintKeyColumns);
            for (var i = 0; i < colIndexes.Length; i++) {
              foreignKey.Columns.Add(columnsOfTable[colIndexes[i]]);
            }

            colIndexes = ReadIntArray(confKey);
            for (var i = 0; i < colIndexes.Length; i++) {
              foreignKey.ReferencedColumns.Add(fKeyColumns[colIndexes[i]]);
            }
          }
        }
      }
      else if (domainId != 0) {
        //domain constraint
        if (constraintType == 'c') {
          //check
          var conSrc = dataReader["consrc"].ToString();
          var domain = domainMap[domainId];
          var constraint = domain.CreateConstraint(constraintName, SqlDml.Native(conSrc));
          constraint.IsDeferrable = isDeferrable;
          constraint.IsInitiallyDeferred = isDeferred;
        }
      }
    }

    private void ExtractSequences(ExtractionContext context)
    {
      if (context.SequenceMap.Count <= 0) {
        return;
      }

      var query = BuildExtractSequencesQuery(context);

      using var command = Connection.CreateCommand(query);
      using var dr = command.ExecuteReader();
      while (dr.Read()) {
        ReadSequenceDescriptor(dr, context);
      }
    }

    private async Task ExtractSequencesAsync(ExtractionContext context, CancellationToken token = default)
=======

      if (tableMap.Count > 0 || domainMap.Count > 0) {
        var constraintTable = PgConstraint;
        var select = SqlDml.Select(constraintTable);
        select.Where = SqlDml.In(constraintTable["conrelid"], CreateOidRow(tableMap.Keys)) ||
                       SqlDml.In(constraintTable["contypid"], CreateOidRow(domainMap.Keys));

        select.Columns.AddRange(constraintTable["conname"],
          constraintTable["contype"],
          constraintTable["condeferrable"],
          constraintTable["condeferred"],
          constraintTable["conrelid"],
          constraintTable["contypid"],
          constraintTable["conkey"],
          constraintTable["consrc"],
          constraintTable["confrelid"],
          constraintTable["confkey"],
          constraintTable["confupdtype"],
          constraintTable["confdeltype"],
          constraintTable["confmatchtype"]);

        using (var command = Connection.CreateCommand(select))
        using (var dataReader = command.ExecuteReader()) {
          while (dataReader.Read()) {
            var constraintType = dataReader["contype"].ToString()[0];
            var constraintName = dataReader["conname"].ToString();
            var isDeferrable = dataReader.GetBoolean(dataReader.GetOrdinal("condeferrable"));
            var isDeferred = dataReader.GetBoolean(dataReader.GetOrdinal("condeferred"));
            var tableId = Convert.ToInt64(dataReader["conrelid"]);
            var domainId = Convert.ToInt64(dataReader["contypid"]);
            object constraintKeyColumns = dataReader["conkey"];

            if (tableId!=0) {
              //table constraint
              var table = tableMap[tableId];
              if (constraintType=='c') {
                //[c]heck
                var consrc = dataReader["consrc"].ToString();
                var constraint = table.CreateCheckConstraint(constraintName, SqlDml.Native(consrc));
                constraint.IsDeferrable = isDeferrable;
                constraint.IsInitiallyDeferred = isDeferred;
              }
              else {
                var columnsOfTable = tableColumns[tableId];
                if (constraintType=='u' || constraintType=='p') {
                  //[u]nique or [p]rimary key
                  UniqueConstraint constraint = (constraintType=='u')
                    ? table.CreateUniqueConstraint(constraintName)
                    : table.CreatePrimaryKey(constraintName);

                  constraint.IsDeferrable = isDeferrable;
                  constraint.IsInitiallyDeferred = isDeferred;
                  int[] colIndexes = ReadIntArray(constraintKeyColumns);
                  for (int i = 0; i < colIndexes.Length; i++)
                    constraint.Columns.Add(columnsOfTable[colIndexes[i]]);
                }
                else if (constraintType=='f') {
                  //[f]oreign key
                  object confkey = dataReader["confkey"];
                  var referencedTableId = Convert.ToInt64(dataReader["confrelid"]);
                  var updateAction = dataReader["confupdtype"].ToString()[0];
                  var deleteAction = dataReader["confdeltype"].ToString()[0];
                  var matchType = dataReader["confmatchtype"].ToString()[0];

                  var foreignKey = table.CreateForeignKey(constraintName);
                  foreignKey.IsDeferrable = isDeferrable;
                  foreignKey.IsInitiallyDeferred = isDeferred;
                  foreignKey.OnDelete = GetReferentialAction(deleteAction);
                  foreignKey.OnUpdate = GetReferentialAction(updateAction);
                  foreignKey.MatchType = GetMatchType(matchType);
                  foreignKey.ReferencedTable = tableMap[referencedTableId];

                  var fkeyColumns = tableColumns[referencedTableId];

                  int[] colIndexes = ReadIntArray(constraintKeyColumns);
                  for (int i = 0; i < colIndexes.Length; i++)
                    foreignKey.Columns.Add(columnsOfTable[colIndexes[i]]);

                  colIndexes = ReadIntArray(confkey);
                  for (int i = 0; i < colIndexes.Length; i++)
                    foreignKey.ReferencedColumns.Add(fkeyColumns[colIndexes[i]]);
                }
              }
            }
            else if (domainId!=0) {
              //domain constraint
              if (constraintType=='c') {
                //check
                string consrc = dataReader["consrc"].ToString();
                var domain = domainMap[domainId];
                var constraint = domain.CreateConstraint(constraintName, SqlDml.Native(consrc));
                constraint.IsDeferrable = isDeferrable;
                constraint.IsInitiallyDeferred = isDeferred;
              }
            }
          }
        }
      }
    }

    /// <summary>
    /// Extracts sequences listed in <see cref="ExtractionContext.SequenceMap"/>.
    /// </summary>
    /// <param name="context">The context</param>
    protected virtual void ExtractSequenses(ExtractionContext context)
>>>>>>> b5d188a2
    {
      var sequenceMap = context.SequenceMap;

      if (sequenceMap.Count > 0) {
<<<<<<< HEAD
        var query = BuildExtractSequencesQuery(context);

        var cmd = Connection.CreateCommand(query);
        await using (cmd.ConfigureAwait(false)) {
          var dataReader = await cmd.ExecuteReaderAsync(token).ConfigureAwait(false);
          await using (dataReader.ConfigureAwait(false)) {
            while (await dataReader.ReadAsync(token).ConfigureAwait(false)) {
              ReadSequenceDescriptor(dataReader, context);
            }
          }
        }
      }
    }

    /// <summary>
    /// Builds query to extract sequences listed in <see cref="ExtractionContext.SequenceMap"/>.
    /// </summary>
    protected virtual ISqlCompileUnit BuildExtractSequencesQuery(ExtractionContext context)
    {
      //Have to do it traditional string concat because cannot select from
      //a sequence with Sql.Dom
      var query = new StringBuilder();
      {
        var sequenceMap = context.SequenceMap;
        foreach (var (segId, seq) in sequenceMap) {
          if (query.Length == 0) {
            query.AppendFormat("SELECT * FROM (\nSELECT {0} as id, * FROM {1}", segId,
              Driver.Translator.Translate(null, seq)); // context is not used in PostrgreSQL translator
          }
          else {
            query.AppendFormat("\nUNION ALL\nSELECT {0} as id, * FROM {1}", segId,
              Driver.Translator.Translate(null, seq)); // context is not used in PostgreSQL translator
          }
        }
        query.Append("\n) all_sequences\nORDER BY id");
      }
      return SqlDml.Fragment(SqlDml.Native(query.ToString()));
    }

    /// <summary>
    /// Reads information about single sequence from current  <paramref name="dataReader"/> position
    /// and puts it to the corresponding <see cref="SequenceDescriptor"/> instance
    /// in the <see cref="ExtractionContext.SequenceMap"/>.
    /// </summary>
    protected virtual void ReadSequenceDescriptor(DbDataReader dataReader, ExtractionContext context)
    {
      var seqId = Convert.ToInt64(dataReader["id"]);
      var descriptor = context.SequenceMap[seqId].SequenceDescriptor;

      descriptor.Increment = Convert.ToInt64(dataReader["increment_by"]);
      descriptor.IsCyclic = Convert.ToBoolean(dataReader["is_cycled"]);
      descriptor.MinValue = Convert.ToInt64(dataReader["min_value"]);
      descriptor.MaxValue = Convert.ToInt64(dataReader["max_value"]);
      descriptor.StartValue = Convert.ToInt64(dataReader["min_value"]);
=======
        //Have to do it traditional string concat because cannot select from 
        //a sequence with Sql.Dom
        var query = new StringBuilder(); {
          Sequence[] seqArray = new Sequence[sequenceMap.Count];
          sequenceMap.Values.CopyTo(seqArray, 0);
          Sequence seq = seqArray[0];
          query.AppendFormat("SELECT * FROM (\nSELECT {0} as id, * FROM {1}", 0,
            Driver.Translator.Translate(null, seq)); // context is not used in PostrgreSQL translator
          for (int i = 1; i < sequenceMap.Count; i++)
          {
            seq = seqArray[i];
            query.AppendFormat("\nUNION ALL\nSELECT {0} as id, * FROM {1}", i,
              Driver.Translator.Translate(null, seq)); // context is not used in PostgreSQL translator
          }
          query.Append("\n) all_sequences\nORDER BY id");
        }

        using (DbCommand cmd = Connection.UnderlyingConnection.CreateCommand()) {
          cmd.CommandText = query.ToString();
          using (DbDataReader dr = cmd.ExecuteReader()) {
            foreach (Sequence seq in sequenceMap.Values) {
              dr.Read();
              ReadSequenceDescriptor(dr, seq.SequenceDescriptor);
            }
          }
        }
      }
    }

    protected virtual void AddSpecialIndexQueryColumns(SqlSelect query, SqlTableRef spc, SqlTableRef rel, SqlTableRef ind, SqlTableRef depend)
    {
    }

    protected virtual void ReadSpecialIndexProperties(DbDataReader dr, Index i)
    {
    }

    protected virtual void ReadSequenceDescriptor(DbDataReader reader, SequenceDescriptor descriptor)
    {
      descriptor.Increment = Convert.ToInt64(reader["increment_by"]);
      descriptor.IsCyclic = Convert.ToBoolean(reader["is_cycled"]);
      descriptor.MinValue = Convert.ToInt64(reader["min_value"]);
      descriptor.MaxValue = Convert.ToInt64(reader["max_value"]);
      descriptor.StartValue = Convert.ToInt64(reader["min_value"]);
>>>>>>> b5d188a2
    }

    #region Column creation methods

<<<<<<< HEAD
    protected static void CreateOidColumn(Table t) =>
      t.CreateColumn("oid", new SqlValueType(SqlType.Int64));

    protected static void CreateInt2Column(Table t, string name) =>
      t.CreateColumn(name, new SqlValueType(SqlType.Int16));

    protected static void CreateInt4Column(Table t, string name) =>
      t.CreateColumn(name, new SqlValueType(SqlType.Int32));

    protected static void CreateChar1Column(Table t, string name) =>
      t.CreateColumn(name, new SqlValueType(SqlType.Char, 1));

    protected static void CreateTextColumn(Table t, string name) =>
      t.CreateColumn(name, new SqlValueType(SqlType.VarChar));

    protected static void CreateBoolColumn(Table t, string name) =>
      t.CreateColumn(name, new SqlValueType(SqlType.Boolean));
=======
    protected void CreateOidColumn(Table t)
    {
      t.CreateColumn("oid", new SqlValueType(SqlType.Int64));
    }

    protected void CreateInt2Column(Table t, string name)
    {
      t.CreateColumn(name, new SqlValueType(SqlType.Int16));
    }

    protected void CreateInt4Column(Table t, string name)
    {
      t.CreateColumn(name, new SqlValueType(SqlType.Int32));
    }

    protected void CreateChar1Column(Table t, string name)
    {
      t.CreateColumn(name, new SqlValueType(SqlType.Char, 1));
    }

    protected void CreateTextColumn(Table t, string name)
    {
      t.CreateColumn(name, new SqlValueType(SqlType.VarChar));
    }

    protected void CreateBoolColumn(Table t, string name)
    {
      t.CreateColumn(name, new SqlValueType(SqlType.Boolean));
    }
>>>>>>> b5d188a2

    #endregion

    protected SqlValueType GetSqlValueType(string typname, int typmod)
    {
<<<<<<< HEAD
      var typeInfo = Driver.ServerInfo.DataTypes[typname];
      // Unlike MS SQL extractor we do not set precision/scale/length for unknown type,
      // 'cause we don't know how to treat typmod
      if (typeInfo==null) {
        return new SqlValueType(typname);
      }

      if (typeInfo.Type==SqlType.Decimal) {
        if (typmod==-1) {
          // in this case we cannot determine the actual precision and scale
          // it should be avoided
          return new SqlValueType(typeInfo.Type);
        }

        GetPrecisionAndScale(typmod, out var precision, out var scale);
=======
      DataTypeInfo typeInfo = Driver.ServerInfo.DataTypes[typname];
      // Unlike MS SQL extractor we do not set precision/scale/length for unknown type,
      // 'cause we don't know how to treat typmod
      if (typeInfo==null)
        return new SqlValueType(typname);

      if (typeInfo.Type==SqlType.Decimal) {
        if (typmod==-1)
          // in this case we cannot determine the actual precision and scale
          // it should be avoided
          return new SqlValueType(typeInfo.Type);
        int precision;
        int scale;
        GetPrecisionAndScale(typmod, out precision, out scale);
>>>>>>> b5d188a2
        return new SqlValueType(typeInfo.Type, precision, scale);
      }
      /*
      if (typeInfo.Type==SqlType.DateTimeOffset)
        return new SqlValueType(typeInfo.Type);
        */
      return typmod!=-1 
        ? new SqlValueType(typeInfo.Type, typmod - 4)
        : new SqlValueType(typeInfo.Type);
    }

<<<<<<< HEAD
    protected static void GetPrecisionAndScale(int typmod, out int precision, out int scale)
=======
    protected void GetPrecisionAndScale(int typmod, out int precision, out int scale)
>>>>>>> b5d188a2
    {
      //high word
      precision = ((typmod - 4) >> 16);
      //low word
      scale = ((typmod - 4) & 0xFFFF);
    }

<<<<<<< HEAD
    protected static ReferentialAction GetReferentialAction(char c)
=======
    protected ReferentialAction GetReferentialAction(char c)
>>>>>>> b5d188a2
    {
      switch (c) {
      case 'c':
        return ReferentialAction.Cascade;
      case 'n':
        return ReferentialAction.SetNull;
      case 'd':
        return ReferentialAction.SetDefault;
      case 'r':
        return ReferentialAction.Restrict;
      default:
        return ReferentialAction.NoAction; //a
      }
    }

<<<<<<< HEAD
    protected static SqlMatchType GetMatchType(char c)
=======
    protected SqlMatchType GetMatchType(char c)
>>>>>>> b5d188a2
    {
      switch (c) {
      case 'f':
        return SqlMatchType.Full; //f
      default:
        return SqlMatchType.None; //u
      }
    }

<<<<<<< HEAD
    protected static SqlRow CreateOidRow(IEnumerable<long> oids)
    {
      var result = SqlDml.Row();
      foreach (var oid in oids) {
        result.Add(oid);
      }

      // make sure it is not empty, so that "IN" expression always works
      // add an invalid OID value 
      if (result.Count==0) {
        result.Add(-1000);
      }

      return result;
    }

    protected static int[] ReadIntArray(object value)
    {
      switch (value) {
        case short[] shortArray: {
          var result = new int[shortArray.Length];
          for (var i = 0; i < shortArray.Length; i++) {
            result[i] = shortArray[i];
          }

          return result;
        }
        case int[] intArray:
          return intArray;
        default:
          throw new InvalidOperationException();
      }
    }

    private const string GetMyUserSysIdSqlText = "SELECT usesysid FROM pg_user WHERE usename = user";

    private long GetMyUserSysId(long mUserSysId)
    {
      if (mUserSysId >= 0) {
        return mUserSysId;
      }

      using var cmd = Connection.CreateCommand(GetMyUserSysIdSqlText);
      return Convert.ToInt64(cmd.ExecuteScalar());
    }

    private async ValueTask<long> GetMyUserSysIdAsync(long mUserSysId, CancellationToken token)
    {
      if (mUserSysId >= 0) {
        return mUserSysId;
      }

      var cmd = Connection.CreateCommand(GetMyUserSysIdSqlText);
      await using (cmd.ConfigureAwait(false)) {
        return Convert.ToInt64(await cmd.ExecuteScalarAsync(token).ConfigureAwait(false));
      }
=======
    protected SqlRow CreateOidRow(IEnumerable<long> oids)
    {
      var result = SqlDml.Row();
      foreach (var oid in oids)
        result.Add(oid);
      // make sure it is not empty, so that "IN" expression always works
      // add an invalid OID value 
      if (result.Count==0)
        result.Add(-1000);
      return result;
    }

    private int[] ReadIntArray(object value)
    {
      var shortArray = value as short[];
      if (shortArray!=null) {
        var result = new int[shortArray.Length];
        for (int i = 0; i < shortArray.Length; i++)
          result[i] = shortArray[i];
        return result;
      }
      var intArray = value as int[];
      if (intArray!=null)
        return intArray;
      throw new InvalidOperationException();
    }

    /// <summary>
    /// Gets and caches the inner identifier of the current database user.
    /// </summary>
    private long GetMyUserSysId(long mUserSysId)
    {
      if (mUserSysId < 0)
        using (var cmd = Connection.CreateCommand("SELECT usesysid FROM pg_user WHERE usename = user"))
          return Convert.ToInt64(cmd.ExecuteScalar());
      return mUserSysId;
>>>>>>> b5d188a2
    }

    // Constructor

    public Extractor(SqlDriver driver)
      : base(driver)
    {
    }
  }
}<|MERGE_RESOLUTION|>--- conflicted
+++ resolved
@@ -1,23 +1,14 @@
-<<<<<<< HEAD
 // Copyright (C) 2009-2020 Xtensive LLC.
 // This code is distributed under MIT license terms.
 // See the License.txt file in the project root for more information.
 
 using System;
 using System.Collections.Concurrent;
-=======
-// Copyright (C) 2003-2010 Xtensive LLC.
-// All rights reserved.
-// For conditions of distribution and use, see license.
-
-using System;
->>>>>>> b5d188a2
 using System.Collections.Generic;
 using System.Data.Common;
 using System.Diagnostics;
 using System.Text;
 using System.Text.RegularExpressions;
-<<<<<<< HEAD
 using Xtensive.Core;
 using Xtensive.Sql.Model;
 using Xtensive.Sql.Dml;
@@ -25,14 +16,6 @@
 using System.Threading;
 using System.Threading.Tasks;
 using Index = Xtensive.Sql.Model.Index;
-=======
-using Xtensive.Collections;
-using Xtensive.Core;
-using Xtensive.Sql.Info;
-using Xtensive.Sql.Model;
-using Xtensive.Sql.Dml;
-using System.Linq;
->>>>>>> b5d188a2
 
 namespace Xtensive.Sql.Drivers.PostgreSql.v8_0
 {
@@ -106,13 +89,8 @@
 
     protected class ExpressionIndexInfo
     {
-<<<<<<< HEAD
       public Index Index { get; }
       public short[] Columns { get; }
-=======
-      public Index Index { get; set; }
-      public short[] Columns { get; set; }
->>>>>>> b5d188a2
 
       public ExpressionIndexInfo(Index index, short[] columns)
       {
@@ -121,11 +99,7 @@
       }
     }
 
-<<<<<<< HEAD
     private static readonly ConcurrentDictionary<Type, Schema> pgCatalogs = new ConcurrentDictionary<Type, Schema>();
-=======
-    private static ThreadSafeDictionary<Type, Schema> pgCatalogs = ThreadSafeDictionary<Type, Schema>.Create(new object());
->>>>>>> b5d188a2
 
     protected long PgClassOid { get; private set; }
     protected Schema PgCatalogSchema { get; private set; }
@@ -193,7 +167,6 @@
 
     protected override void Initialize()
     {
-<<<<<<< HEAD
       PgCatalogSchema = pgCatalogs.GetOrAdd(GetType(), CreatePgCatalogSchema);
 
       var q = CreateCatalogOidSql();
@@ -239,26 +212,6 @@
       q.Columns.Add(rel["oid"]);
       q.Columns.Add(rel["relname"]);
       return q;
-=======
-      PgCatalogSchema = pgCatalogs.GetValue(GetType(), CreatePgCatalogSchema);
-
-      // Query OID of some system catalog tables for using them in pg_depend lookups
-
-      SqlTableRef rel = PgClass;
-      SqlSelect q = SqlDml.Select(rel);
-      q.Where = SqlDml.In(rel["relname"], SqlDml.Row("pg_class"));
-      q.Columns.Add(rel["oid"]);
-      q.Columns.Add(rel["relname"]);
-
-      using (var cmd = Connection.CreateCommand(q))
-      using (var dr = cmd.ExecuteReader())
-        while (dr.Read()) {
-          long oid = Convert.ToInt64(dr[0]);
-          string name = dr.GetString(1);
-          if (name=="pg_class")
-            PgClassOid = oid;
-        }
->>>>>>> b5d188a2
     }
 
     private Schema CreatePgCatalogSchema(Type dummy)
@@ -367,7 +320,6 @@
 
     #endregion
 
-<<<<<<< HEAD
     /// <inheritdoc/>
     public override Catalog ExtractCatalog(string catalogName) => ExtractSchemes(catalogName, Array.Empty<string>());
 
@@ -380,18 +332,11 @@
     {
       var (catalog, context) = CreateCatalogAndContext(catalogName, schemaNames);
 
-=======
-    public override Catalog ExtractCatalog(string catalogName)
-    {
-      var catalog = new Catalog(catalogName);
-      var context = new ExtractionContext(catalog);
->>>>>>> b5d188a2
       ExtractUsers(context);
       ExtractSchemas(context);
       return catalog;
     }
 
-<<<<<<< HEAD
     /// <inheritdoc/>
     public override async Task<Catalog> ExtractSchemesAsync(
       string catalogName, string[] schemaNames, CancellationToken token = default)
@@ -462,58 +407,6 @@
     }
 
     private void ExtractSchemas(ExtractionContext context)
-=======
-    public override Schema ExtractSchema(string catalogName, string schemaName)
-    {
-      var catalog = new Catalog(catalogName);
-      var context = new ExtractionContext(catalog);
-      context.TargetSchemes.Add(schemaName, catalog.CreateSchema(schemaName));
-      ExtractUsers(context);
-      ExtractSchemas(context);
-      var result = context.TargetSchemes[schemaName];
-      return result;
-    }
-
-    public override Catalog ExtractSchemes(string catalogName, string[] schemaNames)
-    {
-      var catalog = new Catalog(catalogName);
-      var context = new ExtractionContext(catalog);
-      foreach (var schemaName in schemaNames)
-        context.TargetSchemes.Add(schemaName, catalog.CreateSchema(schemaName));
-      ExtractUsers(context);
-      ExtractSchemas(context);
-      return catalog;
-    }
-
-    /// <summary>
-    /// Extracts users and puts them to <see cref="ExtractionContext.UserLookup"/> and sets current user identifier
-    /// </summary>
-    /// <param name="context"></param>
-    protected void ExtractUsers(ExtractionContext context)
-    {
-      context.UserLookup.Clear();
-      string me;
-      using (var command = Connection.CreateCommand("SELECT user"))
-        me = (string) command.ExecuteScalar();
-
-      using (DbCommand cmd = Connection.CreateCommand("SELECT usename, usesysid FROM pg_user"))
-      using (DbDataReader dr = cmd.ExecuteReader()) {
-        while (dr.Read()) {
-          string name = dr[0].ToString();
-          long sysid = Convert.ToInt64(dr[1]);
-          context.UserLookup.Add(sysid, name);
-          if (name==me)
-            context.CurrentUserSysId = sysid;
-        }
-      }
-    }
-
-    /// <summary>
-    /// Extracts complete information about schemas.
-    /// </summary>
-    /// <param name="context">The context.</param>
-    protected void ExtractSchemas(ExtractionContext context)
->>>>>>> b5d188a2
     {
       context.CurrentUserIdentifier = GetMyUserSysId(context.CurrentUserSysId);
 
@@ -536,7 +429,6 @@
       ExtractTableAndDomainConstraints(context);
 
       //sequence infos
-<<<<<<< HEAD
       ExtractSequences(context);
     }
 
@@ -596,42 +488,22 @@
     /// Builds query to extract general information about existing schemas, nothing else.
     /// </summary>
     protected virtual SqlQueryExpression BuildExtractSchemasQuery(ExtractionContext context)
-=======
-      ExtractSequenses(context);
-    }
-
-    /// <summary>
-    /// Extracts general information about existing schemas, nothing else.
-    /// </summary>
-    /// <param name="context">The context.</param>
-    protected virtual void ExtractSchemasInfo(ExtractionContext context)
->>>>>>> b5d188a2
     {
       var namespaceTable1 = PgNamespace;
       var namespaceTable2 = PgNamespace;
       var selectPublic = SqlDml.Select(namespaceTable1);
-<<<<<<< HEAD
       selectPublic.Where = namespaceTable1["nspname"] == "public"
         && namespaceTable1["nspowner"] != context.CurrentUserIdentifier;
-=======
-      selectPublic.Where = namespaceTable1["nspname"]=="public"
-                           && namespaceTable1["nspowner"] != context.CurrentUserIdentifier;
->>>>>>> b5d188a2
       selectPublic.Columns.Add(namespaceTable1["nspname"]);
       selectPublic.Columns.Add(namespaceTable1["oid"]);
       selectPublic.Columns.Add(namespaceTable1["nspowner"]);
 
       var selectMine = SqlDml.Select(namespaceTable2);
-<<<<<<< HEAD
       selectMine.Where = namespaceTable2["nspowner"] == context.CurrentUserIdentifier;
-=======
-      selectMine.Where = namespaceTable2["nspowner"]==context.CurrentUserIdentifier;
->>>>>>> b5d188a2
       selectMine.Columns.Add(namespaceTable2["nspname"]);
       selectMine.Columns.Add(namespaceTable2["oid"]);
       selectMine.Columns.Add(namespaceTable2["nspowner"]);
 
-<<<<<<< HEAD
       return selectPublic.UnionAll(selectMine);
     }
 
@@ -685,30 +557,11 @@
           while (await dataReader.ReadAsync(token).ConfigureAwait(false)) {
             ReadSchemaContentData(dataReader, context);
           }
-=======
-      var union = selectPublic.UnionAll(selectMine);
-      var catalog = context.Catalog;
-
-      using (var command = Connection.CreateCommand(union))
-      using (var dataReader = command.ExecuteReader()) {
-        while (dataReader.Read()) {
-          var oid = Convert.ToInt64(dataReader["oid"]);
-          var name = dataReader["nspname"].ToString();
-          var owner = Convert.ToInt64(dataReader["nspowner"]);
-
-          var schema = catalog.Schemas[name] ?? catalog.CreateSchema(name);
-          if (name=="public")
-            catalog.DefaultSchema = schema;
-          schema.Owner = context.UserLookup[owner];
-          context.SchemaMap[oid] = schema;
-          context.ReversedSchemaMap[schema] = oid;
->>>>>>> b5d188a2
-        }
-      }
-    }
-
-    /// <summary>
-<<<<<<< HEAD
+        }
+      }
+    }
+
+    /// <summary>
     /// Builds query to extract general information about schema content elements
     /// like tables, views, sequences.
     /// </summary>
@@ -809,75 +662,12 @@
         await using (dataReader.ConfigureAwait(false)) {
           while (await dataReader.ReadAsync(token).ConfigureAwait(false)) {
             ReadColumnData(dataReader, context);
-=======
-    /// Extracts general information schemas' content like tables, view, sequences and puts it to the context.
-    /// </summary>
-    /// <param name="context">The context.</param>
-    protected virtual void ExtractSchemaContents(ExtractionContext context)
-    {
-      var catalog = context.Catalog;
-      var targetSchemes = context.TargetSchemes;
-
-      if (context.SchemaMap.Count > 0) {
-        var relationsTable = PgClass;
-        var tablespacesTable = PgTablespace;
-
-        var join = relationsTable.LeftOuterJoin(tablespacesTable, tablespacesTable["oid"]==relationsTable["reltablespace"]);
-        var select = SqlDml.Select(join);
-        select.Where = relationsTable["relowner"]==context.CurrentUserIdentifier
-          && SqlDml.In(relationsTable["relkind"], SqlDml.Row('r', 'v', 'S'));
-
-        if (targetSchemes!=null && targetSchemes.Count > 0) {
-          var schemesIndexes = catalog.Schemas.Where(sch => targetSchemes.ContainsKey(sch.Name)).Select(sch => context.ReversedSchemaMap[sch]);
-          select.Where &= SqlDml.In(relationsTable["relnamespace"], CreateOidRow(schemesIndexes));
-        }
-        select.Columns.Add(relationsTable["oid"], "reloid");
-        select.Columns.Add(relationsTable["relname"]);
-        select.Columns.Add(relationsTable["relkind"]);
-        select.Columns.Add(relationsTable["relnamespace"]);
-        select.Columns.Add(tablespacesTable["spcname"]);
-        select.Columns.Add(new Func<SqlCase>(() => {
-          SqlCase defCase = SqlDml.Case(relationsTable["relkind"]);
-          defCase.Add('v', SqlDml.FunctionCall("pg_get_viewdef", relationsTable["oid"]));
-          return defCase;
-        })(), "definition");
-
-        using (var command = Connection.CreateCommand(select))
-        using (var dataReader = command.ExecuteReader()) {
-          while (dataReader.Read()) {
-            var relationOid = Convert.ToInt64(dataReader["reloid"]);
-            var relationKind = dataReader["relkind"].ToString();
-            var relationName = dataReader["relname"].ToString();
-            var relationNamespace = Convert.ToInt64(dataReader["relnamespace"]);
-
-            Schema schema;
-            if (!context.SchemaMap.TryGetValue(relationNamespace, out schema))
-              continue;
-            Debug.Assert(schema!=null);
-            if (relationKind=="r") {
-              var table = schema.CreateTable(relationName);
-              var tableSpaceName = dataReader["spcname"];
-              if (tableSpaceName != DBNull.Value && tableSpaceName != null)
-                table.Filegroup = Convert.ToString(tableSpaceName);
-              context.TableMap.Add(relationOid, table);
-            }
-            else if (relationKind=="v") {
-              var definition = dataReader["definition"].ToString();
-              var view = schema.CreateView(relationName, SqlDml.Native(definition), CheckOptions.None);
-              context.ViewMap.Add(relationOid, view);
-            }
-            else if (relationKind=="S") {
-              var sequence = schema.CreateSequence(relationName);
-              context.SequenceMap.Add(relationOid, sequence);
-            }
->>>>>>> b5d188a2
-          }
-        }
-      }
-    }
-
-    /// <summary>
-<<<<<<< HEAD
+          }
+        }
+      }
+    }
+
+    /// <summary>
     /// Builds query to extract information about columns of items listed in <see cref="ExtractionContext.TableMap"/>.
     /// </summary>
     protected virtual ISqlCompileUnit BuildExtractTableAndViewColumnsQuery(ExtractionContext context)
@@ -917,17 +707,10 @@
     /// and fills <see cref="ExtractionContext.TableColumnMap"/> in the <paramref name="context"/>.
     /// </summary>
     protected virtual void ReadColumnData(DbDataReader dataReader, ExtractionContext context)
-=======
-    /// Extracts information about columns for items listed in <see cref="ExtractionContext.TableMap"/> and <see cref="ExtractionContext.ViewMap"/> and fills <see cref="ExtractionContext.TableColumnMap"/>.
-    /// </summary>
-    /// <param name="context">The context</param>
-    protected virtual void ExtractTableAndViewColumns(ExtractionContext context)
->>>>>>> b5d188a2
     {
       var tableMap = context.TableMap;
       var viewMap = context.ViewMap;
       var tableColumns = context.TableColumnMap;
-<<<<<<< HEAD
       var columnOwnerId = Convert.ToInt64(dataReader["attrelid"]);
       var columnId = Convert.ToInt64(dataReader["attnum"]);
       var columnName = dataReader["attname"].ToString();
@@ -1021,71 +804,12 @@
         await using (dataReader.ConfigureAwait(false)) {
           while (await dataReader.ReadAsync(token).ConfigureAwait(false)) {
             ReadIndexColumnsData(dataReader, context);
-=======
-
-      if (tableMap.Count > 0 || viewMap.Count > 0) {
-        var columnsTable = PgAttribute;
-        var dafaultValuesTable = PgAttrDef;
-        var typesTable = PgType;
-
-        var select = SqlDml.Select(columnsTable
-          .LeftOuterJoin(dafaultValuesTable, columnsTable["attrelid"]==dafaultValuesTable["adrelid"] && columnsTable["attnum"]==dafaultValuesTable["adnum"])
-          .InnerJoin(typesTable, typesTable["oid"]==columnsTable["atttypid"]));
-
-        select.Where = columnsTable["attisdropped"]==false &&
-                       columnsTable["attnum"] > 0 &&
-                       (SqlDml.In(columnsTable["attrelid"], CreateOidRow(tableMap.Keys)) ||
-                        SqlDml.In(columnsTable["attrelid"], CreateOidRow(viewMap.Keys)));
-
-        select.Columns.Add(columnsTable["attrelid"]);
-        select.Columns.Add(columnsTable["attnum"]);
-        select.Columns.Add(columnsTable["attname"]);
-        select.Columns.Add(typesTable["typname"]);
-        select.Columns.Add(columnsTable["atttypmod"]);
-        select.Columns.Add(columnsTable["attnotnull"]);
-        select.Columns.Add(columnsTable["atthasdef"]);
-        select.Columns.Add(dafaultValuesTable["adsrc"]);
-        select.OrderBy.Add(columnsTable["attrelid"]);
-        select.OrderBy.Add(columnsTable["attnum"]);
-
-        using (var command = Connection.CreateCommand(select))
-        using (DbDataReader dataReader = command.ExecuteReader()) {
-          while (dataReader.Read()) {
-            var columnOwnerId = Convert.ToInt64(dataReader["attrelid"]);
-            var columnId = Convert.ToInt64(dataReader["attnum"]);
-            var columnName = dataReader["attname"].ToString();
-            if (tableMap.ContainsKey(columnOwnerId)) {
-              var table = tableMap[columnOwnerId];
-              Debug.Assert(table != null);
-              TableColumn col = table.CreateColumn(columnName);
-              if (!tableColumns.ContainsKey(columnOwnerId))
-                tableColumns.Add(columnOwnerId, new Dictionary<long, TableColumn>());
-              tableColumns[columnOwnerId].Add(columnId, col);
-
-              var columnTypeName = dataReader["typname"].ToString();
-              var columnTypeSpecificData = Convert.ToInt32(dataReader["atttypmod"]);
-              var notNullFlag = dataReader.GetBoolean(dataReader.GetOrdinal("attnotnull"));
-              var defaultValueFlag = dataReader.GetBoolean(dataReader.GetOrdinal("atthasdef"));
-              if (defaultValueFlag) {
-                var defaultValue = dataReader["adsrc"].ToString();
-                col.DefaultValue = SqlDml.Native(defaultValue);
-              }
-              col.IsNullable = !notNullFlag;
-              col.DataType = GetSqlValueType(columnTypeName, columnTypeSpecificData);
-            }
-            else {
-              var view = viewMap[columnOwnerId];
-              Debug.Assert(view != null);
-              view.CreateColumn(columnName);
-            }
->>>>>>> b5d188a2
-          }
-        }
-      }
-    }
-
-    /// <summary>
-<<<<<<< HEAD
+          }
+        }
+      }
+    }
+
+    /// <summary>
     /// Builds query to extract information about indexes for the tables listed
     /// in the <see cref="ExtractionContext.TableMap"/>.
     /// </summary>
@@ -1130,17 +854,10 @@
     /// and puts it to the <paramref name="context"/> correspondingly.
     /// </summary>
     protected virtual int ReadTableIndexData(DbDataReader dataReader, ExtractionContext context)
-=======
-    /// Extracts information about indexes for the tables listed in <see cref="ExtractionContext.TableMap"/>.
-    /// </summary>
-    /// <param name="context">The context</param>
-    protected virtual void ExtractTableIndexes(ExtractionContext context)
->>>>>>> b5d188a2
     {
       var tableMap = context.TableMap;
       var tableColumns = context.TableColumnMap;
 
-<<<<<<< HEAD
       var maxColumnNumber = 0;
       var tableIdentifier = Convert.ToInt64(dataReader["indrelid"]);
       var indexIdentifier = Convert.ToInt64(dataReader["indexrelid"]);
@@ -1285,136 +1002,12 @@
         await using (dataReader.ConfigureAwait(false)) {
           while (await dataReader.ReadAsync(token).ConfigureAwait(false)) {
             ReadDomainData(dataReader, context);
-=======
-      if (tableMap.Count > 0) {
-        var tableSpacesTable = PgTablespace;
-        var relationsTable = PgClass;
-        var indexTable = PgIndex;
-        var dependencyTable = PgDepend;
-
-        //subselect that index was not created automatically
-        var subSelect = SqlDml.Select(dependencyTable);
-        subSelect.Where = dependencyTable["classid"]==PgClassOid &&
-                          dependencyTable["objid"]==indexTable["indexrelid"] && 
-                          dependencyTable["deptype"]=='i';
-        subSelect.Columns.Add(dependencyTable[0]);
-
-        //not automatically created indexes of our tables
-        var select = SqlDml.Select(indexTable
-          .InnerJoin(relationsTable, relationsTable["oid"]==indexTable["indexrelid"])
-          .LeftOuterJoin(tableSpacesTable, tableSpacesTable["oid"]==relationsTable["reltablespace"]));
-        select.Where = SqlDml.In(indexTable["indrelid"], CreateOidRow(tableMap.Keys)) && !SqlDml.Exists(subSelect);
-        select.Columns.Add(indexTable["indrelid"]);
-        select.Columns.Add(indexTable["indexrelid"]);
-        select.Columns.Add(relationsTable["relname"]);
-        select.Columns.Add(indexTable["indisunique"]);
-        select.Columns.Add(indexTable["indisclustered"]);
-        select.Columns.Add(indexTable["indkey"]);
-        select.Columns.Add(tableSpacesTable["spcname"]);
-        select.Columns.Add(indexTable["indnatts"]);
-        select.Columns.Add(indexTable["indexprs"]);
-        select.Columns.Add(indexTable["indpred"]);
-        select.Columns.Add(SqlDml.FunctionCall("pg_get_indexdef", indexTable["indexrelid"]), "inddef");
-        AddSpecialIndexQueryColumns(select, tableSpacesTable, relationsTable, indexTable, dependencyTable);
-
-        int maxColumnNumber = 0;
-        using (var command = Connection.CreateCommand(select))
-        using (var dataReader = command.ExecuteReader()) {
-          while (dataReader.Read()) {
-            var tableIdentifier = Convert.ToInt64(dataReader["indrelid"]);
-            var indexIdentifier = Convert.ToInt64(dataReader["indexrelid"]);
-            var indexName = dataReader["relname"].ToString();
-            var isUnique = dataReader.GetBoolean(dataReader.GetOrdinal("indisunique"));
-            var isClustered = dataReader.GetBoolean(dataReader.GetOrdinal("indisclustered"));
-            var indexKey = (short[])dataReader["indkey"];
-
-            var tablespaceName = (dataReader["spcname"]!=DBNull.Value) ? dataReader["spcname"].ToString() : (string)null;
-            var filterExpression = (dataReader["indpred"]!=DBNull.Value) ? dataReader["indpred"].ToString() : string.Empty;
-
-            var table = tableMap[tableIdentifier];
-
-            var fullTextRegex = @"(?<=CREATE INDEX \S+ ON \S+ USING (?:gist|gin)(?:\s|\S)*)to_tsvector\('(\w+)'::regconfig, \(*(?:(?:\s|\)|\(|\|)*(?:\(""(\S+)""\)|'\s')::text)+\)";
-            var indexScript = dataReader["inddef"].ToString();
-            var matches = Regex.Matches(indexScript, fullTextRegex, RegexOptions.Compiled);
-            if (matches.Count > 0) {
-              // Fulltext index
-              var fullTextIndex = table.CreateFullTextIndex(indexName);
-              foreach (Match match in matches) {
-                var columnConfigurationName = match.Groups[1].Value;
-                foreach (Capture capture in match.Groups[2].Captures) {
-                  var columnName = capture.Value;
-                  var fullTextColumn = fullTextIndex.Columns[columnName] ?? fullTextIndex.CreateIndexColumn(table.Columns.Single(column => column.Name == columnName));
-                  if (fullTextColumn.Languages[columnConfigurationName]==null)
-                    fullTextColumn.Languages.Add(new Language(columnConfigurationName));
-                }
-              }
-            }
-            else {
-              //Regular index
-              var index = table.CreateIndex(indexName);
-              index.IsBitmap = false;
-              index.IsUnique = isUnique;
-              index.Filegroup = tablespaceName;
-              if (!string.IsNullOrEmpty(filterExpression))
-                index.Where = SqlDml.Native(filterExpression);
-
-              // Expression-based index
-              var some = dataReader["indexprs"];
-              if (some!=DBNull.Value) {
-                context.ExpressionIndexMap[indexIdentifier] = new ExpressionIndexInfo(index, indexKey);
-                int columnNumber = dataReader.GetInt16(dataReader.GetOrdinal("indnatts"));
-                if (columnNumber > maxColumnNumber)
-                  maxColumnNumber = columnNumber;
-              }
-              else {
-                for (int j = 0; j < indexKey.Length; j++) {
-                  int colIndex = indexKey[j];
-                  if (colIndex > 0)
-                    index.CreateIndexColumn(tableColumns[tableIdentifier][colIndex], true);
-                  else{
-                    int z = 7;
-                    //column index is 0
-                    //this means that this index column is an expression
-                    //which is not possible with SqlDom tables
-                  }
-                }
-              }
-              ReadSpecialIndexProperties(dataReader, index);
-            }
-          }
-        }
-
-        var expressionIndexMap = context.ExpressionIndexMap;
-
-        if (expressionIndexMap.Count > 0) {
-          select = SqlDml.Select(indexTable);
-          select.Columns.Add(indexTable["indrelid"]);
-          select.Columns.Add(indexTable["indexrelid"]);
-
-          for (int i = 1; i <= maxColumnNumber; i++)
-            select.Columns.Add(SqlDml.FunctionCall("pg_get_indexdef", indexTable["indexrelid"], i, true), i.ToString());
-          select.Where = SqlDml.In(indexTable["indexrelid"], SqlDml.Array(expressionIndexMap.Keys.ToArray()));
-
-          using (var command = Connection.CreateCommand(select))
-          using (var dataReader = command.ExecuteReader()) {
-            while (dataReader.Read()) {
-              var exprIndexInfo = expressionIndexMap[Convert.ToInt64(dataReader[1])];
-              for (int j = 0; j < exprIndexInfo.Columns.Length; j++) {
-                int colIndex = exprIndexInfo.Columns[j];
-                if (colIndex > 0)
-                  exprIndexInfo.Index.CreateIndexColumn(tableColumns[Convert.ToInt64(dataReader[0])][colIndex], true);
-                else
-                  exprIndexInfo.Index.CreateIndexColumn(SqlDml.Native(dataReader[(j + 1).ToString()].ToString()));
-              }
-            }
->>>>>>> b5d188a2
-          }
-        }
-      }
-    }
-
-    /// <summary>
-<<<<<<< HEAD
+          }
+        }
+      }
+    }
+
+    /// <summary>
     /// Build query to Extract information about domains for the schemas listed in
     /// the <see cref="ExtractionContext.SchemaMap"/>.
     /// </summary>
@@ -1493,54 +1086,12 @@
         await using (dataReader.ConfigureAwait(false)) {
           while (await dataReader.ReadAsync(token).ConfigureAwait(false)) {
             ReadConstraintData(dataReader, context);
-=======
-    /// Extracts information about domains for the schemas listed in <see cref="ExtractionContext.SchemaMap"/> and fills <see cref="ExtractionContext.DomainMap"/>
-    /// </summary>
-    /// <param name="context">The context.</param>
-    protected virtual void ExtractDomains(ExtractionContext context)
-    {
-      var schemaIndex = context.SchemaMap;
-      var domains = context.DomainMap;
-
-      if (schemaIndex.Count > 0) {
-        var typeTable = PgType;
-        var baseTypeTable = PgType;
-        var select = SqlDml.Select(typeTable.InnerJoin(baseTypeTable, baseTypeTable["oid"]==typeTable["typbasetype"]));
-        select.Where = typeTable["typisdefined"]==true &&
-                       typeTable["typtype"]=='d' &&
-                       SqlDml.In(typeTable["typnamespace"], CreateOidRow(schemaIndex.Keys)) &&
-                       typeTable["typowner"]==context.CurrentUserIdentifier;
-        select.Columns.Add(typeTable["oid"]);
-        select.Columns.Add(typeTable["typname"], "typname");
-        select.Columns.Add(typeTable["typnamespace"], "typnamespace");
-        select.Columns.Add(typeTable["typtypmod"], "typmod");
-        select.Columns.Add(typeTable["typdefault"], "default");
-        select.Columns.Add(baseTypeTable["typname"], "basetypname");
-
-        using (var command = Connection.CreateCommand(select))
-        using (var dataReader = command.ExecuteReader()) {
-          while (dataReader.Read()) {
-            var typeId = Convert.ToInt64(dataReader["oid"]);
-            var typeNamespace = Convert.ToInt64(dataReader["typnamespace"]);
-            var typeName = dataReader["typname"].ToString();
-            var baseTypeName = dataReader["basetypname"].ToString();
-            int typmod = Convert.ToInt32(dataReader["typmod"]);
-            var defaultValue = (dataReader["default"]!=DBNull.Value) ? dataReader["default"].ToString() : (string)null;
-
-            Schema schema;
-            if (!schemaIndex.TryGetValue(typeNamespace, out schema))
-              continue;
-            var domain = schema.CreateDomain(typeName, GetSqlValueType(baseTypeName, typmod));
-            domain.DefaultValue = (defaultValue==null) ? (SqlExpression)SqlDml.Null : (SqlExpression)SqlDml.Native(defaultValue);
-            domains.Add(typeId, domain);
->>>>>>> b5d188a2
-          }
-        }
-      }
-    }
-
-    /// <summary>
-<<<<<<< HEAD
+          }
+        }
+      }
+    }
+
+    /// <summary>
     /// Builds query to Extract table and domain constraints for items
     /// listed in the <see cref="ExtractionContext.TableMap"/> and in the <see cref="ExtractionContext.DomainMap"/>.
     /// </summary>
@@ -1574,17 +1125,10 @@
     /// and applies it to corresponding table or domain instance.
     /// </summary>
     protected virtual void ReadConstraintData(DbDataReader dataReader, ExtractionContext context)
-=======
-    /// Extracts table and domain constraints for items listed in <see cref="ExtractionContext.TableMap"/> and <see cref="ExtractionContext.DomainMap"/>.
-    /// </summary>
-    /// <param name="context">The context.</param>
-    protected virtual void ExtractTableAndDomainConstraints(ExtractionContext context)
->>>>>>> b5d188a2
     {
       var tableMap = context.TableMap;
       var domainMap = context.DomainMap;
       var tableColumns = context.TableColumnMap;
-<<<<<<< HEAD
       var constraintType = dataReader["contype"].ToString()[0];
       var constraintName = dataReader["conname"].ToString();
       var isDeferrable = dataReader.GetBoolean(dataReader.GetOrdinal("condeferrable"));
@@ -1677,118 +1221,10 @@
     }
 
     private async Task ExtractSequencesAsync(ExtractionContext context, CancellationToken token = default)
-=======
-
-      if (tableMap.Count > 0 || domainMap.Count > 0) {
-        var constraintTable = PgConstraint;
-        var select = SqlDml.Select(constraintTable);
-        select.Where = SqlDml.In(constraintTable["conrelid"], CreateOidRow(tableMap.Keys)) ||
-                       SqlDml.In(constraintTable["contypid"], CreateOidRow(domainMap.Keys));
-
-        select.Columns.AddRange(constraintTable["conname"],
-          constraintTable["contype"],
-          constraintTable["condeferrable"],
-          constraintTable["condeferred"],
-          constraintTable["conrelid"],
-          constraintTable["contypid"],
-          constraintTable["conkey"],
-          constraintTable["consrc"],
-          constraintTable["confrelid"],
-          constraintTable["confkey"],
-          constraintTable["confupdtype"],
-          constraintTable["confdeltype"],
-          constraintTable["confmatchtype"]);
-
-        using (var command = Connection.CreateCommand(select))
-        using (var dataReader = command.ExecuteReader()) {
-          while (dataReader.Read()) {
-            var constraintType = dataReader["contype"].ToString()[0];
-            var constraintName = dataReader["conname"].ToString();
-            var isDeferrable = dataReader.GetBoolean(dataReader.GetOrdinal("condeferrable"));
-            var isDeferred = dataReader.GetBoolean(dataReader.GetOrdinal("condeferred"));
-            var tableId = Convert.ToInt64(dataReader["conrelid"]);
-            var domainId = Convert.ToInt64(dataReader["contypid"]);
-            object constraintKeyColumns = dataReader["conkey"];
-
-            if (tableId!=0) {
-              //table constraint
-              var table = tableMap[tableId];
-              if (constraintType=='c') {
-                //[c]heck
-                var consrc = dataReader["consrc"].ToString();
-                var constraint = table.CreateCheckConstraint(constraintName, SqlDml.Native(consrc));
-                constraint.IsDeferrable = isDeferrable;
-                constraint.IsInitiallyDeferred = isDeferred;
-              }
-              else {
-                var columnsOfTable = tableColumns[tableId];
-                if (constraintType=='u' || constraintType=='p') {
-                  //[u]nique or [p]rimary key
-                  UniqueConstraint constraint = (constraintType=='u')
-                    ? table.CreateUniqueConstraint(constraintName)
-                    : table.CreatePrimaryKey(constraintName);
-
-                  constraint.IsDeferrable = isDeferrable;
-                  constraint.IsInitiallyDeferred = isDeferred;
-                  int[] colIndexes = ReadIntArray(constraintKeyColumns);
-                  for (int i = 0; i < colIndexes.Length; i++)
-                    constraint.Columns.Add(columnsOfTable[colIndexes[i]]);
-                }
-                else if (constraintType=='f') {
-                  //[f]oreign key
-                  object confkey = dataReader["confkey"];
-                  var referencedTableId = Convert.ToInt64(dataReader["confrelid"]);
-                  var updateAction = dataReader["confupdtype"].ToString()[0];
-                  var deleteAction = dataReader["confdeltype"].ToString()[0];
-                  var matchType = dataReader["confmatchtype"].ToString()[0];
-
-                  var foreignKey = table.CreateForeignKey(constraintName);
-                  foreignKey.IsDeferrable = isDeferrable;
-                  foreignKey.IsInitiallyDeferred = isDeferred;
-                  foreignKey.OnDelete = GetReferentialAction(deleteAction);
-                  foreignKey.OnUpdate = GetReferentialAction(updateAction);
-                  foreignKey.MatchType = GetMatchType(matchType);
-                  foreignKey.ReferencedTable = tableMap[referencedTableId];
-
-                  var fkeyColumns = tableColumns[referencedTableId];
-
-                  int[] colIndexes = ReadIntArray(constraintKeyColumns);
-                  for (int i = 0; i < colIndexes.Length; i++)
-                    foreignKey.Columns.Add(columnsOfTable[colIndexes[i]]);
-
-                  colIndexes = ReadIntArray(confkey);
-                  for (int i = 0; i < colIndexes.Length; i++)
-                    foreignKey.ReferencedColumns.Add(fkeyColumns[colIndexes[i]]);
-                }
-              }
-            }
-            else if (domainId!=0) {
-              //domain constraint
-              if (constraintType=='c') {
-                //check
-                string consrc = dataReader["consrc"].ToString();
-                var domain = domainMap[domainId];
-                var constraint = domain.CreateConstraint(constraintName, SqlDml.Native(consrc));
-                constraint.IsDeferrable = isDeferrable;
-                constraint.IsInitiallyDeferred = isDeferred;
-              }
-            }
-          }
-        }
-      }
-    }
-
-    /// <summary>
-    /// Extracts sequences listed in <see cref="ExtractionContext.SequenceMap"/>.
-    /// </summary>
-    /// <param name="context">The context</param>
-    protected virtual void ExtractSequenses(ExtractionContext context)
->>>>>>> b5d188a2
     {
       var sequenceMap = context.SequenceMap;
 
       if (sequenceMap.Count > 0) {
-<<<<<<< HEAD
         var query = BuildExtractSequencesQuery(context);
 
         var cmd = Connection.CreateCommand(query);
@@ -1843,57 +1279,10 @@
       descriptor.MinValue = Convert.ToInt64(dataReader["min_value"]);
       descriptor.MaxValue = Convert.ToInt64(dataReader["max_value"]);
       descriptor.StartValue = Convert.ToInt64(dataReader["min_value"]);
-=======
-        //Have to do it traditional string concat because cannot select from 
-        //a sequence with Sql.Dom
-        var query = new StringBuilder(); {
-          Sequence[] seqArray = new Sequence[sequenceMap.Count];
-          sequenceMap.Values.CopyTo(seqArray, 0);
-          Sequence seq = seqArray[0];
-          query.AppendFormat("SELECT * FROM (\nSELECT {0} as id, * FROM {1}", 0,
-            Driver.Translator.Translate(null, seq)); // context is not used in PostrgreSQL translator
-          for (int i = 1; i < sequenceMap.Count; i++)
-          {
-            seq = seqArray[i];
-            query.AppendFormat("\nUNION ALL\nSELECT {0} as id, * FROM {1}", i,
-              Driver.Translator.Translate(null, seq)); // context is not used in PostgreSQL translator
-          }
-          query.Append("\n) all_sequences\nORDER BY id");
-        }
-
-        using (DbCommand cmd = Connection.UnderlyingConnection.CreateCommand()) {
-          cmd.CommandText = query.ToString();
-          using (DbDataReader dr = cmd.ExecuteReader()) {
-            foreach (Sequence seq in sequenceMap.Values) {
-              dr.Read();
-              ReadSequenceDescriptor(dr, seq.SequenceDescriptor);
-            }
-          }
-        }
-      }
-    }
-
-    protected virtual void AddSpecialIndexQueryColumns(SqlSelect query, SqlTableRef spc, SqlTableRef rel, SqlTableRef ind, SqlTableRef depend)
-    {
-    }
-
-    protected virtual void ReadSpecialIndexProperties(DbDataReader dr, Index i)
-    {
-    }
-
-    protected virtual void ReadSequenceDescriptor(DbDataReader reader, SequenceDescriptor descriptor)
-    {
-      descriptor.Increment = Convert.ToInt64(reader["increment_by"]);
-      descriptor.IsCyclic = Convert.ToBoolean(reader["is_cycled"]);
-      descriptor.MinValue = Convert.ToInt64(reader["min_value"]);
-      descriptor.MaxValue = Convert.ToInt64(reader["max_value"]);
-      descriptor.StartValue = Convert.ToInt64(reader["min_value"]);
->>>>>>> b5d188a2
     }
 
     #region Column creation methods
 
-<<<<<<< HEAD
     protected static void CreateOidColumn(Table t) =>
       t.CreateColumn("oid", new SqlValueType(SqlType.Int64));
 
@@ -1911,43 +1300,11 @@
 
     protected static void CreateBoolColumn(Table t, string name) =>
       t.CreateColumn(name, new SqlValueType(SqlType.Boolean));
-=======
-    protected void CreateOidColumn(Table t)
-    {
-      t.CreateColumn("oid", new SqlValueType(SqlType.Int64));
-    }
-
-    protected void CreateInt2Column(Table t, string name)
-    {
-      t.CreateColumn(name, new SqlValueType(SqlType.Int16));
-    }
-
-    protected void CreateInt4Column(Table t, string name)
-    {
-      t.CreateColumn(name, new SqlValueType(SqlType.Int32));
-    }
-
-    protected void CreateChar1Column(Table t, string name)
-    {
-      t.CreateColumn(name, new SqlValueType(SqlType.Char, 1));
-    }
-
-    protected void CreateTextColumn(Table t, string name)
-    {
-      t.CreateColumn(name, new SqlValueType(SqlType.VarChar));
-    }
-
-    protected void CreateBoolColumn(Table t, string name)
-    {
-      t.CreateColumn(name, new SqlValueType(SqlType.Boolean));
-    }
->>>>>>> b5d188a2
 
     #endregion
 
     protected SqlValueType GetSqlValueType(string typname, int typmod)
     {
-<<<<<<< HEAD
       var typeInfo = Driver.ServerInfo.DataTypes[typname];
       // Unlike MS SQL extractor we do not set precision/scale/length for unknown type,
       // 'cause we don't know how to treat typmod
@@ -1963,22 +1320,6 @@
         }
 
         GetPrecisionAndScale(typmod, out var precision, out var scale);
-=======
-      DataTypeInfo typeInfo = Driver.ServerInfo.DataTypes[typname];
-      // Unlike MS SQL extractor we do not set precision/scale/length for unknown type,
-      // 'cause we don't know how to treat typmod
-      if (typeInfo==null)
-        return new SqlValueType(typname);
-
-      if (typeInfo.Type==SqlType.Decimal) {
-        if (typmod==-1)
-          // in this case we cannot determine the actual precision and scale
-          // it should be avoided
-          return new SqlValueType(typeInfo.Type);
-        int precision;
-        int scale;
-        GetPrecisionAndScale(typmod, out precision, out scale);
->>>>>>> b5d188a2
         return new SqlValueType(typeInfo.Type, precision, scale);
       }
       /*
@@ -1990,11 +1331,7 @@
         : new SqlValueType(typeInfo.Type);
     }
 
-<<<<<<< HEAD
     protected static void GetPrecisionAndScale(int typmod, out int precision, out int scale)
-=======
-    protected void GetPrecisionAndScale(int typmod, out int precision, out int scale)
->>>>>>> b5d188a2
     {
       //high word
       precision = ((typmod - 4) >> 16);
@@ -2002,11 +1339,7 @@
       scale = ((typmod - 4) & 0xFFFF);
     }
 
-<<<<<<< HEAD
     protected static ReferentialAction GetReferentialAction(char c)
-=======
-    protected ReferentialAction GetReferentialAction(char c)
->>>>>>> b5d188a2
     {
       switch (c) {
       case 'c':
@@ -2022,11 +1355,7 @@
       }
     }
 
-<<<<<<< HEAD
     protected static SqlMatchType GetMatchType(char c)
-=======
-    protected SqlMatchType GetMatchType(char c)
->>>>>>> b5d188a2
     {
       switch (c) {
       case 'f':
@@ -2036,7 +1365,6 @@
       }
     }
 
-<<<<<<< HEAD
     protected static SqlRow CreateOidRow(IEnumerable<long> oids)
     {
       var result = SqlDml.Row();
@@ -2093,44 +1421,6 @@
       await using (cmd.ConfigureAwait(false)) {
         return Convert.ToInt64(await cmd.ExecuteScalarAsync(token).ConfigureAwait(false));
       }
-=======
-    protected SqlRow CreateOidRow(IEnumerable<long> oids)
-    {
-      var result = SqlDml.Row();
-      foreach (var oid in oids)
-        result.Add(oid);
-      // make sure it is not empty, so that "IN" expression always works
-      // add an invalid OID value 
-      if (result.Count==0)
-        result.Add(-1000);
-      return result;
-    }
-
-    private int[] ReadIntArray(object value)
-    {
-      var shortArray = value as short[];
-      if (shortArray!=null) {
-        var result = new int[shortArray.Length];
-        for (int i = 0; i < shortArray.Length; i++)
-          result[i] = shortArray[i];
-        return result;
-      }
-      var intArray = value as int[];
-      if (intArray!=null)
-        return intArray;
-      throw new InvalidOperationException();
-    }
-
-    /// <summary>
-    /// Gets and caches the inner identifier of the current database user.
-    /// </summary>
-    private long GetMyUserSysId(long mUserSysId)
-    {
-      if (mUserSysId < 0)
-        using (var cmd = Connection.CreateCommand("SELECT usesysid FROM pg_user WHERE usename = user"))
-          return Convert.ToInt64(cmd.ExecuteScalar());
-      return mUserSysId;
->>>>>>> b5d188a2
     }
 
     // Constructor
