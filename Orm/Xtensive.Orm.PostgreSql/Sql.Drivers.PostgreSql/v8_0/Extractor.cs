--- conflicted
+++ resolved
@@ -1,8 +1,4 @@
-<<<<<<< HEAD
-// Copyright (C) 2009-2020 Xtensive LLC.
-=======
 // Copyright (C) 2003-2023 Xtensive LLC.
->>>>>>> 88837ebc
 // This code is distributed under MIT license terms.
 // See the License.txt file in the project root for more information.
 
@@ -325,7 +321,6 @@
     #endregion
 
     /// <inheritdoc/>
-<<<<<<< HEAD
     public override Catalog ExtractCatalog(string catalogName) => ExtractSchemes(catalogName, Array.Empty<string>());
 
     /// <inheritdoc/>
@@ -334,9 +329,6 @@
 
     /// <inheritdoc/>
     public override Catalog ExtractSchemes(string catalogName, string[] schemaNames)
-=======
-    public override Catalog ExtractCatalog(string catalogName)
->>>>>>> 88837ebc
     {
       var (catalog, context) = CreateCatalogAndContext(catalogName, schemaNames);
 
@@ -346,13 +338,8 @@
     }
 
     /// <inheritdoc/>
-<<<<<<< HEAD
     public override async Task<Catalog> ExtractSchemesAsync(
       string catalogName, string[] schemaNames, CancellationToken token = default)
-=======
-    [Obsolete]
-    public override Schema ExtractSchema(string catalogName, string schemaName)
->>>>>>> 88837ebc
     {
       var (catalog, context) = CreateCatalogAndContext(catalogName, schemaNames);
 
@@ -361,13 +348,8 @@
       return catalog;
     }
 
-<<<<<<< HEAD
     private static (Catalog catalog, ExtractionContext context) CreateCatalogAndContext(string catalogName,
       string[] schemaNames)
-=======
-    /// <inheritdoc/>
-    public override Catalog ExtractSchemes(string catalogName, string[] schemaNames)
->>>>>>> 88837ebc
     {
       var catalog = new Catalog(catalogName);
       var context = new ExtractionContext(catalog);
