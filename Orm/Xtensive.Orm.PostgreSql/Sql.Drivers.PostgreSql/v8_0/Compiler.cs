// Copyright (C) 2003-2022 Xtensive LLC.
// This code is distributed under MIT license terms.
// See the License.txt file in the project root for more information.

using System;
using System.Linq;
using Xtensive.Orm.Providers.PostgreSql;
using Xtensive.Sql.Compiler;
using Xtensive.Sql.Dml;
using SqlCompiler = Xtensive.Sql.Compiler.SqlCompiler;

namespace Xtensive.Sql.Drivers.PostgreSql.v8_0
{
  internal class Compiler : SqlCompiler
  {
    private static readonly SqlNative OneYearInterval = SqlDml.Native("interval '1 year'");
    private static readonly SqlNative OneMonthInterval = SqlDml.Native("interval '1 month'");
    private static readonly SqlNative OneDayInterval = SqlDml.Native("interval '1 day'");
    private static readonly SqlNative OneMinuteInterval = SqlDml.Native("interval '1 minute'");
    private static readonly SqlNative OneSecondInterval = SqlDml.Native("interval '1 second'");

    /// <inheritdoc/>
    public override void Visit(SqlDeclareCursor node)
    {
    }

    /// <inheritdoc/>
    public override void Visit(SqlOpenCursor node) => base.Visit(node.Cursor.Declare());

    /// <inheritdoc/>
    public override void Visit(SqlBinary node)
    {
      var right = node.Right as SqlArray;
      if (!right.IsNullReference() && (node.NodeType is SqlNodeType.In or SqlNodeType.NotIn)) {
        var row = SqlDml.Row(right.GetValues().Select(value => SqlDml.Literal(value)).ToArray());
        base.Visit(node.NodeType == SqlNodeType.In ? SqlDml.In(node.Left, row) : SqlDml.NotIn(node.Left, row));
      }
      else {
        switch (node.NodeType) {
          case SqlNodeType.DateTimeOffsetMinusDateTimeOffset:
            (node.Left - node.Right).AcceptVisitor(this);
            return;
          case SqlNodeType.DateTimeOffsetMinusInterval:
            (node.Left - node.Right).AcceptVisitor(this);
            return;
          case SqlNodeType.DateTimeOffsetPlusInterval:
            (node.Left + node.Right).AcceptVisitor(this);
            return;
        }
        base.Visit(node);
      }
    }

    /// <inheritdoc/>
    public override void Visit(SqlFunctionCall node)
    {
      const double nanosecondsPerSecond = 1000000000.0;

      switch (node.FunctionType) {
        case SqlFunctionType.PadLeft:
        case SqlFunctionType.PadRight:
          SqlHelper.GenericPad(node).AcceptVisitor(this);
          return;
        case SqlFunctionType.Rand:
          SqlDml.FunctionCall(translator.TranslateToString(SqlFunctionType.Rand)).AcceptVisitor(this);
          return;
        case SqlFunctionType.Square:
          SqlDml.Power(node.Arguments[0], 2).AcceptVisitor(this);
          return;
        case SqlFunctionType.IntervalConstruct:
          ((node.Arguments[0] / SqlDml.Literal(nanosecondsPerSecond)) * OneSecondInterval).AcceptVisitor(this);
          return;
        case SqlFunctionType.IntervalToMilliseconds:
          SqlHelper.IntervalToMilliseconds(node.Arguments[0]).AcceptVisitor(this);
          return;
        case SqlFunctionType.IntervalToNanoseconds:
          SqlHelper.IntervalToNanoseconds(node.Arguments[0]).AcceptVisitor(this);
          return;
        case SqlFunctionType.IntervalAbs:
          SqlHelper.IntervalAbs(node.Arguments[0]).AcceptVisitor(this);
          return;
        case SqlFunctionType.DateTimeConstruct:
          var newNode = SqlDml.Literal(new DateTime(2001, 1, 1))
                         + (OneYearInterval * (node.Arguments[0] - 2001))
                         + (OneMonthInterval * (node.Arguments[1] - 1))
                         + (OneDayInterval * (node.Arguments[2] - 1));
          newNode.AcceptVisitor(this);
          return;
        case SqlFunctionType.DateTimeTruncate:
          (SqlDml.FunctionCall("date_trunc", "day", node.Arguments[0])).AcceptVisitor(this);
          return;
        case SqlFunctionType.DateTimeAddMonths:
          (node.Arguments[0] + node.Arguments[1] * OneMonthInterval).AcceptVisitor(this);
          return;
        case SqlFunctionType.DateTimeAddYears:
          (node.Arguments[0] + node.Arguments[1] * OneYearInterval).AcceptVisitor(this);
          return;
        case SqlFunctionType.DateTimeToStringIso:
          DateTimeToStringIso(node.Arguments[0]).AcceptVisitor(this);
          return;
        case SqlFunctionType.DateTimeOffsetTimeOfDay:
          DateTimeOffsetTimeOfDay(node.Arguments[0]).AcceptVisitor(this);
          return;
        case SqlFunctionType.DateTimeOffsetAddMonths:
          SqlDml.Cast(node.Arguments[0] + node.Arguments[1] * OneMonthInterval, SqlType.DateTimeOffset).AcceptVisitor(this);
          return;
        case SqlFunctionType.DateTimeOffsetAddYears:
          SqlDml.Cast(node.Arguments[0] + node.Arguments[1] * OneYearInterval, SqlType.DateTimeOffset).AcceptVisitor(this);
          return;
        case SqlFunctionType.DateTimeOffsetConstruct:
          ConstructDateTimeOffset(node.Arguments[0], node.Arguments[1]).AcceptVisitor(this);
          return;
        case SqlFunctionType.DateTimeToDateTimeOffset:
          SqlDml.Cast(node.Arguments[0], SqlType.DateTimeOffset).AcceptVisitor(this);
          return;
      }
      base.Visit(node);
    }

    /// <inheritdoc/>
    public override void Visit(SqlCustomFunctionCall node)
    {
      if (node.FunctionType == PostgresqlSqlFunctionType.NpgsqlPointExtractX) {
        NpgsqlPointExtractPart(node.Arguments[0], 0).AcceptVisitor(this);
        return;
      }
      if (node.FunctionType == PostgresqlSqlFunctionType.NpgsqlPointExtractY) {
        NpgsqlPointExtractPart(node.Arguments[0], 1).AcceptVisitor(this);
        return;
      }
      if (node.FunctionType == PostgresqlSqlFunctionType.NpgsqlTypeExtractPoint) {
        NpgsqlTypeExtractPoint(node.Arguments[0], node.Arguments[1]).AcceptVisitor(this);
        return;
      }
      if (node.FunctionType == PostgresqlSqlFunctionType.NpgsqlBoxExtractHeight) {
        NpgsqlBoxExtractHeight(node.Arguments[0]).AcceptVisitor(this);
        return;
      }
      if (node.FunctionType == PostgresqlSqlFunctionType.NpgsqlBoxExtractWidth) {
        NpgsqlBoxExtractWidth(node.Arguments[0]).AcceptVisitor(this);
        return;
      }
      if (node.FunctionType == PostgresqlSqlFunctionType.NpgsqlCircleExtractCenter) {
        NpgsqlCircleExtractCenter(node.Arguments[0]).AcceptVisitor(this);
        return;
      }
      if (node.FunctionType == PostgresqlSqlFunctionType.NpgsqlCircleExtractRadius) {
        NpgsqlCircleExtractRadius(node.Arguments[0]).AcceptVisitor(this);
        return;
      }
      if (node.FunctionType == PostgresqlSqlFunctionType.NpgsqlPathAndPolygonCount) {
        NpgsqlPathAndPolygonCount(node.Arguments[0]).AcceptVisitor(this);
        return;
      }
      if (node.FunctionType == PostgresqlSqlFunctionType.NpgsqlPathAndPolygonOpen) {
        NpgsqlPathAndPolygonOpen(node.Arguments[0]).AcceptVisitor(this);
        return;
      }
      if (node.FunctionType == PostgresqlSqlFunctionType.NpgsqlPathAndPolygonContains) {
        NpgsqlPathAndPolygonContains(node.Arguments[0], node.Arguments[1]).AcceptVisitor(this);
        return;
      }
      if (node.FunctionType == PostgresqlSqlFunctionType.NpgsqlTypeOperatorEquality) {
        NpgsqlTypeOperatorEquality(node.Arguments[0], node.Arguments[1]).AcceptVisitor(this);
        return;
      }
      if (node.FunctionType == PostgresqlSqlFunctionType.NpgsqlPointConstructor) {
        var newNode = SqlDml.RawConcat(
          NpgsqlTypeConstructor(node.Arguments[0], node.Arguments[1], "point'"),
          SqlDml.Native("'"));
        newNode.AcceptVisitor(this);
        return;
      }
      if (node.FunctionType == PostgresqlSqlFunctionType.NpgsqlBoxConstructor) {
        NpgsqlTypeConstructor(node.Arguments[0], node.Arguments[1], "box").AcceptVisitor(this);
        return;
      }
      if (node.FunctionType == PostgresqlSqlFunctionType.NpgsqlCircleConstructor) {
        NpgsqlTypeConstructor(node.Arguments[0], node.Arguments[1], "circle").AcceptVisitor(this);
        return;
      }
      if (node.FunctionType == PostgresqlSqlFunctionType.NpgsqlLSegConstructor) {
        NpgsqlTypeConstructor(node.Arguments[0], node.Arguments[1], "lseg").AcceptVisitor(this);
        return;
      }
      base.Visit(node);
    }


    private static SqlExpression DateTimeToStringIso(SqlExpression dateTime) =>
      SqlDml.FunctionCall("To_Char", dateTime, "YYYY-MM-DD\"T\"HH24:MI:SS");

    private static SqlExpression IntervalToIsoString(SqlExpression interval, bool signed)
    {
      if (!signed) {
        return SqlDml.FunctionCall("TO_CHAR", interval, "HH24:MI");
      }
      var hours = SqlDml.FunctionCall("TO_CHAR", SqlDml.Extract(SqlIntervalPart.Hour, interval), "SG09");
      var minutes = SqlDml.FunctionCall("TO_CHAR", SqlDml.Extract(SqlIntervalPart.Minute, interval), "FM09");
      return SqlDml.Concat(hours, ":", minutes);
    }

    protected static SqlExpression NpgsqlPointExtractPart(SqlExpression expression, int part) =>
      SqlDml.RawConcat(expression, SqlDml.Native($"[{part}]"));

    protected static SqlExpression NpgsqlTypeExtractPoint(SqlExpression expression, SqlExpression numberPoint)
    {
      var numberPointAsInt = numberPoint as SqlLiteral<int>;
      var valueNumberPoint = numberPointAsInt != null ? numberPointAsInt.Value : 0;

      return SqlDml.RawConcat(
        SqlDml.Native("("),
        SqlDml.RawConcat(
          expression,
          SqlDml.Native($"[{valueNumberPoint}])")));
    }

    protected static SqlExpression NpgsqlBoxExtractHeight(SqlExpression expression) =>
      SqlDml.FunctionCall("HEIGHT", expression);

    protected static SqlExpression NpgsqlBoxExtractWidth(SqlExpression expression) =>
      SqlDml.FunctionCall("WIDTH", expression);

    protected static SqlExpression NpgsqlCircleExtractCenter(SqlExpression expression) =>
      SqlDml.RawConcat(SqlDml.Native("@@"), expression);

    protected static SqlExpression NpgsqlCircleExtractRadius(SqlExpression expression) =>
      SqlDml.FunctionCall("RADIUS", expression);

    protected static SqlExpression NpgsqlPathAndPolygonCount(SqlExpression expression) =>
      SqlDml.FunctionCall("NPOINTS", expression);

    protected static SqlExpression NpgsqlPathAndPolygonOpen(SqlExpression expression) =>
      SqlDml.FunctionCall("ISOPEN", expression);

    protected static SqlExpression NpgsqlPathAndPolygonContains(SqlExpression expression, SqlExpression point)
    {
      return SqlDml.RawConcat(
        expression,
        SqlDml.RawConcat(
          SqlDml.Native("@>"),
          point));
    }

    protected static SqlExpression NpgsqlTypeOperatorEquality(SqlExpression left, SqlExpression right)
    {
      return SqlDml.RawConcat(left,
        SqlDml.RawConcat(
          SqlDml.Native("~="),
          right));
    }

    private static SqlExpression NpgsqlTypeConstructor(SqlExpression left, SqlExpression right, string type)
    {
      return SqlDml.RawConcat(
        SqlDml.Native($"{type}("),
        SqlDml.RawConcat(left,
          SqlDml.RawConcat(
            SqlDml.Native(","),
            SqlDml.RawConcat(
              right,
              SqlDml.Native(")")))));
    }

    public override void Visit(SqlExtract node)
    {
      switch (node.DateTimeOffsetPart) {
        case SqlDateTimeOffsetPart.Date:
          DateTimeOffsetExtractDate(node.Operand).AcceptVisitor(this);
          return;
        case SqlDateTimeOffsetPart.DateTime:
          DateTimeOffsetExtractDateTime(node.Operand).AcceptVisitor(this);
          return;

        case SqlDateTimeOffsetPart.UtcDateTime:
          DateTimeOffsetToUtcDateTime(node.Operand).AcceptVisitor(this);
          return;
        case SqlDateTimeOffsetPart.LocalDateTime:
          DateTimeOffsetToLocalDateTime(node.Operand).AcceptVisitor(this);
          return;
        case SqlDateTimeOffsetPart.Offset:
          DateTimeOffsetExtractOffset(node);
          return;
      }
      base.Visit(node);
    }

<<<<<<< HEAD

    protected SqlExpression DateTimeOffsetExtractDate(SqlExpression timestamp)
    {
      return SqlDml.FunctionCall("DATE", timestamp);
    }
=======
    protected SqlExpression DateTimeOffsetExtractDate(SqlExpression timestamp) =>
      SqlDml.FunctionCall("DATE", timestamp);
>>>>>>> 0fb2dd9f

    protected SqlExpression DateTimeOffsetExtractDateTime(SqlExpression timestamp) =>
      SqlDml.Cast(timestamp, SqlType.DateTime);

<<<<<<< HEAD
    protected SqlExpression DateTimeOffsetToUtcDateTime(SqlExpression timeStamp)
    {
      return GetDateTimeInTimeZone(timeStamp, TimeSpan.Zero);
    }

    protected SqlExpression DateTimeOffsetToLocalDateTime(SqlExpression timestamp)
    {
      return SqlDml.Cast(timestamp, SqlType.DateTime);
    }
=======
    protected SqlExpression DateTimeOffsetToUtcDateTime(SqlExpression timeStamp) =>
      GetDateTimeInTimeZone(timeStamp, TimeSpan.Zero);
    
    protected SqlExpression DateTimeOffsetToLocalDateTime(SqlExpression timestamp) =>
      SqlDml.Cast(timestamp, SqlType.DateTime);
>>>>>>> 0fb2dd9f

    protected void DateTimeOffsetExtractOffset(SqlExtract node)
    {
      using (context.EnterScope(node)) {
<<<<<<< HEAD
        AppendTranslated(node, ExtractSection.Entry);
        var part = node.DateTimePart!=SqlDateTimePart.Nothing
          ? translator.Translate(node.DateTimePart)
          : node.IntervalPart!=SqlIntervalPart.Nothing
            ? translator.Translate(node.IntervalPart)
            : translator.Translate(node.DateTimeOffsetPart);
        context.Output.Append(part);
        AppendTranslated(node, ExtractSection.From);
        node.Operand.AcceptVisitor(this);
        AppendTranslated(node, ExtractSection.Exit);
=======
        AppendTranslatedEntry(node);
        translator.Translate(context.Output, node.DateTimeOffsetPart);
        AppendTranslated(node, ExtractSection.From);
        node.Operand.AcceptVisitor(this);
        AppendSpace();
        AppendTranslatedExit(node);
>>>>>>> 0fb2dd9f
        AppendTranslated(SqlNodeType.Multiply);
        OneSecondInterval.AcceptVisitor(this);
      }
    }

    protected SqlExpression DateTimeOffsetTimeOfDay(SqlExpression timestamp) =>
      DateTimeOffsetSubstract(timestamp, SqlDml.DateTimeTruncate(timestamp));

    protected SqlExpression DateTimeOffsetSubstract(SqlExpression timestamp1, SqlExpression timestamp2) => timestamp1 - timestamp2;

    protected SqlExpression ConstructDateTimeOffset(SqlExpression dateTimeExpression, SqlExpression offsetInMinutes)
    {
      var dateTimeAsStringExpression = GetDateTimeAsStringExpression(dateTimeExpression);
      var offsetAsStringExpression = GetOffsetAsStringExpression(offsetInMinutes);
      return ConstructDateTimeOffsetFromExpressions(dateTimeAsStringExpression, offsetAsStringExpression);
    }

    protected SqlExpression ConstructDateTimeOffsetFromExpressions(SqlExpression datetimeStringExpression, SqlExpression offsetStringExpression) =>
      SqlDml.Cast(SqlDml.Concat(datetimeStringExpression, " ", offsetStringExpression), SqlType.DateTimeOffset);

    protected SqlExpression GetDateTimeAsStringExpression(SqlExpression dateTimeExpression) =>
      SqlDml.FunctionCall("To_Char", dateTimeExpression, "YYYY-MM-DD\"T\"HH24:MI:SS.MS");

    protected SqlExpression GetOffsetAsStringExpression(SqlExpression offsetInMinutes)
    {
      var hours = 0;
      var minutes = 0;
      //if something simple as double or int or even timespan can be separated into hours and minutes parts
      if (TryDivideOffsetIntoParts(offsetInMinutes, ref hours, ref minutes))
        return SqlDml.Native($"'{ZoneStringFromParts(hours, minutes)}'");

      var intervalExpression = offsetInMinutes * OneMinuteInterval;
      return IntervalToIsoString(intervalExpression, true);
    }

    private string ZoneStringFromParts(int hours, int minutes) =>
      $"{(hours < 0 ? "-" : "+")}{Math.Abs(hours):00}:{Math.Abs(minutes):00}";

    private SqlExpression GetDateTimeInTimeZone(SqlExpression expression, SqlExpression zone) =>
      SqlDml.FunctionCall("TIMEZONE", zone, expression);

    private SqlExpression GetServerTimeZone() =>
      SqlDml.FunctionCall("CURRENT_SETTING", SqlDml.Literal("TIMEZONE"));

    private bool TryDivideOffsetIntoParts(SqlExpression offsetInMinutes, ref int hours , ref int minutes)
    {
      var offsetToDouble = offsetInMinutes as SqlLiteral<double>;
      if (offsetToDouble != null) {
        hours = (int) offsetToDouble.Value / 60;
        minutes = Math.Abs((int) offsetToDouble.Value % 60);
        return true;
      }
      var offsetToInt = offsetInMinutes as SqlLiteral<int>;
      if (offsetToInt != null) {
        hours = offsetToInt.Value / 60;
        minutes = Math.Abs(offsetToInt.Value % 60);
        return true;
      }
      var offsetToTimeSpan = offsetInMinutes as SqlLiteral<TimeSpan>;
      if (offsetToTimeSpan != null) {
        var totalMinutes = offsetToTimeSpan.Value.TotalMinutes;
        hours = (int) totalMinutes / 60;
        minutes = Math.Abs((int)totalMinutes % 60);
        return true;
      }
      return false;
    }

    // Constructors

    protected internal Compiler(SqlDriver driver)
      : base(driver)
    {
    }
  }
}<|MERGE_RESOLUTION|>--- conflicted
+++ resolved
@@ -285,60 +285,27 @@
       base.Visit(node);
     }
 
-<<<<<<< HEAD
-
-    protected SqlExpression DateTimeOffsetExtractDate(SqlExpression timestamp)
-    {
-      return SqlDml.FunctionCall("DATE", timestamp);
-    }
-=======
     protected SqlExpression DateTimeOffsetExtractDate(SqlExpression timestamp) =>
       SqlDml.FunctionCall("DATE", timestamp);
->>>>>>> 0fb2dd9f
 
     protected SqlExpression DateTimeOffsetExtractDateTime(SqlExpression timestamp) =>
       SqlDml.Cast(timestamp, SqlType.DateTime);
 
-<<<<<<< HEAD
-    protected SqlExpression DateTimeOffsetToUtcDateTime(SqlExpression timeStamp)
-    {
-      return GetDateTimeInTimeZone(timeStamp, TimeSpan.Zero);
-    }
-
-    protected SqlExpression DateTimeOffsetToLocalDateTime(SqlExpression timestamp)
-    {
-      return SqlDml.Cast(timestamp, SqlType.DateTime);
-    }
-=======
     protected SqlExpression DateTimeOffsetToUtcDateTime(SqlExpression timeStamp) =>
       GetDateTimeInTimeZone(timeStamp, TimeSpan.Zero);
-    
+
     protected SqlExpression DateTimeOffsetToLocalDateTime(SqlExpression timestamp) =>
       SqlDml.Cast(timestamp, SqlType.DateTime);
->>>>>>> 0fb2dd9f
 
     protected void DateTimeOffsetExtractOffset(SqlExtract node)
     {
       using (context.EnterScope(node)) {
-<<<<<<< HEAD
-        AppendTranslated(node, ExtractSection.Entry);
-        var part = node.DateTimePart!=SqlDateTimePart.Nothing
-          ? translator.Translate(node.DateTimePart)
-          : node.IntervalPart!=SqlIntervalPart.Nothing
-            ? translator.Translate(node.IntervalPart)
-            : translator.Translate(node.DateTimeOffsetPart);
-        context.Output.Append(part);
-        AppendTranslated(node, ExtractSection.From);
-        node.Operand.AcceptVisitor(this);
-        AppendTranslated(node, ExtractSection.Exit);
-=======
         AppendTranslatedEntry(node);
         translator.Translate(context.Output, node.DateTimeOffsetPart);
         AppendTranslated(node, ExtractSection.From);
         node.Operand.AcceptVisitor(this);
         AppendSpace();
         AppendTranslatedExit(node);
->>>>>>> 0fb2dd9f
         AppendTranslated(SqlNodeType.Multiply);
         OneSecondInterval.AcceptVisitor(this);
       }
