--- conflicted
+++ resolved
@@ -41,30 +41,11 @@
     protected override ISqlCompileUnit BuildExtractSequencesQuery(ExtractionContext context)
     {
       var sequenceMap = context.SequenceMap;
-<<<<<<< HEAD
       // select all the sequences registered in map
       var tableRef = PgSequence;
       var select = SqlDml.Select(tableRef);
       select.Where = SqlDml.In(tableRef["seqrelid"], SqlDml.Array(sequenceMap.Keys.ToArray()));
       return select;
-=======
-
-      if (sequenceMap.Count > 0) {
-        // select all the sequences registered in map
-        var tableRef = PgSequence;
-        var select = SqlDml.Select(tableRef);
-        select.Where = SqlDml.In(tableRef["seqrelid"], SqlDml.Array(sequenceMap.Keys.ToArray()));
-
-        using (var cmd = Connection.CreateCommand(select))
-        using (var dr = cmd.ExecuteReader()) {
-          while (dr.Read()) {
-            var seqId = Convert.ToInt64(dr["seqrelid"]);
-            var sequence = context.SequenceMap[seqId];
-            ReadSequenceDescriptor(dr, sequence.SequenceDescriptor);
-          }
-        }
-      }
->>>>>>> 7d4ade32
     }
 
     /// <inheritdoc/>
@@ -80,17 +61,10 @@
     }
 
     protected void CreateOidColumn(Table table, string name) =>
-<<<<<<< HEAD
-      table.CreateColumn(name, new SqlValueType(SqlType.Int64));
-
-    protected void CreateInt8Column(Table table, string name) =>
-      table.CreateColumn(name, new SqlValueType(SqlType.Int64));
-=======
       _ = table.CreateColumn(name, new SqlValueType(SqlType.Int64));
 
     protected void CreateInt8Column(Table table, string name) =>
       _ = table.CreateColumn(name, new SqlValueType(SqlType.Int64));
->>>>>>> 7d4ade32
 
     // Constructors
 
