--- conflicted
+++ resolved
@@ -12,10 +12,7 @@
 {
   internal class Translator : v9_1.Translator
   {
-<<<<<<< HEAD
-=======
     /// <inheritdoc/>
->>>>>>> 0fb2dd9f
     public override void Translate(SqlCompilerContext context, SqlJoinExpression node, JoinSection section)
     {
       var output = context.Output;
@@ -29,16 +26,6 @@
               case SqlJoinType.FullOuterJoin:
                 throw new NotSupportedException();
               case SqlJoinType.CrossApply:
-<<<<<<< HEAD
-                output.Append("CROSS JOIN LATERAL");
-                return;
-              case SqlJoinType.LeftOuterApply:
-                output.Append("LEFT JOIN LATERAL");
-                return;
-            }
-          }
-          output.Append(Translate(node.JoinType)).Append(" JOIN");
-=======
                 _ = output.Append("CROSS JOIN LATERAL");
                 return;
               case SqlJoinType.LeftOuterApply:
@@ -48,16 +35,11 @@
           }
           Translate(output, node.JoinType);
           _ = output.Append(" JOIN");
->>>>>>> 0fb2dd9f
           break;
         }
         case JoinSection.Exit: {
           if (node.JoinType == SqlJoinType.LeftOuterApply) {
-<<<<<<< HEAD
-            output.Append("ON TRUE");
-=======
             _ = output.Append("ON TRUE");
->>>>>>> 0fb2dd9f
           }
           break;
         }
