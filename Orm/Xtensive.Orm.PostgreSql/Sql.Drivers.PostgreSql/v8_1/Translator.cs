// Copyright (C) 2009-2022 Xtensive LLC.
// This code is distributed under MIT license terms.
// See the License.txt file in the project root for more information.

using System;
using Xtensive.Sql.Compiler;
using Xtensive.Sql.Dml;

namespace Xtensive.Sql.Drivers.PostgreSql.v8_1
{
  internal class Translator : v8_0.Translator
  {
<<<<<<< HEAD
    public override void Translate(SqlCompilerContext context, SqlContinue node)
    {
      context.Output.Append("CONTINUE");
    }

=======
    /// <inheritdoc/>
    public override void Translate(SqlCompilerContext context, SqlContinue node) =>
      context.Output.Append("CONTINUE");

    /// <inheritdoc/>
>>>>>>> 0fb2dd9f
    public override void Translate(SqlCompilerContext context, SqlExtract node, ExtractSection section)
    {
      switch (node.IntervalPart) {
        case SqlIntervalPart.Day:
        case SqlIntervalPart.Hour:
          break;
        default:
          base.Translate(context, node, section);
          return;
      }
      switch (section) {
        case ExtractSection.From:
<<<<<<< HEAD
          context.Output.Append("from justify_hours(");
          break;
        case ExtractSection.Exit:
          context.Output.Append("))");
=======
          _ = context.Output.AppendOpeningPunctuation("from justify_hours(");
          break;
        case ExtractSection.Exit:
          _ = context.Output.Append("))");
>>>>>>> 0fb2dd9f
          break;
        default:
          base.Translate(context, node, section);
          break;
      }
    }

    /// <inheritdoc/>
    public override void Translate(IOutput output, SqlLockType lockType)
    {
      if (lockType.Supports(SqlLockType.SkipLocked)) {
        base.Translate(output, lockType);
      }
      _ = lockType.Supports(SqlLockType.Shared)
        ? output.Append("FOR SHARE")
        : output.Append("FOR UPDATE");
      if (lockType.Supports(SqlLockType.ThrowIfLocked)) {
        _ = output.Append(" NOWAIT");
      }
    }

    // Constructors

    public Translator(SqlDriver driver)
      : base(driver)
    {
    }
  }
}<|MERGE_RESOLUTION|>--- conflicted
+++ resolved
@@ -10,19 +10,11 @@
 {
   internal class Translator : v8_0.Translator
   {
-<<<<<<< HEAD
-    public override void Translate(SqlCompilerContext context, SqlContinue node)
-    {
-      context.Output.Append("CONTINUE");
-    }
-
-=======
     /// <inheritdoc/>
     public override void Translate(SqlCompilerContext context, SqlContinue node) =>
       context.Output.Append("CONTINUE");
 
     /// <inheritdoc/>
->>>>>>> 0fb2dd9f
     public override void Translate(SqlCompilerContext context, SqlExtract node, ExtractSection section)
     {
       switch (node.IntervalPart) {
@@ -35,17 +27,10 @@
       }
       switch (section) {
         case ExtractSection.From:
-<<<<<<< HEAD
-          context.Output.Append("from justify_hours(");
-          break;
-        case ExtractSection.Exit:
-          context.Output.Append("))");
-=======
           _ = context.Output.AppendOpeningPunctuation("from justify_hours(");
           break;
         case ExtractSection.Exit:
           _ = context.Output.Append("))");
->>>>>>> 0fb2dd9f
           break;
         default:
           base.Translate(context, node, section);
