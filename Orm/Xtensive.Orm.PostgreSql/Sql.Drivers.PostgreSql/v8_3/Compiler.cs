--- conflicted
+++ resolved
@@ -73,32 +73,6 @@
 
       var queryName = translator.QuoteIdentifier("column" + internalColumnIndex);
 
-<<<<<<< HEAD
-      context.Output.Append("(SELECT ");
-      for (var columnIndex = 0; columnIndex < node.Columns.Count - 1; columnIndex++) {
-        if (columnIndex != 0) {
-          context.Output.Append(translator.ColumnDelimiter);
-        }
-        translator.TranslateIdentifier(context.Output, node.Columns[columnIndex].Name);
-      }
-      context.Output.Append(translator.ColumnDelimiter);
-      context.Output.Append("ts_rank_cd(");
-      context.Output.Append(vectorName);
-      context.Output.Append(translator.ArgumentDelimiter);
-      context.Output.Append(queryName);
-      context.Output.Append(") AS");
-      context.Output.Append(translator.QuoteIdentifier(node.Columns[node.Columns.Count - 1].Name));
-      context.Output.Append(" FROM (SELECT ");
-      for (var columnIndex = 0; columnIndex < node.Columns.Count - 1; columnIndex++) {
-        if (columnIndex != 0) {
-          context.Output.Append(translator.ColumnDelimiter);
-        }
-        context.Output.Append(translator.QuoteIdentifier(node.Columns[columnIndex].Name));
-      }
-      context.Output.Append(translator.ColumnDelimiter);
-      context.Output.Append($"{vector} AS {vectorName}");
-      context.Output.Append(translator.ColumnDelimiter);
-=======
       var output = context.Output;
       _ = output.Append("(SELECT ");
       for (var columnIndex = 0; columnIndex < node.Columns.Count - 1; columnIndex++) {
@@ -124,40 +98,17 @@
       _ = output.Append(translator.ColumnDelimiter)
         .Append($"{vector} AS {vectorName}")
         .Append(translator.ColumnDelimiter);
->>>>>>> 0fb2dd9f
 
       var languages = fullTextIndex
         .Columns
         .SelectMany(column => column.Languages)
         .Select(language => language.Name)
         .Distinct();
-<<<<<<< HEAD
-      context.Output.Append("(");
-=======
       _ = output.Append("(");
->>>>>>> 0fb2dd9f
 
       var isFirst = true;
       foreach(var language in languages) {
         if (!isFirst) {
-<<<<<<< HEAD
-          context.Output.Append(" || ");
-        }
-        isFirst = false;
-
-        context.Output.Append("to_tsquery('");
-        context.Output.Append(language);
-        context.Output.Append("'::regconfig, ");
-        context.Output.Append("replace(trim(regexp_replace(");
-        node.FreeText.AcceptVisitor(this);
-        context.Output.Append(@",'\\W+', ' ', 'g')),' ', '|')");
-        context.Output.Append(")");
-      }
-      context.Output.Append(")");
-
-      context.Output.Append($" AS {queryName}");
-      context.Output.Append($" FROM {tableName}) AS {alias} WHERE {vectorName} @@ {queryName})");
-=======
           _ = context.Output.Append(" || ");
         }
         isFirst = false;
@@ -169,7 +120,6 @@
         _ = output.Append(@",'\\W+', ' ', 'g')),' ', '|'))");
       }
       _ = context.Output.Append($") AS {queryName} FROM {tableName}) AS {alias} WHERE {vectorName} @@ {queryName})");
->>>>>>> 0fb2dd9f
     }
 
     // Constructors
