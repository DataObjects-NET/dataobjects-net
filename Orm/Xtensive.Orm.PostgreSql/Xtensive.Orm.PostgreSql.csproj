﻿<Project Sdk="Microsoft.NET.Sdk">
  <PropertyGroup>
    <IsPackable>true</IsPackable>
    <DocumentationFile>$(OutputPath)$(TargetFramework)\$(AssemblyName).xml</DocumentationFile>
    <Configurations>Debug;Release;Debug-NET5;Debug-NET6;Release-NET5;Release-NET6;</Configurations>
  </PropertyGroup>
  <PropertyGroup>
    <RootNamespace>Xtensive</RootNamespace>
    <PackageId>Xtensive.Orm.PostgreSql</PackageId>
    <Title>$(DoProductName) provider for PostgreSQL</Title>
    <AssemblyTitle>$(Title)</AssemblyTitle>
    <PackageDescription>Adds support for PostgreSQL to $(DoProductName)</PackageDescription>
    <SignAssembly>true</SignAssembly>
    <AssemblyOriginatorKeyFile>$(OrmKeyFile)</AssemblyOriginatorKeyFile>
    <AllowUnsafeBlocks>true</AllowUnsafeBlocks>
    <WarningLevel>2</WarningLevel>
  </PropertyGroup>
<<<<<<< HEAD
  <PropertyGroup Label="Debug" Condition="'$(Configuration)'=='Debug'">
    <DefineConstants>$(DefineConstants);TRACE;DEBUG</DefineConstants>
  </PropertyGroup>
  <PropertyGroup Label="Release" Condition="'$(Configuration)'=='Release'">
    <DefineConstants>TRACE</DefineConstants>
  </PropertyGroup>
=======
>>>>>>> d1e4da8e
  <ItemGroup>
    <PackageReference Include="Npgsql" Version="4.1.3.1" />
  </ItemGroup>
  <ItemGroup>
    <ProjectReference Include="..\Xtensive.Orm\Xtensive.Orm.csproj" />
  </ItemGroup>
  <ItemGroup>
    <Compile Include="..\Xtensive.Orm\Properties\Visibility.cs">
      <Link>Properties\Visibility.cs</Link>
    </Compile>
  </ItemGroup>
</Project><|MERGE_RESOLUTION|>--- conflicted
+++ resolved
@@ -15,15 +15,6 @@
     <AllowUnsafeBlocks>true</AllowUnsafeBlocks>
     <WarningLevel>2</WarningLevel>
   </PropertyGroup>
-<<<<<<< HEAD
-  <PropertyGroup Label="Debug" Condition="'$(Configuration)'=='Debug'">
-    <DefineConstants>$(DefineConstants);TRACE;DEBUG</DefineConstants>
-  </PropertyGroup>
-  <PropertyGroup Label="Release" Condition="'$(Configuration)'=='Release'">
-    <DefineConstants>TRACE</DefineConstants>
-  </PropertyGroup>
-=======
->>>>>>> d1e4da8e
   <ItemGroup>
     <PackageReference Include="Npgsql" Version="4.1.3.1" />
   </ItemGroup>
