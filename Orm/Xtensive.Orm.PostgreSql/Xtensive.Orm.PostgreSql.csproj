--- conflicted
+++ resolved
@@ -15,18 +15,9 @@
     <AllowUnsafeBlocks>true</AllowUnsafeBlocks>
     <WarningLevel>2</WarningLevel>
   </PropertyGroup>
-<<<<<<< HEAD
-=======
-  <PropertyGroup Label="Debug" Condition="'$(Configuration)'=='Debug'">
-    <DefineConstants>TRACE;DEBUG</DefineConstants>
-  </PropertyGroup>
-  <PropertyGroup Label="Release" Condition="'$(Configuration)'=='Release'">
-    <DefineConstants>TRACE</DefineConstants>
-  </PropertyGroup>
   <PropertyGroup Label="Nuget ReadMe" Condition="$(GeneratePackageOnBuild) == 'true'">
     <PackageReadmeFile>ReadMe.md</PackageReadmeFile>
   </PropertyGroup>
->>>>>>> 86d18bc3
   <ItemGroup Label="Nuget content">
     <Content Include="$(ProjectDir)NuGetContent\**">
       <PackagePath>.</PackagePath>
