--- conflicted
+++ resolved
@@ -15,21 +15,12 @@
     <AllowUnsafeBlocks>true</AllowUnsafeBlocks>
     <WarningLevel>2</WarningLevel>
   </PropertyGroup>
-<<<<<<< HEAD
-=======
-  <PropertyGroup Label="Debug" Condition="'$(Configuration)'=='Debug'">
-    <DefineConstants>TRACE;DEBUG</DefineConstants>
-  </PropertyGroup>
-  <PropertyGroup Label="Release" Condition="'$(Configuration)'=='Release'">
-    <DefineConstants>TRACE</DefineConstants>
-  </PropertyGroup>
   <ItemGroup Label="Nuget content">
     <Content Include="$(ProjectDir)NuGetContent\**">
       <PackagePath>.</PackagePath>
       <Visible>false</Visible>
     </Content>
   </ItemGroup>
->>>>>>> 377a2e7b
   <ItemGroup>
     <PackageReference Include="Npgsql" Version="4.1.3.1" />
   </ItemGroup>
