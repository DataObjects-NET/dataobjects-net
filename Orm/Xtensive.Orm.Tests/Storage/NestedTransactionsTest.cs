--- conflicted
+++ resolved
@@ -230,11 +230,7 @@
       outerTx.Complete();
       if (storageProviderInfo.CheckProviderIs(StorageProvider.SqlServer)) {
         var exception = Assert.Throws<StorageException>(() => outerTx.Dispose());
-<<<<<<< HEAD
-        Assert.That(exception.InnerException, Is.InstanceOf<SqlException>());
-=======
         Assert.That(exception.InnerException, Is.InstanceOf<Microsoft.Data.SqlClient.SqlException>());
->>>>>>> 159dbf92
       }
       else {
         Assert.DoesNotThrow(() => outerTx.Dispose());
