--- conflicted
+++ resolved
@@ -246,11 +246,7 @@
 
         using (counter.Attach()) {
           var inlineQuery = await session.Query.All<ALotOfFieldsEntityValid>()
-<<<<<<< HEAD
-          .Where(e => e.Id.In(IncludeAlgorithm.ComplexCondition, new[] { 1, 2 })).ExecuteAsync();
-=======
-          .Where(e => e.Id.In(IncludeAlgorithm.ComplexCondition, new[] { 1, 2, 3, 4 })).AsAsync();
->>>>>>> 04804b89
+            .Where(e => e.Id.In(IncludeAlgorithm.ComplexCondition, new[] { 1, 2, 3, 4 })).AsAsync();
           Assert.That(inlineQuery.Any(), Is.True);
           Assert.That(counter.Count, Is.EqualTo(6));
         }
