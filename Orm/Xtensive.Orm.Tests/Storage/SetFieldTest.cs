--- conflicted
+++ resolved
@@ -25,13 +25,6 @@
     [Field]
     public DateTime Date { get; set; }
 
-<<<<<<< HEAD
-#if DO_DATEONLY
-    [Field]
-    public DateOnly DateOnly { get; set; }
-#endif
-
-=======
 #if NET6_0_OR_GREATER
     [Field]
     public DateOnly DateOnly { get; set; }
@@ -40,7 +33,6 @@
     public TimeOnly TimeOnly { get; set; }
 
 #endif
->>>>>>> 4e8dfa7f
     [Field]
     public Direction? NullableDirection { get; set; }
 
@@ -77,19 +69,12 @@
         AssertIsNotCalled(() => { book.Title = "A"; });
         AssertIsCalled(() => { book.Date = new DateTime(1, 2, 3); });
         AssertIsNotCalled(() => { book.Date = new DateTime(1, 2, 3); });
-<<<<<<< HEAD
-
-#if DO_DATEONLY
-        AssertIsCalled(() => { book.DateOnly = new DateOnly(1, 2, 3); });
-        AssertIsNotCalled(() => { book.DateOnly = new DateOnly(1, 2, 3); });
-=======
 #if NET6_0_OR_GREATER //DO_DATEONLY
 
         AssertIsCalled(() => { book.DateOnly = new DateOnly(1, 2, 3); });
         AssertIsNotCalled(() => { book.DateOnly = new DateOnly(1, 2, 3); });
         AssertIsCalled(() => { book.TimeOnly = new TimeOnly(1, 2, 3); });
         AssertIsNotCalled(() => { book.TimeOnly = new TimeOnly(1, 2, 3); });
->>>>>>> 4e8dfa7f
 #endif
 
         var image = new byte[] { 1, 2, 3 };
