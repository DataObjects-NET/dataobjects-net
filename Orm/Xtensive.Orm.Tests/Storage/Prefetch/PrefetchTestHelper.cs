// Copyright (C) 2003-2010 Xtensive LLC.
// All rights reserved.
// For conditions of distribution and use, see license.
// Created by: Alexander Nikolaev
// Created:    2009.10.10

using System;
using System.Collections.Generic;
using System.Linq;
using Xtensive.Tuples;
using Tuple = Xtensive.Tuples.Tuple;
using Xtensive.Orm.Internals;
using Xtensive.Orm.Internals.Prefetch;
using Xtensive.Orm.Model;
using NUnit.Framework;
using Xtensive.Orm.Providers;
using Xtensive.Orm.Tests.Storage.Prefetch.Model;

namespace Xtensive.Orm.Tests.Storage.Prefetch
{
  public static class PrefetchTestHelper
  {
    private static int IndexOf(this ColumnInfoCollection columns, ColumnInfo item) {
      var index = columns.Count - 1;
      for (; index>=0; index--) {
        var current = columns[index];
        if (current==item) {
          break;
        }
      }
      return index;
    }

    public static void AssertOnlyDefaultColumnsAreLoaded(Key key, TypeInfo type, Session session)
    {
      AssertOnlySpecifiedColumnsAreLoaded(key, type, session, IsFieldToBeLoadedByDefault);
    }

    public static void AssertOnlySpecifiedColumnsAreLoaded(Key key, TypeInfo type, Session session,
      Func<FieldInfo, bool> fieldSelector)
    {
      var state = session.EntityStateCache[key, true];
      var realType = state.Key.TypeInfo;
<<<<<<< HEAD
      Assert.IsTrue(realType.Equals(type)
        || realType.Ancestors.Contains(type)
        || (type.IsInterface && realType.RecursiveInterfaces.Contains(type)));
=======
      Assert.IsTrue(realType.Equals(type) 
        || realType.Ancestors.Contains(type) 
        || (type.IsInterface && realType.AllInterfaces.Contains(type)));
>>>>>>> ed81e6b5
      var tuple = state.Tuple;
      Assert.IsNotNull(tuple);
      foreach (var field in type.Fields) {
        var isFieldSelected = false;
        if (!field.IsStructure)
          isFieldSelected = fieldSelector.Invoke(field);
        foreach (var column in field.Columns) {
          if (field.IsStructure)
            isFieldSelected = fieldSelector.Invoke(column.Field);
          var isAvailable = tuple.GetFieldState(type.Columns.IndexOf(column)).IsAvailable();
          if (isFieldSelected)
            Assert.IsTrue(isAvailable);
          else
            Assert.IsFalse(isAvailable);
        }
      }
    }

    public static bool IsFieldToBeLoadedByDefault(FieldInfo field)
    {
      return field.IsPrimaryKey || field.IsSystem || !field.IsLazyLoad && !field.IsEntitySet;
    }

    public static void AssertReferencedEntityIsLoaded(Key key, Session session, FieldInfo referencingField)
    {
      var state = session.EntityStateCache[key, true];
      var foreignKeyValue = referencingField.Associations.Last().ExtractForeignKey(state.Type, state.Tuple);
      var foreignKey = Key.Create(session.Domain, WellKnown.DefaultNodeId, referencingField.Associations.Last().TargetType,
        TypeReferenceAccuracy.BaseType, foreignKeyValue);
      AssertOnlySpecifiedColumnsAreLoaded(foreignKey, referencingField.Associations.Last().TargetType,
        session, IsFieldToBeLoadedByDefault);
    }

    public static void AssertEntitySetIsFullyLoaded(Key ownerKey, FieldInfo referencingField,
      int expectedCount, Session session)
    {
      EntitySetState setState;
      session.Handler.LookupState(ownerKey, referencingField, out setState);
      Assert.IsTrue(setState.IsFullyLoaded);
      Assert.AreEqual(expectedCount, setState.TotalItemCount);
    }

    public static void FillDataBase(Domain domain)
    {
      using (var session = domain.OpenSession())
      using (var transactionScope = session.OpenTransaction()) {
        FillDataBase(session);
        transactionScope.Complete();
      }
    }

    internal static void InvokePrefetch(this PrefetchManager prefetchManager, Key key, TypeInfo type,
      params PrefetchFieldDescriptor[] descriptors)
    {
      prefetchManager.Prefetch(key, type, new List<PrefetchFieldDescriptor>(descriptors));
    }

    public static void InvokePrefetch(this SessionHandler sessionHandler, Key key, TypeInfo type,
      params PrefetchFieldDescriptor[] descriptors)
    {
      sessionHandler.Prefetch(key, type, new List<PrefetchFieldDescriptor>(descriptors));
    }

    public static void FillDataBase(Session session)
    {
      var customer1 = new Customer {Name = "Customer1", Age = 25, City = "A"};
      var customer2 = new Customer {Name = "Customer2", Age = 30, City = "B"};
      var supplier1 = new Supplier {Name = "Supplier1", Age = 27};
      var supplier2 = new Supplier {Name = "Supplier2", Age = 35};
      var employee1 = new Employee {Name = "Employee1"};
      var employee2 = new Employee {Name = "Employee2"};
      var product1 = new Product {Name = "Product1", Supplier = supplier1};
      var product2 = new Product {Name = "Product2", Supplier = supplier1};
      var product3 = new Product {Name = "Product3", Supplier = supplier2};
      var product4 = new Product {Name = "Product4", Supplier = supplier2};
      var order1 = new Order {Number = 1, Customer = customer1, Employee = employee1};
      var order1Detail1 = new OrderDetail {Order = order1, Product = product1, Count = 100};
      var order1Detail2 = new OrderDetail {Order = order1, Product = product2, Count = 200};
      var order1Detail3 = new OrderDetail {Order = order1, Product = product3, Count = 300};
      var order1Detail4 = new OrderDetail {Order = order1, Product = product4, Count = 400};
      var order2 = new Order {Number = 2, Customer = customer2, Employee = employee2};
      var order2Detail1 = new OrderDetail {Order = order2, Product = product3, Count = 300};
      var order2Detail2 = new OrderDetail {Order = order2, Product = product4, Count = 400};
      var order3 = new Order {Number = 3, Customer = customer1, Employee = employee1};
      var order3Detail1 = new OrderDetail {Order = order3, Product = product1, Count = 50};
      var order3Detail2 = new OrderDetail {Order = order3, Product = product4, Count = 200};
    }

    public static void CreateOfferContainer(Domain domain, out Key contaierKey, out Key book0Key,
      out Key bookShop0Key, out Key book1Key, out Key bookShop1Key)
    {
      using (var session = domain.OpenSession())
      using (var tx = session.OpenTransaction()) {
        var book0 = new Book {Category = "abc", Title = new Title {Text = "title"}};
        book0Key = book0.Key;
        var bookShop0 = new BookShop {Name = "a"};
        bookShop0Key = bookShop0.Key;
        var offer0 = new Offer {Book = book0, BookShop = bookShop0, Number = 3};
        var book1 = new Book {Category = "abc", Title = new Title {Text = "title"}};
        book1Key = book1.Key;
        var bookShop1 = new BookShop {Name = "a"};
        bookShop1Key = bookShop1.Key;
        var offer1 = new Offer {Book = book1, BookShop = bookShop1, Number = 5};
        var intermediateOffer = new IntermediateOffer {RealOffer = offer1, Number = 15};
        contaierKey = new OfferContainer {
          RealOffer = offer0, IntermediateOffer = intermediateOffer, AuxField = "test"
        }.Key;
        tx.Complete();
      }
    }
  }
}<|MERGE_RESOLUTION|>--- conflicted
+++ resolved
@@ -41,15 +41,9 @@
     {
       var state = session.EntityStateCache[key, true];
       var realType = state.Key.TypeInfo;
-<<<<<<< HEAD
-      Assert.IsTrue(realType.Equals(type)
-        || realType.Ancestors.Contains(type)
-        || (type.IsInterface && realType.RecursiveInterfaces.Contains(type)));
-=======
       Assert.IsTrue(realType.Equals(type) 
         || realType.Ancestors.Contains(type) 
         || (type.IsInterface && realType.AllInterfaces.Contains(type)));
->>>>>>> ed81e6b5
       var tuple = state.Tuple;
       Assert.IsNotNull(tuple);
       foreach (var field in type.Fields) {
