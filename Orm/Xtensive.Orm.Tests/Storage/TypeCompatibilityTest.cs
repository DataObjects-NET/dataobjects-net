--- conflicted
+++ resolved
@@ -320,26 +320,16 @@
           Assert.AreEqual(false, x.FBool);
           Assert.AreEqual(0, x.FByte);
           Assert.AreEqual(null, x.FByteArray);
-<<<<<<< HEAD
-          Assert.AreEqual(dateTimeMinValue, x.FDateTime);
-          Assert.AreEqual(dateOnlyMinValue, x.FDateOnly);
-          Assert.AreEqual(timeOnlyMinValue, x.FTimeOnly);
-=======
           if (StorageProviderInfo.Instance.CheckProviderIs(StorageProvider.MySql)) {
             Assert.AreEqual(DateTime.MinValue, x.FDateTime);
-#if NET6_0_OR_GREATER
             Assert.AreEqual(DateOnly.MinValue, x.FDateOnly);
             Assert.AreEqual(TimeOnly.MinValue, x.FTimeOnly);
-#endif
           }
           else {
             Assert.AreEqual(dateTimeMinValue, x.FDateTime);
-#if NET6_0_OR_GREATER
             Assert.AreEqual(dateOnlyMinValue, x.FDateOnly);
             Assert.AreEqual(timeOnlyMinValue, x.FTimeOnly);
-#endif
           }
->>>>>>> 9e58eff3
           Assert.AreEqual(0, x.FDecimal);
           Assert.AreEqual(0, x.FDouble);
           Assert.AreEqual(EByte.Default, x.FEByte);
