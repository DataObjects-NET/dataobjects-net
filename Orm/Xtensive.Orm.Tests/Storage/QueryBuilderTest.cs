<<<<<<< HEAD
﻿// Copyright (C) 2012-2020 Xtensive LLC.
=======
// Copyright (C) 2012-2020 Xtensive LLC.
>>>>>>> a52064fa
// This code is distributed under MIT license terms.
// See the License.txt file in the project root for more information.
// Created by: Denis Krjuchkov
// Created:    2012.02.27

using System;
using NUnit.Framework;
using Xtensive.Orm.Configuration;
using Xtensive.Orm.Services;
using Xtensive.Orm.Tests.Storage.QueryBuilderApiTestMode;
using Xtensive.Sql;
using Xtensive.Sql.Dml;

namespace Xtensive.Orm.Tests.Storage
{
  namespace QueryBuilderApiTestMode
  {
    [HierarchyRoot]
    public class CheckEntity : Entity
    {
      [Field, Key]
      public int Id { get; private set; }
    }
  }

  public class QueryBuilderTest : AutoBuildTest
  {
    protected override DomainConfiguration BuildConfiguration()
    {
      var configuration = base.BuildConfiguration();
      configuration.Types.Register(typeof (CheckEntity));
      return configuration;
    }

    protected override void PopulateData()
    {
      using (var session = Domain.OpenSession())
      using (var tx = session.OpenTransaction()) {
        new CheckEntity();
        tx.Complete();
      }
    }

    [Test]
    public void ModifyQueryTest()
    {
      using (var session = Domain.OpenSession())
      using (var tx = session.OpenTransaction()) {
        var builder = session.Services.Get<QueryBuilder>();
        Assert.That(builder, Is.Not.Null);

        var query = Query.All<CheckEntity>();
        var translated = builder.TranslateQuery(query);
        Assert.That(translated, Is.Not.Null);
        Assert.That(translated.Query, Is.Not.Null);
        Assert.That(translated.ParameterBindings, Is.Not.Null);

        var select = (SqlSelect) translated.Query;
        select.Columns.Clear();
        select.Columns.Add(SqlDml.Count());
        var compiled = builder.CompileQuery(translated.Query);
        Assert.That(compiled, Is.Not.Null);

        var request = builder.CreateRequest(compiled, translated.ParameterBindings);
        Assert.That(request, Is.Not.Null);

        var command = builder.CreateCommand(request);
        Assert.That(command, Is.Not.Null);

        using (command) {
          var result = Convert.ToInt32(command.ExecuteScalar());
          Assert.That(result, Is.EqualTo(1));
        }

        tx.Complete();
      }
    }

    [Test]
    public void ComposeQuery()
    {
      using (var session = Domain.OpenSession())
      using (var tx = session.OpenTransaction()) {
        var builder = session.Services.Get<QueryBuilder>();
        Assert.That(builder, Is.Not.Null);

<<<<<<< HEAD
        var binding = builder.CreateParameterBinding(typeof (int), context => 43);
=======
        var binding = builder.CreateParameterBinding(typeof(int), () => 43);
>>>>>>> a52064fa
        var select = SqlDml.Select(binding.ParameterReference);

        var compiled = builder.CompileQuery(select);
        Assert.That(compiled, Is.Not.Null);

        var request = builder.CreateRequest(compiled, new[] { binding });
        Assert.That(request, Is.Not.Null);

        var command = builder.CreateCommand(request);
        Assert.That(command, Is.Not.Null);

        using (command) {
          var result = Convert.ToInt32(command.ExecuteScalar());
          Assert.That(result, Is.EqualTo(43));
        }

        tx.Complete();
      }
    }
  }
}<|MERGE_RESOLUTION|>--- conflicted
+++ resolved
@@ -1,117 +1,109 @@
-<<<<<<< HEAD
-﻿// Copyright (C) 2012-2020 Xtensive LLC.
-=======
-// Copyright (C) 2012-2020 Xtensive LLC.
->>>>>>> a52064fa
-// This code is distributed under MIT license terms.
-// See the License.txt file in the project root for more information.
-// Created by: Denis Krjuchkov
-// Created:    2012.02.27
-
-using System;
-using NUnit.Framework;
-using Xtensive.Orm.Configuration;
-using Xtensive.Orm.Services;
-using Xtensive.Orm.Tests.Storage.QueryBuilderApiTestMode;
-using Xtensive.Sql;
-using Xtensive.Sql.Dml;
-
-namespace Xtensive.Orm.Tests.Storage
-{
-  namespace QueryBuilderApiTestMode
-  {
-    [HierarchyRoot]
-    public class CheckEntity : Entity
-    {
-      [Field, Key]
-      public int Id { get; private set; }
-    }
-  }
-
-  public class QueryBuilderTest : AutoBuildTest
-  {
-    protected override DomainConfiguration BuildConfiguration()
-    {
-      var configuration = base.BuildConfiguration();
-      configuration.Types.Register(typeof (CheckEntity));
-      return configuration;
-    }
-
-    protected override void PopulateData()
-    {
-      using (var session = Domain.OpenSession())
-      using (var tx = session.OpenTransaction()) {
-        new CheckEntity();
-        tx.Complete();
-      }
-    }
-
-    [Test]
-    public void ModifyQueryTest()
-    {
-      using (var session = Domain.OpenSession())
-      using (var tx = session.OpenTransaction()) {
-        var builder = session.Services.Get<QueryBuilder>();
-        Assert.That(builder, Is.Not.Null);
-
-        var query = Query.All<CheckEntity>();
-        var translated = builder.TranslateQuery(query);
-        Assert.That(translated, Is.Not.Null);
-        Assert.That(translated.Query, Is.Not.Null);
-        Assert.That(translated.ParameterBindings, Is.Not.Null);
-
-        var select = (SqlSelect) translated.Query;
-        select.Columns.Clear();
-        select.Columns.Add(SqlDml.Count());
-        var compiled = builder.CompileQuery(translated.Query);
-        Assert.That(compiled, Is.Not.Null);
-
-        var request = builder.CreateRequest(compiled, translated.ParameterBindings);
-        Assert.That(request, Is.Not.Null);
-
-        var command = builder.CreateCommand(request);
-        Assert.That(command, Is.Not.Null);
-
-        using (command) {
-          var result = Convert.ToInt32(command.ExecuteScalar());
-          Assert.That(result, Is.EqualTo(1));
-        }
-
-        tx.Complete();
-      }
-    }
-
-    [Test]
-    public void ComposeQuery()
-    {
-      using (var session = Domain.OpenSession())
-      using (var tx = session.OpenTransaction()) {
-        var builder = session.Services.Get<QueryBuilder>();
-        Assert.That(builder, Is.Not.Null);
-
-<<<<<<< HEAD
-        var binding = builder.CreateParameterBinding(typeof (int), context => 43);
-=======
-        var binding = builder.CreateParameterBinding(typeof(int), () => 43);
->>>>>>> a52064fa
-        var select = SqlDml.Select(binding.ParameterReference);
-
-        var compiled = builder.CompileQuery(select);
-        Assert.That(compiled, Is.Not.Null);
-
-        var request = builder.CreateRequest(compiled, new[] { binding });
-        Assert.That(request, Is.Not.Null);
-
-        var command = builder.CreateCommand(request);
-        Assert.That(command, Is.Not.Null);
-
-        using (command) {
-          var result = Convert.ToInt32(command.ExecuteScalar());
-          Assert.That(result, Is.EqualTo(43));
-        }
-
-        tx.Complete();
-      }
-    }
-  }
+﻿// Copyright (C) 2012-2020 Xtensive LLC.
+// This code is distributed under MIT license terms.
+// See the License.txt file in the project root for more information.
+// Created by: Denis Krjuchkov
+// Created:    2012.02.27
+
+using System;
+using NUnit.Framework;
+using Xtensive.Orm.Configuration;
+using Xtensive.Orm.Services;
+using Xtensive.Orm.Tests.Storage.QueryBuilderApiTestMode;
+using Xtensive.Sql;
+using Xtensive.Sql.Dml;
+
+namespace Xtensive.Orm.Tests.Storage
+{
+  namespace QueryBuilderApiTestMode
+  {
+    [HierarchyRoot]
+    public class CheckEntity : Entity
+    {
+      [Field, Key]
+      public int Id { get; private set; }
+    }
+  }
+
+  public class QueryBuilderTest : AutoBuildTest
+  {
+    protected override DomainConfiguration BuildConfiguration()
+    {
+      var configuration = base.BuildConfiguration();
+      configuration.Types.Register(typeof (CheckEntity));
+      return configuration;
+    }
+
+    protected override void PopulateData()
+    {
+      using (var session = Domain.OpenSession())
+      using (var tx = session.OpenTransaction()) {
+        new CheckEntity();
+        tx.Complete();
+      }
+    }
+
+    [Test]
+    public void ModifyQueryTest()
+    {
+      using (var session = Domain.OpenSession())
+      using (var tx = session.OpenTransaction()) {
+        var builder = session.Services.Get<QueryBuilder>();
+        Assert.That(builder, Is.Not.Null);
+
+        var query = Query.All<CheckEntity>();
+        var translated = builder.TranslateQuery(query);
+        Assert.That(translated, Is.Not.Null);
+        Assert.That(translated.Query, Is.Not.Null);
+        Assert.That(translated.ParameterBindings, Is.Not.Null);
+
+        var select = (SqlSelect) translated.Query;
+        select.Columns.Clear();
+        select.Columns.Add(SqlDml.Count());
+        var compiled = builder.CompileQuery(translated.Query);
+        Assert.That(compiled, Is.Not.Null);
+
+        var request = builder.CreateRequest(compiled, translated.ParameterBindings);
+        Assert.That(request, Is.Not.Null);
+
+        var command = builder.CreateCommand(request);
+        Assert.That(command, Is.Not.Null);
+
+        using (command) {
+          var result = Convert.ToInt32(command.ExecuteScalar());
+          Assert.That(result, Is.EqualTo(1));
+        }
+
+        tx.Complete();
+      }
+    }
+
+    [Test]
+    public void ComposeQuery()
+    {
+      using (var session = Domain.OpenSession())
+      using (var tx = session.OpenTransaction()) {
+        var builder = session.Services.Get<QueryBuilder>();
+        Assert.That(builder, Is.Not.Null);
+
+        var binding = builder.CreateParameterBinding(typeof (int), context => 43);
+        var select = SqlDml.Select(binding.ParameterReference);
+
+        var compiled = builder.CompileQuery(select);
+        Assert.That(compiled, Is.Not.Null);
+
+        var request = builder.CreateRequest(compiled, new[] { binding });
+        Assert.That(request, Is.Not.Null);
+
+        var command = builder.CreateCommand(request);
+        Assert.That(command, Is.Not.Null);
+
+        using (command) {
+          var result = Convert.ToInt32(command.ExecuteScalar());
+          Assert.That(result, Is.EqualTo(43));
+        }
+
+        tx.Complete();
+      }
+    }
+  }
 }