<<<<<<< HEAD
﻿// Copyright (C) 2013-2021 Xtensive LLC.
=======
// Copyright (C) 2013-2021 Xtensive LLC.
>>>>>>> 51f71c00
// This code is distributed under MIT license terms.
// See the License.txt file in the project root for more information.
// Created by: Alexey Kulakov
// Created:    2013.12.30

using System.Linq;
using System.Text;
using NUnit.Framework;
using Xtensive.Orm.Configuration;
using Xtensive.Orm.Providers;
using Xtensive.Orm.Upgrade;
using Xtensive.Sql;
using Xtensive.Sql.Drivers.SqlServer;
using Xtensive.Sql.Model;
using Model1 = Xtensive.Orm.Tests.Issues.IssueJira0537_DropDefaultConstraintBugTestModel1;
using Model2 = Xtensive.Orm.Tests.Issues.IssueJira0537_DropDefaultConstraintBugTestModel2;

namespace Xtensive.Orm.Tests.Issues.IssueJira0537_DropDefaultConstraintBugTestModel1
{
  [HierarchyRoot]
  public class Area : Entity
  {
    [Field, Key]
    public long ID { get; set; }

    [Field(Nullable = false)]
    public string NotEmpty { get; set; }

    [Field(Nullable = false)]
    public bool BoolField { get; set; }
    
    [Field(Nullable = false)]
    public char CharField { get; set; }
    
    [Field(Nullable = false)]
    public sbyte SbyteField { get; set; }

    [Field(Nullable = false)]
    public byte ByteField { get; set; }

    [Field(Nullable = false)]
    public short ShortField { get; set; }

    [Field(Nullable = false)]
    public ushort UshortField { get; set; }

    [Field(Nullable = false)]
    public int IntField { get; set; }

    [Field(Nullable = false)]
    public uint UIntField { get; set; }

    [Field(Nullable = false)]
    public long LongField { get; set; }

    [Field(Nullable = false)]
    public ulong UlongField { get; set; }

    [Field(Nullable = false)]
    public float FloatField { get; set; }

    [Field(Nullable = false)]
    public double Double { get; set; }
  }

  [HierarchyRoot]
  public class StoredObject : Entity
  {
    [Field, Key]
    public long ID { get; set; }
    [Field]
    public Area Area { get; set; }
  }

  [HierarchyRoot]
  public class AnotherArea : Entity
  {
    [Field, Key]
    public long ID { get; set; }

    [Field]
    public string NotEmpty { get; set; }

    [Field]
    public bool BoolField { get; set; }

    [Field]
    public char CharField { get; set; }

    [Field]
    public sbyte SbyteField { get; set; }

    [Field]
    public byte ByteField { get; set; }

    [Field]
    public short ShortField { get; set; }

    [Field]
    public ushort UshortField { get; set; }

    [Field]
    public int IntField { get; set; }

    [Field]
    public uint UIntField { get; set; }

    [Field]
    public long LongField { get; set; }

    [Field]
    public ulong UlongField { get; set; }

    [Field]
    public float FloatField { get; set; }

    [Field]
    public double Double { get; set; }
  }

  [HierarchyRoot]
  public class AnotherStoredObject : Entity
  {
    [Field, Key]
    public long ID { get; set; }
    [Field]
    public AnotherArea Area { get; set; }
  }
}

namespace Xtensive.Orm.Tests.Issues.IssueJira0537_DropDefaultConstraintBugTestModel2
{
  namespace WMS
  {
    [HierarchyRoot]
    public class StoredObject : Entity
    {
      [Field, Key]
      public long ID { get; set; }

      [Field]
      public Core.Area Area { get; set; }
    }

    [HierarchyRoot]
    public class AnotherStoredObject : Entity
    {
      [Field, Key]
      public long ID { get; set; }

      [Field]
      public Core.AnotherArea Area { get; set; }
    }
  }

  namespace Core
  {
    [HierarchyRoot]
    public class Area : Entity
    {
      [Field, Key]
      public long ID { get; set; }

      [Field]
      public string NotEmpty { get; set; }

      [Field]
      public bool BoolField { get; set; }

      [Field]
      public char CharField { get; set; }

      [Field]
      public sbyte SbyteField { get; set; }

      [Field]
      public byte ByteField { get; set; }

      [Field]
      public short ShortField { get; set; }

      [Field]
      public ushort UshortField { get; set; }

      [Field]
      public int IntField { get; set; }

      [Field]
      public uint UIntField { get; set; }
      
      [Field]
      public long LongField { get; set; }

      [Field]
      public ulong UlongField { get; set; }

      [Field]
      public float FloatField { get; set; }

      [Field]
      public double Double { get; set; }
    }

    [HierarchyRoot]
    public class AnotherArea : Entity
    {
      [Field, Key]
      public long ID { get; set; }

      [Field(Nullable = false)]
      public string NotEmpty { get; set; }

      [Field(Nullable = false)]
      public bool BoolField { get; set; }

      [Field(Nullable = false)]
      public char CharField { get; set; }

      [Field(Nullable = false)]
      public sbyte SbyteField { get; set; }

      [Field(Nullable = false)]
      public byte ByteField { get; set; }

      [Field(Nullable = false)]
      public short ShortField { get; set; }

      [Field(Nullable = false)]
      public ushort UshortField { get; set; }

      [Field(Nullable = false)]
      public int IntField { get; set; }

      [Field(Nullable = false)]
      public uint UIntField { get; set; }

      [Field(Nullable = false)]
      public long LongField { get; set; }

      [Field(Nullable = false)]
      public ulong UlongField { get; set; }

      [Field(Nullable = false)]
      public float FloatField { get; set; }

      [Field(Nullable = false)]
      public double Double { get; set; }
    }
  }

  public class Upgrader : UpgradeHandler
  {
    public override bool CanUpgradeFrom(string oldVersion) => true;

    protected override void  AddUpgradeHints(Collections.ISet<UpgradeHint> hints)
    {
      _ = hints.Add(new RenameTypeHint("Xtensive.Orm.Tests.Issues.IssueJira0537_DropDefaultConstraintBugTestModel1.StoredObject", typeof(WMS.StoredObject)));
      _ = hints.Add(new RenameTypeHint("Xtensive.Orm.Tests.Issues.IssueJira0537_DropDefaultConstraintBugTestModel1.Area", typeof(Core.Area)));
      _ = hints.Add(new RenameTypeHint("Xtensive.Orm.Tests.Issues.IssueJira0537_DropDefaultConstraintBugTestModel1.AnotherStoredObject", typeof(WMS.AnotherStoredObject)));
      _ = hints.Add(new RenameTypeHint("Xtensive.Orm.Tests.Issues.IssueJira0537_DropDefaultConstraintBugTestModel1.AnotherArea", typeof(Core.AnotherArea)));
      _ = hints.Add(new ChangeFieldTypeHint(typeof(Core.AnotherArea), "NotEmpty"));
    }
  }
}

namespace Xtensive.Orm.Tests.Issues
{
  [TestFixture]
  public class IssueJira0537_DropDefaultConstraintBugTest : AutoBuildTest
  {
    private const string Database1Name = WellKnownDatabases.MultiDatabase.AdditionalDb1;
    private const string Database2Name = WellKnownDatabases.MultiDatabase.AdditionalDb2;
    private const string CoreAlias = "core";
    private const string WmsAlias = "wms";
    private const string SpecialSchemaAlias = WellKnownSchemas.SqlServerDefaultSchema;

    private ConnectionInfo connectionInfo;

    private static string multiDatabaseConnectionString;
    private static string singleDatabaseConnectionStringDatabase1;
    private static string singleDatabaseConnectionStringDatabase2;

    protected override void  CheckRequirements()
    {
      Require.ProviderIs(StorageProvider.SqlServer);
      Require.AllFeaturesSupported(ProviderFeatures.Multidatabase);
    }

    protected override void PopulateData() => BuildSingleDomain(Database1Name);

    [OneTimeSetUp]
    public override void TestFixtureSetUp()
    {
      CheckRequirements();
      InitializeConnectionStrings();
      CleanUp();
      PopulateData();
    }

    [Test]
    public void MainTest()
    {
      BuildMultipleDomain(Database2Name, Database1Name);
    }

    private static void BuildMultipleDomain(string coreDatabaseName, string wmsDatabaseName)
    {
      var domainConfiguration = new DomainConfiguration(multiDatabaseConnectionString) {
        DefaultDatabase = WmsAlias,
        DefaultSchema = SpecialSchemaAlias,
        UpgradeMode = DomainUpgradeMode.PerformSafely
      };

      var coreDatabase = new DatabaseConfiguration(CoreAlias) {
        RealName = coreDatabaseName
      };

      var wmsDatabase = new DatabaseConfiguration(WmsAlias) {
        RealName = wmsDatabaseName
      };

      domainConfiguration.Databases.Add(coreDatabase);
      domainConfiguration.Databases.Add(wmsDatabase);

      domainConfiguration.Types.Register(typeof(Model2.Upgrader).Assembly, typeof(Model2.Upgrader).Namespace);

      domainConfiguration.MappingRules.Map(typeof(Model2.Core.Area).Namespace).ToDatabase(CoreAlias);
      domainConfiguration.MappingRules.Map(typeof(Model2.WMS.StoredObject).Namespace).ToDatabase(WmsAlias);

      using (var domain = Domain.Build(domainConfiguration)) { }
    }

    private static void BuildSingleDomain(string wmsDatabaseName)
    {
      var domainConfiguration = new DomainConfiguration(singleDatabaseConnectionStringDatabase1) {
        UpgradeMode = DomainUpgradeMode.Recreate,
        DefaultSchema = SpecialSchemaAlias,
        DefaultDatabase = WmsAlias
      };

      var wmsDatabase = new DatabaseConfiguration(WmsAlias) {
        RealName = wmsDatabaseName
      };

      domainConfiguration.Databases.Add(wmsDatabase);

      domainConfiguration.MappingRules.Map(typeof (Model1.Area).Namespace).To(WmsAlias, SpecialSchemaAlias);

      domainConfiguration.Types.Register(typeof(Model1.Area));
      domainConfiguration.Types.Register(typeof(Model1.StoredObject));
      domainConfiguration.Types.Register(typeof(Model1.AnotherArea));
      domainConfiguration.Types.Register(typeof(Model1.AnotherStoredObject));

      _ = domainConfiguration.Databases.Add(wmsDatabaseName);

      using (var domain = Domain.Build(domainConfiguration)) { }
    }


    private void CleanUp()
    {
      var driverFactory = new DriverFactory();
      var driver = driverFactory.GetDriver(new ConnectionInfo(singleDatabaseConnectionStringDatabase1));
      ClearSchema(driver);
      driver = driverFactory.GetDriver(new ConnectionInfo(singleDatabaseConnectionStringDatabase2));
      ClearSchema(driver);
    }

    private void ClearSchema(SqlDriver driver)
    {
      using (var connection = driver.CreateConnection()) {
        connection.Open();
        try {
          var schema = driver.ExtractSchema(connection, SpecialSchemaAlias);
          var foreignKeys = schema.Tables
            .Select(t => new {
              Table = t,
              ForeignKeys = t.TableConstraints.OfType<ForeignKey>()
            });
          foreach (var dropConstraintText in from foreignKeyInfo in foreignKeys
            from foreignKey in foreignKeyInfo.ForeignKeys
            select driver.Compile(SqlDdl.Alter(foreignKeyInfo.Table, SqlDdl.DropConstraint(foreignKey))).GetCommandText()) {
            using (var command = connection.CreateCommand(dropConstraintText)) {
              _ = command.ExecuteNonQuery();
            }
          }

          foreach (var table in schema.Tables) {
            var dropTableText = driver.Compile(SqlDdl.Drop(table, true)).GetCommandText();
            using (var command = connection.CreateCommand(dropTableText)) {
              _ = command.ExecuteNonQuery();
            }
          }
        }
        finally {
          connection.Close();
        }
      }
    }

    private void InitializeConnectionStrings()
    {
      
      connectionInfo = TestConfiguration.Instance.GetConnectionInfo(TestConfiguration.Instance.Storage);

      var connectionUrl = connectionInfo.ConnectionUrl;

      var initialString = (!string.IsNullOrEmpty(connectionUrl.User) && !string.IsNullOrEmpty(connectionUrl.Password))
        ? string.Format("{0}://{1}:{2}@", connectionUrl.Protocol, connectionUrl.User, connectionUrl.Password)
        : string.Format("{0}://", connectionUrl.Protocol);

      var stringBuilder = new StringBuilder(initialString)
        .AppendFormat("{0}{1}", connectionUrl.Host, (connectionUrl.Port > 0) ? string.Format(":{0}", connectionUrl.Port) : string.Empty)
        .Append("/{0}{1}");

      var paramsString = string.Empty;
      foreach (var pair in connectionUrl.Params) {
        paramsString += string.IsNullOrEmpty(paramsString)
          ? string.Format("?{0}={1}", pair.Key, pair.Value)
          : string.Format("&{0}={1}", pair.Key, pair.Value);
      }

      singleDatabaseConnectionStringDatabase1 = string.Format(stringBuilder.ToString(), Database1Name, paramsString);
      singleDatabaseConnectionStringDatabase2 = string.Format(stringBuilder.ToString(), Database2Name, paramsString);
      multiDatabaseConnectionString = string.Format(stringBuilder.ToString(), string.Empty, paramsString);
    }
  }
}<|MERGE_RESOLUTION|>--- conflicted
+++ resolved
@@ -1,8 +1,4 @@
-<<<<<<< HEAD
-﻿// Copyright (C) 2013-2021 Xtensive LLC.
-=======
 // Copyright (C) 2013-2021 Xtensive LLC.
->>>>>>> 51f71c00
 // This code is distributed under MIT license terms.
 // See the License.txt file in the project root for more information.
 // Created by: Alexey Kulakov
@@ -33,10 +29,10 @@
 
     [Field(Nullable = false)]
     public bool BoolField { get; set; }
-    
+
     [Field(Nullable = false)]
     public char CharField { get; set; }
-    
+
     [Field(Nullable = false)]
     public sbyte SbyteField { get; set; }
 
@@ -192,7 +188,7 @@
 
       [Field]
       public uint UIntField { get; set; }
-      
+
       [Field]
       public long LongField { get; set; }
 
@@ -405,7 +401,7 @@
 
     private void InitializeConnectionStrings()
     {
-      
+
       connectionInfo = TestConfiguration.Instance.GetConnectionInfo(TestConfiguration.Instance.Storage);
 
       var connectionUrl = connectionInfo.ConnectionUrl;
