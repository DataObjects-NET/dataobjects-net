--- conflicted
+++ resolved
@@ -1,142 +1,142 @@
-// Copyright (C) 2003-2010 Xtensive LLC.
-// All rights reserved.
-// For conditions of distribution and use, see license.
-// Created by: Alexey Gamzov
-// Created:    2008.08.06
-
-using System.Linq;
-using NUnit.Framework;
-using Xtensive.Linq;
-using Xtensive.Testing;
-using Xtensive.Sql;
-using Xtensive.Sql.Dml;
-using Xtensive.Orm.Configuration;
-
-namespace Xtensive.Orm.Tests.Configuration.UserDefinedMappings
-{
-  [CompilerContainer(typeof(SqlExpression), ConflictHandlingMethod.ReportError)]
-  internal static class ArrayMappings
-  {
-    [Compiler(typeof(byte[]), "Length", TargetKind.PropertyGet)]
-    public static SqlExpression ByteArrayLength(SqlExpression _this)
-    {
-      return SqlDml.BinaryLength(_this);
-    }
-  }
-}
-
-namespace Xtensive.Orm.Tests.Configuration
-{
-  [TestFixture]
-  public class AppConfigTest
-  {
-    [Test]
-    public void CustomMemberCompilerProvidersTest()
-    {
-      var configuration = DomainConfiguration.Load("AppConfigTest", "TestDomain3");
-      configuration.Lock();
-      Assert.AreEqual(1, configuration.Types.CompilerContainers.Count());
-    }
-
-    [Test]
-    public void TestDomain2()
-    {
-      var configuration = DomainConfiguration.Load("AppConfigTest", "TestDomain1");
-      Assert.IsNotNull(configuration);
-    }
-
-    [Test]
-    public void TestWrongSection()
-    {
-      AssertEx.ThrowsInvalidOperationException(() => {
-        var configuration = DomainConfiguration.Load("AppConfigTest1", "TestDomain1");
-      });
-    }
-
-    [Test]
-    public void TestWrongDomain()
-    {
-      AssertEx.ThrowsInvalidOperationException(() => {
-        var configuration = DomainConfiguration.Load("AppConfigTest", "TestDomain0");
-      });
-    }
-
-    [Test]
-    public void BatchSizeTest()
-    {
-      var configuration = DomainConfiguration.Load("AppConfigTest", "TestDomain4");
-      var defaultSession = configuration.Sessions[WellKnown.Sessions.Default];
-      Assert.IsNotNull(defaultSession);
-      Assert.AreEqual(10, defaultSession.BatchSize);
-      var myCoolSession = configuration.Sessions["MyCoolSession"];
-      Assert.IsNotNull(myCoolSession);
-      Assert.AreEqual(100, myCoolSession.BatchSize);
-      var clone = myCoolSession.Clone();
-      Assert.AreEqual(100, clone.BatchSize);
-    }
-
-    [Test]
-    public void EntityChangeRegistrySizeTest()
-    {
-      var configuration = DomainConfiguration.Load("AppConfigTest", "DomainWithCustomChangeRegistrySize");
-      var defaultSession = configuration.Sessions[WellKnown.Sessions.Default];
-      Assert.AreEqual(1000, defaultSession.EntityChangeRegistrySize);
-      Assert.AreEqual(1000, defaultSession.Clone().EntityChangeRegistrySize);
-    }
-
-    [Test]
-<<<<<<< HEAD
-    public void AdvancedMappingTest()
-    {
-      var configuration = DomainConfiguration.Load("AppConfigTest", "AdvancedMappingTest");
-      ValidateAdvancedMappingConfiguration(configuration);
-      var clone = configuration.Clone();
-      ValidateAdvancedMappingConfiguration(clone);
-
-      var bad1 = configuration.Clone();
-      bad1.DefaultDatabase = null;
-      AssertEx.ThrowsInvalidOperationException(bad1.Lock);
-
-      var bad2 = configuration.Clone();
-      bad2.DefaultSchema = null;
-      AssertEx.ThrowsInvalidOperationException(bad2.Lock);
-
-      var good = configuration.Clone();
-      good.DefaultDatabase = null;
-      good.MappingRules.Clear();
-      good.MappingRules.Map(GetType().Namespace).ToSchema("check");
-      good.Lock();
-    }
-
-    private void ValidateAdvancedMappingConfiguration(DomainConfiguration configuration)
-    {
-      Assert.That(configuration.DefaultDatabase, Is.EqualTo("main"));
-
-      Assert.That(configuration.MappingRules.Count, Is.EqualTo(2));
-      var rule1 = configuration.MappingRules[0];
-      Assert.That(rule1.Namespace, Is.EqualTo("Xtensive.Orm.Tests.Configuration"));
-      Assert.That(rule1.Schema, Is.EqualTo("myschema"));
-      var rule2 = configuration.MappingRules[1];
-      Assert.That(rule2.Assembly, Is.EqualTo(GetType().Assembly));
-      Assert.That(rule2.Database, Is.EqualTo("other"));
-
-      Assert.That(configuration.DatabaseAliases.Count, Is.EqualTo(2));
-      var alias1 = configuration.DatabaseAliases[0];
-      Assert.That(alias1.Name, Is.EqualTo("main"));
-      Assert.That(alias1.Database, Is.EqualTo("DO40-Tests"));
-      var alias2 = configuration.DatabaseAliases[1];
-      Assert.That(alias2.Name, Is.EqualTo("other"));
-      Assert.That(alias2.Database, Is.EqualTo("Other-DO40-Tests"));
-
-      configuration.Lock(); // ensure configuration is correct
-=======
-    public void SchemaSyncExceptionFormatTest()
-    {
-      var configuration = DomainConfiguration.Load("AppConfigTest", "DomainWithBriefSchemaSyncExceptions");
-      Assert.That(configuration.SchemaSyncExceptionFormat, Is.EqualTo(SchemaSyncExceptionFormat.Brief));
-      var clone = configuration.Clone();
-      Assert.That(clone.SchemaSyncExceptionFormat, Is.EqualTo(SchemaSyncExceptionFormat.Brief));
->>>>>>> 24b94b64
-    }
-  }
-}
+// Copyright (C) 2003-2010 Xtensive LLC.
+// All rights reserved.
+// For conditions of distribution and use, see license.
+// Created by: Alexey Gamzov
+// Created:    2008.08.06
+
+using System.Linq;
+using NUnit.Framework;
+using Xtensive.Linq;
+using Xtensive.Testing;
+using Xtensive.Sql;
+using Xtensive.Sql.Dml;
+using Xtensive.Orm.Configuration;
+
+namespace Xtensive.Orm.Tests.Configuration.UserDefinedMappings
+{
+  [CompilerContainer(typeof(SqlExpression), ConflictHandlingMethod.ReportError)]
+  internal static class ArrayMappings
+  {
+    [Compiler(typeof(byte[]), "Length", TargetKind.PropertyGet)]
+    public static SqlExpression ByteArrayLength(SqlExpression _this)
+    {
+      return SqlDml.BinaryLength(_this);
+    }
+  }
+}
+
+namespace Xtensive.Orm.Tests.Configuration
+{
+  [TestFixture]
+  public class AppConfigTest
+  {
+    [Test]
+    public void CustomMemberCompilerProvidersTest()
+    {
+      var configuration = DomainConfiguration.Load("AppConfigTest", "TestDomain3");
+      configuration.Lock();
+      Assert.AreEqual(1, configuration.Types.CompilerContainers.Count());
+    }
+
+    [Test]
+    public void TestDomain2()
+    {
+      var configuration = DomainConfiguration.Load("AppConfigTest", "TestDomain1");
+      Assert.IsNotNull(configuration);
+    }
+
+    [Test]
+    public void TestWrongSection()
+    {
+      AssertEx.ThrowsInvalidOperationException(() => {
+        var configuration = DomainConfiguration.Load("AppConfigTest1", "TestDomain1");
+      });
+    }
+
+    [Test]
+    public void TestWrongDomain()
+    {
+      AssertEx.ThrowsInvalidOperationException(() => {
+        var configuration = DomainConfiguration.Load("AppConfigTest", "TestDomain0");
+      });
+    }
+
+    [Test]
+    public void BatchSizeTest()
+    {
+      var configuration = DomainConfiguration.Load("AppConfigTest", "TestDomain4");
+      var defaultSession = configuration.Sessions[WellKnown.Sessions.Default];
+      Assert.IsNotNull(defaultSession);
+      Assert.AreEqual(10, defaultSession.BatchSize);
+      var myCoolSession = configuration.Sessions["MyCoolSession"];
+      Assert.IsNotNull(myCoolSession);
+      Assert.AreEqual(100, myCoolSession.BatchSize);
+      var clone = myCoolSession.Clone();
+      Assert.AreEqual(100, clone.BatchSize);
+    }
+
+    [Test]
+    public void EntityChangeRegistrySizeTest()
+    {
+      var configuration = DomainConfiguration.Load("AppConfigTest", "DomainWithCustomChangeRegistrySize");
+      var defaultSession = configuration.Sessions[WellKnown.Sessions.Default];
+      Assert.AreEqual(1000, defaultSession.EntityChangeRegistrySize);
+      Assert.AreEqual(1000, defaultSession.Clone().EntityChangeRegistrySize);
+    }
+
+    [Test]
+    public void SchemaSyncExceptionFormatTest()
+    {
+      var configuration = DomainConfiguration.Load("AppConfigTest", "DomainWithBriefSchemaSyncExceptions");
+      Assert.That(configuration.SchemaSyncExceptionFormat, Is.EqualTo(SchemaSyncExceptionFormat.Brief));
+      var clone = configuration.Clone();
+      Assert.That(clone.SchemaSyncExceptionFormat, Is.EqualTo(SchemaSyncExceptionFormat.Brief));
+    }
+    
+    [Test]
+    public void AdvancedMappingTest()
+    {
+      var configuration = DomainConfiguration.Load("AppConfigTest", "AdvancedMappingTest");
+      ValidateAdvancedMappingConfiguration(configuration);
+      var clone = configuration.Clone();
+      ValidateAdvancedMappingConfiguration(clone);
+
+      var bad1 = configuration.Clone();
+      bad1.DefaultDatabase = null;
+      AssertEx.ThrowsInvalidOperationException(bad1.Lock);
+
+      var bad2 = configuration.Clone();
+      bad2.DefaultSchema = null;
+      AssertEx.ThrowsInvalidOperationException(bad2.Lock);
+
+      var good = configuration.Clone();
+      good.DefaultDatabase = null;
+      good.MappingRules.Clear();
+      good.MappingRules.Map(GetType().Namespace).ToSchema("check");
+      good.Lock();
+    }
+
+    private void ValidateAdvancedMappingConfiguration(DomainConfiguration configuration)
+    {
+      Assert.That(configuration.DefaultDatabase, Is.EqualTo("main"));
+
+      Assert.That(configuration.MappingRules.Count, Is.EqualTo(2));
+      var rule1 = configuration.MappingRules[0];
+      Assert.That(rule1.Namespace, Is.EqualTo("Xtensive.Orm.Tests.Configuration"));
+      Assert.That(rule1.Schema, Is.EqualTo("myschema"));
+      var rule2 = configuration.MappingRules[1];
+      Assert.That(rule2.Assembly, Is.EqualTo(GetType().Assembly));
+      Assert.That(rule2.Database, Is.EqualTo("other"));
+
+      Assert.That(configuration.DatabaseAliases.Count, Is.EqualTo(2));
+      var alias1 = configuration.DatabaseAliases[0];
+      Assert.That(alias1.Name, Is.EqualTo("main"));
+      Assert.That(alias1.Database, Is.EqualTo("DO40-Tests"));
+      var alias2 = configuration.DatabaseAliases[1];
+      Assert.That(alias2.Name, Is.EqualTo("other"));
+      Assert.That(alias2.Database, Is.EqualTo("Other-DO40-Tests"));
+
+      configuration.Lock(); // ensure configuration is correct
+    }
+  }
+}