--- conflicted
+++ resolved
@@ -1,12 +1,6 @@
-<<<<<<< HEAD
-// Copyright (C) 2016 Xtensive LLC.
-// All rights reserved.
-// For conditions of distribution and use, see license.
-=======
 // Copyright (C) 2016-2023 Xtensive LLC.
 // This code is distributed under MIT license terms.
 // See the License.txt file in the project root for more information.
->>>>>>> 4e8dfa7f
 // Created by: Alex Groznov
 // Created:    2016.08.01
 
@@ -31,23 +25,10 @@
     [Field]
     public DateTime? NullableDateTime { get; set; }
 
-<<<<<<< HEAD
-#if DO_DATEONLY
-    [Field]
-    public DateOnly DateOnly { get; set; }
-
-    [Field]
-    public DateOnly? NullableDateOnly { get; set; }
-
-    [Field]
-    public TimeOnly TimeOnly { get; set; }
-#endif
-=======
     public SingleDateTimeEntity(Session session)
       : base(session)
     {
     }
->>>>>>> 4e8dfa7f
   }
 
   [HierarchyRoot]
@@ -75,28 +56,10 @@
     [Field]
     public DateTime DateTime { get; set; }
 
-<<<<<<< HEAD
-#if DO_DATEONLY
-    [Field]
-    public DateOnly DateOnly { get; set; }
-
-    [Field]
-    public TimeOnly TimeOnly { get; set; }
-#endif
-
-    public DateTimeEntity(DateTime dateTime)
+    public DateTimeEntity(Session session, DateTime dateTime)
+      : base(session)
     {
       DateTime = dateTime;
-#if DO_DATEONLY
-      DateOnly = DateOnly.FromDateTime(dateTime);
-      TimeOnly = TimeOnly.FromDateTime(dateTime);
-#endif
-=======
-    public DateTimeEntity(Session session, DateTime dateTime)
-      : base(session)
-    {
-      DateTime = dateTime;
->>>>>>> 4e8dfa7f
     }
   }
 
