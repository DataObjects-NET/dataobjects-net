--- conflicted
+++ resolved
@@ -39,16 +39,6 @@
     protected static readonly TimeOnly FirstMillisecondTimeOnly = TimeOnly.FromDateTime(FirstDateTime.AddMilliseconds(321));
     protected static readonly TimeOnly SecondMillisecondTimeOnly = TimeOnly.FromDateTime(SecondDateTime.AddMilliseconds(987));
     protected static readonly TimeOnly WrongMillisecondTimeOnly = TimeOnly.FromDateTime(WrongDateTime.AddMilliseconds(654));
-#endif
-
-#if DO_DATEONLY
-    protected static readonly DateOnly FirstDateOnly = DateOnly.FromDateTime(FirstDateTime);
-    protected static readonly DateOnly NullableDateOnly = DateOnly.FromDateTime(SecondDateTime);
-    protected static readonly DateOnly WrongDateOnly = DateOnly.FromDateTime(WrongDateTime);
-
-    protected static readonly TimeOnly FirstTimeOnly = TimeOnly.FromDateTime(FirstDateTime);
-    protected static readonly TimeOnly SecondTimeOnly = TimeOnly.FromDateTime(SecondDateTime);
-    protected static readonly TimeOnly WrongTimeOnly = TimeOnly.FromDateTime(WrongDateTime);
 #endif
 
     protected override void RegisterTypes(DomainConfiguration configuration)
@@ -71,7 +61,7 @@
       _ = new SingleDateTimeEntity(session) {
         DateTime = FirstDateTime,
         MillisecondDateTime = FirstMillisecondDateTime,
-#if DO_DATEONLY
+#if NET_6_0_OR_GREATER
         DateOnly = DateOnly.FromDateTime(FirstDateTime),
         NullableDateOnly = DateOnly.FromDateTime(NullableDateTime),
         TimeOnly = FirstTimeOnly,
@@ -98,40 +88,6 @@
       _ = new DateOnlyEntity(session) { DateOnly = FirstDateOnly.AddDays(444), NullableDateOnly = FirstDateOnly.AddDays(444) };
       _ = new DateOnlyEntity(session) { DateOnly = FirstDateOnly.AddDays(-555), NullableDateOnly = FirstDateOnly.AddDays(-555) };
 
-<<<<<<< HEAD
-      new DateTimeEntity(FirstDateTime);
-      new DateTimeEntity(FirstDateTime);
-      new DateTimeEntity(FirstDateTime.Date);
-      new DateTimeEntity(SecondDateTime);
-      new DateTimeEntity(SecondDateTime.Date);
-      new DateTimeEntity(new DateTime(FirstDateTime.Year, FirstDateTime.Month, FirstDateTime.Day, FirstDateTime.Hour, FirstDateTime.Minute, 0));
-      new DateTimeEntity(new DateTime(FirstDateTime.Ticks, DateTimeKind.Local));
-      new DateTimeEntity(FirstDateTime.Add(new TimeSpan(987, 23, 34, 45)));
-      new DateTimeEntity(FirstDateTime.AddYears(1));
-      new DateTimeEntity(FirstDateTime.AddYears(-2));
-      new DateTimeEntity(FirstDateTime.AddMonths(44));
-      new DateTimeEntity(FirstDateTime.AddMonths(-55));
-      new DateTimeEntity(SecondDateTime.AddHours(5));
-      new DateTimeEntity(SecondDateTime.AddHours(-15));
-      new DateTimeEntity(SecondDateTime.AddMinutes(59));
-      new DateTimeEntity(SecondDateTime.AddMinutes(-49));
-      new DateTimeEntity(SecondDateTime.AddSeconds(57));
-      new DateTimeEntity(SecondDateTime.AddSeconds(-5));
-
-      var dateTime = FirstDateTime.AddYears(10);
-      for (var i = 0; i < 60; ++i)
-        new DateTimeEntity(dateTime.AddSeconds(i));
-
-      new MillisecondDateTimeEntity { DateTime = FirstMillisecondDateTime };
-      new MillisecondDateTimeEntity { DateTime = FirstMillisecondDateTime };
-      new MillisecondDateTimeEntity { DateTime = FirstMillisecondDateTime.Date };
-      new MillisecondDateTimeEntity { DateTime = SecondMillisecondDateTime };
-      new MillisecondDateTimeEntity { DateTime = SecondMillisecondDateTime.Date };
-      new MillisecondDateTimeEntity { DateTime = new DateTime(FirstMillisecondDateTime.Year, FirstMillisecondDateTime.Month, FirstMillisecondDateTime.Day, FirstMillisecondDateTime.Hour, FirstMillisecondDateTime.Minute, 0) };
-      new MillisecondDateTimeEntity { DateTime = new DateTime(FirstMillisecondDateTime.Year, FirstMillisecondDateTime.Month, FirstMillisecondDateTime.Day, FirstMillisecondDateTime.Hour, FirstMillisecondDateTime.Minute, FirstMillisecondDateTime.Second, 0) };
-      new MillisecondDateTimeEntity { DateTime = new DateTime(FirstMillisecondDateTime.Ticks, DateTimeKind.Local) };
-      new MillisecondDateTimeEntity { DateTime = FirstMillisecondDateTime.Add(new TimeSpan(987, 23, 34, 45)) };
-=======
       _ = new SingleTimeOnlyEntity(session) {
         TimeOnly = FirstTimeOnly,
         NullableTimeOnly = NullableTimeOnly,
@@ -233,7 +189,6 @@
       _ = new MillisecondDateTimeEntity(session) { DateTime = new DateTime(FirstMillisecondDateTime.Year, FirstMillisecondDateTime.Month, FirstMillisecondDateTime.Day, FirstMillisecondDateTime.Hour, FirstMillisecondDateTime.Minute, FirstMillisecondDateTime.Second, 0) };
       _ = new MillisecondDateTimeEntity(session) { DateTime = new DateTime(FirstMillisecondDateTime.Ticks, DateTimeKind.Local) };
       _ = new MillisecondDateTimeEntity(session) { DateTime = FirstMillisecondDateTime.Add(new TimeSpan(987, 23, 34, 45)) };
->>>>>>> 4e8dfa7f
 
       var index = 0;
       foreach (var dateTimeEntity1 in session.Query.All<DateTimeEntity>()) {
