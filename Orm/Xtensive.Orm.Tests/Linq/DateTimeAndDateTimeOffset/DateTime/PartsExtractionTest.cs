// Copyright (C) 2016-2023 Xtensive LLC.
// This code is distributed under MIT license terms.
// See the License.txt file in the project root for more information.
// Created by: Alex Groznov
// Created:    2016.08.01

using System;
using NUnit.Framework;
using Xtensive.Orm.Tests.Linq.DateTimeAndDateTimeOffset.Model;

namespace Xtensive.Orm.Tests.Linq.DateTimeAndDateTimeOffset.DateTimes
{
  public class PartsExtractionTest : DateTimeBaseTest
  {
    [Test]
    public void ExtractYearTest()
    {
      ExecuteInsideSession((s) => {
        RunTest<SingleDateTimeEntity>(s, c => c.DateTime.Year == FirstDateTime.Year);
        RunTest<SingleDateTimeEntity>(s, c => c.MillisecondDateTime.Year == FirstMillisecondDateTime.Year);
        RunTest<SingleDateTimeEntity>(s, c => c.NullableDateTime.Value.Year == NullableDateTime.Year);

        RunWrongTest<SingleDateTimeEntity>(s, c => c.DateTime.Year == WrongDateTime.Year);
        RunWrongTest<SingleDateTimeEntity>(s, c => c.MillisecondDateTime.Year == WrongMillisecondDateTime.Year);
        RunWrongTest<SingleDateTimeEntity>(s, c => c.NullableDateTime.Value.Year == WrongDateTime.Year);
      });
    }

    [Test]
    public void ExtractMonthTest()
    {
<<<<<<< HEAD
      ExecuteInsideSession(() => {
        RunTest<SingleDateTimeEntity>(c => c.DateTime.Month == FirstDateTime.Month);
        RunTest<SingleDateTimeEntity>(c => c.MillisecondDateTime.Month == FirstMillisecondDateTime.Month);
        RunTest<SingleDateTimeEntity>(c => c.NullableDateTime.Value.Month == NullableDateTime.Month);

        RunWrongTest<SingleDateTimeEntity>(c => c.DateTime.Month == WrongDateTime.Month);
        RunWrongTest<SingleDateTimeEntity>(c => c.MillisecondDateTime.Month == WrongMillisecondDateTime.Month);
        RunWrongTest<SingleDateTimeEntity>(c => c.NullableDateTime.Value.Month == WrongDateTime.Month);
#if DO_DATEONLY
        RunTest<SingleDateTimeEntity>(c => c.DateOnly.Month == FirstDateOnly.Month);
        RunTest<SingleDateTimeEntity>(c => c.NullableDateOnly.Value.Month == NullableDateOnly.Month);

        RunWrongTest<SingleDateTimeEntity>(c => c.DateOnly.Month == WrongDateOnly.Month);
        RunWrongTest<SingleDateTimeEntity>(c => c.NullableDateOnly.Value.Month == WrongDateOnly.Month);
#endif
=======
      ExecuteInsideSession((s) => {
        RunTest<SingleDateTimeEntity>(s, c => c.DateTime.Month == FirstDateTime.Month);
        RunTest<SingleDateTimeEntity>(s, c => c.MillisecondDateTime.Month == FirstMillisecondDateTime.Month);
        RunTest<SingleDateTimeEntity>(s, c => c.NullableDateTime.Value.Month == NullableDateTime.Month);

        RunWrongTest<SingleDateTimeEntity>(s, c => c.DateTime.Month == WrongDateTime.Month);
        RunWrongTest<SingleDateTimeEntity>(s, c => c.MillisecondDateTime.Month == WrongMillisecondDateTime.Month);
        RunWrongTest<SingleDateTimeEntity>(s, c => c.NullableDateTime.Value.Month == WrongDateTime.Month);
>>>>>>> 4e8dfa7f
      });
    }

    [Test]
    public void ExtractDayTest()
    {
      ExecuteInsideSession((s) => {
        RunTest<SingleDateTimeEntity>(s, c => c.DateTime.Day == FirstDateTime.Day);
        RunTest<SingleDateTimeEntity>(s, c => c.MillisecondDateTime.Day == FirstMillisecondDateTime.Day);
        RunTest<SingleDateTimeEntity>(s, c => c.NullableDateTime.Value.Day == NullableDateTime.Day);

        RunWrongTest<SingleDateTimeEntity>(s, c => c.DateTime.Day == WrongDateTime.Day);
        RunWrongTest<SingleDateTimeEntity>(s, c => c.MillisecondDateTime.Day == WrongMillisecondDateTime.Day);
        RunWrongTest<SingleDateTimeEntity>(s, c => c.NullableDateTime.Value.Day == WrongDateTime.Day);
      });
    }

    [Test]
    public void ExtractHourTest()
    {
      ExecuteInsideSession((s) => {
        RunTest<SingleDateTimeEntity>(s, c => c.DateTime.Hour == FirstDateTime.Hour);
        RunTest<SingleDateTimeEntity>(s, c => c.MillisecondDateTime.Hour == FirstMillisecondDateTime.Hour);
        RunTest<SingleDateTimeEntity>(s, c => c.NullableDateTime.Value.Hour == NullableDateTime.Hour);

        RunWrongTest<SingleDateTimeEntity>(s, c => c.DateTime.Hour == WrongDateTime.Hour);
        RunWrongTest<SingleDateTimeEntity>(s, c => c.MillisecondDateTime.Hour == WrongMillisecondDateTime.Hour);
        RunWrongTest<SingleDateTimeEntity>(s, c => c.NullableDateTime.Value.Hour == WrongDateTime.Hour);
      });
    }

    [Test]
    public void ExtractMinuteTest()
    {
      ExecuteInsideSession((s) => {
        RunTest<SingleDateTimeEntity>(s, c => c.DateTime.Minute == FirstDateTime.Minute);
        RunTest<SingleDateTimeEntity>(s, c => c.MillisecondDateTime.Minute == FirstMillisecondDateTime.Minute);
        RunTest<SingleDateTimeEntity>(s, c => c.NullableDateTime.Value.Minute == NullableDateTime.Minute);

        RunWrongTest<SingleDateTimeEntity>(s, c => c.DateTime.Minute == WrongDateTime.Minute);
        RunWrongTest<SingleDateTimeEntity>(s, c => c.MillisecondDateTime.Minute == WrongMillisecondDateTime.Minute);
        RunWrongTest<SingleDateTimeEntity>(s, c => c.NullableDateTime.Value.Minute == WrongDateTime.Minute);
      });
    }

    [Test]
    public void ExtractSecondTest()
    {
<<<<<<< HEAD
      ExecuteInsideSession(() => {
        RunTest<SingleDateTimeEntity>(c => c.DateTime.Second == FirstDateTime.Second);
        RunTest<SingleDateTimeEntity>(c => c.MillisecondDateTime.Second == FirstMillisecondDateTime.Second);
        RunTest<SingleDateTimeEntity>(c => c.NullableDateTime.Value.Second == NullableDateTime.Second);

        RunWrongTest<SingleDateTimeEntity>(c => c.DateTime.Second == WrongDateTime.Second);
        RunWrongTest<SingleDateTimeEntity>(c => c.MillisecondDateTime.Second == WrongMillisecondDateTime.Second);
        RunWrongTest<SingleDateTimeEntity>(c => c.NullableDateTime.Value.Second == WrongDateTime.Second);
#if DO_DATEONLY
        RunTest<SingleDateTimeEntity>(c => c.TimeOnly.Second == FirstTimeOnly.Second);

        RunWrongTest<SingleDateTimeEntity>(c => c.TimeOnly.Second == WrongTimeOnly.Second);
#endif
=======
      ExecuteInsideSession((s) => {
        RunTest<SingleDateTimeEntity>(s, c => c.DateTime.Second == FirstDateTime.Second);
        RunTest<SingleDateTimeEntity>(s, c => c.MillisecondDateTime.Second == FirstMillisecondDateTime.Second);
        RunTest<SingleDateTimeEntity>(s, c => c.NullableDateTime.Value.Second == NullableDateTime.Second);

        RunWrongTest<SingleDateTimeEntity>(s, c => c.DateTime.Second == WrongDateTime.Second);
        RunWrongTest<SingleDateTimeEntity>(s, c => c.MillisecondDateTime.Second == WrongMillisecondDateTime.Second);
        RunWrongTest<SingleDateTimeEntity>(s, c => c.NullableDateTime.Value.Second == WrongDateTime.Second);
>>>>>>> 4e8dfa7f
      });
    }

    [Test]
    public void ExtractMillisecondTest()
    {
      Require.ProviderIsNot(StorageProvider.MySql);
      ExecuteInsideSession((s) => {
        RunTest<SingleDateTimeEntity>(s, c => c.MillisecondDateTime.Millisecond == FirstMillisecondDateTime.Millisecond);
        RunWrongTest<SingleDateTimeEntity>(s, c => c.MillisecondDateTime.Second == WrongMillisecondDateTime.Millisecond);
      });
    }

    [Test]
    public void MysqlExtractMillisecondTest()
    {
      Require.ProviderIs(StorageProvider.MySql);
      ExecuteInsideSession((s) => {
        var firstMillisecondDateTime = FirstMillisecondDateTime.AdjustDateTime(0);
        RunTest<SingleDateTimeEntity>(s, c => c.MillisecondDateTime.Millisecond == firstMillisecondDateTime.Millisecond);
        RunWrongTest<SingleDateTimeEntity>(s, c => c.MillisecondDateTime.Second == WrongMillisecondDateTime.Millisecond);
      });
    }

    [Test]
    public void ExtractDateTest()
    {
      ExecuteInsideSession((s) => {
        RunTest<SingleDateTimeEntity>(s, c => c.DateTime.Date == FirstDateTime.Date);
        RunTest<SingleDateTimeEntity>(s, c => c.MillisecondDateTime.Date == FirstMillisecondDateTime.Date);
        RunTest<SingleDateTimeEntity>(s, c => c.NullableDateTime.Value.Date == NullableDateTime.Date);

        RunWrongTest<SingleDateTimeEntity>(s, c => c.DateTime.Date == WrongDateTime.Date);
        RunWrongTest<SingleDateTimeEntity>(s, c => c.MillisecondDateTime.Date == WrongMillisecondDateTime.Date);
        RunWrongTest<SingleDateTimeEntity>(s, c => c.NullableDateTime.Value.Date == WrongDateTime.Date);
      });
    }

    [Test]
    [TestCase("2018-10-30 12:15:32.123")]
    [TestCase("2018-10-30 12:15:32.1234")]
    [TestCase("2018-10-30 12:15:32.12345")]
    [TestCase("2018-10-30 12:15:32.123456")]
    [TestCase("2018-10-30 12:15:32.1234567")]
    public void ExtractDateFromMicrosecondsTest(string testValueString)
    {
      Require.ProviderIs(StorageProvider.SqlServer);
      ExecuteInsideSession((s) => {
        var testDateTime = DateTime.Parse(testValueString);
        _ = new SingleDateTimeEntity(s) { MillisecondDateTime = testDateTime };
        RunTest<SingleDateTimeEntity>(s, c => c.MillisecondDateTime.Date == testDateTime.Date);
      });
    }

    [Test]
    public void ExtractTimeOfDayTest()
    {
      ExecuteInsideSession((s) => {
        RunTest<SingleDateTimeEntity>(s, c => c.DateTime.TimeOfDay == FirstDateTime.TimeOfDay);
        RunTest<SingleDateTimeEntity>(s, c => c.MillisecondDateTime.TimeOfDay == FirstMillisecondDateTime.TimeOfDay);
        RunTest<SingleDateTimeEntity>(s, c => c.NullableDateTime.Value.TimeOfDay == NullableDateTime.TimeOfDay);

        RunWrongTest<SingleDateTimeEntity>(s, c => c.DateTime.TimeOfDay == WrongDateTime.TimeOfDay);
        RunWrongTest<SingleDateTimeEntity>(s, c => c.MillisecondDateTime.TimeOfDay == WrongMillisecondDateTime.TimeOfDay);
        RunWrongTest<SingleDateTimeEntity>(s, c => c.NullableDateTime.Value.TimeOfDay == WrongDateTime.TimeOfDay);
      });
    }

    [Test]
    public void ExtractDayOfYearTest()
    {
      ExecuteInsideSession((s) => {
        RunTest<SingleDateTimeEntity>(s, c => c.DateTime.DayOfYear == FirstDateTime.DayOfYear);
        RunTest<SingleDateTimeEntity>(s, c => c.MillisecondDateTime.DayOfYear == FirstMillisecondDateTime.DayOfYear);
        RunTest<SingleDateTimeEntity>(s, c => c.NullableDateTime.Value.DayOfYear == NullableDateTime.DayOfYear);

        RunWrongTest<SingleDateTimeEntity>(s, c => c.DateTime.DayOfYear == WrongDateTime.DayOfYear);
        RunWrongTest<SingleDateTimeEntity>(s, c => c.MillisecondDateTime.DayOfYear == WrongMillisecondDateTime.DayOfYear);
        RunWrongTest<SingleDateTimeEntity>(s, c => c.NullableDateTime.Value.DayOfYear == WrongDateTime.DayOfYear);
      });
    }

    [Test]
    public void ExtractDayOfWeekTest()
    {
      ExecuteInsideSession((s) => {
        RunTest<SingleDateTimeEntity>(s, c => c.DateTime.DayOfWeek == FirstDateTime.DayOfWeek);
        RunTest<SingleDateTimeEntity>(s, c => c.MillisecondDateTime.DayOfWeek == FirstMillisecondDateTime.DayOfWeek);
        RunTest<SingleDateTimeEntity>(s, c => c.NullableDateTime.Value.DayOfWeek == NullableDateTime.DayOfWeek);

        RunWrongTest<SingleDateTimeEntity>(s, c => c.DateTime.DayOfWeek == WrongDateTime.DayOfWeek);
        RunWrongTest<SingleDateTimeEntity>(s, c => c.MillisecondDateTime.DayOfWeek == WrongMillisecondDateTime.DayOfWeek);
        RunWrongTest<SingleDateTimeEntity>(s, c => c.NullableDateTime.Value.DayOfWeek == WrongDateTime.DayOfWeek);
      });
    }

    [Test]
    public void ExtractTimeOfDayTicksTest()
    {
      Require.ProviderIsNot(StorageProvider.PostgreSql | StorageProvider.Oracle);

      ExecuteInsideSession((s) => {
        RunTest<SingleDateTimeEntity>(s, c => c.DateTime.TimeOfDay.Ticks == FirstDateTime.TimeOfDay.Ticks);
        RunWrongTest<SingleDateTimeEntity>(s, c => c.DateTime.TimeOfDay.Ticks < FirstDateTime.TimeOfDay.Ticks);
      });
    }
  }
}<|MERGE_RESOLUTION|>--- conflicted
+++ resolved
@@ -29,23 +29,6 @@
     [Test]
     public void ExtractMonthTest()
     {
-<<<<<<< HEAD
-      ExecuteInsideSession(() => {
-        RunTest<SingleDateTimeEntity>(c => c.DateTime.Month == FirstDateTime.Month);
-        RunTest<SingleDateTimeEntity>(c => c.MillisecondDateTime.Month == FirstMillisecondDateTime.Month);
-        RunTest<SingleDateTimeEntity>(c => c.NullableDateTime.Value.Month == NullableDateTime.Month);
-
-        RunWrongTest<SingleDateTimeEntity>(c => c.DateTime.Month == WrongDateTime.Month);
-        RunWrongTest<SingleDateTimeEntity>(c => c.MillisecondDateTime.Month == WrongMillisecondDateTime.Month);
-        RunWrongTest<SingleDateTimeEntity>(c => c.NullableDateTime.Value.Month == WrongDateTime.Month);
-#if DO_DATEONLY
-        RunTest<SingleDateTimeEntity>(c => c.DateOnly.Month == FirstDateOnly.Month);
-        RunTest<SingleDateTimeEntity>(c => c.NullableDateOnly.Value.Month == NullableDateOnly.Month);
-
-        RunWrongTest<SingleDateTimeEntity>(c => c.DateOnly.Month == WrongDateOnly.Month);
-        RunWrongTest<SingleDateTimeEntity>(c => c.NullableDateOnly.Value.Month == WrongDateOnly.Month);
-#endif
-=======
       ExecuteInsideSession((s) => {
         RunTest<SingleDateTimeEntity>(s, c => c.DateTime.Month == FirstDateTime.Month);
         RunTest<SingleDateTimeEntity>(s, c => c.MillisecondDateTime.Month == FirstMillisecondDateTime.Month);
@@ -54,7 +37,6 @@
         RunWrongTest<SingleDateTimeEntity>(s, c => c.DateTime.Month == WrongDateTime.Month);
         RunWrongTest<SingleDateTimeEntity>(s, c => c.MillisecondDateTime.Month == WrongMillisecondDateTime.Month);
         RunWrongTest<SingleDateTimeEntity>(s, c => c.NullableDateTime.Value.Month == WrongDateTime.Month);
->>>>>>> 4e8dfa7f
       });
     }
 
@@ -103,21 +85,6 @@
     [Test]
     public void ExtractSecondTest()
     {
-<<<<<<< HEAD
-      ExecuteInsideSession(() => {
-        RunTest<SingleDateTimeEntity>(c => c.DateTime.Second == FirstDateTime.Second);
-        RunTest<SingleDateTimeEntity>(c => c.MillisecondDateTime.Second == FirstMillisecondDateTime.Second);
-        RunTest<SingleDateTimeEntity>(c => c.NullableDateTime.Value.Second == NullableDateTime.Second);
-
-        RunWrongTest<SingleDateTimeEntity>(c => c.DateTime.Second == WrongDateTime.Second);
-        RunWrongTest<SingleDateTimeEntity>(c => c.MillisecondDateTime.Second == WrongMillisecondDateTime.Second);
-        RunWrongTest<SingleDateTimeEntity>(c => c.NullableDateTime.Value.Second == WrongDateTime.Second);
-#if DO_DATEONLY
-        RunTest<SingleDateTimeEntity>(c => c.TimeOnly.Second == FirstTimeOnly.Second);
-
-        RunWrongTest<SingleDateTimeEntity>(c => c.TimeOnly.Second == WrongTimeOnly.Second);
-#endif
-=======
       ExecuteInsideSession((s) => {
         RunTest<SingleDateTimeEntity>(s, c => c.DateTime.Second == FirstDateTime.Second);
         RunTest<SingleDateTimeEntity>(s, c => c.MillisecondDateTime.Second == FirstMillisecondDateTime.Second);
@@ -126,7 +93,6 @@
         RunWrongTest<SingleDateTimeEntity>(s, c => c.DateTime.Second == WrongDateTime.Second);
         RunWrongTest<SingleDateTimeEntity>(s, c => c.MillisecondDateTime.Second == WrongMillisecondDateTime.Second);
         RunWrongTest<SingleDateTimeEntity>(s, c => c.NullableDateTime.Value.Second == WrongDateTime.Second);
->>>>>>> 4e8dfa7f
       });
     }
 
