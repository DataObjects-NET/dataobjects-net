<<<<<<< HEAD
// Copyright (C) 2016 Xtensive LLC.
// All rights reserved.
// For conditions of distribution and use, see license.
=======
// Copyright (C) 2016-2023 Xtensive LLC.
// This code is distributed under MIT license terms.
// See the License.txt file in the project root for more information.
>>>>>>> 4e8dfa7f
// Created by: Alex Groznov
// Created:    2016.08.01

using System;
using System.Linq;
using System.Linq.Expressions;
using NUnit.Framework;
using Xtensive.Orm.Tests.Linq.DateTimeAndDateTimeOffset.Model;

namespace Xtensive.Orm.Tests.Linq.DateTimeAndDateTimeOffset.DateTimes
{
  public class DistinctTest : DateTimeBaseTest
  {
    [Test]
<<<<<<< HEAD
    public void DistinctByDateTimeTest()
    {
      ExecuteInsideSession(() => DistinctPrivate<DateTimeEntity, DateTime>(c => c.DateTime));
#if DO_DATEONLY
      ExecuteInsideSession(() => DistinctPrivate<DateTimeEntity, DateOnly>(c => c.DateOnly));
      ExecuteInsideSession(() => DistinctPrivate<DateTimeEntity, TimeOnly>(c => c.TimeOnly));
#endif
    }
=======
    public void DistinctByDateTimeTest() =>
      ExecuteInsideSession((s) => DistinctPrivate<DateTimeEntity, DateTime>(s,c => c.DateTime));
>>>>>>> 4e8dfa7f

    [Test]
    public void DistinctByDateTimeWithMillisecondsTest() =>
      ExecuteInsideSession((s) => DistinctPrivate<MillisecondDateTimeEntity, DateTime>(s, c => c.DateTime));

    [Test]
    public void DistinctByNullableDateTimeTest() =>
      ExecuteInsideSession((s) => DistinctPrivate<NullableDateTimeEntity, DateTime?>(s, c => c.DateTime));

    private static void DistinctPrivate<T, TK>(Session session, Expression<Func<T, TK>> selectExpression)
      where T : Entity
    {
      var compiledSelectExpression = selectExpression.Compile();
      var distinctLocal = session.Query.All<T>().ToArray().Select(compiledSelectExpression).Distinct().OrderBy(c => c);
      var distinctByServer = session.Query.All<T>().Select(selectExpression).Distinct().OrderBy(c => c);
      Assert.IsTrue(distinctLocal.SequenceEqual(distinctByServer));

      distinctByServer = session.Query.All<T>().Select(selectExpression).Distinct().OrderByDescending(c => c);
      Assert.IsFalse(distinctLocal.SequenceEqual(distinctByServer));
    }
  }
}<|MERGE_RESOLUTION|>--- conflicted
+++ resolved
@@ -1,12 +1,6 @@
-<<<<<<< HEAD
-// Copyright (C) 2016 Xtensive LLC.
-// All rights reserved.
-// For conditions of distribution and use, see license.
-=======
 // Copyright (C) 2016-2023 Xtensive LLC.
 // This code is distributed under MIT license terms.
 // See the License.txt file in the project root for more information.
->>>>>>> 4e8dfa7f
 // Created by: Alex Groznov
 // Created:    2016.08.01
 
@@ -21,19 +15,8 @@
   public class DistinctTest : DateTimeBaseTest
   {
     [Test]
-<<<<<<< HEAD
-    public void DistinctByDateTimeTest()
-    {
-      ExecuteInsideSession(() => DistinctPrivate<DateTimeEntity, DateTime>(c => c.DateTime));
-#if DO_DATEONLY
-      ExecuteInsideSession(() => DistinctPrivate<DateTimeEntity, DateOnly>(c => c.DateOnly));
-      ExecuteInsideSession(() => DistinctPrivate<DateTimeEntity, TimeOnly>(c => c.TimeOnly));
-#endif
-    }
-=======
     public void DistinctByDateTimeTest() =>
       ExecuteInsideSession((s) => DistinctPrivate<DateTimeEntity, DateTime>(s,c => c.DateTime));
->>>>>>> 4e8dfa7f
 
     [Test]
     public void DistinctByDateTimeWithMillisecondsTest() =>
