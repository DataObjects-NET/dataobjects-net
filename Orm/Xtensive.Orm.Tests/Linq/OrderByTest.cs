--- conflicted
+++ resolved
@@ -333,11 +333,7 @@
         .OrderBy(c => c.Status == (InvoiceStatus) 1 || c.Status == (InvoiceStatus) 2)
         .Select(c => c.Status)
         .ToArray();
-<<<<<<< HEAD
-      Assert.AreEqual(result.Last(), (InvoiceStatus) 1);
-=======
       Assert.Contains(result.Last(), new[] { (InvoiceStatus) 1, (InvoiceStatus) 2 });
->>>>>>> d44b26c0
     }
   }
 }