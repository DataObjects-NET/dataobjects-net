--- conflicted
+++ resolved
@@ -1,8 +1,4 @@
-<<<<<<< HEAD
-﻿// Copyright (C) 2013-2020 Xtensive LLC.
-=======
 // Copyright (C) 2013-2023 Xtensive LLC.
->>>>>>> 88837ebc
 // This code is distributed under MIT license terms.
 // See the License.txt file in the project root for more information.
 // Created by: Denis Krjuchkov
@@ -28,11 +24,7 @@
 
   public static class Extensions
   {
-<<<<<<< HEAD
-    public static DateTime GetUserTime(this DateTime dateTime, TimeZoneInfo zone)
-=======
     public static DateTime GetUserTime(this DateTime dateTime, TimeZoneInfo _)
->>>>>>> 88837ebc
     {
       return dateTime;
     }
@@ -79,11 +71,7 @@
       using (var session = Domain.OpenSession())
       using (var tx = session.OpenTransaction()) {
         var zone = TimeZoneInfo.Local;
-<<<<<<< HEAD
         var query = session.Query.CreateDelayedQuery(
-=======
-        var query = session.Query.ExecuteDelayed(
->>>>>>> 88837ebc
           q => q.All<TestEntity>().Select(e => e.Value.GetUserTime(zone)));
         var result = query.ToList();
         tx.Complete();
