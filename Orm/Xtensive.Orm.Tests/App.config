--- conflicted
+++ resolved
@@ -1,175 +1,173 @@
-<?xml version="1.0" encoding="utf-8"?>
-<configuration>
-  <configSections>
-    <section name="Xtensive.Diagnostics" type="Xtensive.Diagnostics.Configuration.ConfigurationSection, Xtensive.Core"/>
-    <section name="Xtensive.Orm" type="Xtensive.Orm.Configuration.Elements.ConfigurationSection, Xtensive.Orm"/>
-    <section name="AppConfigTest" type="Xtensive.Orm.Configuration.Elements.ConfigurationSection, Xtensive.Orm"/>
-    <section name="CustomSessionConfigurationProblem" type="Xtensive.Orm.Configuration.Elements.ConfigurationSection, Xtensive.Orm"/>
-    <section name="NativeTest" type="Xtensive.IoC.Configuration.ConfigurationSection, Xtensive.Core"/>
-    <section name="UnityTest" type="Microsoft.Practices.Unity.Configuration.UnityConfigurationSection, Microsoft.Practices.Unity.Configuration" />
-  </configSections>
-  <Xtensive.Orm configSource="Connections.config"/>
-  <Xtensive.Diagnostics>
-    <logs>
-      <!--
-      <log name=""                      events="All"   provider="DebugOnlyConsole" format="Comprehensive" />
-      <log name=""                      events="Error" provider="DebugOnlyConsole" format="Comprehensive" />
-      <log name="Diagnostics"      events="Info"  provider="DebugOnlyConsole" format="Comprehensive" />
-      <log name="Orm"               events="All"   provider="DebugOnlyConsole" format="Comprehensive" />
-      -->
-      <log name="Storage.Providers.Sql" events="All"   provider="DebugOnlyConsole" format="Comprehensive" />
-      <log name="Storage"               events="All"   provider="DebugOnlyConsole" format="Comprehensive" />
-    </logs>
-  </Xtensive.Diagnostics>
-  <AppConfigTest>
-    <domains>
-      <domain name="TestDomain1" connectionUrl="memory://localhost/">
-        <types>
-          <add assembly="Xtensive.Orm.Tests" namespace="Xtensive.Orm.Tests"/>
-          <add assembly="Xtensive.Orm"/>
-          <remove assembly="Xtensive.Orm"/>
-        </types>
-        <namingConvention letterCasePolicy="uppercase" namingRules="UnderscorEdots" namespacePolicy="hash">
-          <namespaceSynonyms>
-            <synonym namespace="Xtensive.Orm" synonym="XS"/>
-            <synonym namespace="Xtensive.Messaging" synonym="XM" />
-            <synonym namespace="Xtensive.Indexing" synonym="XI" />
-          </namespaceSynonyms>
-        </namingConvention>
-        <sessions>
-          <session name="UserSession" cacheSize="324" password="222" />
-          <session name="UserSession2" cacheType="infinite" />
-          <session userName="User" cacheSize="111" isolationLevel="snapshot" />
-          <session name="System" userName="dfdfdfd" password="333" />
-        </sessions>
-      </domain>
-      <domain name="TestDomain2" connectionUrl="memory://localhost/">
-        <types>
-          <add assembly="Xtensive.Orm.Tests" namespace="Xtensive.Orm.Tests"/>
-          <add assembly="Xtensive.Orm"/>
-        </types>
-        <namingConvention letterCasePolicy="Uppercase" namingRules="UnderscoreDots" namespacePolicy="Hash">
-          <namespaceSynonyms>
-            <synonym namespace="Xtensive.Orm" synonym="XS2"/>
-            <synonym namespace="Xtensive.Messaging" synonym="XM2" />
-            <synonym namespace="Xtensive.Indexing" synonym="XI2" />
-          </namespaceSynonyms>
-        </namingConvention>
-      </domain>
-      <domain name="TestDomain3" connectionUrl="sqlserver://localhost/DO40-Tests" upgradeMode="Default" foreignKeyMode="All">
-        <types>
-          <add type="Xtensive.Orm.Tests.Configuration.UserDefinedMappings.ArrayMappings, Xtensive.Orm.Tests"/>
-        </types>
-      </domain>
-      <domain name="TestDomain4" connectionUrl="sqlserver://localhost/DO40-Tests">
-        <sessions>
-          <session name="Default" batchSize="10"/>
-          <session name="MyCoolSession" batchSize="100"/>
-        </sessions>
-      </domain>
-      <domain name="DomainWithCustomSchema"
-              connectionUrl="sqlserver://localhost/DO40-Tests"
-              upgradeMode="Recreate"
-              defaultSchema="MyFancySchema"/>
-      <domain name="DomainWithCustomChangeRegistrySize"
-              connectionUrl="sqlserver://localhost/DO40-Tests"
-              upgradeMode="Recreate">
-        <sessions>
-          <session name="Default" entityChangeRegistrySize="1000"/>
-        </sessions>
-      </domain>
-      <domain name="DomainWithWrongConnectionInfo"
-              upgradeMode="Recreate"
-              connectionString="Data Source=localhost;Initial Catalog=DO40-Tests;Integrated Security=True;MultipleActiveResultSets=True" />
-      <domain name="DomainWithCustomCommandTimeout"
-              upgradeMode="Recreate"
-              connectionUrl="sqlserver://localhost/DO40-Tests">
-        <sessions>
-          <session name="Default" commandTimeout="100" />
-        </sessions>
-      </domain>
-      <domain name="DomainWithCustomConnectionInfo"
-              upgradeMode="Recreate"
-              connectionUrl="sqlserver://localhost/DO40-Tests">
-        <sessions>
-          <session name="constr" connectionString="Data Source=localhost;Initial Catalog=DO40-Tests;Integrated Security=True;" />
-          <session name="conurl" connectionUrl="sqlserver://localhost/DO40-Tests" />
-        </sessions>
-      </domain>
-<<<<<<< HEAD
-      <domain name="AdvancedMappingTest" connectionUrl="sqlserver://localhost/" defaultDatabase="main" defaultSchema="dbo">
-        <mappingRules>
-          <rule namespace="Xtensive.Orm.Tests.Configuration" schema="myschema" />
-          <rule assembly="Xtensive.Orm.Tests" database="other" />
-        </mappingRules>
-        <databaseAliases>
-          <alias name="main" database="DO40-Tests" />
-          <alias name="other" database="Other-DO40-Tests" />
-        </databaseAliases>
-=======
-      <domain name="DomainWithBriefSchemaSyncExceptions"
-              upgradeMode="Validate"
-              connectionUrl="sqlserver://localhost/DO40-Tests"
-              schemaSyncExceptionFormat="Brief">
->>>>>>> 24b94b64
-      </domain>
-    </domains>
-  </AppConfigTest>
-  <UnityTest>
-    <typeAliases>
-      <typeAlias alias="IMyService" type="Xtensive.Orm.Tests.Storage.IoC.Model.IMyService, Xtensive.Orm.Tests"/>
-      <typeAlias alias="MyServiceImpl" type="Xtensive.Orm.Tests.Storage.IoC.Model.MyServiceImpl, Xtensive.Orm.Tests"/>
-      <typeAlias alias="int" type="System.Int32, mscorlib" />
-      <typeAlias alias="singleton" type="Microsoft.Practices.Unity.ContainerControlledLifetimeManager, Microsoft.Practices.Unity" />
-      <typeAlias alias="transient" type="Microsoft.Practices.Unity.TransientLifetimeManager, Microsoft.Practices.Unity" />
-    </typeAliases>
-    <containers>
-      <container name="domain">
-        <types>
-          <type name="singleton" type="IMyService" mapTo="MyServiceImpl">
-            <lifetime type="singleton" />
-          </type>
-          <type name="transient" type="IMyService" mapTo="MyServiceImpl">
-            <lifetime type="transient" />
-          </type>
-        </types>
-      </container>
-      <container name="session">
-        <types>
-          <type type="IMyService" mapTo="MyServiceImpl">
-            <lifetime type="singleton" />
-          </type>
-        </types>
-      </container>
-    </containers>
-  </UnityTest>
-  <NativeTest>
-    <containers>
-      <container name="domain">
-        <explicit>
-          <add name="singleton" type="Xtensive.Orm.Tests.Storage.IoC.Model.IMyService, Xtensive.Orm.Tests" mapTo="Xtensive.Orm.Tests.Storage.IoC.Model.MyServiceImpl, Xtensive.Orm.Tests" singleton="true"/>
-          <add name="transient" type="Xtensive.Orm.Tests.Storage.IoC.Model.IMyService, Xtensive.Orm.Tests" mapTo="Xtensive.Orm.Tests.Storage.IoC.Model.MyServiceImpl, Xtensive.Orm.Tests"/>
-        </explicit>
-      </container>
-      <container name="session">
-        <explicit>
-          <add type="Xtensive.Orm.Tests.Storage.IoC.Model.IMyService, Xtensive.Orm.Tests" mapTo="Xtensive.Orm.Tests.Storage.IoC.Model.MyServiceImpl, Xtensive.Orm.Tests" singleton="true"/>
-        </explicit>
-      </container>
-    </containers>
-  </NativeTest>
-  <CustomSessionConfigurationProblem>
-    <domains>
-      <domain name="mssql2005" connectionUrl="sqlserver://localhost/DO40-Tests" upgradeMode="Recreate">
-        <sessions>
-          <session cacheSize="324"/>
-        </sessions>
-      </domain>
-    </domains>
-  </CustomSessionConfigurationProblem>
-  <connectionStrings>
-    <add name="Entities" connectionString="metadata=res://*/Storage.Performance.EntityCrudModel.Model.csdl|res://*/Storage.Performance.EntityCrudModel.Model.ssdl|res://*/Storage.Performance.EntityCrudModel.Model.msl;provider=System.Data.SqlClient;provider connection string=&quot;Data Source=localhost;Initial Catalog=DO40-Tests;Integrated Security=True;MultipleActiveResultSets=True&quot;" providerName="System.Data.EntityClient" />
-    <add name="NorthwindEntities" connectionString="metadata=res://*/ObjectModel.NothwindEF.csdl|res://*/ObjectModel.NothwindEF.ssdl|res://*/ObjectModel.NothwindEF.msl;provider=System.Data.SqlClient;provider connection string=&quot;Data Source=.;Initial Catalog=Northwind;Integrated Security=True;MultipleActiveResultSets=True&quot;" providerName="System.Data.EntityClient" />
-  </connectionStrings>
-  <startup><supportedRuntime version="v4.0" sku=".NETFramework,Version=v4.0"/></startup>
-</configuration>
+<?xml version="1.0" encoding="utf-8"?>
+<configuration>
+  <configSections>
+    <section name="Xtensive.Diagnostics" type="Xtensive.Diagnostics.Configuration.ConfigurationSection, Xtensive.Core"/>
+    <section name="Xtensive.Orm" type="Xtensive.Orm.Configuration.Elements.ConfigurationSection, Xtensive.Orm"/>
+    <section name="AppConfigTest" type="Xtensive.Orm.Configuration.Elements.ConfigurationSection, Xtensive.Orm"/>
+    <section name="CustomSessionConfigurationProblem" type="Xtensive.Orm.Configuration.Elements.ConfigurationSection, Xtensive.Orm"/>
+    <section name="NativeTest" type="Xtensive.IoC.Configuration.ConfigurationSection, Xtensive.Core"/>
+    <section name="UnityTest" type="Microsoft.Practices.Unity.Configuration.UnityConfigurationSection, Microsoft.Practices.Unity.Configuration" />
+  </configSections>
+  <Xtensive.Orm configSource="Connections.config"/>
+  <Xtensive.Diagnostics>
+    <logs>
+      <!--
+      <log name=""                      events="All"   provider="DebugOnlyConsole" format="Comprehensive" />
+      <log name=""                      events="Error" provider="DebugOnlyConsole" format="Comprehensive" />
+      <log name="Diagnostics"      events="Info"  provider="DebugOnlyConsole" format="Comprehensive" />
+      <log name="Orm"               events="All"   provider="DebugOnlyConsole" format="Comprehensive" />
+      -->
+      <log name="Storage.Providers.Sql" events="All"   provider="DebugOnlyConsole" format="Comprehensive" />
+      <log name="Storage"               events="All"   provider="DebugOnlyConsole" format="Comprehensive" />
+    </logs>
+  </Xtensive.Diagnostics>
+  <AppConfigTest>
+    <domains>
+      <domain name="TestDomain1" connectionUrl="memory://localhost/">
+        <types>
+          <add assembly="Xtensive.Orm.Tests" namespace="Xtensive.Orm.Tests"/>
+          <add assembly="Xtensive.Orm"/>
+          <remove assembly="Xtensive.Orm"/>
+        </types>
+        <namingConvention letterCasePolicy="uppercase" namingRules="UnderscorEdots" namespacePolicy="hash">
+          <namespaceSynonyms>
+            <synonym namespace="Xtensive.Orm" synonym="XS"/>
+            <synonym namespace="Xtensive.Messaging" synonym="XM" />
+            <synonym namespace="Xtensive.Indexing" synonym="XI" />
+          </namespaceSynonyms>
+        </namingConvention>
+        <sessions>
+          <session name="UserSession" cacheSize="324" password="222" />
+          <session name="UserSession2" cacheType="infinite" />
+          <session userName="User" cacheSize="111" isolationLevel="snapshot" />
+          <session name="System" userName="dfdfdfd" password="333" />
+        </sessions>
+      </domain>
+      <domain name="TestDomain2" connectionUrl="memory://localhost/">
+        <types>
+          <add assembly="Xtensive.Orm.Tests" namespace="Xtensive.Orm.Tests"/>
+          <add assembly="Xtensive.Orm"/>
+        </types>
+        <namingConvention letterCasePolicy="Uppercase" namingRules="UnderscoreDots" namespacePolicy="Hash">
+          <namespaceSynonyms>
+            <synonym namespace="Xtensive.Orm" synonym="XS2"/>
+            <synonym namespace="Xtensive.Messaging" synonym="XM2" />
+            <synonym namespace="Xtensive.Indexing" synonym="XI2" />
+          </namespaceSynonyms>
+        </namingConvention>
+      </domain>
+      <domain name="TestDomain3" connectionUrl="sqlserver://localhost/DO40-Tests" upgradeMode="Default" foreignKeyMode="All">
+        <types>
+          <add type="Xtensive.Orm.Tests.Configuration.UserDefinedMappings.ArrayMappings, Xtensive.Orm.Tests"/>
+        </types>
+      </domain>
+      <domain name="TestDomain4" connectionUrl="sqlserver://localhost/DO40-Tests">
+        <sessions>
+          <session name="Default" batchSize="10"/>
+          <session name="MyCoolSession" batchSize="100"/>
+        </sessions>
+      </domain>
+      <domain name="DomainWithCustomSchema"
+              connectionUrl="sqlserver://localhost/DO40-Tests"
+              upgradeMode="Recreate"
+              defaultSchema="MyFancySchema"/>
+      <domain name="DomainWithCustomChangeRegistrySize"
+              connectionUrl="sqlserver://localhost/DO40-Tests"
+              upgradeMode="Recreate">
+        <sessions>
+          <session name="Default" entityChangeRegistrySize="1000"/>
+        </sessions>
+      </domain>
+      <domain name="DomainWithWrongConnectionInfo"
+              upgradeMode="Recreate"
+              connectionString="Data Source=localhost;Initial Catalog=DO40-Tests;Integrated Security=True;MultipleActiveResultSets=True" />
+      <domain name="DomainWithCustomCommandTimeout"
+              upgradeMode="Recreate"
+              connectionUrl="sqlserver://localhost/DO40-Tests">
+        <sessions>
+          <session name="Default" commandTimeout="100" />
+        </sessions>
+      </domain>
+      <domain name="DomainWithCustomConnectionInfo"
+              upgradeMode="Recreate"
+              connectionUrl="sqlserver://localhost/DO40-Tests">
+        <sessions>
+          <session name="constr" connectionString="Data Source=localhost;Initial Catalog=DO40-Tests;Integrated Security=True;" />
+          <session name="conurl" connectionUrl="sqlserver://localhost/DO40-Tests" />
+        </sessions>
+      </domain>
+      <domain name="DomainWithBriefSchemaSyncExceptions"
+              upgradeMode="Validate"
+              connectionUrl="sqlserver://localhost/DO40-Tests"
+              schemaSyncExceptionFormat="Brief">
+      </domain>      
+      <domain name="AdvancedMappingTest" connectionUrl="sqlserver://localhost/" defaultDatabase="main" defaultSchema="dbo">
+        <mappingRules>
+          <rule namespace="Xtensive.Orm.Tests.Configuration" schema="myschema" />
+          <rule assembly="Xtensive.Orm.Tests" database="other" />
+        </mappingRules>
+        <databaseAliases>
+          <alias name="main" database="DO40-Tests" />
+          <alias name="other" database="Other-DO40-Tests" />
+        </databaseAliases>
+      </domain>
+    </domains>
+  </AppConfigTest>
+  <UnityTest>
+    <typeAliases>
+      <typeAlias alias="IMyService" type="Xtensive.Orm.Tests.Storage.IoC.Model.IMyService, Xtensive.Orm.Tests"/>
+      <typeAlias alias="MyServiceImpl" type="Xtensive.Orm.Tests.Storage.IoC.Model.MyServiceImpl, Xtensive.Orm.Tests"/>
+      <typeAlias alias="int" type="System.Int32, mscorlib" />
+      <typeAlias alias="singleton" type="Microsoft.Practices.Unity.ContainerControlledLifetimeManager, Microsoft.Practices.Unity" />
+      <typeAlias alias="transient" type="Microsoft.Practices.Unity.TransientLifetimeManager, Microsoft.Practices.Unity" />
+    </typeAliases>
+    <containers>
+      <container name="domain">
+        <types>
+          <type name="singleton" type="IMyService" mapTo="MyServiceImpl">
+            <lifetime type="singleton" />
+          </type>
+          <type name="transient" type="IMyService" mapTo="MyServiceImpl">
+            <lifetime type="transient" />
+          </type>
+        </types>
+      </container>
+      <container name="session">
+        <types>
+          <type type="IMyService" mapTo="MyServiceImpl">
+            <lifetime type="singleton" />
+          </type>
+        </types>
+      </container>
+    </containers>
+  </UnityTest>
+  <NativeTest>
+    <containers>
+      <container name="domain">
+        <explicit>
+          <add name="singleton" type="Xtensive.Orm.Tests.Storage.IoC.Model.IMyService, Xtensive.Orm.Tests" mapTo="Xtensive.Orm.Tests.Storage.IoC.Model.MyServiceImpl, Xtensive.Orm.Tests" singleton="true"/>
+          <add name="transient" type="Xtensive.Orm.Tests.Storage.IoC.Model.IMyService, Xtensive.Orm.Tests" mapTo="Xtensive.Orm.Tests.Storage.IoC.Model.MyServiceImpl, Xtensive.Orm.Tests"/>
+        </explicit>
+      </container>
+      <container name="session">
+        <explicit>
+          <add type="Xtensive.Orm.Tests.Storage.IoC.Model.IMyService, Xtensive.Orm.Tests" mapTo="Xtensive.Orm.Tests.Storage.IoC.Model.MyServiceImpl, Xtensive.Orm.Tests" singleton="true"/>
+        </explicit>
+      </container>
+    </containers>
+  </NativeTest>
+  <CustomSessionConfigurationProblem>
+    <domains>
+      <domain name="mssql2005" connectionUrl="sqlserver://localhost/DO40-Tests" upgradeMode="Recreate">
+        <sessions>
+          <session cacheSize="324"/>
+        </sessions>
+      </domain>
+    </domains>
+  </CustomSessionConfigurationProblem>
+  <connectionStrings>
+    <add name="Entities" connectionString="metadata=res://*/Storage.Performance.EntityCrudModel.Model.csdl|res://*/Storage.Performance.EntityCrudModel.Model.ssdl|res://*/Storage.Performance.EntityCrudModel.Model.msl;provider=System.Data.SqlClient;provider connection string=&quot;Data Source=localhost;Initial Catalog=DO40-Tests;Integrated Security=True;MultipleActiveResultSets=True&quot;" providerName="System.Data.EntityClient" />
+    <add name="NorthwindEntities" connectionString="metadata=res://*/ObjectModel.NothwindEF.csdl|res://*/ObjectModel.NothwindEF.ssdl|res://*/ObjectModel.NothwindEF.msl;provider=System.Data.SqlClient;provider connection string=&quot;Data Source=.;Initial Catalog=Northwind;Integrated Security=True;MultipleActiveResultSets=True&quot;" providerName="System.Data.EntityClient" />
+  </connectionStrings>
+  <startup><supportedRuntime version="v4.0" sku=".NETFramework,Version=v4.0"/></startup>
+</configuration>