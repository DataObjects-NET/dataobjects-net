--- conflicted
+++ resolved
@@ -1,775 +1,769 @@
-﻿<?xml version="1.0" encoding="utf-8"?>
-<Project ToolsVersion="4.0" DefaultTargets="Build" xmlns="http://schemas.microsoft.com/developer/msbuild/2003">
-  <PropertyGroup>
-    <Configuration Condition=" '$(Configuration)' == '' ">Net40-Debug</Configuration>
-    <Platform Condition=" '$(Platform)' == '' ">AnyCPU</Platform>
-    <ProductVersion>9.0.30729</ProductVersion>
-    <SchemaVersion>2.0</SchemaVersion>
-    <ProjectGuid>{FF9927DD-5D2E-4C57-B81F-2CD10CEE50DC}</ProjectGuid>
-    <OutputType>Library</OutputType>
-    <AppDesignerFolder>Properties</AppDesignerFolder>
-    <RootNamespace>Xtensive.Orm.Tests</RootNamespace>
-    <AssemblyName>Xtensive.Orm.Tests</AssemblyName>
-    <FileAlignment>512</FileAlignment>
-    <SignAssembly>true</SignAssembly>
-    <AssemblyOriginatorKeyFile>$(DO_SECURE_DIR)\Key.snk</AssemblyOriginatorKeyFile>
-  </PropertyGroup>
-  <PropertyGroup Condition=" '$(Configuration)|$(Platform)' == 'Net40-Debug|AnyCPU' ">
-    <DebugSymbols>true</DebugSymbols>
-    <DebugType>full</DebugType>
-    <Optimize>false</Optimize>
-    <OutputPath>..\..\_Build\Binaries\Debug\Lib\Net40\</OutputPath>
-    <DefineConstants>TRACE;DEBUG</DefineConstants>
-    <ErrorReport>prompt</ErrorReport>
-    <WarningLevel>2</WarningLevel>
-    <TargetFrameworkVersion>v4.0</TargetFrameworkVersion>
-  </PropertyGroup>
-  <PropertyGroup Condition=" '$(Configuration)|$(Platform)' == 'Net40-Release|AnyCPU' ">
-    <DebugType>pdbonly</DebugType>
-    <Optimize>true</Optimize>
-    <OutputPath>..\..\_Build\Binaries\Release\Lib\Net40\</OutputPath>
-    <DefineConstants>TRACE</DefineConstants>
-    <ErrorReport>prompt</ErrorReport>
-    <WarningLevel>2</WarningLevel>
-    <TargetFrameworkVersion>v4.0</TargetFrameworkVersion>
-  </PropertyGroup>
-  <ItemGroup>
-    <Reference Include="Microsoft.Practices.ObjectBuilder2, Version=2.2.0.0, Culture=neutral, PublicKeyToken=31bf3856ad364e35, processorArchitecture=MSIL">
-      <SpecificVersion>False</SpecificVersion>
-      <HintPath>..\..\Lib\Unity\Microsoft.Practices.ObjectBuilder2.dll</HintPath>
-    </Reference>
-    <Reference Include="Microsoft.Practices.Unity, Version=1.2.0.0, Culture=neutral, PublicKeyToken=31bf3856ad364e35, processorArchitecture=MSIL">
-      <SpecificVersion>False</SpecificVersion>
-      <HintPath>..\..\Lib\Unity\Microsoft.Practices.Unity.dll</HintPath>
-    </Reference>
-    <Reference Include="Microsoft.Practices.Unity.Configuration, Version=1.2.0.0, Culture=neutral, PublicKeyToken=31bf3856ad364e35, processorArchitecture=MSIL">
-      <SpecificVersion>False</SpecificVersion>
-      <HintPath>..\..\Lib\Unity\Microsoft.Practices.Unity.Configuration.dll</HintPath>
-    </Reference>
-    <Reference Include="Microsoft.Practices.Unity.ServiceLocatorAdapter, Version=1.0.0.0, Culture=neutral, processorArchitecture=MSIL">
-      <SpecificVersion>False</SpecificVersion>
-      <HintPath>..\..\Lib\Unity\Microsoft.Practices.Unity.ServiceLocatorAdapter.dll</HintPath>
-    </Reference>
-    <Reference Include="Microsoft.SqlServer.Types, Version=10.0.0.0, Culture=neutral, PublicKeyToken=89845dcd8080cc91, processorArchitecture=MSIL" />
-    <Reference Include="Npgsql, Version=2.0.12.0, Culture=neutral, PublicKeyToken=5d8b90d52f46fda7, processorArchitecture=MSIL" />
-    <Reference Include="nunit.framework, Version=2.5.4.10098, Culture=neutral, PublicKeyToken=96d09a1eb7f44a77, processorArchitecture=MSIL">
-      <SpecificVersion>False</SpecificVersion>
-      <HintPath>..\..\Lib\NUnit\nunit.framework.dll</HintPath>
-    </Reference>
-    <Reference Include="System" />
-    <Reference Include="System.configuration" />
-    <Reference Include="System.Core" />
-    <Reference Include="System.Data" />
-    <Reference Include="System.Data.DataSetExtensions" />
-    <Reference Include="System.Drawing" />
-    <Reference Include="System.Runtime.Serialization" />
-    <Reference Include="System.Security" />
-    <Reference Include="System.Transactions" />
-    <Reference Include="System.Web" />
-    <Reference Include="System.Windows.Forms" />
-    <Reference Include="System.Xml" />
-    <Reference Include="System.Xml.Linq" />
-    <Reference Include="WindowsBase" />
-  </ItemGroup>
-  <ItemGroup Condition="$(Configuration.StartsWith('Net40'))">
-    <Reference Include="Microsoft.CSharp" />
-  </ItemGroup>
-  <ItemGroup>
-    <Compile Include="Configuration\SchemaTest.cs" />
-    <Compile Include="DomainConfigurationFactoryTest.cs" />
-    <Compile Include="Interfaces\DoubleIndexedInterfaceTest.cs" />
-    <Compile Include="Interfaces\InterfaceImplementationTest.cs" />
-    <Compile Include="Issues\BatchingCommandProcessorFrenzy.cs" />
-    <Compile Include="Issues\ClientProfileEntitySetTest.cs" />
-    <Compile Include="Issues\CustomCompilerException.cs" />
-    <Compile Include="Issues\CustomCompilerFeatureTest.cs" />
-    <Compile Include="Issues\InterfaceEntitySetTest.cs" />
-    <Compile Include="Issues\Issue0630_NullReferenceOnSelect.cs" />
-    <Compile Include="Issues\Issue0634_PairToMisuse.cs" />
-    <Compile Include="Issues\Issue0648_MultiThreadNullReference.cs" />
-    <Compile Include="Issues\Issue0647_WrongLinqQuery.cs" />
-    <Compile Include="Issues\Issue0643_EntitySetAddInCtor.cs" />
-    <Compile Include="Issues\Issue0641_GroupBySumError.cs" />
-    <Compile Include="Issues\Issue0628_ExecuteFutureScalarError.cs" />
-    <Compile Include="Issues\Issue0626_SequenceContainsNoElements.cs" />
-    <Compile Include="Issues\Issue0624_EntitySetSubqueryError.cs" />
-    <Compile Include="Issues\Issue0676_NonNullableReferenceBug.cs" />
-    <Compile Include="Issues\Issue0689_WeirdExceptionWhenMissingConnectionInfo.cs" />
-    <Compile Include="Issues\Issue0690_RemoveAndCreate.cs" />
-    <Compile Include="Issues\Issue0696_EntitySetItemAddBug.cs" />
-    <Compile Include="Issues\Issue0713_InconsistentDefaultDateTimeValues.cs" />
-    <Compile Include="Issues\Issue0715_NestedTypeBug.cs" />
-    <Compile Include="Issues\Issue0717_VersionCheckBug.cs" />
-    <Compile Include="Issues\Issue0733_UseINNER_JOIN.cs" />
-    <Compile Include="Issues\Issue0737_PersistentFieldState.cs" />
-    <Compile Include="Issues\Issue0751_EntitySetEquals.cs" />
-    <Compile Include="Issues\Issue0754_CopyFieldHint_MoveFieldHint\Issue0754_CopyFieldHint_MoveFieldHint.cs" />
-    <Compile Include="Issues\Issue0754_CopyFieldHint_MoveFieldHint\ModelVersion1.cs" />
-    <Compile Include="Issues\Issue0754_CopyFieldHint_MoveFieldHint\ModelVersion2.cs" />
-    <Compile Include="Issues\Issue0754_CopyFieldHint_MoveFieldHint\Upgrader.cs" />
-    <Compile Include="Issues\Issue0764_LinqTranslationError.cs" />
-    <Compile Include="Issues\Issue0765_LinqTranslationError.cs" />
-    <Compile Include="Issues\Issue0766_LinqTranslationError.cs" />
-    <Compile Include="Issues\Issue0767_QueryByInterfaceException.cs" />
-    <Compile Include="Issues\Issue0768_WrongJoinBehavior.cs" />
-    <Compile Include="Issues\Issue0771_AbstractTypeRegistration.cs" />
-    <Compile Include="Issues\Issue0773_UnableTranslateUnionQuery.cs" />
-    <Compile Include="Issues\Issue0775_WrongLinqQueryOverComputedFields.cs" />
-    <Compile Include="Issues\Issue0776_OrderingCorrectorOfAggregateProvider.cs" />
-    <Compile Include="Issues\Issue0777_WrongLinqQueryConditional.cs" />
-    <Compile Include="Issues\Issue0785_GenericStructureBugs.cs" />
-    <Compile Include="Issues\Issue0788_EntityIsDetached.cs" />
-    <Compile Include="Issues\Issue0792_OrderByWithDistinct.cs" />
-    <Compile Include="Issues\Issue0800_OrderByEnum.cs" />
-    <Compile Include="Issues\Issue0806_ColumnNamingError.cs" />
-    <Compile Include="Issues\Issue0808_StructSerialization.cs" />
-    <Compile Include="Issues\Issue0813_AuxilaryTableMappingNameBug.cs" />
-    <Compile Include="Issues\Issue0817_LocalCollectionWithEnum.cs" />
-    <Compile Include="Issues\Issue0818_NanosecondTrancation.cs" />
-    <Compile Include="Issues\Issue0820_GroupByWithDatePart.cs" />
-    <Compile Include="Issues\Issue0821_StructureNulComparisonInLinq.cs" />
-    <Compile Include="Issues\Issue0825_StrangeLinqBehavior.cs" />
-    <Compile Include="Issues\Issue0826_OperandTypeClash.cs" />
-    <Compile Include="Issues\Issue0827_LinqDtoMaterialization.cs" />
-    <Compile Include="Issues\Issue0828_LinqMaterializeException.cs" />
-    <Compile Include="Issues\Issue0835_QueryNestedTooDeep.cs" />
-    <Compile Include="Issues\Issue0839_MultithreadingBug.cs" />
-    <Compile Include="Issues\Issue0844_GroupByConstant.cs" />
-    <Compile Include="Issues\Issue0845_KeyTypeAccessBug.cs" />
-    <Compile Include="Issues\Issue0847_IsOperator.cs" />
-    <Compile Include="Issues\Issue0851_AnyMappingError.cs" />
-    <Compile Include="Issues\Issue0860_DateTimeDate.cs" />
-    <Compile Include="Issues\Issue679,681_EntitySetRelatedBugs.cs" />
-    <Compile Include="Issues\Issue0682_FieldInfoIsNullable.cs" />
-    <Compile Include="Issues\IssueA363_WrongInnerJoin.cs" />
-    <Compile Include="Issues\IssueA399_SetPropertyForPrivatePropertiesOfInheritors.cs" />
-    <Compile Include="Issues\IssueA401_AmbiguousMatchFoundException.cs" />
-    <Compile Include="Issues\IssueA408_TargetException.cs" />
-    <Compile Include="Issues\IssueA413_KeyNotFoundException.cs" />
-    <Compile Include="Issues\IssueA418_UnableToCompileModelWithPersistentInterface.cs" />
-    <Compile Include="Issues\IssueA424_QueryByInterfaceException.cs" />
-    <Compile Include="Issues\IssueJIRA0003_OrderByStructureFieldLost.cs" />
-    <Compile Include="Issues\IssueJIRA0020_CustomLINQCompilerContainerInterface.cs" />
-    <Compile Include="Issues\IssueJIRA0028_StructureOnSetError.cs" />
-    <Compile Include="Issues\IssueJIRA0036_AutoTransactionsOpenModeDoesNotWork.cs" />
-    <Compile Include="Issues\IssueJira0042_IndexAttributeIsOmitted.cs" />
-    <Compile Include="Issues\IssueJira0071_DistinctDoesNotWorkProperly.cs" />
-    <Compile Include="Issues\IssueJira0083_DtoMaterialization.cs" />
-    <Compile Include="Issues\IssueJIRA0085.cs" />
-    <Compile Include="Issues\IssueJira0102_NoForeignKeyOnInterfaceField.cs" />
-    <Compile Include="Issues\IssueJira0116_InterfacesCastAndIndexes.cs" />
-    <Compile Include="Issues\IssueJira0116_InterfacesCastAndIndexesModel\Generated.cs" />
-    <Compile Include="Issues\IssueJira0116_InterfacesCastAndIndexesModel\ICountry.cs" />
-    <Compile Include="Issues\IssueJira0116_InterfacesCastAndIndexesModel\IEmployee.cs" />
-    <Compile Include="Issues\IssueJira0116_InterfacesCastAndIndexesModel\IParty.cs" />
-    <Compile Include="Issues\IssueJira0116_InterfacesCastAndIndexesModel\IPerson.cs" />
-    <Compile Include="Issues\IssueJira0116_InterfacesCastAndIndexesModel\IRecord.cs" />
-    <Compile Include="Issues\IssueJira0116_InterfacesCastAndIndexesModel\Record.cs" />
-    <Compile Include="Issues\IssueJira0117_FKStructureTest.cs" />
-    <Compile Include="Issues\IssueJira0149_LinqTranslationError.cs" />
-    <Compile Include="Issues\IssueJira0165_CaseSensitiveFieldNames.cs" />
-    <Compile Include="Issues\IssueJira0168_RemoveQueryableExtensionFails.cs" />
-    <Compile Include="Issues\IssueJira0171_DateTimeOffset.cs" />
-    <Compile Include="Issues\IssueJira0179_NullableBooleanFieldsQuery.cs" />
-    <Compile Include="Issues\IssueJira0180_ChangeNullabilityViaUpgradeHints\ModelVersion1.cs" />
-    <Compile Include="Issues\IssueJira0180_ChangeNullabilityViaUpgradeHints\ModelVersion2.cs" />
-    <Compile Include="Issues\IssueJira0180_ChangeNullabilityViaUpgradeHints\Upgrader.cs" />
-    <Compile Include="Issues\IssueJira0180_ChangeNullabilityViaUpgradeHints\UpgradeTest.cs" />
-    <Compile Include="Issues\IssueJira0188_MissingFKsForComplexHierarchies.cs" />
-    <Compile Include="Issues\IssueJira0194_WrongResultWhenInClauseArgumentIsEmpty.cs" />
-    <Compile Include="Issues\IssueJira0195_DeleteAndCreateWithValidation.cs" />
-    <Compile Include="Issues\IssueJira0196_GuidAsTypeDiscriminator.cs" />
-    <Compile Include="Issues\IssueJira0197_ExtendedErrorInformation.cs" />
-    <Compile Include="Issues\IssueJira0416_NpgsqlBox.cs" />
-    <Compile Include="Issues\IssueJira0416_NpgsqlCircle.cs" />
-    <Compile Include="Issues\IssueJira0416_NpgsqlLSeg.cs" />
-    <Compile Include="Issues\IssueJira0416_NpgsqlPath.cs" />
-    <Compile Include="Issues\IssueJira0416_NpgsqlPolygon.cs" />
-    <Compile Include="Issues\IssueJira0500_OptimizeMultipleAggregatesWithProjections.cs" />
-    <Compile Include="Issues\IssueJira0202_OnRemoveActionOverriding.cs" />
-    <Compile Include="Issues\IssueJira0516_PartialIndexConstruction.cs" />
-    <Compile Include="Issues\IssueJira0528_LongEnumBitOperations.cs" />
-    <Compile Include="Issues\IssueJira0208_IncorrectUpgradeSequence\ModelVersion1.cs" />
-    <Compile Include="Issues\IssueJira0529_MultipleInOperations.cs" />
-    <Compile Include="Issues\IssueJira0208_IncorrectUpgradeSequence\ModelVersion2.cs" />
-    <Compile Include="Issues\IssueJira0208_IncorrectUpgradeSequence\Upgrader.cs" />
-    <Compile Include="Issues\IssueJira0531_IncorrectNameOfRecycledNestedType.cs" />
-    <Compile Include="Issues\IssueJira0540_IncorrectBehaviorOnDomainUpgradeWithRecycledTypeBug.cs" />
-<<<<<<< HEAD
-    <Compile Include="Issues\IssueJira0208_IncorrectUpgradeSequence\UpgradeTest.cs" />
-    <Compile Include="Issues\IssueJira0213_GroupByNewDate.cs" />
-    <Compile Include="Issues\IssueJira0215_DirectSqlAccessorDoesNotBindCommandToTransaction.cs" />
-    <Compile Include="Issues\IssueJira0221_UnableToTranslateAggregate.cs" />
-    <Compile Include="Issues\IssueJira0222_GroupByBooleanColumn.cs" />
-    <Compile Include="Issues\IssueJira0232_SupportForEnumHasFlag.cs" />
-    <Compile Include="Issues\IssueJira0238_GroupByGeneric.cs" />
-    <Compile Include="Issues\IssueJira0240_SortingInSubqueryIsOmitted.cs" />
-    <Compile Include="Issues\IssueJira0242_LegacyExecuteMethodsDoNotWork.cs" />
-    <Compile Include="Issues\IssueJira0243_PrefetchSyntaxSugar.cs" />
-    <Compile Include="Issues\IssueJira0261_QuerySingleInsideDelayedCompiledQueries.cs" />
-    <Compile Include="Issues\IssueJira0275_FilterComputedColumn.cs" />
-    <Compile Include="Issues\IssueJira0314_IncorrectTransactionDisposing.cs" />
-    <Compile Include="Issues\IssueJira0330_MaterializationOfNullReference.cs" />
-    <Compile Include="Issues\IssueJira0339_PrefetchViaStructure.cs" />
-    <Compile Include="Issues\IssueJira0346_OptimizeSessionSaveChangesWithoutInboundOnlyAndOutboundOnly.cs" />
-    <Compile Include="Issues\IssueJira0385_OracleExtractorFailure.cs" />
-    <Compile Include="Issues\IssueJira0421_DateTimeAddXxx.cs" />
-    <Compile Include="Issues\IssueJira0424_DateTimeOperationInvalidSql.cs" />
-    <Compile Include="Issues\IssueJira0425_DateTimeOperationError.cs" />
-    <Compile Include="Issues\IssueJira0427_IndexOutOfRangeOnContainsOperation.cs" />
-    <Compile Include="Issues\IssueJira0430_PartialIndexOnBoolOrEnumFields.cs" />
-    <Compile Include="Issues\IssueJira0431_IGroupingKeyIsNotUsable.cs" />
-    <Compile Include="Issues\IssueJira0432_EnumTypeDiscriminator.cs" />
-    <Compile Include="Issues\IssueJira0433_CompiledQueryOverEntitySet.cs" />
-    <Compile Include="Issues\IssueJira0437_OperationsWithListOfInt.cs" />
-    <Compile Include="Issues\IssueJira0440_CustomCompilerLoosesImplicitCastToNullable.cs" />
-    <Compile Include="Issues\IssueJira0441_EntitySetQueryFailsToTranslate.cs" />
-    <Compile Include="Issues\IssueJira0442_AsQueryableExpressionInQuery.cs" />
-    <Compile Include="Issues\IssueJira0443_FirstOrDefaultInSubqueryUsesWrongDefault.cs" />
-    <Compile Include="Issues\IssueJira0445_QueryForEntityWithEnumKey.cs" />
-    <Compile Include="Issues\IssueJira0446_TypeAsOnSubqueryOperand.cs" />
-    <Compile Include="Issues\IssueJira0449_RenameTableInNonDefaultDatabase.cs" />
-    <Compile Include="Issues\IssueJira0449_TimeSpanMinMaxValue.cs" />
-    <Compile Include="Issues\IssueJira0450_SingleOrDefaultInvalidResult.cs" />
-    <Compile Include="Issues\IssueJira0451_ConnectionInitializationSql.cs" />
-    <Compile Include="Issues\IssueJira0459_SelfReferencingEntitiesRemove.cs" />
-    <Compile Include="Issues\IssueJira0471_LikeOperatorSupport.cs" />
-    <Compile Include="Issues\IssueJira0481_EntitySetCachesInvalidState.cs" />
-    <Compile Include="Issues\IssueJira0416_NpgsqlPoint.cs" />
-    <Compile Include="Issues\IssueJira0538_IncorrectSortedActionSequence.cs" />
-=======
-    <Compile Include="Issues\IssueJira0542_OfTypeTranslationBug.cs" />
->>>>>>> d5e87119
-    <Compile Include="Issues\Issue_0694_SchemaUpgradeBug\ModelVersion1.cs" />
-    <Compile Include="Issues\Issue_0694_SchemaUpgradeBug\ModelVersion2.cs" />
-    <Compile Include="Issues\Issue_0694_SchemaUpgradeBug\ModelVersion3.cs" />
-    <Compile Include="Issues\Issue_0694_SchemaUpgradeBug\Upgrader.cs" />
-    <Compile Include="Issues\Issue_0694_SchemaUpgradeBug\UpgradeTest.cs" />
-    <Compile Include="Issues\Issue_0716_UpgradeFailsInValidateMode\ModelVersion1.cs" />
-    <Compile Include="Issues\Issue_0716_UpgradeFailsInValidateMode\ModelVersion2.cs" />
-    <Compile Include="Issues\Issue_0716_UpgradeFailsInValidateMode\Upgrader.cs" />
-    <Compile Include="Issues\Issue_0716_UpgradeFailsInValidateMode\UpgradeTest.cs" />
-    <Compile Include="Issues\Issue_0743_UpgradeToNonNullableTypes\ModelVersion1.cs" />
-    <Compile Include="Issues\Issue_0743_UpgradeToNonNullableTypes\ModelVersion2.cs" />
-    <Compile Include="Issues\Issue_0743_UpgradeToNonNullableTypes\Upgrader.cs" />
-    <Compile Include="Issues\Issue_0743_UpgradeToNonNullableTypes\UpgradeTest.cs" />
-    <Compile Include="Issues\Issue_0769_ByteArrayColumnUpgrade\ModelVersion1.cs" />
-    <Compile Include="Issues\Issue_0769_ByteArrayColumnUpgrade\ModelVersion2.cs" />
-    <Compile Include="Issues\Issue_0769_ByteArrayColumnUpgrade\Upgrader.cs" />
-    <Compile Include="Issues\Issue_0769_ByteArrayColumnUpgrade\UpgradeTest.cs" />
-    <Compile Include="Issues\Issue_0837_HintGeneratorBug\ModelVersion1.cs" />
-    <Compile Include="Issues\Issue_0837_HintGeneratorBug\ModelVersion2.cs" />
-    <Compile Include="Issues\Issue_0837_HintGeneratorBug\Upgrader.cs" />
-    <Compile Include="Issues\Issue_0837_HintGeneratorBug\UpgradeTest.cs" />
-    <Compile Include="Issues\Issue_0841_HintGeneratorBug2\ModelVersion1.cs" />
-    <Compile Include="Issues\Issue_0841_HintGeneratorBug2\ModelVersion2.cs" />
-    <Compile Include="Issues\Issue_0841_HintGeneratorBug2\Upgrader.cs" />
-    <Compile Include="Issues\Issue_0841_HintGeneratorBug2\UpgradeTest.cs" />
-    <Compile Include="Issues\Issue_0841_HintGeneratorBug3\ModelVersion1.cs" />
-    <Compile Include="Issues\Issue_0841_HintGeneratorBug3\ModelVersion2.cs" />
-    <Compile Include="Issues\Issue_0841_HintGeneratorBug3\Upgrader.cs" />
-    <Compile Include="Issues\Issue_0841_HintGeneratorBug3\UpgradeTest.cs" />
-    <Compile Include="Issues\Issue_0841_HintGeneratorBug4\ModelVersion1.cs" />
-    <Compile Include="Issues\Issue_0841_HintGeneratorBug4\ModelVersion2.cs" />
-    <Compile Include="Issues\Issue_0841_HintGeneratorBug4\Upgrader.cs" />
-    <Compile Include="Issues\Issue_0841_HintGeneratorBug4\UpgradeTest.cs" />
-    <Compile Include="Issues\Issue_0841_HintGeneratorBug\ModelVersion1.cs" />
-    <Compile Include="Issues\Issue_0841_HintGeneratorBug\ModelVersion2.cs" />
-    <Compile Include="Issues\Issue_0841_HintGeneratorBug\Upgrader.cs" />
-    <Compile Include="Issues\Issue_0841_HintGeneratorBug\UpgradeTest.cs" />
-    <Compile Include="Issues\Issue_OfTypeMissesImplementors.cs" />
-    <Compile Include="Issues\IssueJira0187_TypeCastInContain.cs" />
-    <Compile Include="Issues\IssueJira0519_StaleKeyInEntitySet.cs" />
-    <Compile Include="Issues\KeyFormatBug.cs" />
-    <Compile Include="Issues\LocalCollectionsTest.cs" />
-    <Compile Include="Issues\IssueJira0537_DropDefaultConstraintBugTest.cs" />
-    <Compile Include="Issues\NotEqualsForNullableColumnTest.cs" />
-    <Compile Include="Issues\IssueJira0541_IncorrectMappingNameInSingleTable.cs" />
-    <Compile Include="Linq\CompiledQueriesWithClosureTest.cs" />
-    <Compile Include="Issues\StrangeLockingExceptionTest.cs" />
-    <Compile Include="Issues\StructureFieldRemoveTest.cs" />
-    <Compile Include="Linq\ContainsOverKeysCollectionTest.cs" />
-    <Compile Include="Linq\ConvariantQueriesTest.cs" />
-    <Compile Include="Linq\DateTimeToStringTest.cs" />
-    <Compile Include="Linq\DoubleAggregateToStructTest.cs" />
-    <Compile Include="Storage\ExecuteDelayedForIOrderedQueryableQuery.cs" />
-    <Compile Include="Linq\DynamicallyDefinedFields.cs" />
-    <Compile Include="Linq\GroupByTwoEntitiesWithSameColumnsTest.cs" />
-    <Compile Include="Linq\InOverSubtypeColumnTest.cs" />
-    <Compile Include="Linq\KeysUnionTest.cs" />
-    <Compile Include="Linq\MemberCompilerProviderTest.Classes.cs" />
-    <Compile Include="Linq\MemberCompilerProviderTest.cs" />
-    <Compile Include="Linq\NullableEnumMaterializationTest.cs" />
-    <Compile Include="Linq\PocoProjectionWithSubqueryTest.cs" />
-    <Compile Include="Linq\ProjectToDtoWithInheritanceTest.cs" />
-    <Compile Include="Linq\QueryPreprocessorSortingTest.cs" />
-    <Compile Include="Linq\SelectWithAccessToLocalCollectionTest.cs" />
-    <Compile Include="Linq\QueryRootOverriding.cs" />
-    <Compile Include="Model\MultidatabaseKeysTest.cs" />
-    <Compile Include="Linq\SortExpressionExtractorTest.cs" />
-    <Compile Include="Linq\SubqueryAndComputedColumnOptimizationTest.cs" />
-    <Compile Include="Linq\SubqueryWithCalculatedFieldTest.cs" />
-    <Compile Include="Linq\TypeAsOptimizationTest.cs" />
-    <Compile Include="Model\AssociationsOverrideTest.cs" />
-    <Compile Include="Model\AutoGenericsOverrideTest.cs" />
-    <Compile Include="Model\DuplicatedIndexDueToGenericInterfaceTest.cs" />
-    <Compile Include="Model\IndexedStructureFieldTest.cs" />
-    <Compile Include="Model\OnRemoveActionForNonPairedAssociationsTest.cs" />
-    <Compile Include="Model\PersistentPropertyWeavingTest.cs" />
-    <Compile Include="Model\RemoveDotsAndHypensTest.cs" />
-    <Compile Include="Model\StructureWithCustomConstructorTest.cs" />
-    <Compile Include="Storage\AbstractGenericsTest.cs" />
-    <Compile Include="Storage\BatchingWhenValidateEntityVersionsIsEnabledTest.cs" />
-    <Compile Include="Storage\AnotherValidationTest.cs" />
-    <Compile Include="Storage\ByteFieldStorageTest.cs" />
-    <Compile Include="Storage\CascadeRemoveTest.cs" />
-    <Compile Include="Storage\ChangedPersistOrderTest.cs" />
-    <Compile Include="Storage\ClientProfileSessionTest.cs" />
-    <Compile Include="Storage\ClusteredIndexesTest.cs" />
-    <Compile Include="Storage\CrossTransactionEntityAccessTest.cs" />
-    <Compile Include="Storage\CustomCollationTest.cs" />
-    <Compile Include="Storage\CustomMetadataUpgrade.cs" />
-    <Compile Include="Storage\DisableIndexOnReferenceFieldTest.cs" />
-    <Compile Include="Storage\DisableValidationAndImplicitConstraintsTest.cs" />
-    <Compile Include="Storage\EncryptedConnectionStringTest.cs" />
-    <Compile Include="Storage\EntitySetRollbackTest.cs" />
-    <Compile Include="Storage\ExcludeFromAutoVersionTest.cs" />
-    <Compile Include="Storage\FieldSqlDefaultTest.cs" />
-    <Compile Include="Storage\ForceServerVersion.cs" />
-    <Compile Include="Storage\IgnoreRulesValidateTest.cs" />
-    <Compile Include="Storage\IndexesAndInheritanceSchemaTest.cs" />
-    <Compile Include="Storage\IntermediateQueryTest.cs" />
-    <Compile Include="Storage\IoC\NameBuilderAsServiceTest.cs" />
-    <Compile Include="Storage\IoC\QueryFormatterServiceTest.cs" />
-    <Compile Include="Storage\IoC\SimpleNativeTest.cs" />
-    <Compile Include="Storage\ManyToManyValidationTest.cs" />
-    <Compile Include="Storage\MemoryProviderTest.cs" />
-    <Compile Include="Storage\Multimapping\CrossDatabaseTableMoveTest.cs" />
-    <Compile Include="Storage\Multimapping\CrossRenameModel\Version1\Namespace1\Renamed1.cs" />
-    <Compile Include="Storage\Multimapping\CrossRenameModel\Version1\Namespace2\Renamed2.cs" />
-    <Compile Include="Storage\Multimapping\CrossRenameModel\Version1\UpgradeHandler.cs" />
-    <Compile Include="Storage\Multimapping\CrossRenameModel\Version2\Namespace1\Renamed2.cs" />
-    <Compile Include="Storage\Multimapping\CrossRenameModel\Version2\Namespace2\Renamed1.cs" />
-    <Compile Include="Storage\Multimapping\CrossRenameModel\Version2\UpgradeHandler.cs" />
-    <Compile Include="Storage\Multimapping\CrossSchemaTableMoveTest.cs" />
-    <Compile Include="Storage\Multimapping\CycleReferencesDetectionTest.cs" />
-    <Compile Include="Storage\Multimapping\InterfaceAndAssociationMappingTest.cs" />
-    <Compile Include="Storage\Multimapping\MultidatabaseTest.cs" />
-    <Compile Include="Storage\Multimapping\MultimappingTest.cs" />
-    <Compile Include="Storage\Multimapping\MultischemaTest.cs" />
-    <Compile Include="Storage\Multinode\DatabaseMultinodeTest.cs" />
-    <Compile Include="Storage\NewProfilesTest.cs" />
-    <Compile Include="Storage\Multinode\DynamicTypeIdTest.cs" />
-    <Compile Include="Storage\Multinode\SchemaMultinodeTest.cs" />
-    <Compile Include="Storage\Multinode\StandardMultinodeTest.cs" />
-    <Compile Include="Storage\Multinode\MultinodeTest.cs" />
-    <Compile Include="Storage\NonPersistentCompositeObjectTest.cs" />
-    <Compile Include="Storage\NonTransactionalEntityAccess.cs" />
-    <Compile Include="Storage\NorthwindValidateTest.cs" />
-    <Compile Include="Storage\NotifyXxxTest.cs" />
-    <Compile Include="Storage\OnRemovingTest.cs" />
-    <Compile Include="Storage\OperationOrderTest.cs" />
-    <Compile Include="Storage\OverrideConnectionInfoTest.cs" />
-    <Compile Include="Storage\OverrideMetadata.cs" />
-    <Compile Include="Storage\PartialIndexTest.cs" />
-    <Compile Include="Storage\PostgreSqlSpatialTest.cs" />
-    <Compile Include="Storage\QueryBuilderTest.cs" />
-    <Compile Include="Storage\ReadRemovedObjectTest.cs" />
-    <Compile Include="Storage\RefTest.cs" />
-    <Compile Include="Storage\RemapKeysWhenLazyKeyGenerationEnabledTest.cs" />
-    <Compile Include="Storage\SessionDeactivationTest.cs" />
-    <Compile Include="Storage\SessionInitializationSqlTest.cs" />
-    <Compile Include="Storage\SessionSaveChangesPerformanceTest.cs" />
-    <Compile Include="Storage\SetFieldTest.cs" />
-    <Compile Include="Storage\SingleTableTest.cs" />
-    <Compile Include="Storage\SqlGeometryAndGeographyTest.cs" />
-    <Compile Include="Storage\StructureReferencesAnEntityTest.cs" />
-    <Compile Include="Storage\TransactionScopeIntegration.cs" />
-    <Compile Include="Storage\TransactionsTestBase.cs" />
-    <Compile Include="Storage\TypeDiscriminatorFromInterfaceTest.cs" />
-    <Compile Include="Storage\UpgradeModesTest.cs" />
-<<<<<<< HEAD
-    <Compile Include="Storage\ValidateEntityVersionsOnPersistTest.cs" />
-=======
-    <Compile Include="Upgrade\CustomTypeIdMap\CustomTypeIdMap.cs" />
->>>>>>> d5e87119
-    <Compile Include="Upgrade\DisableAutoResolveNamespaceConflictsTest.cs" />
-    <Compile Include="Storage\ValidationConstraintsOnGenericTypeTest.cs" />
-    <Compile Include="Storage\ValidationContextClientProfileTest.cs" />
-    <Compile Include="Upgrade\ChangeColumnCaseTest.cs" />
-    <Compile Include="Upgrade\ChangeNamespaceTest.cs" />
-    <Compile Include="Upgrade\EntitySetUpgrade\ModelVersion1.cs" />
-    <Compile Include="Upgrade\EntitySetUpgrade\ModelVersion2.cs" />
-    <Compile Include="Upgrade\EntitySetUpgrade\Upgrader.cs" />
-    <Compile Include="Upgrade\EntitySetUpgrade\UpgradeTest.cs" />
-    <Compile Include="Upgrade\FullText\FullTextDataTypeColumnUpgradeTest.cs" />
-    <Compile Include="Upgrade\TypeIdPreserveTest.cs" />
-    <Compile Include="Upgrade\ExtractSuperClassTest.cs" />
-    <Compile Include="Upgrade\KeyGeneratorTableCleanUpTest.cs" />
-    <Compile Include="Upgrade\NewUpgradeEventsAndPropertiesTest.cs" />
-    <Compile Include="Upgrade\NonNullableReferenceRemovalTest.cs" />
-    <Compile Include="Upgrade\PerformSafelyFromEmptyDatabaseTest.cs" />
-    <Compile Include="Upgrade\RecycledDefinitionTest.cs" />
-    <Compile Include="Upgrade\RemoveColumnWithRenameTableTest.cs" />
-    <Compile Include="Upgrade\SplitHierarchyTest.cs" />
-    <Compile Include="Upgrade\TwoUpgradeHandlersTest.cs" />
-    <Compile Include="Upgrade\UpgradeAndNamingRules\ModelVersion1.cs" />
-    <Compile Include="Upgrade\UpgradeAndNamingRules\ModelVersion2.cs" />
-    <Compile Include="Upgrade\UpgradeAndNamingRules\Upgrader.cs" />
-    <Compile Include="Upgrade\UpgradeAndNamingRules\UpgradeTest.cs" />
-    <Compile Include="Upgrade\UpgradeDateTimeOffsetTest.cs" />
-    <Compile Include="Upgrade\UpgradeTestTemplate.cs" />
-    <Compile Include="Upgrade\UpgradeToStructure\ModelVersion1.cs" />
-    <Compile Include="Upgrade\UpgradeToStructure\ModelVersion2.cs" />
-    <Compile Include="Upgrade\UpgradeToStructure\Upgrader.cs" />
-    <Compile Include="Upgrade\UpgradeToStructure\UpgradeTest.cs" />
-    <Compile Include="_Manual\Validation\Person.cs" />
-    <Compile Include="_Manual\Validation\PhoneNumberConstraint.cs" />
-    <Compile Include="_Manual\Validation\TestFixture.cs" />
-    <Compile Include="Model\InterfaceAssociationsModelGenerator.cs">
-      <AutoGen>True</AutoGen>
-      <DesignTime>True</DesignTime>
-      <DependentUpon>InterfaceAssociationsModelGenerator.tt</DependentUpon>
-    </Compile>
-    <Compile Include="Storage\FieldDefaultValueTest.cs" />
-    <Compile Include="Storage\CustomEntityConnectionTest.cs" />
-    <Compile Include="Issues\Issue0597_OpenGenericsInDomainModel.cs" />
-    <Compile Include="Issues\Issue0585_TakeSkipJoinMappingError.cs" />
-    <Compile Include="Issues\Issue0559_EntitySetQueryError.cs" />
-    <Compile Include="Issues\Issue0587_ByteArrayEquals.cs" />
-    <Compile Include="Issues\Issue0593_OverrideDefaultSchema.cs" />
-    <Compile Include="Linq\QueryMethodTests.cs" />
-    <Compile Include="Linq\SelectDtoTest.cs" />
-    <Compile Include="Model\GenericManyToManyTest.cs" />
-    <Compile Include="Model\RussianNamesTest.cs" />
-    <Compile Include="ObjectModel\GraphModel.cs" />
-    <Compile Include="Storage\GenericTest.cs" />
-    <Compile Include="Storage\Providers\Sql\CommandTimeoutTest.cs" />
-    <Compile Include="Storage\Providers\Sql\CustomConnectionInfoTest.cs" />
-    <Compile Include="Storage\VersionBehaviorTest.cs" />
-    <Compile Include="Upgrade\PrimaryKeyModelVersion2Perform.cs" />
-    <Compile Include="Storage\CmsTest.cs" />
-    <Compile Include="Configuration\SessionInitializationTest.cs" />
-    <Compile Include="Interfaces\KeyStructureConflictTest.cs" />
-    <Compile Include="Interfaces\TypeIdModeConflictTest.cs" />
-    <Compile Include="Interfaces\UnusedTypeRemovalTest.cs" />
-    <Compile Include="Issues\Issue0276_DuplicateIndex.cs" />
-    <Compile Include="Issues\Issue0376_RemoveFieldHint.cs" />
-    <Compile Include="Issues\Issue0391_OnRemoveActionNone.cs" />
-    <Compile Include="Issues\Issue0408_EntitySetNullReference_Model\Container.cs" />
-    <Compile Include="Issues\Issue0408_EntitySetNullReference_Model\CreateObjects.cs" />
-    <Compile Include="Issues\Issue0408_EntitySetNullReference_Model\Document.cs" />
-    <Compile Include="Issues\Issue0408_EntitySetNullReference_Model\Document.History.cs" />
-    <Compile Include="Issues\Issue0408_EntitySetNullReference_Model\DocumentLink.cs" />
-    <Compile Include="Issues\Issue0408_EntitySetNullReference_Model\EchoProcessor.cs" />
-    <Compile Include="Issues\Issue0408_EntitySetNullReference_Model\ErrorDocument.cs" />
-    <Compile Include="Issues\Issue0408_EntitySetNullReference_Model\HistoryEntry.cs" />
-    <Compile Include="Issues\Issue0408_EntitySetNullReference_Model\HistoryEntryVisibility.cs" />
-    <Compile Include="Issues\Issue0408_EntitySetNullReference_Model\Processor.cs" />
-    <Compile Include="Issues\Issue0408_EntitySetNullReference_Model\QueueProcessor.cs" />
-    <Compile Include="Issues\Issue0409_ConstructorTransactional.cs" />
-    <Compile Include="Issues\Issue0408_EntitySetNullReference.cs" />
-    <Compile Include="Issues\Issue0402_WrongEntitySetQuery.cs" />
-    <Compile Include="Issues\Issue0271_EntityNotInserted.cs" />
-    <Compile Include="Issues\Issue0096_NumerousSchemaExtraction.cs" />
-    <Compile Include="Issues\Issue0036_AutomaticGenericTypesRegistration.cs" />
-    <Compile Include="Issues\Issue0082_ReferentialManagerProblem.cs" />
-    <Compile Include="Issues\Issue0167_SingleTableProblem.cs" />
-    <Compile Include="Issues\Issue0188_ModelBuilderError.cs" />
-    <Compile Include="Issues\Issue0245_StructureWhere.cs" />
-    <Compile Include="Issues\Issue0262_StructureAssignment.cs" />
-    <Compile Include="Issues\Issue0282_EntitySetContains.cs" />
-    <Compile Include="Issues\Issue0296_DeferredConstraints.cs" />
-    <Compile Include="Issues\Issue0298_InheritedAssociationIsIgnored.cs" />
-    <Compile Include="Issues\Issue0307_EntitySetOfType.cs" />
-    <Compile Include="Issues\Issue0331_ForgetHierarchyRoot.cs" />
-    <Compile Include="Issues\Issue0351_NameBuilderProblem.cs" />
-    <Compile Include="Issues\Issue0359_UpgradeUsingAutoshortenTransaction.cs" />
-    <Compile Include="Issues\Issue0370_EntitiSetIsNotHandledProperly.cs" />
-    <Compile Include="Issues\Issue0371_ObjectEquals.cs" />
-    <Compile Include="Issues\Issue0372_SelfReferenceWithInheritance.cs" />
-    <Compile Include="Issues\Issue0394_UndefinedSqlTypeExtractionError.cs" />
-    <Compile Include="Issues\Issue0422_GetStructureFieldsForComplexStructures.cs" />
-    <Compile Include="Issues\Issue0424_SqlCommandIsNull.cs" />
-    <Compile Include="Issues\Issue0435_BatchingFail.cs" />
-    <Compile Include="Issues\Issue0452_OrderByIncorrectColumn.cs" />
-    <Compile Include="Issues\Issue0457_EntityStateToString.cs" />
-    <Compile Include="Issues\Issue0485_EntitySetDescendant.cs" />
-    <Compile Include="Issues\Issue0493_BadImageFormatTest.cs" />
-    <Compile Include="Issues\Issue0490_GroupByWithTypeId.cs" />
-    <Compile Include="Issues\Issue0512_NullableGetValueOrDefaultIsNotSupported.cs" />
-    <Compile Include="Linq\ArrayTest.cs" />
-    <Compile Include="Linq\CustomExpressionCompilers.cs" />
-    <Compile Include="Linq\DataContextTest.cs" />
-    <Compile Include="Linq\ExecuteTest.cs" />
-    <Compile Include="Linq\IndexedMethodsTest.cs" />
-    <Compile Include="Linq\Interfaces\AlphabetTest.cs" />
-    <Compile Include="Linq\Interfaces\SlaveryTest.cs" />
-    <Compile Include="Linq\InTest.cs" />
-    <Compile Include="Linq\LocalCollectionsComplexTest.cs" />
-    <Compile Include="Linq\LocalCollectionsTest.cs" />
-    <Compile Include="Linq\LockTest.cs" />
-    <Compile Include="Linq\Interfaces\SimpleTest.cs" />
-    <Compile Include="Interfaces\InterfaceTest.cs" />
-    <Compile Include="Linq\MiscTest.cs" />
-    <Compile Include="Linq\SkipTakeElementAtTest.cs" />
-    <Compile Include="Linq\RefTest.cs" />
-    <Compile Include="Model\FieldConverterTest.cs" />
-    <Compile Include="Model\NonPublicFieldTest.cs" />
-    <Compile Include="Model\SerializationTest.cs" />
-    <Compile Include="Model\StringKeyTest.cs" />
-    <Compile Include="Model\VersionInfoTest.cs" />
-    <Compile Include="ObjectModel\Cms\AscxTemplate.cs" />
-    <Compile Include="ObjectModel\Cms\ContentDirectory.cs" />
-    <Compile Include="ObjectModel\Cms\ContentDirectoryCollection.cs" />
-    <Compile Include="ObjectModel\Cms\ContentFile.cs" />
-    <Compile Include="ObjectModel\Cms\ContentItem.cs" />
-    <Compile Include="ObjectModel\Cms\ContentItemCollection.cs" />
-    <Compile Include="ObjectModel\Cms\ContentReference.cs" />
-    <Compile Include="ObjectModel\Cms\ContentReferenceDto.cs" />
-    <Compile Include="ObjectModel\Cms\ContentReferenceType.cs" />
-    <Compile Include="ObjectModel\Cms\HtmlContentItem.cs" />
-    <Compile Include="ObjectModel\Cms\IContentStorageFile.cs" />
-    <Compile Include="ObjectModel\Cms\Menu.cs" />
-    <Compile Include="ObjectModel\Cms\NewsDirectory.cs" />
-    <Compile Include="ObjectModel\Cms\NewsList.cs" />
-    <Compile Include="ObjectModel\Cms\NewsPage.cs" />
-    <Compile Include="ObjectModel\Cms\Page.cs" />
-    <Compile Include="ObjectModel\Cms\PageTemplate.cs" />
-    <Compile Include="ObjectModel\Cms\WebSite.cs" />
-    <Compile Include="ObjectModel\Cms\WebSiteUrl.cs" />
-    <Compile Include="Linq\FreeTextTest.cs" />
-    <Compile Include="Storage\ConnectionStringSupportTest.cs" />
-    <Compile Include="Storage\DirectSqlTest.cs" />
-    <Compile Include="Storage\DuplicateIndexTest.cs" />
-    <Compile Include="Storage\GeneralBehaviorTest.cs" />
-    <Compile Include="Storage\IoC\ProxyContainerBase.cs" />
-    <Compile Include="Storage\IoC\UnityTest.cs" />
-    <Compile Include="Storage\IoC\NativeTest.cs" />
-    <Compile Include="Storage\LegacyDb\AnimalDbSkipTest.cs" />
-    <Compile Include="Storage\LegacyDb\AnimalDbValidateTest.cs" />
-    <Compile Include="Storage\LegacyDb\ContainerItemTest.cs" />
-    <Compile Include="Storage\LegacyDb\CrazyColumns2005Test.cs" />
-    <Compile Include="Storage\LegacyDb\LegacyDbAutoBuildTest.cs" />
-    <Compile Include="Storage\LegacyDb\CrazyColumns2008Test.cs" />
-    <Compile Include="Storage\NestedTransactionsTest.cs" />
-    <Compile Include="ObjectModel\GenericModel.cs" />
-    <Compile Include="ObjectModel\Interfaces\Alphabet.cs" />
-    <Compile Include="ObjectModel\Interfaces\Slavery.cs" />
-    <Compile Include="Rse\IncludeProviderTest.cs" />
-    <Compile Include="Storage\BatchingTest.cs" />
-    <Compile Include="Storage\DisableSaveChangesTest.cs" />
-    <Compile Include="Storage\SerializedQueryTest.cs" />
-    <Compile Include="Storage\TransactionModesTest.cs" />
-    <Compile Include="Storage\LegacyDb\AnimalDbBaseTest.cs" />
-    <Compile Include="Storage\Performance\DoOracleCrudTest.cs" />
-    <Compile Include="Storage\Prefetch\Model.cs" />
-    <Compile Include="Storage\Prefetch\PrefetchManagerAdvancedTest.cs" />
-    <Compile Include="Storage\Prefetch\PrefetchManagerTestBase.cs" />
-    <Compile Include="Storage\Prefetch\PrefetchTestHelper.cs" />
-    <Compile Include="Storage\Randomized\RandomizedTest.cs" />
-    <Compile Include="Storage\Randomized\Tree.cs" />
-    <Compile Include="Storage\Randomized\TreeNode.cs" />
-    <Compile Include="Storage\UnexpectedBehaviorTest.cs" />
-    <Compile Include="Model\UselessTypeInTheMiddleTest.cs" />
-    <Compile Include="Storage\VersionRootTests.cs" />
-    <Compile Include="Storage\CurrentSessionResolverTest.cs" />
-    <Compile Include="Storage\DataErrorInfo.cs" />
-    <Compile Include="Storage\FutureTest.cs" />
-    <Compile Include="Storage\Modules\Assembly0.cs" />
-    <Compile Include="Storage\Modules\Assembly1.cs" />
-    <Compile Include="Storage\Modules\Assembly2.cs" />
-    <Compile Include="Storage\Modules\ModulesRegistrationTest.cs" />
-    <Compile Include="Storage\Performance\CrudModel\NonPairedSimplestContainerItem.cs" />
-    <Compile Include="Storage\Performance\CrudModel\SimplestContainer.cs" />
-    <Compile Include="Storage\Performance\CrudModel\PairedSimplestContainerItem.cs" />
-    <Compile Include="Storage\Performance\DoPostgreSqlCrudTest.cs" />
-    <Compile Include="Storage\Prefetch\PrefetchTest.cs" />
-    <Compile Include="Storage\Prefetch\PrefetchDelayedElementsTest.cs" />
-    <Compile Include="Storage\Prefetch\PrefetchManagerBasicTest.cs" />
-    <Compile Include="Storage\Prefetch\PrefetchWithSmallCacheTest.cs" />
-    <Compile Include="Storage\Providers\Sql\RoundingTest.cs" />
-    <Compile Include="Storage\Providers\Sql\StringOperationsTest.cs" />
-    <Compile Include="Storage\Providers\Sql\TotalBatchingTest.cs" />
-    <Compile Include="Storage\SessionEventsTest.cs" />
-    <Compile Include="Storage\UpdateVersionTest.cs" />
-    <Compile Include="Storage\ValidationContextTest.cs" />
-    <Compile Include="Storage\ValidationOnDemandTest.cs" />
-    <Compile Include="Storage\ValidationReferentialTest.cs" />
-    <Compile Include="Storage\VersionValidationTest.cs" />
-    <Compile Include="Upgrade\ColumnTypeTest.cs" />
-    <Compile Include="Upgrade\PrimaryKeyModelVersion2PerformSafely.cs" />
-    <Compile Include="Upgrade\DataUpgrade\DataUpgradeTest.cs" />
-    <Compile Include="Storage\PersistTest.cs" />
-    <Compile Include="Upgrade\DataUpgrade\Model1.cs" />
-    <Compile Include="Upgrade\DataUpgrade\Model2.cs" />
-    <Compile Include="Upgrade\DataUpgrade\Upgrader.cs" />
-    <Compile Include="Upgrade\DomainUpgradeSimpleTest.cs" />
-    <Compile Include="Upgrade\FullText\DomainUpgradeFullTextTest.cs" />
-    <Compile Include="Upgrade\FullText\ModelVersion5.cs" />
-    <Compile Include="Upgrade\FullText\ModelVersion6.cs" />
-    <Compile Include="Upgrade\FullText\ModelVersion4.cs" />
-    <Compile Include="Upgrade\FullText\ModelVersion1.cs" />
-    <Compile Include="Upgrade\FullText\ModelVersion2.cs" />
-    <Compile Include="Upgrade\FullText\ModelVersion3.cs" />
-    <Compile Include="Upgrade\FullText\Upgrader.cs" />
-    <Compile Include="Upgrade\IgnoreHintsTest.cs" />
-    <Compile Include="Upgrade\LegacyUpgrade\LegacyUpgradeTest.cs" />
-    <Compile Include="Upgrade\ModelConversion\ForeignKeysTest.cs" />
-    <Compile Include="Upgrade\ModelVersion3.cs" />
-    <Compile Include="Upgrade\DomainUpgradeTest.cs" />
-    <Compile Include="Upgrade\ModelVersion2.cs" />
-    <Compile Include="Upgrade\ModelVersion1.cs" />
-    <Compile Include="Upgrade\PrimaryKeyModelVersion1.cs" />
-    <Compile Include="Upgrade\PrimaryKeyUpgradeTest.cs" />
-    <Compile Include="Upgrade\Recycled\ModelVersion1.cs" />
-    <Compile Include="Upgrade\Recycled\ModelVersion2.cs" />
-    <Compile Include="Upgrade\Recycled\RecycledUpgradeTest.cs" />
-    <Compile Include="Upgrade\Recycled\Upgrader.cs" />
-    <Compile Include="Upgrade\Sample3\ModelVersion1.cs" />
-    <Compile Include="Upgrade\Sample3\ModelVersion2.cs" />
-    <Compile Include="Upgrade\Sample3\Sample3UpgradeTest.cs" />
-    <Compile Include="Upgrade\Sample3\Upgrader.cs" />
-    <Compile Include="Upgrade\SimpleModelVersion1.cs" />
-    <Compile Include="Upgrade\SimpleModelVersion2.cs" />
-    <Compile Include="Upgrade\SimpleUpgrader.cs" />
-    <Compile Include="Upgrade\SkipUpgradeTest.cs" />
-    <Compile Include="Upgrade\TypeConversionVerifierTest.cs" />
-    <Compile Include="Upgrade\TypeIdUpgrade\Many2SingleClassTest.cs" />
-    <Compile Include="Upgrade\TypeIdUpgrade\Model.cs" />
-    <Compile Include="Upgrade\TypeIdUpgrade\Single2ManyClassesTest.cs" />
-    <Compile Include="Upgrade\TypeIdUpgrade\Upgrader.cs" />
-    <Compile Include="Upgrade\TypeIdUpgrade\VersionUpgradeTest.cs" />
-    <Compile Include="Upgrade\Upgrader.cs" />
-    <Compile Include="Upgrade\ModelConversion\ConvertDomainModelTest.cs" />
-    <Compile Include="Indexing\ForeignKeyInfoTest.cs" />
-    <Compile Include="Indexing\PrimaryIndexInfoTest.cs" />
-    <Compile Include="Indexing\SecondaryIndexInfoTest.cs" />
-    <Compile Include="Indexing\StorageActionTest.cs" />
-    <Compile Include="Indexing\StorageInfoTest.cs" />
-    <Compile Include="Issues\Issue0001_MultipleHierarchyRootAttributes.cs" />
-    <Compile Include="Issues\Issue0002_PrimaryKeyWithLazyLoad.cs" />
-    <Compile Include="Issues\Issue0003_NullablePrimaryKey.cs" />
-    <Compile Include="Issues\Issue0004_PairAttributeMisusageIsNotHandled.cs" />
-    <Compile Include="Issues\Issue0005_EntitySetItemEnhancement.cs" />
-    <Compile Include="Issues\Issue0007_InvalidNotNullConstraint.cs" />
-    <Compile Include="Issues\Issue0009_2SymmetricTablesForMNRelationship.cs" />
-    <Compile Include="Issues\Issue0013_SqlBuilderRequestTaskBug.cs" />
-    <Compile Include="Issues\Issue0012_TakeSkipSequence.cs" />
-    <Compile Include="Issues\Issue0011_MultipleFieldPersistence.cs" />
-    <Compile Include="Issues\Issue0014_SymmetricRelationshipIsUnsupported.cs" />
-    <Compile Include="Configuration\AppConfigTest.cs" />
-    <Compile Include="Issues\Issue0016_FieldOfInterfaceType.cs" />
-    <Compile Include="Issues\Issue0017_ReferentialActionCascade.cs" />
-    <Compile Include="Issues\Issue0021_InvalidSqlQuery.cs" />
-    <Compile Include="Issues\Issue0028_1_1SymmetricAssociationBug.cs" />
-    <Compile Include="Linq\ConditionalTest.cs" />
-    <Compile Include="Linq\EntitySetTest.cs" />
-    <Compile Include="Linq\MsSamples\LinqToEntitiesSamples.cs" />
-    <Compile Include="Linq\MsSamples\LinqToSqlSamples.cs" />
-    <Compile Include="Linq\AggregateTest.cs" />
-    <Compile Include="Linq\ComplexTest.cs" />
-    <Compile Include="Linq\ContainsAnyAllTest.cs" />
-    <Compile Include="Linq\DistinctTest.cs" />
-    <Compile Include="Linq\NestedCollectionsTest.cs" />
-    <Compile Include="Linq\QueryDumper.cs" />
-    <Compile Include="Linq\SelectManyTest.cs" />
-    <Compile Include="Linq\SetOperationsTest.cs" />
-    <Compile Include="Linq\TypeCastAndInheritanceTest.cs" />
-    <Compile Include="Model\CycleReferenceTest.cs" />
-    <Compile Include="Model\ReferencedKeys.cs" />
-    <Compile Include="Storage\AggregateTest.cs" />
-    <Compile Include="Storage\CompiledQueryTest.cs" />
-    <Compile Include="Storage\Performance\DoCrudTest.cs" />
-    <Compile Include="Storage\Performance\DoMemoryCrudTest.cs" />
-    <Compile Include="Storage\Providers\Sql\BooleanHandlingTest.cs" />
-    <Compile Include="Storage\ApplyTest.cs" />
-    <Compile Include="Storage\EntitySetTest.cs" />
-    <Compile Include="Linq\FirstSingleTest.cs" />
-    <Compile Include="Linq\GroupByTest.cs" />
-    <Compile Include="Linq\JoinTest.cs" />
-    <Compile Include="ObjectModel\NorthwindDOModelTest.cs" />
-    <Compile Include="Linq\OrderByTest.cs" />
-    <Compile Include="Linq\SelectTest.cs" />
-    <Compile Include="Model\CyclicContainedStructureTest.cs">
-      <SubType>Code</SubType>
-    </Compile>
-    <Compile Include="Model\CyclicHierarchyDependenciesTest.cs" />
-    <Compile Include="Model\InheritedKeyFieldTest.cs" />
-    <Compile Include="Model\PairTest.cs" />
-    <Compile Include="Model\SelfContainedStructureTest.cs" />
-    <Compile Include="Linq\WhereTest.cs" />
-    <Compile Include="ObjectModel\Northwind.cs" />
-    <Compile Include="ObjectModel\NorthwindDO.cs" />
-    <Compile Include="Rse\HeaderParseTest.cs" />
-    <Compile Include="Storage\ConstraintsTest.cs" />
-    <Compile Include="Storage\CoreServicesTest.cs" />
-    <Compile Include="Storage\CustomEntitySetTest.cs" />
-    <Compile Include="Storage\ForeignKeyTest.cs" />
-    <Compile Include="Storage\NotifyPropertyChangedTest.cs" />
-    <Compile Include="Storage\Performance\SqlClientCrudModel\Simplest.cs" />
-    <Compile Include="Storage\Performance\CrudModel\Simplest.cs" />
-    <Compile Include="Storage\Providers\Sql\CharSupportTest.cs" />
-    <Compile Include="Storage\Providers\Sql\NullValuesTest.cs" />
-    <Compile Include="Storage\Providers\Sql\TableReferenceTest.cs" />
-    <Compile Include="Storage\SerializationTest.cs" />
-    <Compile Include="Storage\IoC\ServiceTestBase.cs" />
-    <Compile Include="Storage\TypeCompatibilityTest.cs" />
-    <Compile Include="Storage\KeysTest.cs" />
-    <Compile Include="Storage\Performance\DoSqlServerCrudTest.cs" />
-    <Compile Include="Storage\Performance\SqlClientCrudTest.cs" />
-    <Compile Include="Storage\TransactionsTest.cs" />
-    <Compile Include="Storage\ValidationTest.cs" />
-    <Compile Include="Model\AssociationTest.cs" />
-    <Compile Include="Model\InheritanceSchemaTest.cs" />
-    <Compile Include="Model\LibraryTest.cs" />
-    <Compile Include="Configuration\TypeRegistryTest.cs" />
-    <Compile Include="Model\HierarchyTest.cs" />
-    <Compile Include="Properties\AssemblyInfo.cs" />
-    <Compile Include="Storage\ActivatorTest.cs" />
-    <Compile Include="Storage\ReferentialIntegrityTest.cs" />
-    <Compile Include="Storage\LazyLoadTest.cs" />
-    <Compile Include="Storage\StructureTest.cs" />
-    <Compile Include="..\..\_Build\ProductInfo\ProductInfo.cs">
-      <Link>Properties\ProductInfo.cs</Link>
-    </Compile>
-  </ItemGroup>
-  <ItemGroup>
-    <None Include="..\..\Static\Content\Xtensive.Orm.xsd">
-      <Link>Xtensive.Orm.xsd</Link>
-      <SubType>Designer</SubType>
-      <CopyToOutputDirectory>Always</CopyToOutputDirectory>
-    </None>
-    <None Include="App.config">
-      <SubType>Designer</SubType>
-    </None>
-    <None Include="Model\InterfaceAssociationsModelGenerator.tt">
-      <Generator>TextTemplatingFileGenerator</Generator>
-      <LastGenOutput>InterfaceAssociationsModelGenerator.cs</LastGenOutput>
-    </None>
-    <None Include="ObjectModel\Interfaces\Alphabet.cd" />
-    <None Include="ObjectModel\Interfaces\Slavery.cd" />
-    <None Include="ObjectModel\Northwind.cd" />
-    <None Include="ObjectModel\NorthwindDO.cd" />
-  </ItemGroup>
-  <ItemGroup>
-    <Service Include="{508349B6-6B84-4DF5-91F0-309BEEBAD82D}" />
-  </ItemGroup>
-  <ItemGroup>
-    <ProjectReference Include="..\Xtensive.Orm\Xtensive.Orm.csproj">
-      <Project>{628737E8-3581-4793-99C8-9A4D2D83FEA0}</Project>
-      <Name>Xtensive.Orm</Name>
-    </ProjectReference>
-    <ProjectReference Include="..\Xtensive.Orm.Tests.Framework\Xtensive.Orm.Tests.Framework.csproj">
-      <Project>{F2CE47F7-8170-4FC4-B619-D32E6398D4F9}</Project>
-      <Name>Xtensive.Orm.Tests.Framework</Name>
-    </ProjectReference>
-  </ItemGroup>
-  <ItemGroup>
-    <Content Include="Northwind.xml">
-      <CopyToOutputDirectory>PreserveNewest</CopyToOutputDirectory>
-    </Content>
-  </ItemGroup>
-  <Import Project="$(MSBuildToolsPath)\Microsoft.CSharp.targets" />
-  <Import Project="..\..\MSBuild\DataObjects.Net.InternalBuild.targets" />
+﻿<?xml version="1.0" encoding="utf-8"?>
+<Project ToolsVersion="4.0" DefaultTargets="Build" xmlns="http://schemas.microsoft.com/developer/msbuild/2003">
+  <PropertyGroup>
+    <Configuration Condition=" '$(Configuration)' == '' ">Net40-Debug</Configuration>
+    <Platform Condition=" '$(Platform)' == '' ">AnyCPU</Platform>
+    <ProductVersion>9.0.30729</ProductVersion>
+    <SchemaVersion>2.0</SchemaVersion>
+    <ProjectGuid>{FF9927DD-5D2E-4C57-B81F-2CD10CEE50DC}</ProjectGuid>
+    <OutputType>Library</OutputType>
+    <AppDesignerFolder>Properties</AppDesignerFolder>
+    <RootNamespace>Xtensive.Orm.Tests</RootNamespace>
+    <AssemblyName>Xtensive.Orm.Tests</AssemblyName>
+    <FileAlignment>512</FileAlignment>
+    <SignAssembly>true</SignAssembly>
+    <AssemblyOriginatorKeyFile>$(DO_SECURE_DIR)\Key.snk</AssemblyOriginatorKeyFile>
+  </PropertyGroup>
+  <PropertyGroup Condition=" '$(Configuration)|$(Platform)' == 'Net40-Debug|AnyCPU' ">
+    <DebugSymbols>true</DebugSymbols>
+    <DebugType>full</DebugType>
+    <Optimize>false</Optimize>
+    <OutputPath>..\..\_Build\Binaries\Debug\Lib\Net40\</OutputPath>
+    <DefineConstants>TRACE;DEBUG</DefineConstants>
+    <ErrorReport>prompt</ErrorReport>
+    <WarningLevel>2</WarningLevel>
+    <TargetFrameworkVersion>v4.0</TargetFrameworkVersion>
+  </PropertyGroup>
+  <PropertyGroup Condition=" '$(Configuration)|$(Platform)' == 'Net40-Release|AnyCPU' ">
+    <DebugType>pdbonly</DebugType>
+    <Optimize>true</Optimize>
+    <OutputPath>..\..\_Build\Binaries\Release\Lib\Net40\</OutputPath>
+    <DefineConstants>TRACE</DefineConstants>
+    <ErrorReport>prompt</ErrorReport>
+    <WarningLevel>2</WarningLevel>
+    <TargetFrameworkVersion>v4.0</TargetFrameworkVersion>
+  </PropertyGroup>
+  <ItemGroup>
+    <Reference Include="Microsoft.Practices.ObjectBuilder2, Version=2.2.0.0, Culture=neutral, PublicKeyToken=31bf3856ad364e35, processorArchitecture=MSIL">
+      <SpecificVersion>False</SpecificVersion>
+      <HintPath>..\..\Lib\Unity\Microsoft.Practices.ObjectBuilder2.dll</HintPath>
+    </Reference>
+    <Reference Include="Microsoft.Practices.Unity, Version=1.2.0.0, Culture=neutral, PublicKeyToken=31bf3856ad364e35, processorArchitecture=MSIL">
+      <SpecificVersion>False</SpecificVersion>
+      <HintPath>..\..\Lib\Unity\Microsoft.Practices.Unity.dll</HintPath>
+    </Reference>
+    <Reference Include="Microsoft.Practices.Unity.Configuration, Version=1.2.0.0, Culture=neutral, PublicKeyToken=31bf3856ad364e35, processorArchitecture=MSIL">
+      <SpecificVersion>False</SpecificVersion>
+      <HintPath>..\..\Lib\Unity\Microsoft.Practices.Unity.Configuration.dll</HintPath>
+    </Reference>
+    <Reference Include="Microsoft.Practices.Unity.ServiceLocatorAdapter, Version=1.0.0.0, Culture=neutral, processorArchitecture=MSIL">
+      <SpecificVersion>False</SpecificVersion>
+      <HintPath>..\..\Lib\Unity\Microsoft.Practices.Unity.ServiceLocatorAdapter.dll</HintPath>
+    </Reference>
+    <Reference Include="Microsoft.SqlServer.Types, Version=10.0.0.0, Culture=neutral, PublicKeyToken=89845dcd8080cc91, processorArchitecture=MSIL" />
+    <Reference Include="Npgsql, Version=2.0.12.0, Culture=neutral, PublicKeyToken=5d8b90d52f46fda7, processorArchitecture=MSIL" />
+    <Reference Include="nunit.framework, Version=2.5.4.10098, Culture=neutral, PublicKeyToken=96d09a1eb7f44a77, processorArchitecture=MSIL">
+      <SpecificVersion>False</SpecificVersion>
+      <HintPath>..\..\Lib\NUnit\nunit.framework.dll</HintPath>
+    </Reference>
+    <Reference Include="System" />
+    <Reference Include="System.configuration" />
+    <Reference Include="System.Core" />
+    <Reference Include="System.Data" />
+    <Reference Include="System.Data.DataSetExtensions" />
+    <Reference Include="System.Drawing" />
+    <Reference Include="System.Runtime.Serialization" />
+    <Reference Include="System.Security" />
+    <Reference Include="System.Transactions" />
+    <Reference Include="System.Web" />
+    <Reference Include="System.Windows.Forms" />
+    <Reference Include="System.Xml" />
+    <Reference Include="System.Xml.Linq" />
+    <Reference Include="WindowsBase" />
+  </ItemGroup>
+  <ItemGroup Condition="$(Configuration.StartsWith('Net40'))">
+    <Reference Include="Microsoft.CSharp" />
+  </ItemGroup>
+  <ItemGroup>
+    <Compile Include="Configuration\SchemaTest.cs" />
+    <Compile Include="DomainConfigurationFactoryTest.cs" />
+    <Compile Include="Interfaces\DoubleIndexedInterfaceTest.cs" />
+    <Compile Include="Interfaces\InterfaceImplementationTest.cs" />
+    <Compile Include="Issues\BatchingCommandProcessorFrenzy.cs" />
+    <Compile Include="Issues\ClientProfileEntitySetTest.cs" />
+    <Compile Include="Issues\CustomCompilerException.cs" />
+    <Compile Include="Issues\CustomCompilerFeatureTest.cs" />
+    <Compile Include="Issues\InterfaceEntitySetTest.cs" />
+    <Compile Include="Issues\Issue0630_NullReferenceOnSelect.cs" />
+    <Compile Include="Issues\Issue0634_PairToMisuse.cs" />
+    <Compile Include="Issues\Issue0648_MultiThreadNullReference.cs" />
+    <Compile Include="Issues\Issue0647_WrongLinqQuery.cs" />
+    <Compile Include="Issues\Issue0643_EntitySetAddInCtor.cs" />
+    <Compile Include="Issues\Issue0641_GroupBySumError.cs" />
+    <Compile Include="Issues\Issue0628_ExecuteFutureScalarError.cs" />
+    <Compile Include="Issues\Issue0626_SequenceContainsNoElements.cs" />
+    <Compile Include="Issues\Issue0624_EntitySetSubqueryError.cs" />
+    <Compile Include="Issues\Issue0676_NonNullableReferenceBug.cs" />
+    <Compile Include="Issues\Issue0689_WeirdExceptionWhenMissingConnectionInfo.cs" />
+    <Compile Include="Issues\Issue0690_RemoveAndCreate.cs" />
+    <Compile Include="Issues\Issue0696_EntitySetItemAddBug.cs" />
+    <Compile Include="Issues\Issue0713_InconsistentDefaultDateTimeValues.cs" />
+    <Compile Include="Issues\Issue0715_NestedTypeBug.cs" />
+    <Compile Include="Issues\Issue0717_VersionCheckBug.cs" />
+    <Compile Include="Issues\Issue0733_UseINNER_JOIN.cs" />
+    <Compile Include="Issues\Issue0737_PersistentFieldState.cs" />
+    <Compile Include="Issues\Issue0751_EntitySetEquals.cs" />
+    <Compile Include="Issues\Issue0754_CopyFieldHint_MoveFieldHint\Issue0754_CopyFieldHint_MoveFieldHint.cs" />
+    <Compile Include="Issues\Issue0754_CopyFieldHint_MoveFieldHint\ModelVersion1.cs" />
+    <Compile Include="Issues\Issue0754_CopyFieldHint_MoveFieldHint\ModelVersion2.cs" />
+    <Compile Include="Issues\Issue0754_CopyFieldHint_MoveFieldHint\Upgrader.cs" />
+    <Compile Include="Issues\Issue0764_LinqTranslationError.cs" />
+    <Compile Include="Issues\Issue0765_LinqTranslationError.cs" />
+    <Compile Include="Issues\Issue0766_LinqTranslationError.cs" />
+    <Compile Include="Issues\Issue0767_QueryByInterfaceException.cs" />
+    <Compile Include="Issues\Issue0768_WrongJoinBehavior.cs" />
+    <Compile Include="Issues\Issue0771_AbstractTypeRegistration.cs" />
+    <Compile Include="Issues\Issue0773_UnableTranslateUnionQuery.cs" />
+    <Compile Include="Issues\Issue0775_WrongLinqQueryOverComputedFields.cs" />
+    <Compile Include="Issues\Issue0776_OrderingCorrectorOfAggregateProvider.cs" />
+    <Compile Include="Issues\Issue0777_WrongLinqQueryConditional.cs" />
+    <Compile Include="Issues\Issue0785_GenericStructureBugs.cs" />
+    <Compile Include="Issues\Issue0788_EntityIsDetached.cs" />
+    <Compile Include="Issues\Issue0792_OrderByWithDistinct.cs" />
+    <Compile Include="Issues\Issue0800_OrderByEnum.cs" />
+    <Compile Include="Issues\Issue0806_ColumnNamingError.cs" />
+    <Compile Include="Issues\Issue0808_StructSerialization.cs" />
+    <Compile Include="Issues\Issue0813_AuxilaryTableMappingNameBug.cs" />
+    <Compile Include="Issues\Issue0817_LocalCollectionWithEnum.cs" />
+    <Compile Include="Issues\Issue0818_NanosecondTrancation.cs" />
+    <Compile Include="Issues\Issue0820_GroupByWithDatePart.cs" />
+    <Compile Include="Issues\Issue0821_StructureNulComparisonInLinq.cs" />
+    <Compile Include="Issues\Issue0825_StrangeLinqBehavior.cs" />
+    <Compile Include="Issues\Issue0826_OperandTypeClash.cs" />
+    <Compile Include="Issues\Issue0827_LinqDtoMaterialization.cs" />
+    <Compile Include="Issues\Issue0828_LinqMaterializeException.cs" />
+    <Compile Include="Issues\Issue0835_QueryNestedTooDeep.cs" />
+    <Compile Include="Issues\Issue0839_MultithreadingBug.cs" />
+    <Compile Include="Issues\Issue0844_GroupByConstant.cs" />
+    <Compile Include="Issues\Issue0845_KeyTypeAccessBug.cs" />
+    <Compile Include="Issues\Issue0847_IsOperator.cs" />
+    <Compile Include="Issues\Issue0851_AnyMappingError.cs" />
+    <Compile Include="Issues\Issue0860_DateTimeDate.cs" />
+    <Compile Include="Issues\Issue679,681_EntitySetRelatedBugs.cs" />
+    <Compile Include="Issues\Issue0682_FieldInfoIsNullable.cs" />
+    <Compile Include="Issues\IssueA363_WrongInnerJoin.cs" />
+    <Compile Include="Issues\IssueA399_SetPropertyForPrivatePropertiesOfInheritors.cs" />
+    <Compile Include="Issues\IssueA401_AmbiguousMatchFoundException.cs" />
+    <Compile Include="Issues\IssueA408_TargetException.cs" />
+    <Compile Include="Issues\IssueA413_KeyNotFoundException.cs" />
+    <Compile Include="Issues\IssueA418_UnableToCompileModelWithPersistentInterface.cs" />
+    <Compile Include="Issues\IssueA424_QueryByInterfaceException.cs" />
+    <Compile Include="Issues\IssueJIRA0003_OrderByStructureFieldLost.cs" />
+    <Compile Include="Issues\IssueJIRA0020_CustomLINQCompilerContainerInterface.cs" />
+    <Compile Include="Issues\IssueJIRA0028_StructureOnSetError.cs" />
+    <Compile Include="Issues\IssueJIRA0036_AutoTransactionsOpenModeDoesNotWork.cs" />
+    <Compile Include="Issues\IssueJira0042_IndexAttributeIsOmitted.cs" />
+    <Compile Include="Issues\IssueJira0071_DistinctDoesNotWorkProperly.cs" />
+    <Compile Include="Issues\IssueJira0083_DtoMaterialization.cs" />
+    <Compile Include="Issues\IssueJIRA0085.cs" />
+    <Compile Include="Issues\IssueJira0102_NoForeignKeyOnInterfaceField.cs" />
+    <Compile Include="Issues\IssueJira0116_InterfacesCastAndIndexes.cs" />
+    <Compile Include="Issues\IssueJira0116_InterfacesCastAndIndexesModel\Generated.cs" />
+    <Compile Include="Issues\IssueJira0116_InterfacesCastAndIndexesModel\ICountry.cs" />
+    <Compile Include="Issues\IssueJira0116_InterfacesCastAndIndexesModel\IEmployee.cs" />
+    <Compile Include="Issues\IssueJira0116_InterfacesCastAndIndexesModel\IParty.cs" />
+    <Compile Include="Issues\IssueJira0116_InterfacesCastAndIndexesModel\IPerson.cs" />
+    <Compile Include="Issues\IssueJira0116_InterfacesCastAndIndexesModel\IRecord.cs" />
+    <Compile Include="Issues\IssueJira0116_InterfacesCastAndIndexesModel\Record.cs" />
+    <Compile Include="Issues\IssueJira0117_FKStructureTest.cs" />
+    <Compile Include="Issues\IssueJira0149_LinqTranslationError.cs" />
+    <Compile Include="Issues\IssueJira0165_CaseSensitiveFieldNames.cs" />
+    <Compile Include="Issues\IssueJira0168_RemoveQueryableExtensionFails.cs" />
+    <Compile Include="Issues\IssueJira0171_DateTimeOffset.cs" />
+    <Compile Include="Issues\IssueJira0179_NullableBooleanFieldsQuery.cs" />
+    <Compile Include="Issues\IssueJira0180_ChangeNullabilityViaUpgradeHints\ModelVersion1.cs" />
+    <Compile Include="Issues\IssueJira0180_ChangeNullabilityViaUpgradeHints\ModelVersion2.cs" />
+    <Compile Include="Issues\IssueJira0180_ChangeNullabilityViaUpgradeHints\Upgrader.cs" />
+    <Compile Include="Issues\IssueJira0180_ChangeNullabilityViaUpgradeHints\UpgradeTest.cs" />
+    <Compile Include="Issues\IssueJira0188_MissingFKsForComplexHierarchies.cs" />
+    <Compile Include="Issues\IssueJira0194_WrongResultWhenInClauseArgumentIsEmpty.cs" />
+    <Compile Include="Issues\IssueJira0195_DeleteAndCreateWithValidation.cs" />
+    <Compile Include="Issues\IssueJira0196_GuidAsTypeDiscriminator.cs" />
+    <Compile Include="Issues\IssueJira0197_ExtendedErrorInformation.cs" />
+    <Compile Include="Issues\IssueJira0416_NpgsqlBox.cs" />
+    <Compile Include="Issues\IssueJira0416_NpgsqlCircle.cs" />
+    <Compile Include="Issues\IssueJira0416_NpgsqlLSeg.cs" />
+    <Compile Include="Issues\IssueJira0416_NpgsqlPath.cs" />
+    <Compile Include="Issues\IssueJira0416_NpgsqlPolygon.cs" />
+    <Compile Include="Issues\IssueJira0500_OptimizeMultipleAggregatesWithProjections.cs" />
+    <Compile Include="Issues\IssueJira0202_OnRemoveActionOverriding.cs" />
+    <Compile Include="Issues\IssueJira0516_PartialIndexConstruction.cs" />
+    <Compile Include="Issues\IssueJira0528_LongEnumBitOperations.cs" />
+    <Compile Include="Issues\IssueJira0208_IncorrectUpgradeSequence\ModelVersion1.cs" />
+    <Compile Include="Issues\IssueJira0529_MultipleInOperations.cs" />
+    <Compile Include="Issues\IssueJira0208_IncorrectUpgradeSequence\ModelVersion2.cs" />
+    <Compile Include="Issues\IssueJira0208_IncorrectUpgradeSequence\Upgrader.cs" />
+    <Compile Include="Issues\IssueJira0531_IncorrectNameOfRecycledNestedType.cs" />
+    <Compile Include="Issues\IssueJira0540_IncorrectBehaviorOnDomainUpgradeWithRecycledTypeBug.cs" />
+    <Compile Include="Issues\IssueJira0208_IncorrectUpgradeSequence\UpgradeTest.cs" />
+    <Compile Include="Issues\IssueJira0542_OfTypeTranslationBug.cs" />
+    <Compile Include="Issues\IssueJira0213_GroupByNewDate.cs" />
+    <Compile Include="Issues\IssueJira0215_DirectSqlAccessorDoesNotBindCommandToTransaction.cs" />
+    <Compile Include="Issues\IssueJira0221_UnableToTranslateAggregate.cs" />
+    <Compile Include="Issues\IssueJira0222_GroupByBooleanColumn.cs" />
+    <Compile Include="Issues\IssueJira0232_SupportForEnumHasFlag.cs" />
+    <Compile Include="Issues\IssueJira0238_GroupByGeneric.cs" />
+    <Compile Include="Issues\IssueJira0240_SortingInSubqueryIsOmitted.cs" />
+    <Compile Include="Issues\IssueJira0242_LegacyExecuteMethodsDoNotWork.cs" />
+    <Compile Include="Issues\IssueJira0243_PrefetchSyntaxSugar.cs" />
+    <Compile Include="Issues\IssueJira0261_QuerySingleInsideDelayedCompiledQueries.cs" />
+    <Compile Include="Issues\IssueJira0275_FilterComputedColumn.cs" />
+    <Compile Include="Issues\IssueJira0314_IncorrectTransactionDisposing.cs" />
+    <Compile Include="Issues\IssueJira0330_MaterializationOfNullReference.cs" />
+    <Compile Include="Issues\IssueJira0339_PrefetchViaStructure.cs" />
+    <Compile Include="Issues\IssueJira0346_OptimizeSessionSaveChangesWithoutInboundOnlyAndOutboundOnly.cs" />
+    <Compile Include="Issues\IssueJira0385_OracleExtractorFailure.cs" />
+    <Compile Include="Issues\IssueJira0421_DateTimeAddXxx.cs" />
+    <Compile Include="Issues\IssueJira0424_DateTimeOperationInvalidSql.cs" />
+    <Compile Include="Issues\IssueJira0425_DateTimeOperationError.cs" />
+    <Compile Include="Issues\IssueJira0427_IndexOutOfRangeOnContainsOperation.cs" />
+    <Compile Include="Issues\IssueJira0430_PartialIndexOnBoolOrEnumFields.cs" />
+    <Compile Include="Issues\IssueJira0431_IGroupingKeyIsNotUsable.cs" />
+    <Compile Include="Issues\IssueJira0432_EnumTypeDiscriminator.cs" />
+    <Compile Include="Issues\IssueJira0433_CompiledQueryOverEntitySet.cs" />
+    <Compile Include="Issues\IssueJira0437_OperationsWithListOfInt.cs" />
+    <Compile Include="Issues\IssueJira0440_CustomCompilerLoosesImplicitCastToNullable.cs" />
+    <Compile Include="Issues\IssueJira0441_EntitySetQueryFailsToTranslate.cs" />
+    <Compile Include="Issues\IssueJira0442_AsQueryableExpressionInQuery.cs" />
+    <Compile Include="Issues\IssueJira0443_FirstOrDefaultInSubqueryUsesWrongDefault.cs" />
+    <Compile Include="Issues\IssueJira0445_QueryForEntityWithEnumKey.cs" />
+    <Compile Include="Issues\IssueJira0446_TypeAsOnSubqueryOperand.cs" />
+    <Compile Include="Issues\IssueJira0449_RenameTableInNonDefaultDatabase.cs" />
+    <Compile Include="Issues\IssueJira0449_TimeSpanMinMaxValue.cs" />
+    <Compile Include="Issues\IssueJira0450_SingleOrDefaultInvalidResult.cs" />
+    <Compile Include="Issues\IssueJira0451_ConnectionInitializationSql.cs" />
+    <Compile Include="Issues\IssueJira0459_SelfReferencingEntitiesRemove.cs" />
+    <Compile Include="Issues\IssueJira0471_LikeOperatorSupport.cs" />
+    <Compile Include="Issues\IssueJira0481_EntitySetCachesInvalidState.cs" />
+    <Compile Include="Issues\IssueJira0416_NpgsqlPoint.cs" />
+    <Compile Include="Issues\IssueJira0538_IncorrectSortedActionSequence.cs" />
+    <Compile Include="Issues\Issue_0694_SchemaUpgradeBug\ModelVersion1.cs" />
+    <Compile Include="Issues\Issue_0694_SchemaUpgradeBug\ModelVersion2.cs" />
+    <Compile Include="Issues\Issue_0694_SchemaUpgradeBug\ModelVersion3.cs" />
+    <Compile Include="Issues\Issue_0694_SchemaUpgradeBug\Upgrader.cs" />
+    <Compile Include="Issues\Issue_0694_SchemaUpgradeBug\UpgradeTest.cs" />
+    <Compile Include="Issues\Issue_0716_UpgradeFailsInValidateMode\ModelVersion1.cs" />
+    <Compile Include="Issues\Issue_0716_UpgradeFailsInValidateMode\ModelVersion2.cs" />
+    <Compile Include="Issues\Issue_0716_UpgradeFailsInValidateMode\Upgrader.cs" />
+    <Compile Include="Issues\Issue_0716_UpgradeFailsInValidateMode\UpgradeTest.cs" />
+    <Compile Include="Issues\Issue_0743_UpgradeToNonNullableTypes\ModelVersion1.cs" />
+    <Compile Include="Issues\Issue_0743_UpgradeToNonNullableTypes\ModelVersion2.cs" />
+    <Compile Include="Issues\Issue_0743_UpgradeToNonNullableTypes\Upgrader.cs" />
+    <Compile Include="Issues\Issue_0743_UpgradeToNonNullableTypes\UpgradeTest.cs" />
+    <Compile Include="Issues\Issue_0769_ByteArrayColumnUpgrade\ModelVersion1.cs" />
+    <Compile Include="Issues\Issue_0769_ByteArrayColumnUpgrade\ModelVersion2.cs" />
+    <Compile Include="Issues\Issue_0769_ByteArrayColumnUpgrade\Upgrader.cs" />
+    <Compile Include="Issues\Issue_0769_ByteArrayColumnUpgrade\UpgradeTest.cs" />
+    <Compile Include="Issues\Issue_0837_HintGeneratorBug\ModelVersion1.cs" />
+    <Compile Include="Issues\Issue_0837_HintGeneratorBug\ModelVersion2.cs" />
+    <Compile Include="Issues\Issue_0837_HintGeneratorBug\Upgrader.cs" />
+    <Compile Include="Issues\Issue_0837_HintGeneratorBug\UpgradeTest.cs" />
+    <Compile Include="Issues\Issue_0841_HintGeneratorBug2\ModelVersion1.cs" />
+    <Compile Include="Issues\Issue_0841_HintGeneratorBug2\ModelVersion2.cs" />
+    <Compile Include="Issues\Issue_0841_HintGeneratorBug2\Upgrader.cs" />
+    <Compile Include="Issues\Issue_0841_HintGeneratorBug2\UpgradeTest.cs" />
+    <Compile Include="Issues\Issue_0841_HintGeneratorBug3\ModelVersion1.cs" />
+    <Compile Include="Issues\Issue_0841_HintGeneratorBug3\ModelVersion2.cs" />
+    <Compile Include="Issues\Issue_0841_HintGeneratorBug3\Upgrader.cs" />
+    <Compile Include="Issues\Issue_0841_HintGeneratorBug3\UpgradeTest.cs" />
+    <Compile Include="Issues\Issue_0841_HintGeneratorBug4\ModelVersion1.cs" />
+    <Compile Include="Issues\Issue_0841_HintGeneratorBug4\ModelVersion2.cs" />
+    <Compile Include="Issues\Issue_0841_HintGeneratorBug4\Upgrader.cs" />
+    <Compile Include="Issues\Issue_0841_HintGeneratorBug4\UpgradeTest.cs" />
+    <Compile Include="Issues\Issue_0841_HintGeneratorBug\ModelVersion1.cs" />
+    <Compile Include="Issues\Issue_0841_HintGeneratorBug\ModelVersion2.cs" />
+    <Compile Include="Issues\Issue_0841_HintGeneratorBug\Upgrader.cs" />
+    <Compile Include="Issues\Issue_0841_HintGeneratorBug\UpgradeTest.cs" />
+    <Compile Include="Issues\Issue_OfTypeMissesImplementors.cs" />
+    <Compile Include="Issues\IssueJira0187_TypeCastInContain.cs" />
+    <Compile Include="Issues\IssueJira0519_StaleKeyInEntitySet.cs" />
+    <Compile Include="Issues\KeyFormatBug.cs" />
+    <Compile Include="Issues\LocalCollectionsTest.cs" />
+    <Compile Include="Issues\IssueJira0537_DropDefaultConstraintBugTest.cs" />
+    <Compile Include="Issues\NotEqualsForNullableColumnTest.cs" />
+    <Compile Include="Issues\IssueJira0541_IncorrectMappingNameInSingleTable.cs" />
+    <Compile Include="Linq\CompiledQueriesWithClosureTest.cs" />
+    <Compile Include="Issues\StrangeLockingExceptionTest.cs" />
+    <Compile Include="Issues\StructureFieldRemoveTest.cs" />
+    <Compile Include="Linq\ContainsOverKeysCollectionTest.cs" />
+    <Compile Include="Linq\ConvariantQueriesTest.cs" />
+    <Compile Include="Linq\DateTimeToStringTest.cs" />
+    <Compile Include="Linq\DoubleAggregateToStructTest.cs" />
+    <Compile Include="Storage\ExecuteDelayedForIOrderedQueryableQuery.cs" />
+    <Compile Include="Linq\DynamicallyDefinedFields.cs" />
+    <Compile Include="Linq\GroupByTwoEntitiesWithSameColumnsTest.cs" />
+    <Compile Include="Linq\InOverSubtypeColumnTest.cs" />
+    <Compile Include="Linq\KeysUnionTest.cs" />
+    <Compile Include="Linq\MemberCompilerProviderTest.Classes.cs" />
+    <Compile Include="Linq\MemberCompilerProviderTest.cs" />
+    <Compile Include="Linq\NullableEnumMaterializationTest.cs" />
+    <Compile Include="Linq\PocoProjectionWithSubqueryTest.cs" />
+    <Compile Include="Linq\ProjectToDtoWithInheritanceTest.cs" />
+    <Compile Include="Linq\QueryPreprocessorSortingTest.cs" />
+    <Compile Include="Linq\SelectWithAccessToLocalCollectionTest.cs" />
+    <Compile Include="Linq\QueryRootOverriding.cs" />
+    <Compile Include="Model\MultidatabaseKeysTest.cs" />
+    <Compile Include="Linq\SortExpressionExtractorTest.cs" />
+    <Compile Include="Linq\SubqueryAndComputedColumnOptimizationTest.cs" />
+    <Compile Include="Linq\SubqueryWithCalculatedFieldTest.cs" />
+    <Compile Include="Linq\TypeAsOptimizationTest.cs" />
+    <Compile Include="Model\AssociationsOverrideTest.cs" />
+    <Compile Include="Model\AutoGenericsOverrideTest.cs" />
+    <Compile Include="Model\DuplicatedIndexDueToGenericInterfaceTest.cs" />
+    <Compile Include="Model\IndexedStructureFieldTest.cs" />
+    <Compile Include="Model\OnRemoveActionForNonPairedAssociationsTest.cs" />
+    <Compile Include="Model\PersistentPropertyWeavingTest.cs" />
+    <Compile Include="Model\RemoveDotsAndHypensTest.cs" />
+    <Compile Include="Model\StructureWithCustomConstructorTest.cs" />
+    <Compile Include="Storage\AbstractGenericsTest.cs" />
+    <Compile Include="Storage\BatchingWhenValidateEntityVersionsIsEnabledTest.cs" />
+    <Compile Include="Storage\AnotherValidationTest.cs" />
+    <Compile Include="Storage\ByteFieldStorageTest.cs" />
+    <Compile Include="Storage\CascadeRemoveTest.cs" />
+    <Compile Include="Storage\ChangedPersistOrderTest.cs" />
+    <Compile Include="Storage\ClientProfileSessionTest.cs" />
+    <Compile Include="Storage\ClusteredIndexesTest.cs" />
+    <Compile Include="Storage\CrossTransactionEntityAccessTest.cs" />
+    <Compile Include="Storage\CustomCollationTest.cs" />
+    <Compile Include="Storage\CustomMetadataUpgrade.cs" />
+    <Compile Include="Storage\DisableIndexOnReferenceFieldTest.cs" />
+    <Compile Include="Storage\DisableValidationAndImplicitConstraintsTest.cs" />
+    <Compile Include="Storage\EncryptedConnectionStringTest.cs" />
+    <Compile Include="Storage\EntitySetRollbackTest.cs" />
+    <Compile Include="Storage\ExcludeFromAutoVersionTest.cs" />
+    <Compile Include="Storage\FieldSqlDefaultTest.cs" />
+    <Compile Include="Storage\ForceServerVersion.cs" />
+    <Compile Include="Storage\IgnoreRulesValidateTest.cs" />
+    <Compile Include="Storage\IndexesAndInheritanceSchemaTest.cs" />
+    <Compile Include="Storage\IntermediateQueryTest.cs" />
+    <Compile Include="Storage\IoC\NameBuilderAsServiceTest.cs" />
+    <Compile Include="Storage\IoC\QueryFormatterServiceTest.cs" />
+    <Compile Include="Storage\IoC\SimpleNativeTest.cs" />
+    <Compile Include="Storage\ManyToManyValidationTest.cs" />
+    <Compile Include="Storage\MemoryProviderTest.cs" />
+    <Compile Include="Storage\Multimapping\CrossDatabaseTableMoveTest.cs" />
+    <Compile Include="Storage\Multimapping\CrossRenameModel\Version1\Namespace1\Renamed1.cs" />
+    <Compile Include="Storage\Multimapping\CrossRenameModel\Version1\Namespace2\Renamed2.cs" />
+    <Compile Include="Storage\Multimapping\CrossRenameModel\Version1\UpgradeHandler.cs" />
+    <Compile Include="Storage\Multimapping\CrossRenameModel\Version2\Namespace1\Renamed2.cs" />
+    <Compile Include="Storage\Multimapping\CrossRenameModel\Version2\Namespace2\Renamed1.cs" />
+    <Compile Include="Storage\Multimapping\CrossRenameModel\Version2\UpgradeHandler.cs" />
+    <Compile Include="Storage\Multimapping\CrossSchemaTableMoveTest.cs" />
+    <Compile Include="Storage\Multimapping\CycleReferencesDetectionTest.cs" />
+    <Compile Include="Storage\Multimapping\InterfaceAndAssociationMappingTest.cs" />
+    <Compile Include="Storage\Multimapping\MultidatabaseTest.cs" />
+    <Compile Include="Storage\Multimapping\MultimappingTest.cs" />
+    <Compile Include="Storage\Multimapping\MultischemaTest.cs" />
+    <Compile Include="Storage\Multinode\DatabaseMultinodeTest.cs" />
+    <Compile Include="Storage\NewProfilesTest.cs" />
+    <Compile Include="Storage\Multinode\DynamicTypeIdTest.cs" />
+    <Compile Include="Storage\Multinode\SchemaMultinodeTest.cs" />
+    <Compile Include="Storage\Multinode\StandardMultinodeTest.cs" />
+    <Compile Include="Storage\Multinode\MultinodeTest.cs" />
+    <Compile Include="Storage\NonPersistentCompositeObjectTest.cs" />
+    <Compile Include="Storage\NonTransactionalEntityAccess.cs" />
+    <Compile Include="Storage\NorthwindValidateTest.cs" />
+    <Compile Include="Storage\NotifyXxxTest.cs" />
+    <Compile Include="Storage\OnRemovingTest.cs" />
+    <Compile Include="Storage\OperationOrderTest.cs" />
+    <Compile Include="Storage\OverrideConnectionInfoTest.cs" />
+    <Compile Include="Storage\OverrideMetadata.cs" />
+    <Compile Include="Storage\PartialIndexTest.cs" />
+    <Compile Include="Storage\PostgreSqlSpatialTest.cs" />
+    <Compile Include="Storage\QueryBuilderTest.cs" />
+    <Compile Include="Storage\ReadRemovedObjectTest.cs" />
+    <Compile Include="Storage\RefTest.cs" />
+    <Compile Include="Storage\RemapKeysWhenLazyKeyGenerationEnabledTest.cs" />
+    <Compile Include="Storage\SessionDeactivationTest.cs" />
+    <Compile Include="Storage\SessionInitializationSqlTest.cs" />
+    <Compile Include="Storage\SessionSaveChangesPerformanceTest.cs" />
+    <Compile Include="Storage\SetFieldTest.cs" />
+    <Compile Include="Storage\SingleTableTest.cs" />
+    <Compile Include="Storage\SqlGeometryAndGeographyTest.cs" />
+    <Compile Include="Storage\StructureReferencesAnEntityTest.cs" />
+    <Compile Include="Storage\TransactionScopeIntegration.cs" />
+    <Compile Include="Storage\TransactionsTestBase.cs" />
+    <Compile Include="Storage\TypeDiscriminatorFromInterfaceTest.cs" />
+    <Compile Include="Storage\UpgradeModesTest.cs" />
+    <Compile Include="Storage\ValidateEntityVersionsOnPersistTest.cs" />
+    <Compile Include="Upgrade\CustomTypeIdMap\CustomTypeIdMap.cs" />
+    <Compile Include="Upgrade\DisableAutoResolveNamespaceConflictsTest.cs" />
+    <Compile Include="Storage\ValidationConstraintsOnGenericTypeTest.cs" />
+    <Compile Include="Storage\ValidationContextClientProfileTest.cs" />
+    <Compile Include="Upgrade\ChangeColumnCaseTest.cs" />
+    <Compile Include="Upgrade\ChangeNamespaceTest.cs" />
+    <Compile Include="Upgrade\EntitySetUpgrade\ModelVersion1.cs" />
+    <Compile Include="Upgrade\EntitySetUpgrade\ModelVersion2.cs" />
+    <Compile Include="Upgrade\EntitySetUpgrade\Upgrader.cs" />
+    <Compile Include="Upgrade\EntitySetUpgrade\UpgradeTest.cs" />
+    <Compile Include="Upgrade\FullText\FullTextDataTypeColumnUpgradeTest.cs" />
+    <Compile Include="Upgrade\TypeIdPreserveTest.cs" />
+    <Compile Include="Upgrade\ExtractSuperClassTest.cs" />
+    <Compile Include="Upgrade\KeyGeneratorTableCleanUpTest.cs" />
+    <Compile Include="Upgrade\NewUpgradeEventsAndPropertiesTest.cs" />
+    <Compile Include="Upgrade\NonNullableReferenceRemovalTest.cs" />
+    <Compile Include="Upgrade\PerformSafelyFromEmptyDatabaseTest.cs" />
+    <Compile Include="Upgrade\RecycledDefinitionTest.cs" />
+    <Compile Include="Upgrade\RemoveColumnWithRenameTableTest.cs" />
+    <Compile Include="Upgrade\SplitHierarchyTest.cs" />
+    <Compile Include="Upgrade\TwoUpgradeHandlersTest.cs" />
+    <Compile Include="Upgrade\UpgradeAndNamingRules\ModelVersion1.cs" />
+    <Compile Include="Upgrade\UpgradeAndNamingRules\ModelVersion2.cs" />
+    <Compile Include="Upgrade\UpgradeAndNamingRules\Upgrader.cs" />
+    <Compile Include="Upgrade\UpgradeAndNamingRules\UpgradeTest.cs" />
+    <Compile Include="Upgrade\UpgradeDateTimeOffsetTest.cs" />
+    <Compile Include="Upgrade\UpgradeTestTemplate.cs" />
+    <Compile Include="Upgrade\UpgradeToStructure\ModelVersion1.cs" />
+    <Compile Include="Upgrade\UpgradeToStructure\ModelVersion2.cs" />
+    <Compile Include="Upgrade\UpgradeToStructure\Upgrader.cs" />
+    <Compile Include="Upgrade\UpgradeToStructure\UpgradeTest.cs" />
+    <Compile Include="_Manual\Validation\Person.cs" />
+    <Compile Include="_Manual\Validation\PhoneNumberConstraint.cs" />
+    <Compile Include="_Manual\Validation\TestFixture.cs" />
+    <Compile Include="Model\InterfaceAssociationsModelGenerator.cs">
+      <AutoGen>True</AutoGen>
+      <DesignTime>True</DesignTime>
+      <DependentUpon>InterfaceAssociationsModelGenerator.tt</DependentUpon>
+    </Compile>
+    <Compile Include="Storage\FieldDefaultValueTest.cs" />
+    <Compile Include="Storage\CustomEntityConnectionTest.cs" />
+    <Compile Include="Issues\Issue0597_OpenGenericsInDomainModel.cs" />
+    <Compile Include="Issues\Issue0585_TakeSkipJoinMappingError.cs" />
+    <Compile Include="Issues\Issue0559_EntitySetQueryError.cs" />
+    <Compile Include="Issues\Issue0587_ByteArrayEquals.cs" />
+    <Compile Include="Issues\Issue0593_OverrideDefaultSchema.cs" />
+    <Compile Include="Linq\QueryMethodTests.cs" />
+    <Compile Include="Linq\SelectDtoTest.cs" />
+    <Compile Include="Model\GenericManyToManyTest.cs" />
+    <Compile Include="Model\RussianNamesTest.cs" />
+    <Compile Include="ObjectModel\GraphModel.cs" />
+    <Compile Include="Storage\GenericTest.cs" />
+    <Compile Include="Storage\Providers\Sql\CommandTimeoutTest.cs" />
+    <Compile Include="Storage\Providers\Sql\CustomConnectionInfoTest.cs" />
+    <Compile Include="Storage\VersionBehaviorTest.cs" />
+    <Compile Include="Upgrade\PrimaryKeyModelVersion2Perform.cs" />
+    <Compile Include="Storage\CmsTest.cs" />
+    <Compile Include="Configuration\SessionInitializationTest.cs" />
+    <Compile Include="Interfaces\KeyStructureConflictTest.cs" />
+    <Compile Include="Interfaces\TypeIdModeConflictTest.cs" />
+    <Compile Include="Interfaces\UnusedTypeRemovalTest.cs" />
+    <Compile Include="Issues\Issue0276_DuplicateIndex.cs" />
+    <Compile Include="Issues\Issue0376_RemoveFieldHint.cs" />
+    <Compile Include="Issues\Issue0391_OnRemoveActionNone.cs" />
+    <Compile Include="Issues\Issue0408_EntitySetNullReference_Model\Container.cs" />
+    <Compile Include="Issues\Issue0408_EntitySetNullReference_Model\CreateObjects.cs" />
+    <Compile Include="Issues\Issue0408_EntitySetNullReference_Model\Document.cs" />
+    <Compile Include="Issues\Issue0408_EntitySetNullReference_Model\Document.History.cs" />
+    <Compile Include="Issues\Issue0408_EntitySetNullReference_Model\DocumentLink.cs" />
+    <Compile Include="Issues\Issue0408_EntitySetNullReference_Model\EchoProcessor.cs" />
+    <Compile Include="Issues\Issue0408_EntitySetNullReference_Model\ErrorDocument.cs" />
+    <Compile Include="Issues\Issue0408_EntitySetNullReference_Model\HistoryEntry.cs" />
+    <Compile Include="Issues\Issue0408_EntitySetNullReference_Model\HistoryEntryVisibility.cs" />
+    <Compile Include="Issues\Issue0408_EntitySetNullReference_Model\Processor.cs" />
+    <Compile Include="Issues\Issue0408_EntitySetNullReference_Model\QueueProcessor.cs" />
+    <Compile Include="Issues\Issue0409_ConstructorTransactional.cs" />
+    <Compile Include="Issues\Issue0408_EntitySetNullReference.cs" />
+    <Compile Include="Issues\Issue0402_WrongEntitySetQuery.cs" />
+    <Compile Include="Issues\Issue0271_EntityNotInserted.cs" />
+    <Compile Include="Issues\Issue0096_NumerousSchemaExtraction.cs" />
+    <Compile Include="Issues\Issue0036_AutomaticGenericTypesRegistration.cs" />
+    <Compile Include="Issues\Issue0082_ReferentialManagerProblem.cs" />
+    <Compile Include="Issues\Issue0167_SingleTableProblem.cs" />
+    <Compile Include="Issues\Issue0188_ModelBuilderError.cs" />
+    <Compile Include="Issues\Issue0245_StructureWhere.cs" />
+    <Compile Include="Issues\Issue0262_StructureAssignment.cs" />
+    <Compile Include="Issues\Issue0282_EntitySetContains.cs" />
+    <Compile Include="Issues\Issue0296_DeferredConstraints.cs" />
+    <Compile Include="Issues\Issue0298_InheritedAssociationIsIgnored.cs" />
+    <Compile Include="Issues\Issue0307_EntitySetOfType.cs" />
+    <Compile Include="Issues\Issue0331_ForgetHierarchyRoot.cs" />
+    <Compile Include="Issues\Issue0351_NameBuilderProblem.cs" />
+    <Compile Include="Issues\Issue0359_UpgradeUsingAutoshortenTransaction.cs" />
+    <Compile Include="Issues\Issue0370_EntitiSetIsNotHandledProperly.cs" />
+    <Compile Include="Issues\Issue0371_ObjectEquals.cs" />
+    <Compile Include="Issues\Issue0372_SelfReferenceWithInheritance.cs" />
+    <Compile Include="Issues\Issue0394_UndefinedSqlTypeExtractionError.cs" />
+    <Compile Include="Issues\Issue0422_GetStructureFieldsForComplexStructures.cs" />
+    <Compile Include="Issues\Issue0424_SqlCommandIsNull.cs" />
+    <Compile Include="Issues\Issue0435_BatchingFail.cs" />
+    <Compile Include="Issues\Issue0452_OrderByIncorrectColumn.cs" />
+    <Compile Include="Issues\Issue0457_EntityStateToString.cs" />
+    <Compile Include="Issues\Issue0485_EntitySetDescendant.cs" />
+    <Compile Include="Issues\Issue0493_BadImageFormatTest.cs" />
+    <Compile Include="Issues\Issue0490_GroupByWithTypeId.cs" />
+    <Compile Include="Issues\Issue0512_NullableGetValueOrDefaultIsNotSupported.cs" />
+    <Compile Include="Linq\ArrayTest.cs" />
+    <Compile Include="Linq\CustomExpressionCompilers.cs" />
+    <Compile Include="Linq\DataContextTest.cs" />
+    <Compile Include="Linq\ExecuteTest.cs" />
+    <Compile Include="Linq\IndexedMethodsTest.cs" />
+    <Compile Include="Linq\Interfaces\AlphabetTest.cs" />
+    <Compile Include="Linq\Interfaces\SlaveryTest.cs" />
+    <Compile Include="Linq\InTest.cs" />
+    <Compile Include="Linq\LocalCollectionsComplexTest.cs" />
+    <Compile Include="Linq\LocalCollectionsTest.cs" />
+    <Compile Include="Linq\LockTest.cs" />
+    <Compile Include="Linq\Interfaces\SimpleTest.cs" />
+    <Compile Include="Interfaces\InterfaceTest.cs" />
+    <Compile Include="Linq\MiscTest.cs" />
+    <Compile Include="Linq\SkipTakeElementAtTest.cs" />
+    <Compile Include="Linq\RefTest.cs" />
+    <Compile Include="Model\FieldConverterTest.cs" />
+    <Compile Include="Model\NonPublicFieldTest.cs" />
+    <Compile Include="Model\SerializationTest.cs" />
+    <Compile Include="Model\StringKeyTest.cs" />
+    <Compile Include="Model\VersionInfoTest.cs" />
+    <Compile Include="ObjectModel\Cms\AscxTemplate.cs" />
+    <Compile Include="ObjectModel\Cms\ContentDirectory.cs" />
+    <Compile Include="ObjectModel\Cms\ContentDirectoryCollection.cs" />
+    <Compile Include="ObjectModel\Cms\ContentFile.cs" />
+    <Compile Include="ObjectModel\Cms\ContentItem.cs" />
+    <Compile Include="ObjectModel\Cms\ContentItemCollection.cs" />
+    <Compile Include="ObjectModel\Cms\ContentReference.cs" />
+    <Compile Include="ObjectModel\Cms\ContentReferenceDto.cs" />
+    <Compile Include="ObjectModel\Cms\ContentReferenceType.cs" />
+    <Compile Include="ObjectModel\Cms\HtmlContentItem.cs" />
+    <Compile Include="ObjectModel\Cms\IContentStorageFile.cs" />
+    <Compile Include="ObjectModel\Cms\Menu.cs" />
+    <Compile Include="ObjectModel\Cms\NewsDirectory.cs" />
+    <Compile Include="ObjectModel\Cms\NewsList.cs" />
+    <Compile Include="ObjectModel\Cms\NewsPage.cs" />
+    <Compile Include="ObjectModel\Cms\Page.cs" />
+    <Compile Include="ObjectModel\Cms\PageTemplate.cs" />
+    <Compile Include="ObjectModel\Cms\WebSite.cs" />
+    <Compile Include="ObjectModel\Cms\WebSiteUrl.cs" />
+    <Compile Include="Linq\FreeTextTest.cs" />
+    <Compile Include="Storage\ConnectionStringSupportTest.cs" />
+    <Compile Include="Storage\DirectSqlTest.cs" />
+    <Compile Include="Storage\DuplicateIndexTest.cs" />
+    <Compile Include="Storage\GeneralBehaviorTest.cs" />
+    <Compile Include="Storage\IoC\ProxyContainerBase.cs" />
+    <Compile Include="Storage\IoC\UnityTest.cs" />
+    <Compile Include="Storage\IoC\NativeTest.cs" />
+    <Compile Include="Storage\LegacyDb\AnimalDbSkipTest.cs" />
+    <Compile Include="Storage\LegacyDb\AnimalDbValidateTest.cs" />
+    <Compile Include="Storage\LegacyDb\ContainerItemTest.cs" />
+    <Compile Include="Storage\LegacyDb\CrazyColumns2005Test.cs" />
+    <Compile Include="Storage\LegacyDb\LegacyDbAutoBuildTest.cs" />
+    <Compile Include="Storage\LegacyDb\CrazyColumns2008Test.cs" />
+    <Compile Include="Storage\NestedTransactionsTest.cs" />
+    <Compile Include="ObjectModel\GenericModel.cs" />
+    <Compile Include="ObjectModel\Interfaces\Alphabet.cs" />
+    <Compile Include="ObjectModel\Interfaces\Slavery.cs" />
+    <Compile Include="Rse\IncludeProviderTest.cs" />
+    <Compile Include="Storage\BatchingTest.cs" />
+    <Compile Include="Storage\DisableSaveChangesTest.cs" />
+    <Compile Include="Storage\SerializedQueryTest.cs" />
+    <Compile Include="Storage\TransactionModesTest.cs" />
+    <Compile Include="Storage\LegacyDb\AnimalDbBaseTest.cs" />
+    <Compile Include="Storage\Performance\DoOracleCrudTest.cs" />
+    <Compile Include="Storage\Prefetch\Model.cs" />
+    <Compile Include="Storage\Prefetch\PrefetchManagerAdvancedTest.cs" />
+    <Compile Include="Storage\Prefetch\PrefetchManagerTestBase.cs" />
+    <Compile Include="Storage\Prefetch\PrefetchTestHelper.cs" />
+    <Compile Include="Storage\Randomized\RandomizedTest.cs" />
+    <Compile Include="Storage\Randomized\Tree.cs" />
+    <Compile Include="Storage\Randomized\TreeNode.cs" />
+    <Compile Include="Storage\UnexpectedBehaviorTest.cs" />
+    <Compile Include="Model\UselessTypeInTheMiddleTest.cs" />
+    <Compile Include="Storage\VersionRootTests.cs" />
+    <Compile Include="Storage\CurrentSessionResolverTest.cs" />
+    <Compile Include="Storage\DataErrorInfo.cs" />
+    <Compile Include="Storage\FutureTest.cs" />
+    <Compile Include="Storage\Modules\Assembly0.cs" />
+    <Compile Include="Storage\Modules\Assembly1.cs" />
+    <Compile Include="Storage\Modules\Assembly2.cs" />
+    <Compile Include="Storage\Modules\ModulesRegistrationTest.cs" />
+    <Compile Include="Storage\Performance\CrudModel\NonPairedSimplestContainerItem.cs" />
+    <Compile Include="Storage\Performance\CrudModel\SimplestContainer.cs" />
+    <Compile Include="Storage\Performance\CrudModel\PairedSimplestContainerItem.cs" />
+    <Compile Include="Storage\Performance\DoPostgreSqlCrudTest.cs" />
+    <Compile Include="Storage\Prefetch\PrefetchTest.cs" />
+    <Compile Include="Storage\Prefetch\PrefetchDelayedElementsTest.cs" />
+    <Compile Include="Storage\Prefetch\PrefetchManagerBasicTest.cs" />
+    <Compile Include="Storage\Prefetch\PrefetchWithSmallCacheTest.cs" />
+    <Compile Include="Storage\Providers\Sql\RoundingTest.cs" />
+    <Compile Include="Storage\Providers\Sql\StringOperationsTest.cs" />
+    <Compile Include="Storage\Providers\Sql\TotalBatchingTest.cs" />
+    <Compile Include="Storage\SessionEventsTest.cs" />
+    <Compile Include="Storage\UpdateVersionTest.cs" />
+    <Compile Include="Storage\ValidationContextTest.cs" />
+    <Compile Include="Storage\ValidationOnDemandTest.cs" />
+    <Compile Include="Storage\ValidationReferentialTest.cs" />
+    <Compile Include="Storage\VersionValidationTest.cs" />
+    <Compile Include="Upgrade\ColumnTypeTest.cs" />
+    <Compile Include="Upgrade\PrimaryKeyModelVersion2PerformSafely.cs" />
+    <Compile Include="Upgrade\DataUpgrade\DataUpgradeTest.cs" />
+    <Compile Include="Storage\PersistTest.cs" />
+    <Compile Include="Upgrade\DataUpgrade\Model1.cs" />
+    <Compile Include="Upgrade\DataUpgrade\Model2.cs" />
+    <Compile Include="Upgrade\DataUpgrade\Upgrader.cs" />
+    <Compile Include="Upgrade\DomainUpgradeSimpleTest.cs" />
+    <Compile Include="Upgrade\FullText\DomainUpgradeFullTextTest.cs" />
+    <Compile Include="Upgrade\FullText\ModelVersion5.cs" />
+    <Compile Include="Upgrade\FullText\ModelVersion6.cs" />
+    <Compile Include="Upgrade\FullText\ModelVersion4.cs" />
+    <Compile Include="Upgrade\FullText\ModelVersion1.cs" />
+    <Compile Include="Upgrade\FullText\ModelVersion2.cs" />
+    <Compile Include="Upgrade\FullText\ModelVersion3.cs" />
+    <Compile Include="Upgrade\FullText\Upgrader.cs" />
+    <Compile Include="Upgrade\IgnoreHintsTest.cs" />
+    <Compile Include="Upgrade\LegacyUpgrade\LegacyUpgradeTest.cs" />
+    <Compile Include="Upgrade\ModelConversion\ForeignKeysTest.cs" />
+    <Compile Include="Upgrade\ModelVersion3.cs" />
+    <Compile Include="Upgrade\DomainUpgradeTest.cs" />
+    <Compile Include="Upgrade\ModelVersion2.cs" />
+    <Compile Include="Upgrade\ModelVersion1.cs" />
+    <Compile Include="Upgrade\PrimaryKeyModelVersion1.cs" />
+    <Compile Include="Upgrade\PrimaryKeyUpgradeTest.cs" />
+    <Compile Include="Upgrade\Recycled\ModelVersion1.cs" />
+    <Compile Include="Upgrade\Recycled\ModelVersion2.cs" />
+    <Compile Include="Upgrade\Recycled\RecycledUpgradeTest.cs" />
+    <Compile Include="Upgrade\Recycled\Upgrader.cs" />
+    <Compile Include="Upgrade\Sample3\ModelVersion1.cs" />
+    <Compile Include="Upgrade\Sample3\ModelVersion2.cs" />
+    <Compile Include="Upgrade\Sample3\Sample3UpgradeTest.cs" />
+    <Compile Include="Upgrade\Sample3\Upgrader.cs" />
+    <Compile Include="Upgrade\SimpleModelVersion1.cs" />
+    <Compile Include="Upgrade\SimpleModelVersion2.cs" />
+    <Compile Include="Upgrade\SimpleUpgrader.cs" />
+    <Compile Include="Upgrade\SkipUpgradeTest.cs" />
+    <Compile Include="Upgrade\TypeConversionVerifierTest.cs" />
+    <Compile Include="Upgrade\TypeIdUpgrade\Many2SingleClassTest.cs" />
+    <Compile Include="Upgrade\TypeIdUpgrade\Model.cs" />
+    <Compile Include="Upgrade\TypeIdUpgrade\Single2ManyClassesTest.cs" />
+    <Compile Include="Upgrade\TypeIdUpgrade\Upgrader.cs" />
+    <Compile Include="Upgrade\TypeIdUpgrade\VersionUpgradeTest.cs" />
+    <Compile Include="Upgrade\Upgrader.cs" />
+    <Compile Include="Upgrade\ModelConversion\ConvertDomainModelTest.cs" />
+    <Compile Include="Indexing\ForeignKeyInfoTest.cs" />
+    <Compile Include="Indexing\PrimaryIndexInfoTest.cs" />
+    <Compile Include="Indexing\SecondaryIndexInfoTest.cs" />
+    <Compile Include="Indexing\StorageActionTest.cs" />
+    <Compile Include="Indexing\StorageInfoTest.cs" />
+    <Compile Include="Issues\Issue0001_MultipleHierarchyRootAttributes.cs" />
+    <Compile Include="Issues\Issue0002_PrimaryKeyWithLazyLoad.cs" />
+    <Compile Include="Issues\Issue0003_NullablePrimaryKey.cs" />
+    <Compile Include="Issues\Issue0004_PairAttributeMisusageIsNotHandled.cs" />
+    <Compile Include="Issues\Issue0005_EntitySetItemEnhancement.cs" />
+    <Compile Include="Issues\Issue0007_InvalidNotNullConstraint.cs" />
+    <Compile Include="Issues\Issue0009_2SymmetricTablesForMNRelationship.cs" />
+    <Compile Include="Issues\Issue0013_SqlBuilderRequestTaskBug.cs" />
+    <Compile Include="Issues\Issue0012_TakeSkipSequence.cs" />
+    <Compile Include="Issues\Issue0011_MultipleFieldPersistence.cs" />
+    <Compile Include="Issues\Issue0014_SymmetricRelationshipIsUnsupported.cs" />
+    <Compile Include="Configuration\AppConfigTest.cs" />
+    <Compile Include="Issues\Issue0016_FieldOfInterfaceType.cs" />
+    <Compile Include="Issues\Issue0017_ReferentialActionCascade.cs" />
+    <Compile Include="Issues\Issue0021_InvalidSqlQuery.cs" />
+    <Compile Include="Issues\Issue0028_1_1SymmetricAssociationBug.cs" />
+    <Compile Include="Linq\ConditionalTest.cs" />
+    <Compile Include="Linq\EntitySetTest.cs" />
+    <Compile Include="Linq\MsSamples\LinqToEntitiesSamples.cs" />
+    <Compile Include="Linq\MsSamples\LinqToSqlSamples.cs" />
+    <Compile Include="Linq\AggregateTest.cs" />
+    <Compile Include="Linq\ComplexTest.cs" />
+    <Compile Include="Linq\ContainsAnyAllTest.cs" />
+    <Compile Include="Linq\DistinctTest.cs" />
+    <Compile Include="Linq\NestedCollectionsTest.cs" />
+    <Compile Include="Linq\QueryDumper.cs" />
+    <Compile Include="Linq\SelectManyTest.cs" />
+    <Compile Include="Linq\SetOperationsTest.cs" />
+    <Compile Include="Linq\TypeCastAndInheritanceTest.cs" />
+    <Compile Include="Model\CycleReferenceTest.cs" />
+    <Compile Include="Model\ReferencedKeys.cs" />
+    <Compile Include="Storage\AggregateTest.cs" />
+    <Compile Include="Storage\CompiledQueryTest.cs" />
+    <Compile Include="Storage\Performance\DoCrudTest.cs" />
+    <Compile Include="Storage\Performance\DoMemoryCrudTest.cs" />
+    <Compile Include="Storage\Providers\Sql\BooleanHandlingTest.cs" />
+    <Compile Include="Storage\ApplyTest.cs" />
+    <Compile Include="Storage\EntitySetTest.cs" />
+    <Compile Include="Linq\FirstSingleTest.cs" />
+    <Compile Include="Linq\GroupByTest.cs" />
+    <Compile Include="Linq\JoinTest.cs" />
+    <Compile Include="ObjectModel\NorthwindDOModelTest.cs" />
+    <Compile Include="Linq\OrderByTest.cs" />
+    <Compile Include="Linq\SelectTest.cs" />
+    <Compile Include="Model\CyclicContainedStructureTest.cs">
+      <SubType>Code</SubType>
+    </Compile>
+    <Compile Include="Model\CyclicHierarchyDependenciesTest.cs" />
+    <Compile Include="Model\InheritedKeyFieldTest.cs" />
+    <Compile Include="Model\PairTest.cs" />
+    <Compile Include="Model\SelfContainedStructureTest.cs" />
+    <Compile Include="Linq\WhereTest.cs" />
+    <Compile Include="ObjectModel\Northwind.cs" />
+    <Compile Include="ObjectModel\NorthwindDO.cs" />
+    <Compile Include="Rse\HeaderParseTest.cs" />
+    <Compile Include="Storage\ConstraintsTest.cs" />
+    <Compile Include="Storage\CoreServicesTest.cs" />
+    <Compile Include="Storage\CustomEntitySetTest.cs" />
+    <Compile Include="Storage\ForeignKeyTest.cs" />
+    <Compile Include="Storage\NotifyPropertyChangedTest.cs" />
+    <Compile Include="Storage\Performance\SqlClientCrudModel\Simplest.cs" />
+    <Compile Include="Storage\Performance\CrudModel\Simplest.cs" />
+    <Compile Include="Storage\Providers\Sql\CharSupportTest.cs" />
+    <Compile Include="Storage\Providers\Sql\NullValuesTest.cs" />
+    <Compile Include="Storage\Providers\Sql\TableReferenceTest.cs" />
+    <Compile Include="Storage\SerializationTest.cs" />
+    <Compile Include="Storage\IoC\ServiceTestBase.cs" />
+    <Compile Include="Storage\TypeCompatibilityTest.cs" />
+    <Compile Include="Storage\KeysTest.cs" />
+    <Compile Include="Storage\Performance\DoSqlServerCrudTest.cs" />
+    <Compile Include="Storage\Performance\SqlClientCrudTest.cs" />
+    <Compile Include="Storage\TransactionsTest.cs" />
+    <Compile Include="Storage\ValidationTest.cs" />
+    <Compile Include="Model\AssociationTest.cs" />
+    <Compile Include="Model\InheritanceSchemaTest.cs" />
+    <Compile Include="Model\LibraryTest.cs" />
+    <Compile Include="Configuration\TypeRegistryTest.cs" />
+    <Compile Include="Model\HierarchyTest.cs" />
+    <Compile Include="Properties\AssemblyInfo.cs" />
+    <Compile Include="Storage\ActivatorTest.cs" />
+    <Compile Include="Storage\ReferentialIntegrityTest.cs" />
+    <Compile Include="Storage\LazyLoadTest.cs" />
+    <Compile Include="Storage\StructureTest.cs" />
+    <Compile Include="..\..\_Build\ProductInfo\ProductInfo.cs">
+      <Link>Properties\ProductInfo.cs</Link>
+    </Compile>
+  </ItemGroup>
+  <ItemGroup>
+    <None Include="..\..\Static\Content\Xtensive.Orm.xsd">
+      <Link>Xtensive.Orm.xsd</Link>
+      <SubType>Designer</SubType>
+      <CopyToOutputDirectory>Always</CopyToOutputDirectory>
+    </None>
+    <None Include="App.config">
+      <SubType>Designer</SubType>
+    </None>
+    <None Include="Model\InterfaceAssociationsModelGenerator.tt">
+      <Generator>TextTemplatingFileGenerator</Generator>
+      <LastGenOutput>InterfaceAssociationsModelGenerator.cs</LastGenOutput>
+    </None>
+    <None Include="ObjectModel\Interfaces\Alphabet.cd" />
+    <None Include="ObjectModel\Interfaces\Slavery.cd" />
+    <None Include="ObjectModel\Northwind.cd" />
+    <None Include="ObjectModel\NorthwindDO.cd" />
+  </ItemGroup>
+  <ItemGroup>
+    <Service Include="{508349B6-6B84-4DF5-91F0-309BEEBAD82D}" />
+  </ItemGroup>
+  <ItemGroup>
+    <ProjectReference Include="..\Xtensive.Orm\Xtensive.Orm.csproj">
+      <Project>{628737E8-3581-4793-99C8-9A4D2D83FEA0}</Project>
+      <Name>Xtensive.Orm</Name>
+    </ProjectReference>
+    <ProjectReference Include="..\Xtensive.Orm.Tests.Framework\Xtensive.Orm.Tests.Framework.csproj">
+      <Project>{F2CE47F7-8170-4FC4-B619-D32E6398D4F9}</Project>
+      <Name>Xtensive.Orm.Tests.Framework</Name>
+    </ProjectReference>
+  </ItemGroup>
+  <ItemGroup>
+    <Content Include="Northwind.xml">
+      <CopyToOutputDirectory>PreserveNewest</CopyToOutputDirectory>
+    </Content>
+  </ItemGroup>
+  <Import Project="$(MSBuildToolsPath)\Microsoft.CSharp.targets" />
+  <Import Project="..\..\MSBuild\DataObjects.Net.InternalBuild.targets" />
 </Project>