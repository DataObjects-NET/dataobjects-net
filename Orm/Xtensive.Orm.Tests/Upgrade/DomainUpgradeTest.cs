// Copyright (C) 2009-2025 Xtensive LLC.
// This code is distributed under MIT license terms.
// See the License.txt file in the project root for more information.
// Created by: Ivan Galkin
// Created:    2009.05.20

using System;
using System.Collections.Generic;
using System.Linq;
using System.Reflection;
using NUnit.Framework;
using Xtensive.Core;
using Xtensive.Orm.Configuration;
using Xtensive.Orm.Providers;
<<<<<<< HEAD
using Xtensive.Orm.Tests;
using Address = Xtensive.Orm.Tests.Upgrade.Model.Version1.Address;
using Boy = Xtensive.Orm.Tests.Upgrade.Model.Version2.Boy;
using BusinessContact = Xtensive.Orm.Tests.Upgrade.Model.Version1.BusinessContact;
using Employee = Xtensive.Orm.Tests.Upgrade.Model.Version1.Employee;
using Entity1 = Xtensive.Orm.Tests.Upgrade.Model.Version2.Entity1;
using Entity2 = Xtensive.Orm.Tests.Upgrade.Model.Version2.Entity2;
using Entity3 = Xtensive.Orm.Tests.Upgrade.Model.Version2.Entity3;
using Entity4 = Xtensive.Orm.Tests.Upgrade.Model.Version2.Entity4;
using Girl = Xtensive.Orm.Tests.Upgrade.Model.Version2.Girl;
using M1 = Xtensive.Orm.Tests.Upgrade.Model.Version1;
using M2 = Xtensive.Orm.Tests.Upgrade.Model.Version2;
using MyStructureOwner = Xtensive.Orm.Tests.Upgrade.Model.Version2.MyStructureOwner;
using Order = Xtensive.Orm.Tests.Upgrade.Model.Version1.Order;
using Person = Xtensive.Orm.Tests.Upgrade.Model.Version1.Person;
using Product = Xtensive.Orm.Tests.Upgrade.Model.Version2.Product;
using ReferencedEntity = Xtensive.Orm.Tests.Upgrade.Model.Version2.ReferencedEntity;
using Structure1 = Xtensive.Orm.Tests.Upgrade.Model.Version1.Structure1;
using Structure2 = Xtensive.Orm.Tests.Upgrade.Model.Version1.Structure2;
using Structure3 = Xtensive.Orm.Tests.Upgrade.Model.Version1.Structure3;
using Structure4 = Xtensive.Orm.Tests.Upgrade.Model.Version1.Structure4;
using StructureContainer1 = Xtensive.Orm.Tests.Upgrade.Model.Version2.StructureContainer1;
using StructureContainer2 = Xtensive.Orm.Tests.Upgrade.Model.Version2.StructureContainer2;
using StructureContainer3 = Xtensive.Orm.Tests.Upgrade.Model.Version2.StructureContainer3;
using StructureContainer4 = Xtensive.Orm.Tests.Upgrade.Model.Version2.StructureContainer4;
using System.Threading.Tasks;
=======
using M1 = Xtensive.Orm.Tests.Upgrade.Models.Version1;
using M2 = Xtensive.Orm.Tests.Upgrade.Models.Version2;
using Upgrader = Xtensive.Orm.Tests.Upgrade.Models.Upgrader;
>>>>>>> 190d546e

namespace Xtensive.Orm.Tests.Upgrade
{
  [TestFixture, Category("Upgrade")]
  public class DomainUpgradeTest
  {
    private readonly Dictionary<int, string> NamespaceForVersion = new Dictionary<int, string>() {
      { 1, "Xtensive.Orm.Tests.Upgrade.Models.Version1" },
      { 2, "Xtensive.Orm.Tests.Upgrade.Models.Version2" }
    };

    private readonly Dictionary<Upgrader.ModelParts, IReadOnlyList<Type>> ModelPartsV1 = new Dictionary<Upgrader.ModelParts, IReadOnlyList<Type>>();
    private readonly Dictionary<Upgrader.ModelParts, IReadOnlyList<Type>> ModelPartsV2 = new Dictionary<Upgrader.ModelParts, IReadOnlyList<Type>>();

    private IReadOnlyList<Type> OrdersModelTypeSet;
    private IReadOnlyList<Type> TwoTypesSet;
    private IReadOnlyList<Type> ThreeTypesSet;

    [OneTimeSetUp]
    public void OneTimeSetUp()
    {
      var completeModelTypesV1 = new[] {
        typeof(M1.Address),
        typeof(M1.Person),
        typeof(M1.BusinessContact),
        typeof(M1.Employee),
        typeof(M1.Order),

        typeof(M1.Category),
        typeof(M1.Product),

        typeof(M1.Boy),
        typeof(M1.Girl),

        typeof(M1.Entity1),
        typeof(M1.Entity2),
        typeof(M1.Entity3),
        typeof(M1.Entity4),

        typeof(M1.Structure1),
        typeof(M1.Structure2),
        typeof(M1.Structure3),
        typeof(M1.Structure4),

        typeof(M1.StructureContainer1),
        typeof(M1.StructureContainer2),
        typeof(M1.StructureContainer3),
        typeof(M1.StructureContainer4),

        typeof(M1.MyStructure),
        typeof(M1.MyStructureOwner),

        typeof(M1.Sync<>),
      };

      OrdersModelTypeSet = new ArraySegment<Type>(completeModelTypesV1, 0, 5);
      TwoTypesSet = new ArraySegment<Type>(completeModelTypesV1, 0, 2);
      ThreeTypesSet = new ArraySegment<Type>(completeModelTypesV1, 0, 3);

      ModelPartsV1[Upgrader.ModelParts.All] = completeModelTypesV1;
      ModelPartsV1[Upgrader.ModelParts.Order] = new ArraySegment<Type>(completeModelTypesV1, 0, 5);
      ModelPartsV1[Upgrader.ModelParts.Product] = new ArraySegment<Type>(completeModelTypesV1, 5, 2);
      ModelPartsV1[Upgrader.ModelParts.BoyGirl] = new ArraySegment<Type>(completeModelTypesV1, 7, 2);
      ModelPartsV1[Upgrader.ModelParts.CrazyAssociations] = new ArraySegment<Type>(completeModelTypesV1, 9, 12);
      ModelPartsV1[Upgrader.ModelParts.ComplexFieldCopy] = new ArraySegment<Type>(completeModelTypesV1, 21, 2);
      ModelPartsV1[Upgrader.ModelParts.Generics]
        = new ArraySegment<Type>(completeModelTypesV1, 0, 5)
          .Union(new ArraySegment<Type>(completeModelTypesV1, 7, 2))
          .Union(new ArraySegment<Type>(completeModelTypesV1, 23, 1))
          .ToArray();

      var completeModelTypesV2 = new[] {
        typeof(M2.Address),
        typeof(M2.Person),
        typeof(M2.BusinessContact),
        typeof(M2.Employee),
        typeof(M2.Order),

        typeof(M2.ProductGroup),
        typeof(M2.Product),

        typeof(M2.Boy),
        typeof(M2.Girl),

        typeof(M2.Entity1),
        typeof(M2.Entity2),
        typeof(M2.Entity3),
        typeof(M2.Entity4),

        typeof(M2.Structure1),
        typeof(M2.Structure2),
        typeof(M2.Structure3),
        typeof(M2.Structure4),

        typeof(M2.StructureContainer1),
        typeof(M2.StructureContainer2),
        typeof(M2.StructureContainer3),
        typeof(M2.StructureContainer4),

        typeof(M2.ReferencedEntity),
        typeof(M2.MyStructureOwner),

        typeof(M2.NewSync<>)
      };

      ModelPartsV2[Upgrader.ModelParts.All] = completeModelTypesV2;
      ModelPartsV2[Upgrader.ModelParts.Order] = new ArraySegment<Type>(completeModelTypesV2, 0, 5);
      ModelPartsV2[Upgrader.ModelParts.Product] = new ArraySegment<Type>(completeModelTypesV2, 5, 2);
      ModelPartsV2[Upgrader.ModelParts.BoyGirl] = new ArraySegment<Type>(completeModelTypesV2, 7, 2);
      ModelPartsV2[Upgrader.ModelParts.CrazyAssociations] = new ArraySegment<Type>(completeModelTypesV2, 9, 12);
      ModelPartsV2[Upgrader.ModelParts.ComplexFieldCopy] = new ArraySegment<Type>(completeModelTypesV2, 21, 2);
      ModelPartsV2[Upgrader.ModelParts.Generics]
        = new ArraySegment<Type>(completeModelTypesV2, 0, 5)
          .Union(new ArraySegment<Type>(completeModelTypesV2, 7, 2))
          .Union(new ArraySegment<Type>(completeModelTypesV2, 23, 1))
          .ToArray();
    }

    [Test]
    public void UpgradeModeTest()
    {
      var syncedTypeSet = ThreeTypesSet;
      var missingTypeSet = TwoTypesSet;

      BuildDomain(1, DomainUpgradeMode.Recreate, missingTypeSet).DisposeSafely();

      BuildDomain(1, DomainUpgradeMode.PerformSafely, syncedTypeSet).DisposeSafely();
      AssertEx.Throws<SchemaSynchronizationException>(() =>
        BuildDomain(1, DomainUpgradeMode.PerformSafely, missingTypeSet));

      BuildDomain(1, DomainUpgradeMode.Validate, syncedTypeSet).DisposeSafely();
      AssertEx.Throws<SchemaSynchronizationException>(() =>
<<<<<<< HEAD
        BuildDomain("1", DomainUpgradeMode.Validate, null, typeof(Address), typeof(Person)));

      AssertEx.Throws<SchemaSynchronizationException>(() =>
        BuildDomain("1", DomainUpgradeMode.Validate, null, typeof(Address), typeof(Person),
          typeof(BusinessContact), typeof(Employee), typeof(Order)));
    }

    [Test]
    public async Task UpgradeModeAsyncTest()
    {
      await BuildDomainAsync("1", DomainUpgradeMode.Recreate, null, typeof(Address), typeof(Person));

      await BuildDomainAsync("1", DomainUpgradeMode.PerformSafely, null, typeof(Address), typeof(Person), typeof(BusinessContact));
      _ = Assert.ThrowsAsync<SchemaSynchronizationException>(async () =>
        await BuildDomainAsync("1", DomainUpgradeMode.PerformSafely, null, typeof(Address), typeof(Person)));

      await BuildDomainAsync("1", DomainUpgradeMode.Validate, null, typeof(Address), typeof(Person), typeof(BusinessContact));
      _ = Assert.ThrowsAsync<SchemaSynchronizationException>(async () =>
        await BuildDomainAsync("1", DomainUpgradeMode.Validate, null, typeof(Address), typeof(Person)));

      _ = Assert.ThrowsAsync<SchemaSynchronizationException>(async () =>
        await BuildDomainAsync("1", DomainUpgradeMode.Validate, null, typeof(Address), typeof(Person),
          typeof(BusinessContact), typeof(Employee), typeof(Order)));
=======
        BuildDomain(1, DomainUpgradeMode.Validate, missingTypeSet));

      AssertEx.Throws<SchemaSynchronizationException>(() =>
        BuildDomain(1, DomainUpgradeMode.Validate, OrdersModelTypeSet));
>>>>>>> 190d546e
    }

    [Test]
    public void UpgradeGeneratorsTest()
    {
      Require.AnyFeatureSupported(ProviderFeatures.Sequences | ProviderFeatures.ArbitraryIdentityIncrement);

      var isFirebird = StorageProviderInfo.Instance.CheckProviderIs(StorageProvider.Firebird);

      var generatorCacheSize = 3;
      using (var initDomain = BuildDomain(1, DomainUpgradeMode.Recreate, TwoTypesSet, generatorCacheSize))
      using (var session = initDomain.OpenSession())
      using (var t = session.OpenTransaction()) {
        for (var i = 0; i < generatorCacheSize; i++) {
          _ = new M1.Person {
            Address = new M1.Address { City = "City", Country = "Country" }
          };
        }

        Assert.LessOrEqual(session.Query.All<M1.Person>().Max(p => p.Id), 4);
        Assert.GreaterOrEqual(session.Query.All<M1.Person>().Max(p => p.Id), 3);
        t.Complete();
      }

      using (var upgradedDomain = BuildDomain(1, DomainUpgradeMode.Perform, TwoTypesSet, generatorCacheSize))
      using (var session = upgradedDomain.OpenSession())
      using (var t = session.OpenTransaction()) {
        for (var i = 0; i < generatorCacheSize; i++) {
          _ = new M1.Person {
            Address = new M1.Address { City = "City", Country = "Country" }
          };
        }

        Assert.LessOrEqual(session.Query.All<M1.Person>().Max(p => p.Id), 8);
        Assert.GreaterOrEqual(session.Query.All<M1.Person>().Max(p => p.Id), 6);
        t.Complete();
      }

      generatorCacheSize = 2;
      using (var upgradedDomain = BuildDomain(1, DomainUpgradeMode.Perform, TwoTypesSet, generatorCacheSize))
      using (var session = upgradedDomain.OpenSession())
      using (var t = session.OpenTransaction()) {
        _ = new M1.Person { Address = new M1.Address { City = "City", Country = "Country" } };
        _ = new M1.Person { Address = new M1.Address { City = "City", Country = "Country" } };
        _ = new M1.Person { Address = new M1.Address { City = "City", Country = "Country" } };

<<<<<<< HEAD
    [Test]
    public async Task UpgradeGeneratorsAsyncTest()
    {
      Require.ProviderIsNot(StorageProvider.Firebird);
      Require.AnyFeatureSupported(ProviderFeatures.Sequences | ProviderFeatures.ArbitraryIdentityIncrement);

      var generatorCacheSize = 3;
      await BuildDomainAsync("1", DomainUpgradeMode.Recreate, generatorCacheSize, typeof(Address), typeof(Person));
      using (var session = domain.OpenSession())
      using (var t = session.OpenTransaction()) {
        for (var i = 0; i < generatorCacheSize; i++) {
          _ = new Person {
            Address = new Address { City = "City", Country = "Country" }
          };
        }
        Assert.LessOrEqual(session.Query.All<Person>().Max(p => p.Id), 4);
        Assert.GreaterOrEqual(session.Query.All<Person>().Max(p => p.Id), 3);
        t.Complete();
      }

      await BuildDomainAsync("1", DomainUpgradeMode.Perform, generatorCacheSize, typeof(Address), typeof(Person));
      using (var session = domain.OpenSession())
      using (var t = session.OpenTransaction()) {
        for (int i = 0; i < generatorCacheSize; i++) {
          _ = new Person {
            Address = new Address { City = "City", Country = "Country" }
          };
        }

        Assert.LessOrEqual(session.Query.All<Person>().Max(p => p.Id), 8);
        Assert.GreaterOrEqual(session.Query.All<Person>().Max(p => p.Id), 6);
        t.Complete();
      }

      generatorCacheSize = 2;
      await BuildDomainAsync("1", DomainUpgradeMode.Perform, generatorCacheSize, typeof(Address), typeof(Person));
      using (var session = domain.OpenSession())
      using (var t = session.OpenTransaction()) {
        _ = new Person { Address = new Address { City = "City", Country = "Country" } };
        _ = new Person { Address = new Address { City = "City", Country = "Country" } };
        _ = new Person { Address = new Address { City = "City", Country = "Country" } };
        Assert.LessOrEqual(session.Query.All<Person>().Max(p => p.Id), 13);
        Assert.GreaterOrEqual(session.Query.All<Person>().Max(p => p.Id), 12);
        t.Complete();
      }
    }

    [Test]
    public void UpgradeGeneratorsFirebirdTest()
    {
      Require.ProviderIs(StorageProvider.Firebird);

      var generatorCacheSize = 3;
      BuildDomain("1", DomainUpgradeMode.Recreate, generatorCacheSize, typeof(Address), typeof(Person));
      using (var session = domain.OpenSession())
      using (var t = session.OpenTransaction()) {
        for (var i = 0; i < generatorCacheSize; i++) {
          _ = new Person {
            Address = new Address { City = "City", Country = "Country" }
          };
=======
        if (isFirebird) {
          Assert.LessOrEqual(session.Query.All<M1.Person>().Max(p => p.Id), 10);
          Assert.GreaterOrEqual(session.Query.All<M1.Person>().Max(p => p.Id), 9);
>>>>>>> 190d546e
        }
        else {
          Assert.LessOrEqual(session.Query.All<M1.Person>().Max(p => p.Id), 13);
          Assert.GreaterOrEqual(session.Query.All<M1.Person>().Max(p => p.Id), 12);
        }
        t.Complete();
      }
    }

    [Test]
    public async Task UpgradeGeneratorsFirebirdAsyncTest()
    {
      Require.ProviderIs(StorageProvider.Firebird);

      var generatorCacheSize = 3;
      await BuildDomainAsync("1", DomainUpgradeMode.Recreate, generatorCacheSize, typeof(Address), typeof(Person));
      using (var session = domain.OpenSession())
      using (var t = session.OpenTransaction()) {
        for (var i = 0; i < generatorCacheSize; i++) {
          _ = new Person {
            Address = new Address { City = "City", Country = "Country" }
          };
        }

        Assert.LessOrEqual(session.Query.All<Person>().Max(p => p.Id), 4);
        Assert.GreaterOrEqual(session.Query.All<Person>().Max(p => p.Id), 3);
        t.Complete();
      }

      await BuildDomainAsync("1", DomainUpgradeMode.Perform, generatorCacheSize, typeof(Address), typeof(Person));
      using (var session = domain.OpenSession())
      using (var t = session.OpenTransaction()) {
        for (var i = 0; i < generatorCacheSize; i++) {
          _ = new Person {
            Address = new Address { City = "City", Country = "Country" }
          };
        }

        Assert.LessOrEqual(session.Query.All<Person>().Max(p => p.Id), 8);
        Assert.GreaterOrEqual(session.Query.All<Person>().Max(p => p.Id), 6);
        t.Complete();
      }

      generatorCacheSize = 2;// ignored because Firebird sequences has no increment support
      await BuildDomainAsync("1", DomainUpgradeMode.Perform, generatorCacheSize, typeof(Address), typeof(Person));
      using (var session = domain.OpenSession())
      using (var t = session.OpenTransaction()) {
        _ = new Person { Address = new Address { City = "City", Country = "Country" } };
        _ = new Person { Address = new Address { City = "City", Country = "Country" } };
        _ = new Person { Address = new Address { City = "City", Country = "Country" } };
        Assert.LessOrEqual(session.Query.All<Person>().Max(p => p.Id), 10);
        Assert.GreaterOrEqual(session.Query.All<Person>().Max(p => p.Id), 9);
        t.Complete();
      }
    }

    [Test]
    public void UpdateTypeIdTest()
    {
      int personTypeId;
      int maxTypeId;

      using (var initDomain = BuildDomain(1, DomainUpgradeMode.Recreate, TwoTypesSet))
      using (var session = initDomain.OpenSession())
      using (var t = session.OpenTransaction()) {
        personTypeId = session.Query.All<Metadata.Type>()
          .First(type => type.Name == $"{NamespaceForVersion[1]}.Person").Id;
        maxTypeId = session.Query.All<Metadata.Type>().Max(type => type.Id);
      }

      using (var upgradedDomain = BuildDomain(1, DomainUpgradeMode.PerformSafely, ThreeTypesSet))
      using (var session = upgradedDomain.OpenSession())
      using (var t = session.OpenTransaction()) {
        var businessContactTypeId = session.Query.All<Metadata.Type>()
          .First(type => type.Name == $"{NamespaceForVersion[1]}.BusinessContact").Id;
        var newPersonTypeId = session.Query.All<Metadata.Type>()
          .First(type => type.Name == $"{NamespaceForVersion[1]}.Person").Id;

        Assert.AreEqual(personTypeId, newPersonTypeId);
        Assert.AreEqual(maxTypeId + 1, businessContactTypeId);
<<<<<<< HEAD
      }
    }

    [Test]
    public async Task UpdateTypeIdAsyncTest()
    {
      int personTypeId;
      int maxTypeId;

      await BuildDomainAsync("1", DomainUpgradeMode.Recreate, null, typeof(Address), typeof(Person));
      using (var session = domain.OpenSession())
      using (var t = session.OpenTransaction()) {
        personTypeId = session.Query.All<Metadata.Type>()
          .First(type => type.Name == "Xtensive.Orm.Tests.Upgrade.Model.Version1.Person").Id;
        maxTypeId = session.Query.All<Metadata.Type>().Max(type => type.Id);
      }

      await BuildDomainAsync("1", DomainUpgradeMode.PerformSafely, null, typeof(Address), typeof(Person), typeof(BusinessContact));
      using (var session = domain.OpenSession())
      using (var t = session.OpenTransaction()) {
        var businessContactTypeId = session.Query.All<Metadata.Type>()
          .First(type => type.Name == "Xtensive.Orm.Tests.Upgrade.Model.Version1.BusinessContact").Id;
        var newPersonTypeId = session.Query.All<Metadata.Type>()
          .First(type => type.Name == "Xtensive.Orm.Tests.Upgrade.Model.Version1.Person").Id;

        Assert.AreEqual(personTypeId, newPersonTypeId);
        Assert.AreEqual(maxTypeId + 1, businessContactTypeId);
=======
>>>>>>> 190d546e
      }
    }

    [Test]
    public void UpdateTypeIdWithMutualRenameTest()
    {
      Require.ProviderIsNot(StorageProvider.Firebird);

      int personTypeId;
      int businessContactTypeId;

      using (var initDomain = BuildDomain(1, DomainUpgradeMode.Recreate))
      using (var session = initDomain.OpenSession())
      using (var t = session.OpenTransaction()) {
        personTypeId = session.Query.All<Metadata.Type>()
          .First(type => type.Name == $"{NamespaceForVersion[1]}.Person").Id;
        businessContactTypeId = session.Query.All<Metadata.Type>()
          .First(type => type.Name == $"{NamespaceForVersion[1]}.BusinessContact").Id;
      }

      using (var upgradedDomain = BuildDomain(2, DomainUpgradeMode.Perform))
      using (var session = upgradedDomain.OpenSession())
      using (var t = session.OpenTransaction()) {
        var newBusinessContactTypeId = session.Query.All<Metadata.Type>()
          .First(type => type.Name == $"{NamespaceForVersion[2]}.BusinessContact").Id;
        var newPersonTypeId = session.Query.All<Metadata.Type>()
          .First(type => type.Name == $"{NamespaceForVersion[2]}.Person").Id;

        Assert.AreEqual(personTypeId, newBusinessContactTypeId);
        Assert.AreEqual(businessContactTypeId, newPersonTypeId);
      }
    }

    [Test]
    public async Task UpdateTypeIdWithMutualRenameAsyncTest()
    {
      Require.ProviderIsNot(StorageProvider.Firebird);

      int personTypeId;
      int businessContactTypeId;

      using (var session = domain.OpenSession())
      using (var t = session.OpenTransaction()) {
        personTypeId = session.Query.All<Metadata.Type>()
          .First(type => type.Name == "Xtensive.Orm.Tests.Upgrade.Model.Version1.Person").Id;
        businessContactTypeId = session.Query.All<Metadata.Type>()
          .First(type => type.Name == "Xtensive.Orm.Tests.Upgrade.Model.Version1.BusinessContact").Id;
      }

      await BuildDomainAsync("2", DomainUpgradeMode.Perform);
      using (var session = domain.OpenSession())
      using (var t = session.OpenTransaction()) {
        var newBusinessContactTypeId = session.Query.All<Metadata.Type>()
          .First(type => type.Name == "Xtensive.Orm.Tests.Upgrade.Model.Version2.BusinessContact").Id;
        var newPersonTypeId = session.Query.All<Metadata.Type>()
          .First(type => type.Name == "Xtensive.Orm.Tests.Upgrade.Model.Version2.Person").Id;

        Assert.AreEqual(personTypeId, newBusinessContactTypeId);
        Assert.AreEqual(businessContactTypeId, newPersonTypeId);
      }
    }

    [Test]
    public void UpgradeToVersion2Test()
    {
      Require.ProviderIsNot(StorageProvider.Firebird);

      var domain = BuildDomain(1, DomainUpgradeMode.Recreate);
      FillData(domain);

      domain = BuildDomain(2, DomainUpgradeMode.Perform);
      TestComplexModelUpgradedData(domain);
    }

    private void TestComplexModelUpgradedData(Domain domain)
    {
      using (var session = domain.OpenSession())
      using (session.OpenTransaction()) {
        TestOrdersPart(session);
        TestProductPart(session);
        TestBoyGirlPart(session);
        TestCrazyAssociationsPart(session);
        TestComplexFieldCopy(session);
        TestGenericsPart(session);
      }
    }

    #region Partial model upgrades

    [Test, Explicit]
    public void OrderPartTest()
    {
      Require.ProviderIsNot(StorageProvider.Firebird);

      using (var domain = BuildDomain(1, DomainUpgradeMode.Recreate, modelParts: Upgrader.ModelParts.Order)) {
        FillData(domain);
      }

      using (var domain = BuildDomain(2, DomainUpgradeMode.Perform, modelParts: Upgrader.ModelParts.Order)) {
        using (var session = domain.OpenSession())
        using (var tx = session.OpenTransaction()) {
          TestOrdersPart(session);
        }
      }
    }

    [Test, Explicit]
    public void ProductPartTest()
    {
      Require.ProviderIsNot(StorageProvider.Firebird);

      using (var domain = BuildDomain(1, DomainUpgradeMode.Recreate, modelParts: Upgrader.ModelParts.Product)) {
        FillData(domain);
      }

      using (var domain = BuildDomain(2, DomainUpgradeMode.Perform, modelParts: Upgrader.ModelParts.Product)) {
        using (var session = domain.OpenSession())
        using (var tx = session.OpenTransaction()) {
          TestProductPart(session);
        }
      }
    }

    [Test, Explicit]
    public void BoyGirlPartTest()
    {
      Require.ProviderIsNot(StorageProvider.Firebird);

      using (var domain = BuildDomain(1, DomainUpgradeMode.Recreate, modelParts: Upgrader.ModelParts.BoyGirl)) {
        FillData(domain);
      }

      using (var domain = BuildDomain(2, DomainUpgradeMode.Perform, modelParts: Upgrader.ModelParts.BoyGirl)) {
        using (var session = domain.OpenSession())
        using (var tx = session.OpenTransaction()) {
          TestBoyGirlPart(session);
        }
      }
    }

<<<<<<< HEAD
    [Test]
    public async Task UpgradeToVersion2AsyncTest()
    {
      Require.ProviderIsNot(StorageProvider.Firebird);

      await BuildDomainAsync("2", DomainUpgradeMode.Perform);
      using (var session = domain.OpenSession())
      using (session.OpenTransaction()) {
        Assert.AreEqual(2, session.Query.All<Model.Version2.Person>().Count());
        Assert.AreEqual("Island Trading", session.Query.All<Model.Version2.Person>()
          .First(person => person.ContactName == "Helen Bennett").CompanyName);
        Assert.AreEqual(5, session.Query.All<Model.Version2.BusinessContact>().Count());
        Assert.AreEqual("Suyama", session.Query.All<Model.Version2.BusinessContact>()
          .First(contact => contact.FirstName == "Michael").LastName);
        Assert.AreEqual("Fuller", session.Query.All<Model.Version2.Employee>()
          .First(employee => employee.FirstName == "Nancy").ReportsTo.LastName);
        Assert.AreEqual(123, session.Query.All<Model.Version2.Person>()
          .First(person => person.ContactName == "Helen Bennett").PassportNumber);
        Assert.AreEqual(1, session.Query.All<Model.Version2.Order>()
          .First(order => order.ProductName == "Maxilaku").Number);

        _ = session.Query.All<Product>().Single(product => product.Title == "DataObjects.NET");
        _ = session.Query.All<Product>().Single(product => product.Title == "HelpServer");
        Assert.AreEqual(2, session.Query.All<Product>().Count());
        var webApps = session.Query.All<ProductGroup>().Single(group => group.Name == "Web applications");
        var frameworks = session.Query.All<ProductGroup>().Single(group => group.Name == "Frameworks");
        Assert.AreEqual(1, webApps.Products.Count);
        Assert.AreEqual(1, frameworks.Products.Count);

        var allBoys = session.Query.All<Boy>().ToArray();
        var allGirls = session.Query.All<Girl>().ToArray();
        Assert.AreEqual(2, allBoys.Length);
        Assert.AreEqual(2, allGirls.Length);
        var alex = allBoys.Single(boy => boy.Name == "Alex");
        foreach (var girl in allGirls) {
          Assert.IsTrue(alex.MeetWith.Contains(girl));
        }

        var e1 = session.Query.All<Entity1>().Single();
        var e2 = session.Query.All<Entity2>().Single();
        var e3 = session.Query.All<Entity3>().Single();
        var e4 = session.Query.All<Entity4>().Single();
        var se1 = session.Query.All<StructureContainer1>().Single();
        var se2 = session.Query.All<StructureContainer2>().Single();
        var se3 = session.Query.All<StructureContainer3>().Single();
        var se4 = session.Query.All<StructureContainer4>().Single();

        Assert.AreEqual(1, e1.Code);
        Assert.AreEqual(2, e2.Code);
        Assert.AreEqual(3, e3.Code);
        Assert.AreEqual(4, e4.Code);

        Assert.AreEqual(e1, e2.E1);
        Assert.AreEqual(e2, e3.E2);
        Assert.AreEqual(e3, e4.E3);

        Assert.AreEqual(se1.S1.MyE1, e1);

        Assert.AreEqual(se2.S2.MyE2, e2);
        Assert.AreEqual(se2.S2.S1.MyE1, e1);

        Assert.AreEqual(se3.S3.MyE3, e3);
        Assert.AreEqual(se3.S3.S2.MyE2, e2);
        Assert.AreEqual(se3.S3.S2.S1.MyE1, e1);

        Assert.AreEqual(se4.S4.MyE4, e4);
        Assert.AreEqual(se4.S4.S3.MyE3, e3);
        Assert.AreEqual(se4.S4.S3.S2.MyE2, e2);
        Assert.AreEqual(se4.S4.S3.S2.S1.MyE1, e1);

        var so1 = session.Query.All<MyStructureOwner>().Single(e => e.Id == 0);
        var so2 = session.Query.All<MyStructureOwner>().Single(e => e.Id == 1);
        var re1 = session.Query.All<ReferencedEntity>().Single(e => e.A == 1 && e.B == 2);
        var re2 = session.Query.All<ReferencedEntity>().Single(e => e.A == 2 && e.B == 3);
        if (!IncludeTypeIdModifier.IsEnabled) {
          Assert.AreEqual(so1.Reference, re1);
          Assert.AreEqual(so2.Reference, re2);
        }

        Assert.AreEqual(2, session.Query.All<NewSync<M2.BusinessContact>>().Count());
        Assert.AreEqual("Alex", session.Query.All<NewSync<M2.Boy>>().First().NewRoot.Name);
      }
    }

    private void BuildDomain(string version, DomainUpgradeMode upgradeMode)
    {
      if (domain != null) {
        domain.Dispose();
=======
    [Test, Explicit]
    public void CrazyAssociationsTest()
    {
      Require.ProviderIsNot(StorageProvider.Firebird);

      using (var domain = BuildDomain(1, DomainUpgradeMode.Recreate, modelParts: Upgrader.ModelParts.CrazyAssociations)) {
        FillData(domain);
>>>>>>> 190d546e
      }

      using (var domain = BuildDomain(2, DomainUpgradeMode.Perform, modelParts: Upgrader.ModelParts.CrazyAssociations)) {
        using (var session = domain.OpenSession())
        using (var tx = session.OpenTransaction()) {
          TestCrazyAssociationsPart(session);
        }
      }
    }

<<<<<<< HEAD
    private async Task BuildDomainAsync(string version, DomainUpgradeMode upgradeMode)
    {
      if (domain != null) {
        domain.Dispose();
      }

      var configuration = DomainConfigurationFactory.Create();
      configuration.UpgradeMode = upgradeMode;
      configuration.Types.Register(Assembly.GetExecutingAssembly(),
        "Xtensive.Orm.Tests.Upgrade.Model.Version" + version);
      configuration.Types.Register(typeof(Upgrader));
      using (Upgrader.Enable(version)) {
        domain = await Domain.BuildAsync(configuration);
      }
    }

    private void BuildDomain(string version, DomainUpgradeMode upgradeMode, int? keyCacheSize, params Type[] types)
    {
      if (domain != null) {
        domain.Dispose();
=======
    [Test, Explicit]
    public void ComplexFieldCopyTest()
    {
      Require.ProviderIsNot(StorageProvider.Firebird);

      using (var domain = BuildDomain(1, DomainUpgradeMode.Recreate, modelParts: Upgrader.ModelParts.ComplexFieldCopy)) {
        FillData(domain);
>>>>>>> 190d546e
      }

      using (var domain = BuildDomain(2, DomainUpgradeMode.Perform, modelParts: Upgrader.ModelParts.ComplexFieldCopy)) {
        using (var session = domain.OpenSession())
        using (var tx = session.OpenTransaction()) {
          TestComplexFieldCopy(session);
        }
      }
    }

    [Test, Explicit]
    public void GenericsTest()
    {
      Require.ProviderIsNot(StorageProvider.Firebird);

      using (var domain = BuildDomain(1, DomainUpgradeMode.Recreate, modelParts: Upgrader.ModelParts.Generics)) {
        FillData(domain);
      }

      using (var domain = BuildDomain(2, DomainUpgradeMode.Perform, modelParts: Upgrader.ModelParts.Generics)) {
        using (var session = domain.OpenSession())
        using (var tx = session.OpenTransaction()) {
          TestGenericsPart(session);
        }
      }
    }

    #endregion


    private static void TestOrdersPart(Session session)
    {
      Assert.AreEqual(2, session.Query.All<M2.Person>().Count());
      Assert.AreEqual("Island Trading", session.Query.All<M2.Person>()
        .First(person => person.ContactName == "Helen Bennett").CompanyName);
      Assert.AreEqual(5, session.Query.All<M2.BusinessContact>().Count());
      Assert.AreEqual("Suyama", session.Query.All<M2.BusinessContact>()
        .First(contact => contact.FirstName == "Michael").LastName);
      Assert.AreEqual("Fuller", session.Query.All<M2.Employee>()
        .First(employee => employee.FirstName == "Nancy").ReportsTo.LastName);
      Assert.AreEqual(123, session.Query.All<M2.Person>()
        .First(person => person.ContactName == "Helen Bennett").PassportNumber);
      Assert.AreEqual(1, session.Query.All<M2.Order>()
        .First(order => order.ProductName == "Maxilaku").Number);
    }

    private static void TestProductPart(Session session)
    {
      _ = session.Query.All<M2.Product>().Single(product => product.Title == "DataObjects.NET");
      _ = session.Query.All<M2.Product>().Single(product => product.Title == "HelpServer");
      Assert.AreEqual(2, session.Query.All<M2.Product>().Count());
      var webApps = session.Query.All<M2.ProductGroup>().Single(group => group.Name == "Web applications");
      var frameworks = session.Query.All<M2.ProductGroup>().Single(group => group.Name == "Frameworks");
      Assert.AreEqual(1, webApps.Products.Count);
      Assert.AreEqual(1, frameworks.Products.Count);
    }

    private static void TestBoyGirlPart(Session session)
    {
      var allBoys = session.Query.All<M2.Boy>().ToArray();
      var allGirls = session.Query.All<M2.Girl>().ToArray();
      Assert.AreEqual(2, allBoys.Length);
      Assert.AreEqual(2, allGirls.Length);
      var alex = allBoys.Single(boy => boy.Name == "Alex");
      foreach (var girl in allGirls) {
        Assert.IsTrue(alex.MeetWith.Contains(girl));
      }
    }

    private static void TestCrazyAssociationsPart(Session session)
    {
      var e1 = session.Query.All<M2.Entity1>().Single();
      var e2 = session.Query.All<M2.Entity2>().Single();
      var e3 = session.Query.All<M2.Entity3>().Single();
      var e4 = session.Query.All<M2.Entity4>().Single();
      var se1 = session.Query.All<M2.StructureContainer1>().Single();
      var se2 = session.Query.All<M2.StructureContainer2>().Single();
      var se3 = session.Query.All<M2.StructureContainer3>().Single();
      var se4 = session.Query.All<M2.StructureContainer4>().Single();

      Assert.AreEqual(1, e1.Code);
      Assert.AreEqual(2, e2.Code);
      Assert.AreEqual(3, e3.Code);
      Assert.AreEqual(4, e4.Code);

      Assert.AreEqual(e1, e2.E1);
      Assert.AreEqual(e2, e3.E2);
      Assert.AreEqual(e3, e4.E3);

      Assert.AreEqual(se1.S1.MyE1, e1);

      Assert.AreEqual(se2.S2.MyE2, e2);
      Assert.AreEqual(se2.S2.S1.MyE1, e1);

      Assert.AreEqual(se3.S3.MyE3, e3);
      Assert.AreEqual(se3.S3.S2.MyE2, e2);
      Assert.AreEqual(se3.S3.S2.S1.MyE1, e1);

      Assert.AreEqual(se4.S4.MyE4, e4);
      Assert.AreEqual(se4.S4.S3.MyE3, e3);
      Assert.AreEqual(se4.S4.S3.S2.MyE2, e2);
      Assert.AreEqual(se4.S4.S3.S2.S1.MyE1, e1);
    }

    private static void TestComplexFieldCopy(Session session)
    {
      var so1 = session.Query.All<M2.MyStructureOwner>().Single(e => e.Id == 0);
      var so2 = session.Query.All<M2.MyStructureOwner>().Single(e => e.Id == 1);
      var re1 = session.Query.All<M2.ReferencedEntity>().Single(e => e.A == 1 && e.B == 2);
      var re2 = session.Query.All<M2.ReferencedEntity>().Single(e => e.A == 2 && e.B == 3);
      if (!IncludeTypeIdModifier.IsEnabled) {
        Assert.AreEqual(so1.Reference, re1);
        Assert.AreEqual(so2.Reference, re2);
      }
    }

    private static void TestGenericsPart(Session session)
    {
      Assert.AreEqual(2, session.Query.All<M2.NewSync<M2.BusinessContact>>().Count());
      Assert.AreEqual("Alex", session.Query.All<M2.NewSync<M2.Boy>>().First().NewRoot.Name);
    }

    private Domain BuildDomain(int version, DomainUpgradeMode upgradeMode)
    {
      using (Upgrader.EnableForVersion(version)) {
        return BuildDomainFromConfig(CreateConfiguration(version, upgradeMode));
      }
    }

    private Domain BuildDomain(int version, DomainUpgradeMode upgradeMode, Upgrader.ModelParts modelParts = Upgrader.ModelParts.All, int? keyCacheSize = null)
    {
      var types = (version == 1)
        ? ModelPartsV1[modelParts]
        : ModelPartsV2[modelParts];
      var configuration = CreateConfiguration(upgradeMode, types, keyCacheSize);

      using (Upgrader.EnableForVersion(version, modelParts)) {
        return BuildDomainFromConfig(configuration);
      }
    }

    private Domain BuildDomain(int version, DomainUpgradeMode upgradeMode, IReadOnlyList<Type> types, int? keyCacheSize = null)
    {
      var configuration = CreateConfiguration(upgradeMode, types, keyCacheSize);

      using (Upgrader.EnableForVersion(version)) {
        return BuildDomainFromConfig(configuration);
      }
    }

    private DomainConfiguration CreateConfiguration(int version, DomainUpgradeMode upgradeMode)
    {
      var configuration = DomainConfigurationFactory.Create();
      configuration.UpgradeMode = upgradeMode;
      configuration.Types.Register(Assembly.GetExecutingAssembly(), NamespaceForVersion[version]);
      configuration.Types.Register(typeof(Upgrader));

      return configuration;
    }
    private DomainConfiguration CreateConfiguration(DomainUpgradeMode upgradeMode, IReadOnlyList<Type> types, int? keyCacheSize)
    {
      var configuration = DomainConfigurationFactory.Create();
      configuration.UpgradeMode = upgradeMode;
      foreach (var type in types) {
        configuration.Types.Register(type);
      }
      configuration.Types.Register(typeof(Upgrader));

      if (keyCacheSize.HasValue) {
        configuration.KeyGeneratorCacheSize = keyCacheSize.Value;
      }
      return configuration;
    }

    private Domain BuildDomainFromConfig(DomainConfiguration configuration)
    {
      return Domain.Build(configuration);
    }

    private async Task BuildDomainAsync(string version, DomainUpgradeMode upgradeMode, int? keyCacheSize, params Type[] types)
    {
      if (domain != null) {
        domain.Dispose();
      }

      var configuration = DomainConfigurationFactory.Create();
      configuration.UpgradeMode = upgradeMode;
      foreach (var type in types) {
        configuration.Types.Register(type);
      }

      if (keyCacheSize.HasValue) {
        configuration.KeyGeneratorCacheSize = keyCacheSize.Value;
      }

      configuration.Types.Register(typeof(Upgrader));
      using (Upgrader.Enable(version)) {
        domain = await Domain.BuildAsync(configuration);
      }
    }

    #region Data filler

    private void FillData(Domain domain)
    {
      using (var session = domain.OpenSession())
      using (var transactionScope = session.OpenTransaction()) {
        Key helenKey = null;
        Key directorKey = null;
        Key alexKey = null;
        // orders part
        if (CheckTypeExistsInDomain(domain, typeof(M1.Order))) {
          // BusinessContacts
          var helen = new M1.BusinessContact {
            Address = new M1.Address {
              City = "Cowes",
              Country = "UK"
            },
            CompanyName = "Island Trading",
            ContactName = "Helen Bennett",
            PassportNumber = "123"
          };
          helenKey = helen.Key;
          var philip = new M1.BusinessContact {
            Address = new M1.Address {
              City = "Brandenburg",
              Country = "Germany"
            },
            CompanyName = "Koniglich Essen",
            ContactName = "Philip Cramer",
            PassportNumber = "321"
          };

          // Employees
          var director = new M1.Employee {
            Address = new M1.Address {
              City = "Tacoma",
              Country = "USA"
            },
            FirstName = "Andrew",
            LastName = "Fuller",
            HireDate = new DateTime(1992, 8, 13)
          };
          directorKey = director.Key;
          var nancy = new M1.Employee {
            Address = new M1.Address {
              City = "Seattle",
              Country = "USA"
            },
            FirstName = "Nancy",
            LastName = "Davolio",
            HireDate = new DateTime(1992, 5, 1),
            ReportsTo = director
          };
          var michael = new M1.Employee {
            Address = new M1.Address {
              City = "London",
              Country = "UK"
            },
            FirstName = "Michael",
            LastName = "Suyama",
            HireDate = new DateTime(1993, 10, 17),
            ReportsTo = director
          };

          // Orders
          _ = new M1.Order {
            OrderNumber = "1",
            Customer = helen,
            Employee = michael,
            Freight = 12,
            OrderDate = new DateTime(1996, 7, 4),
            ProductName = "Maxilaku"
          };
          _ = new M1.Order {
            OrderNumber = "2",
            Customer = helen,
            Employee = nancy,
            Freight = 12,
            OrderDate = new DateTime(1996, 7, 4),
            ProductName = "Filo Mix"
          };
          _ = new M1.Order {
            OrderNumber = "3",
            Customer = philip,
            Employee = michael,
            Freight = 12,
            OrderDate = new DateTime(1996, 7, 4),
            ProductName = "Tourtiere"
          };
          _ = new M1.Order {
            OrderNumber = "4",
            Customer = philip,
            Employee = nancy,
            Freight = 12,
            OrderDate = new DateTime(1996, 7, 4),
            ProductName = "Pate chinois"
          };
        }

        // Products & catgories
        if (CheckTypeExistsInDomain(domain, typeof(M1.Category))) {
          _ = new M1.Category {
            Name = "Web applications",
            Products = { new M1.Product { Name = "HelpServer", IsActive = true } }
          };

          _ = new M1.Category {
            Name = "Frameworks",
            Products = { new M1.Product { Name = "DataObjects.NET", IsActive = true } }
          };
        }

        // Boys & girls
        if (CheckTypeExistsInDomain(domain, typeof(M1.Boy))) {
          var alex = new M1.Boy("Alex");
          alexKey = alex.Key;
          var dmitry = new M1.Boy("Dmitry");
          var elena = new M1.Girl("Elena");
          var tanya = new M1.Girl("Tanya");
          _ = alex.FriendlyGirls.Add(elena);
          _ = alex.FriendlyGirls.Add(tanya);
          _ = elena.FriendlyBoys.Add(dmitry);
        }

        if (CheckTypeExistsInDomain(domain, typeof(M1.Entity4))) {
          // EntityX
          var e1 = new M1.Entity1(1);
          var e2 = new M1.Entity2(2, e1);
          var e3 = new M1.Entity3(3, e2);
          var e4 = new M1.Entity4(4, e3);

          // StructureContainerX
          var se1 = new M1.StructureContainer1 { S1 = new M1.Structure1 { E1 = e1 } };
          var se2 = new M1.StructureContainer2 { S2 = new M1.Structure2 { E2 = e2, S1 = se1.S1 } };
          var se3 = new M1.StructureContainer3 { S3 = new M1.Structure3 { E3 = e3, S2 = se2.S2 } };
          var se4 = new M1.StructureContainer4 { S4 = new M1.Structure4 { E4 = e4, S3 = se3.S3 } };
        }

        if (CheckTypeExistsInDomain(domain, typeof(M1.MyStructureOwner))) {
          // MyStructureOwner, ReferencedEntity
          _ = new M1.MyStructureOwner(0) { Structure = new M1.MyStructure { A = 1, B = 2 } };
          _ = new M1.MyStructureOwner(1) { Structure = new M1.MyStructure { A = 2, B = 3 } };
          _ = new M1.ReferencedEntity(1, 2);
          _ = new M1.ReferencedEntity(2, 3);
        }

        // Generic types
        if (CheckTypeExistsInDomain(domain, typeof(M1.Sync<M1.Person>))
          && CheckTypeExistsInDomain(domain, typeof(M1.Sync<M1.Boy>))) {
          var helen = session.Query.Single<M1.BusinessContact>(helenKey);
          var director = session.Query.Single<M1.Employee>(directorKey);
          var alex = session.Query.Single<M1.Boy>(alexKey);
          _ = new M1.Sync<M1.Person> { Root = helen };
          _ = new M1.Sync<M1.Person> { Root = director };
          _ = new M1.Sync<M1.Boy> { Root = alex };
        }

        // Commiting changes
        transactionScope.Complete();
      }

      static bool CheckTypeExistsInDomain(Domain domain, Type type)
      {
        return domain.Model.Types.Contains(type);
      }
    }

    #endregion
  }
}<|MERGE_RESOLUTION|>--- conflicted
+++ resolved
@@ -12,38 +12,9 @@
 using Xtensive.Core;
 using Xtensive.Orm.Configuration;
 using Xtensive.Orm.Providers;
-<<<<<<< HEAD
-using Xtensive.Orm.Tests;
-using Address = Xtensive.Orm.Tests.Upgrade.Model.Version1.Address;
-using Boy = Xtensive.Orm.Tests.Upgrade.Model.Version2.Boy;
-using BusinessContact = Xtensive.Orm.Tests.Upgrade.Model.Version1.BusinessContact;
-using Employee = Xtensive.Orm.Tests.Upgrade.Model.Version1.Employee;
-using Entity1 = Xtensive.Orm.Tests.Upgrade.Model.Version2.Entity1;
-using Entity2 = Xtensive.Orm.Tests.Upgrade.Model.Version2.Entity2;
-using Entity3 = Xtensive.Orm.Tests.Upgrade.Model.Version2.Entity3;
-using Entity4 = Xtensive.Orm.Tests.Upgrade.Model.Version2.Entity4;
-using Girl = Xtensive.Orm.Tests.Upgrade.Model.Version2.Girl;
-using M1 = Xtensive.Orm.Tests.Upgrade.Model.Version1;
-using M2 = Xtensive.Orm.Tests.Upgrade.Model.Version2;
-using MyStructureOwner = Xtensive.Orm.Tests.Upgrade.Model.Version2.MyStructureOwner;
-using Order = Xtensive.Orm.Tests.Upgrade.Model.Version1.Order;
-using Person = Xtensive.Orm.Tests.Upgrade.Model.Version1.Person;
-using Product = Xtensive.Orm.Tests.Upgrade.Model.Version2.Product;
-using ReferencedEntity = Xtensive.Orm.Tests.Upgrade.Model.Version2.ReferencedEntity;
-using Structure1 = Xtensive.Orm.Tests.Upgrade.Model.Version1.Structure1;
-using Structure2 = Xtensive.Orm.Tests.Upgrade.Model.Version1.Structure2;
-using Structure3 = Xtensive.Orm.Tests.Upgrade.Model.Version1.Structure3;
-using Structure4 = Xtensive.Orm.Tests.Upgrade.Model.Version1.Structure4;
-using StructureContainer1 = Xtensive.Orm.Tests.Upgrade.Model.Version2.StructureContainer1;
-using StructureContainer2 = Xtensive.Orm.Tests.Upgrade.Model.Version2.StructureContainer2;
-using StructureContainer3 = Xtensive.Orm.Tests.Upgrade.Model.Version2.StructureContainer3;
-using StructureContainer4 = Xtensive.Orm.Tests.Upgrade.Model.Version2.StructureContainer4;
-using System.Threading.Tasks;
-=======
 using M1 = Xtensive.Orm.Tests.Upgrade.Models.Version1;
 using M2 = Xtensive.Orm.Tests.Upgrade.Models.Version2;
 using Upgrader = Xtensive.Orm.Tests.Upgrade.Models.Upgrader;
->>>>>>> 190d546e
 
 namespace Xtensive.Orm.Tests.Upgrade
 {
@@ -176,36 +147,10 @@
 
       BuildDomain(1, DomainUpgradeMode.Validate, syncedTypeSet).DisposeSafely();
       AssertEx.Throws<SchemaSynchronizationException>(() =>
-<<<<<<< HEAD
-        BuildDomain("1", DomainUpgradeMode.Validate, null, typeof(Address), typeof(Person)));
-
-      AssertEx.Throws<SchemaSynchronizationException>(() =>
-        BuildDomain("1", DomainUpgradeMode.Validate, null, typeof(Address), typeof(Person),
-          typeof(BusinessContact), typeof(Employee), typeof(Order)));
-    }
-
-    [Test]
-    public async Task UpgradeModeAsyncTest()
-    {
-      await BuildDomainAsync("1", DomainUpgradeMode.Recreate, null, typeof(Address), typeof(Person));
-
-      await BuildDomainAsync("1", DomainUpgradeMode.PerformSafely, null, typeof(Address), typeof(Person), typeof(BusinessContact));
-      _ = Assert.ThrowsAsync<SchemaSynchronizationException>(async () =>
-        await BuildDomainAsync("1", DomainUpgradeMode.PerformSafely, null, typeof(Address), typeof(Person)));
-
-      await BuildDomainAsync("1", DomainUpgradeMode.Validate, null, typeof(Address), typeof(Person), typeof(BusinessContact));
-      _ = Assert.ThrowsAsync<SchemaSynchronizationException>(async () =>
-        await BuildDomainAsync("1", DomainUpgradeMode.Validate, null, typeof(Address), typeof(Person)));
-
-      _ = Assert.ThrowsAsync<SchemaSynchronizationException>(async () =>
-        await BuildDomainAsync("1", DomainUpgradeMode.Validate, null, typeof(Address), typeof(Person),
-          typeof(BusinessContact), typeof(Employee), typeof(Order)));
-=======
         BuildDomain(1, DomainUpgradeMode.Validate, missingTypeSet));
 
       AssertEx.Throws<SchemaSynchronizationException>(() =>
         BuildDomain(1, DomainUpgradeMode.Validate, OrdersModelTypeSet));
->>>>>>> 190d546e
     }
 
     [Test]
@@ -252,72 +197,9 @@
         _ = new M1.Person { Address = new M1.Address { City = "City", Country = "Country" } };
         _ = new M1.Person { Address = new M1.Address { City = "City", Country = "Country" } };
 
-<<<<<<< HEAD
-    [Test]
-    public async Task UpgradeGeneratorsAsyncTest()
-    {
-      Require.ProviderIsNot(StorageProvider.Firebird);
-      Require.AnyFeatureSupported(ProviderFeatures.Sequences | ProviderFeatures.ArbitraryIdentityIncrement);
-
-      var generatorCacheSize = 3;
-      await BuildDomainAsync("1", DomainUpgradeMode.Recreate, generatorCacheSize, typeof(Address), typeof(Person));
-      using (var session = domain.OpenSession())
-      using (var t = session.OpenTransaction()) {
-        for (var i = 0; i < generatorCacheSize; i++) {
-          _ = new Person {
-            Address = new Address { City = "City", Country = "Country" }
-          };
-        }
-        Assert.LessOrEqual(session.Query.All<Person>().Max(p => p.Id), 4);
-        Assert.GreaterOrEqual(session.Query.All<Person>().Max(p => p.Id), 3);
-        t.Complete();
-      }
-
-      await BuildDomainAsync("1", DomainUpgradeMode.Perform, generatorCacheSize, typeof(Address), typeof(Person));
-      using (var session = domain.OpenSession())
-      using (var t = session.OpenTransaction()) {
-        for (int i = 0; i < generatorCacheSize; i++) {
-          _ = new Person {
-            Address = new Address { City = "City", Country = "Country" }
-          };
-        }
-
-        Assert.LessOrEqual(session.Query.All<Person>().Max(p => p.Id), 8);
-        Assert.GreaterOrEqual(session.Query.All<Person>().Max(p => p.Id), 6);
-        t.Complete();
-      }
-
-      generatorCacheSize = 2;
-      await BuildDomainAsync("1", DomainUpgradeMode.Perform, generatorCacheSize, typeof(Address), typeof(Person));
-      using (var session = domain.OpenSession())
-      using (var t = session.OpenTransaction()) {
-        _ = new Person { Address = new Address { City = "City", Country = "Country" } };
-        _ = new Person { Address = new Address { City = "City", Country = "Country" } };
-        _ = new Person { Address = new Address { City = "City", Country = "Country" } };
-        Assert.LessOrEqual(session.Query.All<Person>().Max(p => p.Id), 13);
-        Assert.GreaterOrEqual(session.Query.All<Person>().Max(p => p.Id), 12);
-        t.Complete();
-      }
-    }
-
-    [Test]
-    public void UpgradeGeneratorsFirebirdTest()
-    {
-      Require.ProviderIs(StorageProvider.Firebird);
-
-      var generatorCacheSize = 3;
-      BuildDomain("1", DomainUpgradeMode.Recreate, generatorCacheSize, typeof(Address), typeof(Person));
-      using (var session = domain.OpenSession())
-      using (var t = session.OpenTransaction()) {
-        for (var i = 0; i < generatorCacheSize; i++) {
-          _ = new Person {
-            Address = new Address { City = "City", Country = "Country" }
-          };
-=======
         if (isFirebird) {
           Assert.LessOrEqual(session.Query.All<M1.Person>().Max(p => p.Id), 10);
           Assert.GreaterOrEqual(session.Query.All<M1.Person>().Max(p => p.Id), 9);
->>>>>>> 190d546e
         }
         else {
           Assert.LessOrEqual(session.Query.All<M1.Person>().Max(p => p.Id), 13);
@@ -398,36 +280,6 @@
 
         Assert.AreEqual(personTypeId, newPersonTypeId);
         Assert.AreEqual(maxTypeId + 1, businessContactTypeId);
-<<<<<<< HEAD
-      }
-    }
-
-    [Test]
-    public async Task UpdateTypeIdAsyncTest()
-    {
-      int personTypeId;
-      int maxTypeId;
-
-      await BuildDomainAsync("1", DomainUpgradeMode.Recreate, null, typeof(Address), typeof(Person));
-      using (var session = domain.OpenSession())
-      using (var t = session.OpenTransaction()) {
-        personTypeId = session.Query.All<Metadata.Type>()
-          .First(type => type.Name == "Xtensive.Orm.Tests.Upgrade.Model.Version1.Person").Id;
-        maxTypeId = session.Query.All<Metadata.Type>().Max(type => type.Id);
-      }
-
-      await BuildDomainAsync("1", DomainUpgradeMode.PerformSafely, null, typeof(Address), typeof(Person), typeof(BusinessContact));
-      using (var session = domain.OpenSession())
-      using (var t = session.OpenTransaction()) {
-        var businessContactTypeId = session.Query.All<Metadata.Type>()
-          .First(type => type.Name == "Xtensive.Orm.Tests.Upgrade.Model.Version1.BusinessContact").Id;
-        var newPersonTypeId = session.Query.All<Metadata.Type>()
-          .First(type => type.Name == "Xtensive.Orm.Tests.Upgrade.Model.Version1.Person").Id;
-
-        Assert.AreEqual(personTypeId, newPersonTypeId);
-        Assert.AreEqual(maxTypeId + 1, businessContactTypeId);
-=======
->>>>>>> 190d546e
       }
     }
 
@@ -568,96 +420,6 @@
       }
     }
 
-<<<<<<< HEAD
-    [Test]
-    public async Task UpgradeToVersion2AsyncTest()
-    {
-      Require.ProviderIsNot(StorageProvider.Firebird);
-
-      await BuildDomainAsync("2", DomainUpgradeMode.Perform);
-      using (var session = domain.OpenSession())
-      using (session.OpenTransaction()) {
-        Assert.AreEqual(2, session.Query.All<Model.Version2.Person>().Count());
-        Assert.AreEqual("Island Trading", session.Query.All<Model.Version2.Person>()
-          .First(person => person.ContactName == "Helen Bennett").CompanyName);
-        Assert.AreEqual(5, session.Query.All<Model.Version2.BusinessContact>().Count());
-        Assert.AreEqual("Suyama", session.Query.All<Model.Version2.BusinessContact>()
-          .First(contact => contact.FirstName == "Michael").LastName);
-        Assert.AreEqual("Fuller", session.Query.All<Model.Version2.Employee>()
-          .First(employee => employee.FirstName == "Nancy").ReportsTo.LastName);
-        Assert.AreEqual(123, session.Query.All<Model.Version2.Person>()
-          .First(person => person.ContactName == "Helen Bennett").PassportNumber);
-        Assert.AreEqual(1, session.Query.All<Model.Version2.Order>()
-          .First(order => order.ProductName == "Maxilaku").Number);
-
-        _ = session.Query.All<Product>().Single(product => product.Title == "DataObjects.NET");
-        _ = session.Query.All<Product>().Single(product => product.Title == "HelpServer");
-        Assert.AreEqual(2, session.Query.All<Product>().Count());
-        var webApps = session.Query.All<ProductGroup>().Single(group => group.Name == "Web applications");
-        var frameworks = session.Query.All<ProductGroup>().Single(group => group.Name == "Frameworks");
-        Assert.AreEqual(1, webApps.Products.Count);
-        Assert.AreEqual(1, frameworks.Products.Count);
-
-        var allBoys = session.Query.All<Boy>().ToArray();
-        var allGirls = session.Query.All<Girl>().ToArray();
-        Assert.AreEqual(2, allBoys.Length);
-        Assert.AreEqual(2, allGirls.Length);
-        var alex = allBoys.Single(boy => boy.Name == "Alex");
-        foreach (var girl in allGirls) {
-          Assert.IsTrue(alex.MeetWith.Contains(girl));
-        }
-
-        var e1 = session.Query.All<Entity1>().Single();
-        var e2 = session.Query.All<Entity2>().Single();
-        var e3 = session.Query.All<Entity3>().Single();
-        var e4 = session.Query.All<Entity4>().Single();
-        var se1 = session.Query.All<StructureContainer1>().Single();
-        var se2 = session.Query.All<StructureContainer2>().Single();
-        var se3 = session.Query.All<StructureContainer3>().Single();
-        var se4 = session.Query.All<StructureContainer4>().Single();
-
-        Assert.AreEqual(1, e1.Code);
-        Assert.AreEqual(2, e2.Code);
-        Assert.AreEqual(3, e3.Code);
-        Assert.AreEqual(4, e4.Code);
-
-        Assert.AreEqual(e1, e2.E1);
-        Assert.AreEqual(e2, e3.E2);
-        Assert.AreEqual(e3, e4.E3);
-
-        Assert.AreEqual(se1.S1.MyE1, e1);
-
-        Assert.AreEqual(se2.S2.MyE2, e2);
-        Assert.AreEqual(se2.S2.S1.MyE1, e1);
-
-        Assert.AreEqual(se3.S3.MyE3, e3);
-        Assert.AreEqual(se3.S3.S2.MyE2, e2);
-        Assert.AreEqual(se3.S3.S2.S1.MyE1, e1);
-
-        Assert.AreEqual(se4.S4.MyE4, e4);
-        Assert.AreEqual(se4.S4.S3.MyE3, e3);
-        Assert.AreEqual(se4.S4.S3.S2.MyE2, e2);
-        Assert.AreEqual(se4.S4.S3.S2.S1.MyE1, e1);
-
-        var so1 = session.Query.All<MyStructureOwner>().Single(e => e.Id == 0);
-        var so2 = session.Query.All<MyStructureOwner>().Single(e => e.Id == 1);
-        var re1 = session.Query.All<ReferencedEntity>().Single(e => e.A == 1 && e.B == 2);
-        var re2 = session.Query.All<ReferencedEntity>().Single(e => e.A == 2 && e.B == 3);
-        if (!IncludeTypeIdModifier.IsEnabled) {
-          Assert.AreEqual(so1.Reference, re1);
-          Assert.AreEqual(so2.Reference, re2);
-        }
-
-        Assert.AreEqual(2, session.Query.All<NewSync<M2.BusinessContact>>().Count());
-        Assert.AreEqual("Alex", session.Query.All<NewSync<M2.Boy>>().First().NewRoot.Name);
-      }
-    }
-
-    private void BuildDomain(string version, DomainUpgradeMode upgradeMode)
-    {
-      if (domain != null) {
-        domain.Dispose();
-=======
     [Test, Explicit]
     public void CrazyAssociationsTest()
     {
@@ -665,7 +427,6 @@
 
       using (var domain = BuildDomain(1, DomainUpgradeMode.Recreate, modelParts: Upgrader.ModelParts.CrazyAssociations)) {
         FillData(domain);
->>>>>>> 190d546e
       }
 
       using (var domain = BuildDomain(2, DomainUpgradeMode.Perform, modelParts: Upgrader.ModelParts.CrazyAssociations)) {
@@ -676,28 +437,6 @@
       }
     }
 
-<<<<<<< HEAD
-    private async Task BuildDomainAsync(string version, DomainUpgradeMode upgradeMode)
-    {
-      if (domain != null) {
-        domain.Dispose();
-      }
-
-      var configuration = DomainConfigurationFactory.Create();
-      configuration.UpgradeMode = upgradeMode;
-      configuration.Types.Register(Assembly.GetExecutingAssembly(),
-        "Xtensive.Orm.Tests.Upgrade.Model.Version" + version);
-      configuration.Types.Register(typeof(Upgrader));
-      using (Upgrader.Enable(version)) {
-        domain = await Domain.BuildAsync(configuration);
-      }
-    }
-
-    private void BuildDomain(string version, DomainUpgradeMode upgradeMode, int? keyCacheSize, params Type[] types)
-    {
-      if (domain != null) {
-        domain.Dispose();
-=======
     [Test, Explicit]
     public void ComplexFieldCopyTest()
     {
@@ -705,7 +444,6 @@
 
       using (var domain = BuildDomain(1, DomainUpgradeMode.Recreate, modelParts: Upgrader.ModelParts.ComplexFieldCopy)) {
         FillData(domain);
->>>>>>> 190d546e
       }
 
       using (var domain = BuildDomain(2, DomainUpgradeMode.Perform, modelParts: Upgrader.ModelParts.ComplexFieldCopy)) {
