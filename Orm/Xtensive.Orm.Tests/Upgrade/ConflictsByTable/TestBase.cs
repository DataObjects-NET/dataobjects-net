--- conflicted
+++ resolved
@@ -34,15 +34,9 @@
       BuildAndPopulateDomain(initDomainTypes, DomainUpgradeMode.Recreate);
 
       var upgradeDomainTypes = GetTypes(inheritanceSchema, true);
-<<<<<<< HEAD
-      var ex = (asyncBuild)
-        ? Assert.ThrowsAsync<SchemaSynchronizationException>(async () => { using var _ = await BuildDomainAsync(DomainUpgradeMode.PerformSafely, upgradeDomainTypes); })
-        : Assert.Throws<SchemaSynchronizationException>(() => { using var _ = BuildDomain(DomainUpgradeMode.PerformSafely, upgradeDomainTypes); });
-=======
       var ex = asyncBuild
         ? Assert.ThrowsAsync<SchemaSynchronizationException>(async () => { using (await BuildDomainAsync(DomainUpgradeMode.PerformSafely, upgradeDomainTypes)) { } })
         : Assert.Throws<SchemaSynchronizationException>(() => { using (BuildDomain(DomainUpgradeMode.PerformSafely, upgradeDomainTypes)) { } });
->>>>>>> 84e4ba45
 
       CheckComparisonResult(inheritanceSchema, ex.ComparisonResult);
 
@@ -160,7 +154,7 @@
         ValidateDataExists(inheritanceSchema, session);
       }
     }
-    
+
 
     protected abstract void CheckSingleTableComparisonResult(SchemaComparisonResult comparisonResult);
     protected abstract void CheckConcreteTableComparisonResult(SchemaComparisonResult comparisonResult);
