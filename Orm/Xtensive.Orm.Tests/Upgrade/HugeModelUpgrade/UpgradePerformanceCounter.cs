<<<<<<< HEAD
// Copyright (C) 2016 Xtensive LLC.
// All rights reserved.
// For conditions of distribution and use, see license.
=======
// Copyright (C) 2016-2020 Xtensive LLC.
// This code is distributed under MIT license terms.
// See the License.txt file in the project root for more information.
>>>>>>> b5d188a2
// Created by: Alexey Kulakov
// Created:    2016.10.19

using System;
using System.Collections.Generic;
using Xtensive.Orm.Upgrade;

namespace Xtensive.Orm.Tests.Upgrade.HugeModelUpgrade
{
  public class UpgradePerformanceCounter : UpgradeHandler
  {
    private readonly Dictionary<string, long> memoryUsages = new Dictionary<string, long>();

<<<<<<< HEAD
    public override bool IsEnabled
    {
      get { return true; }
    }

    public override bool CanUpgradeFrom(string oldVersion)
    {
      return true;
    }
=======
    public override bool IsEnabled => true;

    public override bool CanUpgradeFrom(string oldVersion) => true;
>>>>>>> b5d188a2

    public override void OnPrepare()
    {
      memoryUsages.Add("OnPrepare                           ", GC.GetTotalMemory(false));
      base.OnPrepare();
    }

    public override void OnBeforeStage()
    {
      memoryUsages.Add("OnBeforeStage                       ", GC.GetTotalMemory(false));
      base.OnBeforeStage();
    }

    public override void OnUpgrade()
    {
      memoryUsages.Add("OnUpgrade before base               ", GC.GetTotalMemory(false));
      base.OnUpgrade();
    }

    public override void OnStage()
    {
      memoryUsages.Add("OnStage before base                 ", GC.GetTotalMemory(false));
      base.OnStage();
    }

    public override void OnSchemaReady()
    {
      memoryUsages.Add("OnSchemaReady before base           ", GC.GetTotalMemory(false));
      base.OnSchemaReady();
    }

    public override void OnComplete(Domain domain)
    {
      memoryUsages.Add("OnComplete                          ", GC.GetTotalMemory(false));
      memoryUsages.Add("OnComplete after garbage collection ", GC.GetTotalMemory(true));

      var container = domain.Extensions.Get<PerformanceResultContainer>();
<<<<<<< HEAD
      if (container==null) {
        container = new PerformanceResultContainer();
        domain.Extensions.Set(typeof (PerformanceResultContainer), container);
=======
      if (container == null) {
        container = new PerformanceResultContainer();
        domain.Extensions.Set(typeof(PerformanceResultContainer), container);
>>>>>>> b5d188a2
      }
      container.Add(UpgradeContext.StorageNode.Id, memoryUsages);
    }
  }
}<|MERGE_RESOLUTION|>--- conflicted
+++ resolved
@@ -1,12 +1,6 @@
-<<<<<<< HEAD
-// Copyright (C) 2016 Xtensive LLC.
-// All rights reserved.
-// For conditions of distribution and use, see license.
-=======
 // Copyright (C) 2016-2020 Xtensive LLC.
 // This code is distributed under MIT license terms.
 // See the License.txt file in the project root for more information.
->>>>>>> b5d188a2
 // Created by: Alexey Kulakov
 // Created:    2016.10.19
 
@@ -20,21 +14,9 @@
   {
     private readonly Dictionary<string, long> memoryUsages = new Dictionary<string, long>();
 
-<<<<<<< HEAD
-    public override bool IsEnabled
-    {
-      get { return true; }
-    }
-
-    public override bool CanUpgradeFrom(string oldVersion)
-    {
-      return true;
-    }
-=======
     public override bool IsEnabled => true;
 
     public override bool CanUpgradeFrom(string oldVersion) => true;
->>>>>>> b5d188a2
 
     public override void OnPrepare()
     {
@@ -72,15 +54,9 @@
       memoryUsages.Add("OnComplete after garbage collection ", GC.GetTotalMemory(true));
 
       var container = domain.Extensions.Get<PerformanceResultContainer>();
-<<<<<<< HEAD
-      if (container==null) {
-        container = new PerformanceResultContainer();
-        domain.Extensions.Set(typeof (PerformanceResultContainer), container);
-=======
       if (container == null) {
         container = new PerformanceResultContainer();
         domain.Extensions.Set(typeof(PerformanceResultContainer), container);
->>>>>>> b5d188a2
       }
       container.Add(UpgradeContext.StorageNode.Id, memoryUsages);
     }
