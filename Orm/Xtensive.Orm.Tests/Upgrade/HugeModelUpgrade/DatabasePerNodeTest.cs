<<<<<<< HEAD
﻿// Copyright (C) 2016 Xtensive LLC.
// All rights reserved.
// For conditions of distribution and use, see license.
=======
// Copyright (C) 2016-2020 Xtensive LLC.
// This code is distributed under MIT license terms.
// See the License.txt file in the project root for more information.
>>>>>>> b5d188a2
// Created by: Alexey Kulakov
// Created:    2016.10.19

using System;
using System.Collections.Generic;
using System.Threading.Tasks;
using NUnit.Framework;
using Xtensive.Orm.Configuration;
using Xtensive.Orm.Tests.Upgrade.HugeModelUpgrade.RegularModel;

namespace Xtensive.Orm.Tests.Upgrade.HugeModelUpgrade
{
  /// <summary>
  /// The test takes unnormal count of databases and time.
  /// Run it on local machine only!
  /// </summary>
<<<<<<< HEAD
  [TestFixture]
  [Explicit]
  public class DatabasePerNodeTest
  {
    [Test]
    [Explicit]
    public void SequentialBuildingTest()
    {
      using (var domain = BuildDomain(BuildConfiguration(), false)) {
        PopulateData(domain);
      }

      var configuration = BuildConfiguration();
      configuration.UpgradeMode = DomainUpgradeMode.Skip;
      GC.Collect();
      using (var domain = BuildDomain(configuration, false)) {
        var counters = domain.Extensions.Get<PerformanceResultContainer>();
        Console.WriteLine(counters.ToString());
        CheckIfQueriesWork(domain);
      }
    }

    [Test]
    [Explicit]
    public void ParallelBuildingTest()
    {
      using (var domain = BuildDomain(BuildConfiguration(), false)) {
        PopulateData(domain);
      }

      var configuration = BuildConfiguration();
      configuration.UpgradeMode = DomainUpgradeMode.Skip;
      GC.Collect();
      using (var domain = BuildDomain(configuration, true)) {
        var counters = domain.Extensions.Get<PerformanceResultContainer>();
        Console.WriteLine(counters.ToString());
        CheckIfQueriesWork(domain);
      }
    }

    protected void CheckRequirements()
    {
      Require.ProviderIs(StorageProvider.SqlServer);
    }

    protected DomainConfiguration BuildConfiguration()
    {
      var configuration = DomainConfigurationFactory.Create();
      configuration.UpgradeMode = DomainUpgradeMode.Recreate;
      configuration.DefaultDatabase = "DO-Tests";
      configuration.DefaultSchema = "dbo";
      configuration.Types.Register(typeof(TestEntity0).Assembly, typeof(TestEntity0).Namespace);
      configuration.Types.Register(typeof(UpgradePerformanceCounter));
      return configuration;
    }

    protected Domain BuildDomain(DomainConfiguration configuration, bool isParallel)
    {
      var domain = Domain.Build(configuration);
      var nodes = GetConfigurations(configuration.UpgradeMode);
      if (isParallel) {
        Action<object> action = nodeConfg => domain.StorageNodeManager.AddNode((NodeConfiguration) nodeConfg);
        var tasks = new List<Task>();
        foreach (var nodeConfiguration in nodes)
          tasks.Add(Task.Factory.StartNew(action, nodeConfiguration));
        Task.WaitAll(tasks.ToArray());
      }
      else {
        foreach (var nodeConfiguration in nodes)
          domain.StorageNodeManager.AddNode(nodeConfiguration);
      }

      return domain;
    }

    private void PopulateData(Domain domain)
=======
  [Explicit]
  public sealed class DatabasePerNodeTest : HugeModelUpgradeTestBase
  {
    protected override DomainConfiguration BuildConfiguration()
    {
      var configuration = base.BuildConfiguration();
      configuration.DefaultDatabase = "DO-Tests";
      configuration.DefaultSchema = "dbo";
      configuration.Types.Register(typeof(TestEntity0).Assembly, typeof(TestEntity0).Namespace);
      return configuration;
    }

    protected override void PopulateData(Domain domain)
>>>>>>> b5d188a2
    {
      var nodes = new[] {
        WellKnown.DefaultNodeId,
        "Node1", "Node2", "Node3", "Node4", "Node5", "Node6",
        "Node7", "Node8", "Node9", "Node10", "Node11", "Node12",
      };

      foreach (var node in nodes) {
        using (var session = domain.OpenSession()) {
          session.SelectStorageNode(node);
          using (var transaction = session.OpenTransaction()) {
            var populator = new ModelPopulator();
            populator.Run();
            transaction.Complete();
          }
        }
      }
    }

<<<<<<< HEAD
    private void CheckIfQueriesWork(Domain domain)
=======
    protected override void CheckIfQueriesWork(Domain domain)
>>>>>>> b5d188a2
    {
      var nodes = new[] {
        WellKnown.DefaultNodeId,
        "Node1", "Node2", "Node3", "Node4", "Node5", "Node6",
        "Node7", "Node8", "Node9", "Node10", "Node11", "Node12",
      };

      foreach (var node in nodes) {
        using (var session = domain.OpenSession()) {
          session.SelectStorageNode(node);
          using (var transaction = session.OpenTransaction()) {
<<<<<<< HEAD
            var populator = new ModelChecker();
            populator.Run(session);
          }
        }
      }
    }

    private IEnumerable<NodeConfiguration> GetConfigurations(DomainUpgradeMode upgradeMode)
    {
      var databases = new[] {
        "DO-Tests-1",
        "DO-Tests-2",
        "DO-Tests-3",
        "DO-Tests-4",
        "DO-Tests-5",
        "DO-Tests-6",
        "DO-Tests-7",
        "DO-Tests-8",
        "DO-Tests-9",
        "DO-Tests-10",
        "DO-Tests-11",
        "DO-Tests-12",
=======
            var checker = new ModelChecker();
            checker.Run(session);
          }
        }
      }
    }

    protected override IEnumerable<NodeConfiguration> GetAdditionalNodeConfigurations(DomainUpgradeMode upgradeMode)
    {
      var databases = new[] {
        "DO-Tests-1", "DO-Tests-2", "DO-Tests-3", "DO-Tests-4", "DO-Tests-5", "DO-Tests-6",
        "DO-Tests-7", "DO-Tests-8", "DO-Tests-9", "DO-Tests-10", "DO-Tests-11", "DO-Tests-12",
>>>>>>> b5d188a2
      };

      var index = 0;
      foreach (var database in databases) {
        index++;
        var node = new NodeConfiguration("Node" + index);
        node.UpgradeMode = upgradeMode;
        node.DatabaseMapping.Add("DO-Tests", database);
        yield return node;
      }
    }
  }
}<|MERGE_RESOLUTION|>--- conflicted
+++ resolved
@@ -1,12 +1,6 @@
-<<<<<<< HEAD
-﻿// Copyright (C) 2016 Xtensive LLC.
-// All rights reserved.
-// For conditions of distribution and use, see license.
-=======
 // Copyright (C) 2016-2020 Xtensive LLC.
 // This code is distributed under MIT license terms.
 // See the License.txt file in the project root for more information.
->>>>>>> b5d188a2
 // Created by: Alexey Kulakov
 // Created:    2016.10.19
 
@@ -23,84 +17,6 @@
   /// The test takes unnormal count of databases and time.
   /// Run it on local machine only!
   /// </summary>
-<<<<<<< HEAD
-  [TestFixture]
-  [Explicit]
-  public class DatabasePerNodeTest
-  {
-    [Test]
-    [Explicit]
-    public void SequentialBuildingTest()
-    {
-      using (var domain = BuildDomain(BuildConfiguration(), false)) {
-        PopulateData(domain);
-      }
-
-      var configuration = BuildConfiguration();
-      configuration.UpgradeMode = DomainUpgradeMode.Skip;
-      GC.Collect();
-      using (var domain = BuildDomain(configuration, false)) {
-        var counters = domain.Extensions.Get<PerformanceResultContainer>();
-        Console.WriteLine(counters.ToString());
-        CheckIfQueriesWork(domain);
-      }
-    }
-
-    [Test]
-    [Explicit]
-    public void ParallelBuildingTest()
-    {
-      using (var domain = BuildDomain(BuildConfiguration(), false)) {
-        PopulateData(domain);
-      }
-
-      var configuration = BuildConfiguration();
-      configuration.UpgradeMode = DomainUpgradeMode.Skip;
-      GC.Collect();
-      using (var domain = BuildDomain(configuration, true)) {
-        var counters = domain.Extensions.Get<PerformanceResultContainer>();
-        Console.WriteLine(counters.ToString());
-        CheckIfQueriesWork(domain);
-      }
-    }
-
-    protected void CheckRequirements()
-    {
-      Require.ProviderIs(StorageProvider.SqlServer);
-    }
-
-    protected DomainConfiguration BuildConfiguration()
-    {
-      var configuration = DomainConfigurationFactory.Create();
-      configuration.UpgradeMode = DomainUpgradeMode.Recreate;
-      configuration.DefaultDatabase = "DO-Tests";
-      configuration.DefaultSchema = "dbo";
-      configuration.Types.Register(typeof(TestEntity0).Assembly, typeof(TestEntity0).Namespace);
-      configuration.Types.Register(typeof(UpgradePerformanceCounter));
-      return configuration;
-    }
-
-    protected Domain BuildDomain(DomainConfiguration configuration, bool isParallel)
-    {
-      var domain = Domain.Build(configuration);
-      var nodes = GetConfigurations(configuration.UpgradeMode);
-      if (isParallel) {
-        Action<object> action = nodeConfg => domain.StorageNodeManager.AddNode((NodeConfiguration) nodeConfg);
-        var tasks = new List<Task>();
-        foreach (var nodeConfiguration in nodes)
-          tasks.Add(Task.Factory.StartNew(action, nodeConfiguration));
-        Task.WaitAll(tasks.ToArray());
-      }
-      else {
-        foreach (var nodeConfiguration in nodes)
-          domain.StorageNodeManager.AddNode(nodeConfiguration);
-      }
-
-      return domain;
-    }
-
-    private void PopulateData(Domain domain)
-=======
   [Explicit]
   public sealed class DatabasePerNodeTest : HugeModelUpgradeTestBase
   {
@@ -114,7 +30,6 @@
     }
 
     protected override void PopulateData(Domain domain)
->>>>>>> b5d188a2
     {
       var nodes = new[] {
         WellKnown.DefaultNodeId,
@@ -134,11 +49,7 @@
       }
     }
 
-<<<<<<< HEAD
-    private void CheckIfQueriesWork(Domain domain)
-=======
     protected override void CheckIfQueriesWork(Domain domain)
->>>>>>> b5d188a2
     {
       var nodes = new[] {
         WellKnown.DefaultNodeId,
@@ -150,30 +61,6 @@
         using (var session = domain.OpenSession()) {
           session.SelectStorageNode(node);
           using (var transaction = session.OpenTransaction()) {
-<<<<<<< HEAD
-            var populator = new ModelChecker();
-            populator.Run(session);
-          }
-        }
-      }
-    }
-
-    private IEnumerable<NodeConfiguration> GetConfigurations(DomainUpgradeMode upgradeMode)
-    {
-      var databases = new[] {
-        "DO-Tests-1",
-        "DO-Tests-2",
-        "DO-Tests-3",
-        "DO-Tests-4",
-        "DO-Tests-5",
-        "DO-Tests-6",
-        "DO-Tests-7",
-        "DO-Tests-8",
-        "DO-Tests-9",
-        "DO-Tests-10",
-        "DO-Tests-11",
-        "DO-Tests-12",
-=======
             var checker = new ModelChecker();
             checker.Run(session);
           }
@@ -186,7 +73,6 @@
       var databases = new[] {
         "DO-Tests-1", "DO-Tests-2", "DO-Tests-3", "DO-Tests-4", "DO-Tests-5", "DO-Tests-6",
         "DO-Tests-7", "DO-Tests-8", "DO-Tests-9", "DO-Tests-10", "DO-Tests-11", "DO-Tests-12",
->>>>>>> b5d188a2
       };
 
       var index = 0;
