--- conflicted
+++ resolved
@@ -1,12 +1,6 @@
-<<<<<<< HEAD
 // Copyright (C) 2009-2020 Xtensive LLC.
 // This code is distributed under MIT license terms.
 // See the License.txt file in the project root for more information.
-=======
-// Copyright (C) 2003-2010 Xtensive LLC.
-// All rights reserved.
-// For conditions of distribution and use, see license.
->>>>>>> b5d188a2
 // Created by: Alex Yakunin
 // Created:    2009.12.31
 
@@ -74,20 +68,12 @@
           orderby person.Name
           select person
           );
-<<<<<<< HEAD
         var managedPersonCount = session.Query.CreateDelayedQuery(qe => (
-=======
-        var managedPersonCount = session.Query.ExecuteDelayed(qe => (
->>>>>>> b5d188a2
           from person in qe.All<Person>()
           where person.Manager!=null
           select person
           ).Count());
-<<<<<<< HEAD
         var personsWithEmployees = session.Query.CreateDelayedQuery(qe =>
-=======
-        var personsWithEmployees = session.Query.ExecuteDelayed(qe =>
->>>>>>> b5d188a2
           from person in session.Query.All<Person>()
           where person.Employees.Count!=0
           select person
