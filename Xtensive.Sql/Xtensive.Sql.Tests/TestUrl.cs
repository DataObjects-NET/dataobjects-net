--- conflicted
+++ resolved
@@ -1,40 +1,33 @@
-﻿// Copyright (C) 2003-2010 Xtensive LLC.
-// All rights reserved.
-// For conditions of distribution and use, see license.
-// Created by: Denis Krjuchkov
-// Created:    2009.03.02
-
-namespace Xtensive.Sql.Tests
-{
-    public static class TestUrl
-    {
-        public const string SqlServer2005 = "sqlserver://localhost/DO40-Tests?Connection Timeout=5";
-        public const string SqlServer2005Aw = "sqlserver://appserver/AdventureWorks?Connection Timeout=5";
-        public const string SqlServer2008 = @"sqlserver://localhost\Sql2008/DO40-Tests?Connection Timeout=5";
-        public const string SqlServer2008Aw = @"sqlserver://localhost\Sql2008/AdventureWorks?Connection Timeout=5";
-
-        public const string PostgreSql80 = "postgresql://do4test:do4testpwd@127.0.0.1:8032/do40test?CommandTimeout=5";
-        public const string PostgreSql81 = "postgresql://do4test:do4testpwd@127.0.0.1:8132/do40test?CommandTimeout=5";
-        public const string PostgreSql82 = "postgresql://do4test:do4testpwd@127.0.0.1:8232/do40test?CommandTimeout=5";
-        public const string PostgreSql83 = "postgresql://do4test:do4testpwd@127.0.0.1:8332/do40test?CommandTimeout=5";
-        public const string PostgreSql84 = "postgresql://do4test:do4testpwd@192.168.0.140:8432/do40test?CommandTimeout=5";
-
-<<<<<<< HEAD
-        public const string Oracle9 = "oracle://test:test@localhost:5509/ora09?Connection Timeout=5";
-        public const string Oracle10 = "oracle://test:test@localhost:5510/ora10?Connection Timeout=5";
-        public const string Oracle11 = "oracle://test:test@localhost:5511/ora11?Connection Timeout=5";
-
-        public const string SqlServerCe35 = "sqlserverce://localhost/SqlServerCe/DO40-Test.sdf";
-        public const string SqlServerCe35Northwind = "sqlserverce://localhost/SqlServerCe/Northwind.sdf";
-
-        public const string MySQL50 = "mysql://root:admin@127.0.0.1:3306/sakila?Connection Timeout=5";
-    }
-=======
-    public const string SqlServerCe35 = "sqlserverce://localhost/SqlServerCe/DO40-Test.sdf";
-    public const string SqlServerCe35Northwind = "sqlserverce://localhost/SqlServerCe/Northwind.sdf";
-
-    public const string Firebird25 = @"firebird://do4:do4@127.0.0.1:3050/do4test1"; // proto://[[user[:password]@]host[:port]]/resource
-    public const string Firebird25_AgentThompson = @"firebird://SYSDBA:masterkey@agentthompson/C:\Program Files\Firebird\Firebird_2_5\do40test.fdb?Port=3050&Dialect=3&Charset=NONE&Role=&Connection lifetime=15&Pooling=true&MinPoolSize=0&MaxPoolSize=50&Packet Size=8192&ServerType=0"; // proto://[[user[:password]@]host[:port]]/resource
-  }
->>>>>>> f57e9d59
-}
+﻿// Copyright (C) 2003-2010 Xtensive LLC.
+// All rights reserved.
+// For conditions of distribution and use, see license.
+// Created by: Denis Krjuchkov
+// Created:    2009.03.02
+
+namespace Xtensive.Sql.Tests
+{
+    public static class TestUrl
+    {
+        public const string SqlServer2005 = "sqlserver://localhost/DO40-Tests?Connection Timeout=5";
+        public const string SqlServer2005Aw = "sqlserver://appserver/AdventureWorks?Connection Timeout=5";
+        public const string SqlServer2008 = @"sqlserver://localhost\Sql2008/DO40-Tests?Connection Timeout=5";
+        public const string SqlServer2008Aw = @"sqlserver://localhost\Sql2008/AdventureWorks?Connection Timeout=5";
+
+        public const string PostgreSql80 = "postgresql://do4test:do4testpwd@127.0.0.1:8032/do40test?CommandTimeout=5";
+        public const string PostgreSql81 = "postgresql://do4test:do4testpwd@127.0.0.1:8132/do40test?CommandTimeout=5";
+        public const string PostgreSql82 = "postgresql://do4test:do4testpwd@127.0.0.1:8232/do40test?CommandTimeout=5";
+        public const string PostgreSql83 = "postgresql://do4test:do4testpwd@127.0.0.1:8332/do40test?CommandTimeout=5";
+        public const string PostgreSql84 = "postgresql://do4test:do4testpwd@192.168.0.140:8432/do40test?CommandTimeout=5";
+
+        public const string Oracle9 = "oracle://test:test@localhost:5509/ora09?Connection Timeout=5";
+        public const string Oracle10 = "oracle://test:test@localhost:5510/ora10?Connection Timeout=5";
+        public const string Oracle11 = "oracle://test:test@localhost:5511/ora11?Connection Timeout=5";
+
+        public const string SqlServerCe35 = "sqlserverce://localhost/SqlServerCe/DO40-Test.sdf";
+        public const string SqlServerCe35Northwind = "sqlserverce://localhost/SqlServerCe/Northwind.sdf";
+
+        public const string MySQL50 = "mysql://root:admin@127.0.0.1:3306/sakila?Connection Timeout=5";
+    public const string Firebird25 = @"firebird://do4:do4@127.0.0.1:3050/do4test1"; // proto://[[user[:password]@]host[:port]]/resource
+    public const string Firebird25_AgentThompson = @"firebird://SYSDBA:masterkey@agentthompson/C:\Program Files\Firebird\Firebird_2_5\do40test.fdb?Port=3050&Dialect=3&Charset=NONE&Role=&Connection lifetime=15&Pooling=true&MinPoolSize=0&MaxPoolSize=50&Packet Size=8192&ServerType=0"; // proto://[[user[:password]@]host[:port]]/resource
+    }
+}