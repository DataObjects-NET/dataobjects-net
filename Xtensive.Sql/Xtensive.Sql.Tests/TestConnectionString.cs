// Copyright (C) 2003-2010 Xtensive LLC.
// All rights reserved.
// For conditions of distribution and use, see license.
// Created by: Denis Krjuchkov
// Created:    2009.12.17

namespace Xtensive.Sql.Tests
{
    public static class TestConnectionString
    {
        // Copied from TestUrl, keep in sync

        public const string PostgreSql84 =
          "HOST=127.0.0.1;PORT=8432;DATABASE=do40test;USER ID=do4test;PASSWORD=do4testpwd";

        public const string Oracle11 =
          "DATA SOURCE=\"(DESCRIPTION=(ADDRESS=(PROTOCOL=TCP)(HOST=localhost)(PORT=5511))(CONNECT_DATA=(SERVICE_NAME=ora11)))\";USER ID=test;PASSWORD=test";

<<<<<<< HEAD
        public const string SqlServer2005 =
          "Data Source=localhost;Initial Catalog=DO40-Tests;Integrated Security=True;Persist Security Info=False";

        public const string MySQL50 =
            "Server=localhost;Database=do40test;Uid=root;Pwd=admin;";
    }
=======
    public const string SqlServer2005 =
      "Data Source=localhost;Initial Catalog=DO40-Tests;Integrated Security=True;Persist Security Info=False";

    public const string Firebird25 = 
     @"firebird://do4:do4@127.0.0.1:3050/do4test1"; // proto://[[user[:password]@]host[:port]]/resource

  }
>>>>>>> f57e9d59
}<|MERGE_RESOLUTION|>--- conflicted
+++ resolved
@@ -1,35 +1,29 @@
-// Copyright (C) 2003-2010 Xtensive LLC.
-// All rights reserved.
-// For conditions of distribution and use, see license.
-// Created by: Denis Krjuchkov
-// Created:    2009.12.17
-
-namespace Xtensive.Sql.Tests
-{
-    public static class TestConnectionString
-    {
-        // Copied from TestUrl, keep in sync
-
-        public const string PostgreSql84 =
-          "HOST=127.0.0.1;PORT=8432;DATABASE=do40test;USER ID=do4test;PASSWORD=do4testpwd";
-
-        public const string Oracle11 =
-          "DATA SOURCE=\"(DESCRIPTION=(ADDRESS=(PROTOCOL=TCP)(HOST=localhost)(PORT=5511))(CONNECT_DATA=(SERVICE_NAME=ora11)))\";USER ID=test;PASSWORD=test";
-
-<<<<<<< HEAD
-        public const string SqlServer2005 =
-          "Data Source=localhost;Initial Catalog=DO40-Tests;Integrated Security=True;Persist Security Info=False";
-
-        public const string MySQL50 =
-            "Server=localhost;Database=do40test;Uid=root;Pwd=admin;";
-    }
-=======
-    public const string SqlServer2005 =
-      "Data Source=localhost;Initial Catalog=DO40-Tests;Integrated Security=True;Persist Security Info=False";
-
-    public const string Firebird25 = 
-     @"firebird://do4:do4@127.0.0.1:3050/do4test1"; // proto://[[user[:password]@]host[:port]]/resource
-
-  }
->>>>>>> f57e9d59
+// Copyright (C) 2003-2010 Xtensive LLC.
+// All rights reserved.
+// For conditions of distribution and use, see license.
+// Created by: Denis Krjuchkov
+// Created:    2009.12.17
+
+namespace Xtensive.Sql.Tests
+{
+    public static class TestConnectionString
+    {
+        // Copied from TestUrl, keep in sync
+
+        public const string PostgreSql84 =
+          "HOST=127.0.0.1;PORT=8432;DATABASE=do40test;USER ID=do4test;PASSWORD=do4testpwd";
+
+        public const string Oracle11 =
+          "DATA SOURCE=\"(DESCRIPTION=(ADDRESS=(PROTOCOL=TCP)(HOST=localhost)(PORT=5511))(CONNECT_DATA=(SERVICE_NAME=ora11)))\";USER ID=test;PASSWORD=test";
+
+        public const string SqlServer2005 =
+          "Data Source=localhost;Initial Catalog=DO40-Tests;Integrated Security=True;Persist Security Info=False";
+
+        public const string MySQL50 =
+            "Server=localhost;Database=do40test;Uid=root;Pwd=admin;";
+
+        public const string Firebird25 = 
+            @"firebird://do4:do4@127.0.0.1:3050/do4test1"; // proto://[[user[:password]@]host[:port]]/resource
+
+    }
 }