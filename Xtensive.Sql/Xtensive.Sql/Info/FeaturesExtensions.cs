--- conflicted
+++ resolved
@@ -1,85 +1,89 @@
-// Copyright (C) 2003-2010 Xtensive LLC.
-// All rights reserved.
-// For conditions of distribution and use, see license.
-// Created by: Denis Krjuchkov
-// Created:    2009.07.15
-
-using System;
-using Xtensive.Sql.Resources;
-
-namespace Xtensive.Sql.Info
-{
-  /// <summary>
-  /// Various extension methods related to this namespace.
-  /// </summary>
-  public static class FeaturesExtensions
-  {
-    /// <summary>
-    /// Determines whether the specified active features is supported.
-    /// </summary>
-    public static bool Supports(this QueryFeatures available, QueryFeatures required)
-    {
-      return (available & required)==required;
-    }
-
-    /// <summary>
-    /// Determines whether the specified active features is supported.
-    /// </summary>
-    public static bool Supports(this IndexFeatures available, IndexFeatures required)
-    {
-      return (available & required)==required;
-    }
-
-    /// <summary>
-    /// Determines whether the specified active features is supported.
-    /// </summary>
-    public static bool Supports(this DataTypeFeatures available, DataTypeFeatures required)
-    {
-      return (available & required)==required;
-    }
-
-    /// <summary>
-    /// Determines whether the specified active features is supported.
-    /// </summary>
-    public static bool Supports(this ForeignKeyConstraintFeatures available, ForeignKeyConstraintFeatures required)
-    {
-      return (available & required)==required;
-    }
-
-    /// <summary>
-    /// Determines whether the specified active features is supported.
-    /// </summary>
-    public static bool Supports(this ColumnFeatures available, ColumnFeatures required)
-    {
-      return (available & required)==required;
-    }
-
-    /// <summary>
-    /// Determines whether the specified active features is supported.
-    /// </summary>
-    public static bool Supports(this ServerFeatures available, ServerFeatures required)
-    {
-      return (available & required)==required;
-    }
-
-    /// <summary>
-    /// Determines whether the specified active features is supported.
-    /// </summary>
-<<<<<<< HEAD
-    public static bool Supports(this IdentityFeatures available, IdentityFeatures required)
-=======
-    public static bool Supports(this UniqueConstraintFeatures available, UniqueConstraintFeatures required)
-    {
-      return (available & required)==required;
-    }
-
-    /// <summary>
-    /// Determines whether the specified active features is supported.
-    /// </summary>
-    public static bool Supports(this PrimaryKeyConstraintFeatures available, PrimaryKeyConstraintFeatures required)
->>>>>>> a017cee9
-    {
-      return (available & required)==required;
-    }
-  }
+// Copyright (C) 2003-2010 Xtensive LLC.
+// All rights reserved.
+// For conditions of distribution and use, see license.
+// Created by: Denis Krjuchkov
+// Created:    2009.07.15
+
+using System;
+using Xtensive.Sql.Resources;
+
+namespace Xtensive.Sql.Info
+{
+  /// <summary>
+  /// Various extension methods related to this namespace.
+  /// </summary>
+  public static class FeaturesExtensions
+  {
+    /// <summary>
+    /// Determines whether the specified active features is supported.
+    /// </summary>
+    public static bool Supports(this QueryFeatures available, QueryFeatures required)
+    {
+      return (available & required)==required;
+    }
+
+    /// <summary>
+    /// Determines whether the specified active features is supported.
+    /// </summary>
+    public static bool Supports(this IndexFeatures available, IndexFeatures required)
+    {
+      return (available & required)==required;
+    }
+
+    /// <summary>
+    /// Determines whether the specified active features is supported.
+    /// </summary>
+    public static bool Supports(this DataTypeFeatures available, DataTypeFeatures required)
+    {
+      return (available & required)==required;
+    }
+
+    /// <summary>
+    /// Determines whether the specified active features is supported.
+    /// </summary>
+    public static bool Supports(this ForeignKeyConstraintFeatures available, ForeignKeyConstraintFeatures required)
+    {
+      return (available & required)==required;
+    }
+
+    /// <summary>
+    /// Determines whether the specified active features is supported.
+    /// </summary>
+    public static bool Supports(this ColumnFeatures available, ColumnFeatures required)
+    {
+      return (available & required)==required;
+    }
+
+    /// <summary>
+    /// Determines whether the specified active features is supported.
+    /// </summary>
+    public static bool Supports(this ServerFeatures available, ServerFeatures required)
+    {
+      return (available & required)==required;
+    }
+
+    /// <summary>
+    /// Determines whether the specified active features is supported.
+    /// </summary>
+    public static bool Supports(this IdentityFeatures available, IdentityFeatures required)
+    {
+      return (available & required)==required;
+    }
+
+    /// <summary>
+    /// Determines whether the specified active features is supported.
+    /// </summary>
+    public static bool Supports(this UniqueConstraintFeatures available, UniqueConstraintFeatures required)
+    {
+      return (available & required)==required;
+    }
+
+    /// <summary>
+    /// Determines whether the specified active features is supported.
+    /// </summary>
+    public static bool Supports(this PrimaryKeyConstraintFeatures available, PrimaryKeyConstraintFeatures required)
+    {
+      return (available & required)==required;
+    }
+  }
 }