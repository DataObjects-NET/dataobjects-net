--- conflicted
+++ resolved
@@ -1,48 +1,42 @@
-﻿using System;
-using System.Reflection;
-using System.Runtime.InteropServices;
-using System.Security;
-using System.Security.Permissions;
-
-// General Information about an assembly is controlled through the following 
-// set of attributes. Change these attribute values to modify the information
-// associated with an assembly.
-[assembly: AssemblyTitle("Xtensive.Sql.All")]
-[assembly: AssemblyDescription("")]
-[assembly: AssemblyConfiguration("")]
-[assembly: AssemblyCompany("Xtensive LLC")]
-[assembly: AssemblyProduct("Xtensive.Sql.All")]
-[assembly: AssemblyCopyright("Copyright © Xtensive LLC 2009")]
-[assembly: AssemblyTrademark("")]
-[assembly: AssemblyCulture("")]
-
-// Setting ComVisible to false makes the types in this assembly not visible 
-// to COM components.  If you need to access a type in this assembly from 
-// COM, set the ComVisible attribute to true on that type.
-[assembly: ComVisible(false)]
-
-// The following GUID is for the ID of the typelib if this project is exposed to COM
-[assembly: Guid("8290acda-cf36-43e3-89a5-33e8f752f86f")]
-
-// Version information for an assembly consists of the following four values:
-//
-//      Major Version
-//      Minor Version 
-//      Build Number
-//      Revision
-//
-// You can specify all the values or you can default the Build and Revision Numbers 
-// by using the '*' as shown below:
-// [assembly: AssemblyVersion("1.0.*")]
-[assembly: AssemblyVersion("1.0.0.0")]
-<<<<<<< HEAD
-[assembly : CLSCompliant(true)]
-
-=======
-[assembly : CLSCompliant(true)]
-#if !NET40
-[assembly: SecurityPermission(SecurityAction.RequestMinimum, Execution = true)]
-[assembly: AllowPartiallyTrustedCallers]
-#endif
-
->>>>>>> ad00e875
+﻿using System;
+using System.Reflection;
+using System.Runtime.InteropServices;
+using System.Security;
+using System.Security.Permissions;
+
+// General Information about an assembly is controlled through the following 
+// set of attributes. Change these attribute values to modify the information
+// associated with an assembly.
+[assembly: AssemblyTitle("Xtensive.Sql.All")]
+[assembly: AssemblyDescription("")]
+[assembly: AssemblyConfiguration("")]
+[assembly: AssemblyCompany("Xtensive LLC")]
+[assembly: AssemblyProduct("Xtensive.Sql.All")]
+[assembly: AssemblyCopyright("Copyright © Xtensive LLC 2009")]
+[assembly: AssemblyTrademark("")]
+[assembly: AssemblyCulture("")]
+
+// Setting ComVisible to false makes the types in this assembly not visible 
+// to COM components.  If you need to access a type in this assembly from 
+// COM, set the ComVisible attribute to true on that type.
+[assembly: ComVisible(false)]
+
+// The following GUID is for the ID of the typelib if this project is exposed to COM
+[assembly: Guid("8290acda-cf36-43e3-89a5-33e8f752f86f")]
+
+// Version information for an assembly consists of the following four values:
+//
+//      Major Version
+//      Minor Version 
+//      Build Number
+//      Revision
+//
+// You can specify all the values or you can default the Build and Revision Numbers 
+// by using the '*' as shown below:
+// [assembly: AssemblyVersion("1.0.*")]
+[assembly: AssemblyVersion("1.0.0.0")]
+[assembly : CLSCompliant(true)]
+#if !NET40
+[assembly: SecurityPermission(SecurityAction.RequestMinimum, Execution = true)]
+[assembly: AllowPartiallyTrustedCallers]
+#endif