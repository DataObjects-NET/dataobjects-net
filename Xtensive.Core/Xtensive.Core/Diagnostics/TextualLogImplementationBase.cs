--- conflicted
+++ resolved
@@ -1,186 +1,152 @@
-// Copyright (C) 2003-2010 Xtensive LLC.
-// All rights reserved.
-// For conditions of distribution and use, see license.
-// Created by: Dmitri Maximov
-// Created:    2009.10.06
-
-using System;
-using System.Threading;
-using Xtensive.Core.Internals.DocTemplates;
-using Xtensive.Core.Resources;
-using Xtensive.Core.Threading;
-
-namespace Xtensive.Core.Diagnostics
-{
-  /// <summary>
-  /// Base class for logs producing textual output.
-  /// </summary>
-  [Serializable]
-  public abstract class TextualLogImplementationBase : RealLogImplementationBase,
-    IHasSyncRoot
-  {
-    private readonly static DateTime zeroTime = HighResolutionTime.Now;
-    private LogFormat format;
-    private string formatString = Strings.SimpleLogFormat;
-
-    /// <inheritdoc/>
-    public override LogEventTypes LoggedEventTypes {
-      get {
-        lock (this)
-          return loggedEventTypes;
-      }
-      set {
-        lock (this) {
-          loggedEventTypes = value;
-          UpdateCachedProperties();
-        }
-      }
-    }
-    
-    /// <summary>
-    /// Gets the log format.
-    /// </summary>
-    public LogFormat Format {
-      get {
-        lock (this)
-          return format;
-      }
-      set {
-        lock (this)
-          format = value;
-      }
-    }
-
-    /// <summary>
-    /// Gets or sets the custom format string of logged messages.
-    /// Setting value of this property sets <see cref="Format"/>
-    /// to <see cref="LogFormat.Custom"/> as well.
-    /// </summary>
-    public string FormatString {
-      get {
-        lock (this)
-          return formatString;
-      }
-      set {
-        ArgumentValidator.EnsureArgumentNotNull(formatString, "formatString");
-        lock (this) {
-          format = LogFormat.Custom;
-          formatString = value;
-        }
-      }
-    }
-
-    /// <inheritdoc/>
-    public object SyncRoot {
-      get { return this; }
-    }
-
-    /// <inheritdoc/>
-    public sealed override void LogEvent(LogEventTypes eventType, object message, Exception exception, IRealLog sentTo, LogCaptureScope capturedBy)
-    {
-<<<<<<< HEAD
-      if (IsLogged(eventType)) {
-        double elapsed;
-        string currentFormat;
-        lock (this) {
-          elapsed = (HighResolutionTime.Now - zeroTime).TotalSeconds;
-          currentFormat = GetCurrentFormat();
-        }
-
-        var thread = Thread.CurrentThread;
-        string text;
-        if (currentFormat.EndsWith("{5}")) {
-          string prefix = string.Format(
-            currentFormat,
-            elapsed,
-            thread.Name ?? thread.ManagedThreadId.ToString(),
-            eventType.ToShortString(),
-            Log.Name,
-            LogIndentScope.CurrentIndentString,
-            string.Empty);
-          text = prefix + (exception ?? message).ToString().Indent(prefix.Length, false);
-        }
-        else
-          text = string.Format(
-            currentFormat,
-            elapsed,
-            thread.Name ?? thread.ManagedThreadId.ToString(),
-            eventType.ToShortString(),
-            Log.Name,
-            LogIndentScope.CurrentIndentString,
-            (exception ?? message));
-=======
-      DateTime currentTime;
-      double elapsed;
-      string currentFormat;
-      lock (this) {
-        currentTime = HighResolutionTime.Now;
-        elapsed = (currentTime - zeroTime).TotalSeconds;
-        currentFormat = GetCurrentFormat();
-      }
-
-      var thread = Thread.CurrentThread;
-      string text;
-      if (currentFormat.EndsWith("{5}")) {
-        string prefix = string.Format(
-          currentFormat,
-          elapsed,
-          thread.Name ?? thread.ManagedThreadId.ToString(),
-          eventType.ToShortString(),
-          Log.Name,
-          LogIndentScope.CurrentIndentString,
-          string.Empty,
-          currentTime);
-        text = prefix + (exception ?? message).ToString().Indent(prefix.Length, false);
-      }
-      else 
-        text = string.Format(
-          currentFormat,
-          elapsed,
-          thread.Name ?? thread.ManagedThreadId.ToString(),
-          eventType.ToShortString(),
-          Log.Name,
-          LogIndentScope.CurrentIndentString,
-          (exception ?? message),
-          currentTime);
->>>>>>> bd6e2b64
-
-        LogEventText(text);
-      }
-      base.LogEvent(eventType, message, exception, sentTo, capturedBy);
-    }
-
-    /// <summary>
-    /// Logs the formatted event text.
-    /// </summary>
-    /// <param name="text">The text to log.</param>
-    protected abstract void LogEventText(string text);
-
-    private string GetCurrentFormat()
-    {
-      switch (format) {
-      case LogFormat.Release:
-        return Strings.ReleaseLogFormat;
-      case LogFormat.Simple:
-        return Strings.SimpleLogFormat;
-      case LogFormat.Custom:
-        return formatString;
-      default:
-        return Strings.ComprehensiveLogFormat;
-      }
-    }
-
-
-    // Constructors
-
-    /// <summary>
-    /// <see cref="ClassDocTemplate.Ctor" copy="true" />
-    /// </summary>
-    /// <param name="name">Log name.</param>
-    protected TextualLogImplementationBase(string name)
-      : base(name)
-    {
-      loggedEventTypes = LogEventTypes.All;
-    }
-  }
+// Copyright (C) 2003-2010 Xtensive LLC.
+// All rights reserved.
+// For conditions of distribution and use, see license.
+// Created by: Dmitri Maximov
+// Created:    2009.10.06
+
+using System;
+using System.Threading;
+using Xtensive.Core.Internals.DocTemplates;
+using Xtensive.Core.Resources;
+using Xtensive.Core.Threading;
+
+namespace Xtensive.Core.Diagnostics
+{
+  /// <summary>
+  /// Base class for logs producing textual output.
+  /// </summary>
+  [Serializable]
+  public abstract class TextualLogImplementationBase : RealLogImplementationBase,
+    IHasSyncRoot
+  {
+    private readonly static DateTime zeroTime = HighResolutionTime.Now;
+    private LogFormat format;
+    private string formatString = Strings.SimpleLogFormat;
+
+    /// <inheritdoc/>
+    public override LogEventTypes LoggedEventTypes {
+      get {
+        lock (this)
+          return loggedEventTypes;
+      }
+      set {
+        lock (this) {
+          loggedEventTypes = value;
+          UpdateCachedProperties();
+        }
+      }
+    }
+    
+    /// <summary>
+    /// Gets the log format.
+    /// </summary>
+    public LogFormat Format {
+      get {
+        lock (this)
+          return format;
+      }
+      set {
+        lock (this)
+          format = value;
+      }
+    }
+
+    /// <summary>
+    /// Gets or sets the custom format string of logged messages.
+    /// Setting value of this property sets <see cref="Format"/>
+    /// to <see cref="LogFormat.Custom"/> as well.
+    /// </summary>
+    public string FormatString {
+      get {
+        lock (this)
+          return formatString;
+      }
+      set {
+        ArgumentValidator.EnsureArgumentNotNull(formatString, "formatString");
+        lock (this) {
+          format = LogFormat.Custom;
+          formatString = value;
+        }
+      }
+    }
+
+    /// <inheritdoc/>
+    public object SyncRoot {
+      get { return this; }
+    }
+
+    /// <inheritdoc/>
+    public sealed override void LogEvent(LogEventTypes eventType, object message, Exception exception, IRealLog sentTo, LogCaptureScope capturedBy)
+    {
+      DateTime currentTime;
+      double elapsed;
+      string currentFormat;
+      lock (this) {
+        currentTime = HighResolutionTime.Now;
+        elapsed = (currentTime - zeroTime).TotalSeconds;
+        currentFormat = GetCurrentFormat();
+      }
+
+      var thread = Thread.CurrentThread;
+      string text;
+      if (currentFormat.EndsWith("{5}")) {
+        string prefix = string.Format(
+          currentFormat,
+          elapsed,
+          thread.Name ?? thread.ManagedThreadId.ToString(),
+          eventType.ToShortString(),
+          Log.Name,
+          LogIndentScope.CurrentIndentString,
+          string.Empty,
+          currentTime);
+        text = prefix + (exception ?? message).ToString().Indent(prefix.Length, false);
+      }
+      else 
+        text = string.Format(
+          currentFormat,
+          elapsed,
+          thread.Name ?? thread.ManagedThreadId.ToString(),
+          eventType.ToShortString(),
+          Log.Name,
+          LogIndentScope.CurrentIndentString,
+          (exception ?? message),
+          currentTime);
+
+      LogEventText(text);
+      base.LogEvent(eventType, message, exception, sentTo, capturedBy);
+    }
+
+    /// <summary>
+    /// Logs the formatted event text.
+    /// </summary>
+    /// <param name="text">The text to log.</param>
+    protected abstract void LogEventText(string text);
+
+    private string GetCurrentFormat()
+    {
+      switch (format) {
+      case LogFormat.Release:
+        return Strings.ReleaseLogFormat;
+      case LogFormat.Simple:
+        return Strings.SimpleLogFormat;
+      case LogFormat.Custom:
+        return formatString;
+      default:
+        return Strings.ComprehensiveLogFormat;
+      }
+    }
+
+
+    // Constructors
+
+    /// <summary>
+    /// <see cref="ClassDocTemplate.Ctor" copy="true" />
+    /// </summary>
+    /// <param name="name">Log name.</param>
+    protected TextualLogImplementationBase(string name)
+      : base(name)
+    {
+      loggedEventTypes = LogEventTypes.All;
+    }
+  }
 }