--- conflicted
+++ resolved
@@ -1,56 +1,53 @@
-// Copyright (C) 2003-2010 Xtensive LLC.
-// All rights reserved.
-// For conditions of distribution and use, see license.
-// Created by: Denis Krjuchkov
-// Created:    2010.03.10
-
-using System;
-using System.Collections.Generic;
-using System.Reflection;
-<<<<<<< HEAD
-using Xtensive.Core;
-=======
-using Xtensive.Core.Reflection;
-using Xtensive.Core.Resources;
->>>>>>> f8c3dc4a
-
-namespace Xtensive.Linq
-{
-  internal sealed class MemberCompilerCollection
-  {
-    private readonly Dictionary<MemberInfo, MemberCompilerRegistration> items = new Dictionary<MemberInfo, MemberCompilerRegistration>();
-
-    public int Count { get { return items.Count; } }
-
-    public void Add(MemberCompilerRegistration registration)
-    {
-      items.Add(registration.TargetMember, registration);
-    }
-
-    public MemberCompilerRegistration Get(MemberInfo member)
-    {
-      MemberCompilerRegistration result;
-      items.TryGetValue(member, out result);
-      return result;
-    }
-
-    public void MergeWith(MemberCompilerCollection otherSource, bool failOnDuplicate)
-    {
-      if (failOnDuplicate) {
-        foreach (var key in otherSource.items.Keys)
-          if (items.ContainsKey(key))
-            throw new InvalidOperationException(string.Format(Strings.ExCompilerForXIsAlreadyRegistered, key.GetFullName(true)));
-      }
-
-      foreach (var registration in otherSource.items.Values)
-        items[registration.TargetMember] = registration;
-    }
-
-
-    // Constructors
-
-    public MemberCompilerCollection()
-    {
-    }
-  }
+// Copyright (C) 2003-2010 Xtensive LLC.
+// All rights reserved.
+// For conditions of distribution and use, see license.
+// Created by: Denis Krjuchkov
+// Created:    2010.03.10
+
+using System;
+using System.Collections.Generic;
+using System.Reflection;
+using Xtensive.Core;
+using Xtensive.Resources;
+using Xtensive.Reflection;
+
+namespace Xtensive.Linq
+{
+  internal sealed class MemberCompilerCollection
+  {
+    private readonly Dictionary<MemberInfo, MemberCompilerRegistration> items = new Dictionary<MemberInfo, MemberCompilerRegistration>();
+
+    public int Count { get { return items.Count; } }
+
+    public void Add(MemberCompilerRegistration registration)
+    {
+      items.Add(registration.TargetMember, registration);
+    }
+
+    public MemberCompilerRegistration Get(MemberInfo member)
+    {
+      MemberCompilerRegistration result;
+      items.TryGetValue(member, out result);
+      return result;
+    }
+
+    public void MergeWith(MemberCompilerCollection otherSource, bool failOnDuplicate)
+    {
+      if (failOnDuplicate) {
+        foreach (var key in otherSource.items.Keys)
+          if (items.ContainsKey(key))
+            throw new InvalidOperationException(string.Format(Strings.ExCompilerForXIsAlreadyRegistered, key.GetFullName(true)));
+      }
+
+      foreach (var registration in otherSource.items.Values)
+        items[registration.TargetMember] = registration;
+    }
+
+
+    // Constructors
+
+    public MemberCompilerCollection()
+    {
+    }
+  }
 }