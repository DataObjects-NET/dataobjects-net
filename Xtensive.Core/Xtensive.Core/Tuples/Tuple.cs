--- conflicted
+++ resolved
@@ -1,719 +1,715 @@
-// Copyright (C) 2003-2010 Xtensive LLC.
-// All rights reserved.
-// For conditions of distribution and use, see license.
-// Created by: Nick Svetlov
-// Created:    2007.05.30
-
-using System;
-using System.Diagnostics;
-using System.Runtime.CompilerServices;
-using System.Text;
-using Xtensive.Core.Comparison;
-using Xtensive.Core.Internals.DocTemplates;
-using Xtensive.Core.Resources;
-
-namespace Xtensive.Core.Tuples
-{
-  /// <summary>
-  /// A base class for auto generated tuples.
-  /// </summary>
-  public abstract class Tuple : ITuple,
-    IEquatable<Tuple>,
-    IComparable<Tuple>
-  {
-    /// <summary>
-    /// Per-field hash code multiplier used in <see cref="GetHashCode"/> calculation.
-    /// </summary>
-    public const int HashCodeMultiplier = 397;
-
-    /// <inheritdoc />
-    public abstract TupleDescriptor Descriptor { get; }
-
-    /// <inheritdoc />
-    public virtual int Count { 
-      [DebuggerStepThrough]
-      get { return Descriptor.Count; }
-    }
-
-    #region CreateNew, Clone methods
-
-    /// <inheritdoc/>
-    Tuple ITupleFactory.CreateNew()
-    {
-      return CreateNew();
-    }
-
-    /// <inheritdoc/>
-    Tuple ITuple.Clone()
-    {
-      return Clone();
-    }
-
-    /// <inheritdoc/>
-    object ICloneable.Clone()
-    {
-      return Clone();
-    }
-
-    /// <see cref="ITupleFactory.CreateNew" copy="true" />
-    public virtual Tuple CreateNew()
-    {
-      return Create(Descriptor);
-    }
-
-    /// <see cref="ITuple.Clone" copy="true" />
-    public virtual Tuple Clone()
-    {
-      return (Tuple) MemberwiseClone();
-    }
-
-    #endregion
-
-    #region GetFieldState (abstract), GetValue(int, out TupleFieldState) (asbtract), GetValue(int), SetValue methods
-
-    /// <inheritdoc />
-    public abstract TupleFieldState GetFieldState(int fieldIndex);
-    
-    protected internal abstract void SetFieldState(int fieldIndex, TupleFieldState fieldState);
-
-    /// <inheritdoc/>
-    public abstract object GetValue(int fieldIndex, out TupleFieldState fieldState);
-
-    /// <inheritdoc />
-    /// <exception cref="InvalidOperationException">Field value is not available.</exception>
-    public object GetValue(int fieldIndex)
-    {
-      TupleFieldState state;
-      var result = GetValue(fieldIndex, out state);
-      return state.IsNull() ? null : result;
-    }
-
-    /// <inheritdoc/>
-    public object GetValueOrDefault(int fieldIndex)
-    {
-      TupleFieldState state;
-      var value = GetValue(fieldIndex, out state);
-      return state.HasValue() ? value : null;
-    }
-
-    /// <inheritdoc />
-    public abstract void SetValue(int fieldIndex, object fieldValue);
-
-    #endregion
-
-    #region GetValue<T>(int,out TupleFieldState), GetValue<T>, SetValue<T> methods
-
-    /// <summary>
-    /// Gets the value field value by its index, if it is available;
-    /// otherwise returns <see langword="default(T)"/>.
-    /// </summary>
-    /// <param name="fieldIndex">Index of the field to get value of.</param>
-    /// <param name="fieldState">Field state associated with the field.</param>
-    /// <returns>Field value, if it is available; otherwise, <see langword="default(T)"/>.</returns>
-    /// <typeparam name="T">The type of value to get.</typeparam>
-    public T GetValue<T>(int fieldIndex, out TupleFieldState fieldState)
-    {
-      var isNullable = null == default(T); // Is nullable value type or class
-      var getter = (isNullable 
-        ? GetGetNullableValueDelegate(fieldIndex)
-        : GetGetValueDelegate(fieldIndex)) as GetValueDelegate<T>;
-      return getter != null 
-        ? getter.Invoke(this, out fieldState) 
-        : GetValueInternal<T>(isNullable, fieldIndex, out fieldState);
-    }
-
-    /// <summary>
-    /// Gets the value field value by its index.
-    /// </summary>
-    /// <param name="fieldIndex">Index of the field to get value of.</param>
-    /// <returns>Field value.</returns>
-    /// <typeparam name="T">The type of value to get.</typeparam>
-    /// <remarks>
-    /// If field value is not available (see <see cref="TupleFieldState.Available"/>),
-    /// an exception will be thrown.
-    /// </remarks>
-    /// <exception cref="InvalidOperationException">Field value is not available.</exception>
-    /// <exception cref="InvalidCastException">Value is available, but it can't be cast
-    /// to specified type. E.g. if value is <see langword="null"/>, field is struct, 
-    /// but <typeparamref name="T"/> is not a <see cref="Nullable{T}"/> type.</exception>
-    public T GetValue<T>(int fieldIndex)
-    {
-      TupleFieldState fieldState;
-      var isNullable = null == default(T); // Is nullable value type or class
-      var getter = (isNullable
-        ? GetGetNullableValueDelegate(fieldIndex)
-        : GetGetValueDelegate(fieldIndex)) as GetValueDelegate<T>;
-      if (getter != null) {
-        var result = getter.Invoke(this, out fieldState);
-        if (fieldState.IsNull()) {
-          if (isNullable)
-            return default(T);
-          throw new InvalidCastException(string.Format(Strings.ExUnableToCastNullValueToXUseXInstead, typeof(T)));
-        }
-        return result;
-      }
-      return GetValueInternal<T>(isNullable, fieldIndex);
-    }
-
-    /// <summary>
-    /// Gets the value field value by its index.
-    /// </summary>
-    /// <param name="fieldIndex">Index of the field to get value of.</param>
-    /// <returns>Field value.</returns>
-    /// <typeparam name="T">The type of value to get.</typeparam>
-    /// <remarks>
-    /// If field value is not available (see <see cref="TupleFieldState.Available"/>),
-    /// an exception will be thrown.
-    /// </remarks>
-    /// <exception cref="InvalidCastException">Value is available, but it can't be cast
-    /// to specified type. E.g. if value is <see langword="null"/>, field is struct, 
-    /// but <typeparamref name="T"/> is not a <see cref="Nullable{T}"/> type.</exception>
-    public T GetValueOrDefault<T>(int fieldIndex)
-    {
-      var isNullable = null == default(T); // Is nullable value type or class
-      var getter = (isNullable
-        ? GetGetNullableValueDelegate(fieldIndex)
-        : GetGetValueDelegate(fieldIndex)) as GetValueDelegate<T>;
-      if (getter != null) {
-        TupleFieldState fieldState;
-        var result = getter.Invoke(this, out fieldState);
-        return fieldState == TupleFieldState.Available 
-          ? result 
-          : default(T);
-      }
-      return GetValueOrDefaultInternal<T>(isNullable, fieldIndex);
-    }
-
-    /// <summary>
-    /// Sets the field value by its index.
-    /// </summary>
-    /// <param name="fieldIndex">Index of the field to set value of.</param>
-    /// <param name="fieldValue">Field value.</param>
-    /// <typeparam name="T">The type of value to set.</typeparam>
-    /// <exception cref="InvalidCastException">Type of stored value and <typeparamref name="T"/>
-    /// are incompatible.</exception>
-    public void SetValue<T>(int fieldIndex, T fieldValue)
-    {
-      var isNullable = null == default(T); // Is nullable value type or class
-      var setter = (isNullable
-        ? GetSetNullableValueDelegate(fieldIndex)
-        : GetSetValueDelegate(fieldIndex)) as Action<Tuple, T>;
-      if (setter != null)
-        setter.Invoke(this, fieldValue);
-      else
-        SetValueInternal(isNullable, fieldIndex, fieldValue);
-    }
-
-    #endregion
-
-    #region Private internal Get/Set Value methods
-
-    [MethodImpl(MethodImplOptions.NoInlining)]
-    private T GetValueInternal<T>(bool isNullable, int fieldIndex, out TupleFieldState fieldState)
-    {
-      var mappedContainer = GetMappedContainer(fieldIndex, false);
-      if (mappedContainer.First != null) {
-        var getter = (isNullable
-          ? mappedContainer.First.GetGetNullableValueDelegate(mappedContainer.Second)
-          : mappedContainer.First.GetGetValueDelegate(mappedContainer.Second)) as GetValueDelegate<T>;
-        if (getter != null)
-          return getter.Invoke(mappedContainer.First, out fieldState);
-      }
-      var value = GetValue(fieldIndex, out fieldState);
-      return value == null 
-        ? default(T) 
-        : (T) value;
-    }
-
-    [MethodImpl(MethodImplOptions.NoInlining)]
-    private T GetValueInternal<T>(bool isNullable, int fieldIndex)
-    {
-      T result;
-      TupleFieldState fieldState;
-      GetValueDelegate<T> getter;
-      var mappedContainer = GetMappedContainer(fieldIndex, false);
-      if (mappedContainer.First != null && 
-        (getter = (isNullable
-          ? mappedContainer.First.GetGetNullableValueDelegate(mappedContainer.Second)
-          : mappedContainer.First.GetGetValueDelegate(mappedContainer.Second)) as GetValueDelegate<T>) != null) {
-        result = getter.Invoke(mappedContainer.First, out fieldState);
-      }
-      else {
-        var value = GetValue(fieldIndex, out fieldState);
-        result = value == null
-          ? default(T)
-          : (T) value;
-      }
-      if (fieldState.IsNull()) {
-        if (isNullable)
-          return default(T);
-        throw new InvalidCastException(string.Format(Strings.ExUnableToCastNullValueToXUseXInstead, typeof(T)));
-      }
-      return result;
-    }
-
-    [MethodImpl(MethodImplOptions.NoInlining)]
-    private T GetValueOrDefaultInternal<T>(bool isNullable, int fieldIndex)
-    {
-      T result;
-      TupleFieldState fieldState;
-      GetValueDelegate<T> getter;
-      var mappedContainer = GetMappedContainer(fieldIndex, false);
-      if (mappedContainer.First != null && 
-        (getter = (isNullable
-          ? mappedContainer.First.GetGetNullableValueDelegate(mappedContainer.Second)
-          : mappedContainer.First.GetGetValueDelegate(mappedContainer.Second)) as GetValueDelegate<T>) != null) {
-        result = getter.Invoke(mappedContainer.First, out fieldState);
-      }
-      else {
-        var value = GetValue(fieldIndex, out fieldState);
-        result = value == null
-          ? default(T)
-          : (T) value;
-      }
-      return fieldState == TupleFieldState.Available
-        ? result
-        : default(T);
-    }
-
-    [MethodImpl(MethodImplOptions.NoInlining)]
-    private void SetValueInternal<T>(bool isNullable, int fieldIndex, T fieldValue)
-    {
-      Action<Tuple, T> setter;
-      var mappedContainer = GetMappedContainer(fieldIndex, true);
-      if (mappedContainer.First != null &&
-          (setter = (isNullable
-             ? mappedContainer.First.GetSetNullableValueDelegate(mappedContainer.Second)
-             : mappedContainer.First.GetSetValueDelegate(mappedContainer.Second)) as Action<Tuple, T>) != null)
-        setter.Invoke(mappedContainer.First, fieldValue);
-      else
-        SetValue(fieldIndex, (object)fieldValue);
-    }
-
-    #endregion
-
-    #region Get Delegate methods
-
-    /// <summary>
-    /// Gets the tuple containing actual value of the specified field.
-    /// </summary>
-    /// <param name="fieldIndex">Index of the field to get the value container for.</param>
-    /// <returns>Tuple container and remapped field index.</returns>
-    public virtual Pair<Tuple, int> GetMappedContainer(int fieldIndex, bool isWriting)
-    {
-      return new Pair<Tuple, int>(this, fieldIndex);
-    }
-
-    protected virtual Delegate GetGetValueDelegate(int fieldIndex)
-    {
-      return null;
-    }
-
-    protected virtual Delegate GetGetNullableValueDelegate(int fieldIndex)
-    {
-      return null;
-    }
-
-    protected virtual Delegate GetSetValueDelegate(int fieldIndex)
-    {
-      return null;
-    }
-
-    protected virtual Delegate GetSetNullableValueDelegate(int fieldIndex)
-    {
-      return null;
-    }
-
-    #endregion
-    
-    #region IComparable, IEquatable
-
-    /// <inheritdoc/>
-    public int CompareTo(Tuple other)
-    {
-      return AdvancedComparerStruct<Tuple>.System.Compare(this, other);
-    }
-
-    /// <inheritdoc/>
-    public int CompareTo(ITuple other)
-    {
-      return CompareTo((Tuple)other);
-    }
-
-    /// <inheritdoc/>
-    public virtual bool Equals(Tuple other)
-    {
-      return AdvancedComparerStruct<Tuple>.System.Equals(this, other);
-    }
-
-    /// <inheritdoc/>
-    public bool Equals(ITuple other)
-    {
-      return Equals((Tuple) other);
-    }
-
-    #endregion
-
-    #region Equals, GetHashCode
-
-    /// <inheritdoc/>
-    public sealed override bool Equals(object obj)
-    {
-      return Equals(obj as Tuple);
-    }
-
-    /// <inheritdoc/>
-    public override int GetHashCode()
-    {
-      var count = Count;
-      int result = 0;
-      for (int i = 0; i<count; i++) {
-        TupleFieldState state;
-        object valueOrDefault = GetValue(i, out state);
-        result = HashCodeMultiplier * result ^ (valueOrDefault != null ? valueOrDefault.GetHashCode() : 0);
-      }
-      return result;
-    }
-
-    #endregion
-
-    #region ToString methods
-
-    /// <inheritdoc/>
-    public override string ToString()
-    {
-      var sb = new StringBuilder(16);
-      for (int i = 0; i < Count; i++) {
-        TupleFieldState state;
-        var value = GetValue(i, out state);
-        if (i > 0)
-          sb.Append(", ");
-        if (!state.IsAvailable())
-          sb.Append(Strings.NotAvailable);
-        else if (state.IsNull())
-          sb.Append(Strings.Null);
-        else if (Descriptor[i] == typeof(string)) {
-          if (string.IsNullOrEmpty(value as  string))
-            sb.Append(Strings.EmptyString);
-          else
-            sb.Append(value);
-        }
-        else
-          sb.Append(value);
-      }
-      return string.Format(Strings.TupleFormat, sb);
-    }
-
-    #endregion
-
-    #region Create methods (base)
-
-    /// <summary>
-    /// Creates new <see cref="Tuple"/> by its field types.
-    /// </summary>
-    /// <param name="fieldTypes">Array of field types.</param>
-    /// <returns>Newly created <see cref="RegularTuple"/> object.</returns>
-    public static RegularTuple Create(params Type[] fieldTypes)
-    {
-      TupleDescriptor descriptor = TupleDescriptor.Create(fieldTypes);
-      return Create(descriptor);
-    }
-
-    /// <summary>
-    /// Creates new <see cref="Tuple"/> by its descriptor.
-    /// </summary>
-    /// <param name="descriptor">The descriptor.</param>
-    /// <returns>Newly created <see cref="RegularTuple"/> object.</returns>
-    public static RegularTuple Create(TupleDescriptor descriptor)
-    {
-<<<<<<< HEAD
-      descriptor.EnsureIsInitialized();
-=======
-      if (descriptor == null) 
-        throw new ArgumentNullException("descriptor");
-      descriptor.EnsureIsCompiled();
->>>>>>> 384fc277
-      return (RegularTuple)descriptor.TupleFactory.CreateNew();
-    }
-
-    #endregion
-
-    #region Create<T1,T2, ...> methods 
-
-    /// <summary>
-    /// Creates new <see cref="Tuple"/> by its field value(s).
-    /// </summary>
-    /// <typeparam name="T">Type of the only tuple field.</typeparam>
-    /// <param name="value">Value of the only tuple field.</param>
-    /// <returns>Newly created <see cref="RegularTuple"/> object.</returns>
-    public static RegularTuple Create<T>(T value)
-    {
-      TupleDescriptor descriptor = TupleDescriptor.Create(new[] {
-                                                                  typeof(T)
-                                                                });
-      return Create(descriptor, value);
-    }
-
-    /// <summary>
-    /// Creates new <see cref="Tuple"/> by its field value(s).
-    /// </summary>
-    /// <typeparam name="T">Type of the only tuple field.</typeparam>
-    /// <param name="descriptor">Tuple descriptor.</param>
-    /// <param name="value">Value of the only tuple field.</param>
-    /// <returns>Newly created <see cref="RegularTuple"/> object.</returns>
-    public static RegularTuple Create<T>(TupleDescriptor descriptor, T value)
-    {
-      RegularTuple tuple = Create(descriptor);
-      tuple.SetValue(0, value);
-      return tuple;
-    }
-
-    /// <summary>
-    /// Creates new <see cref="Tuple"/> by its field value(s).
-    /// </summary>
-    /// <typeparam name="T1">Type of the first tuple field.</typeparam>
-    /// <typeparam name="T2">Type of the 2nd tuple field.</typeparam>
-    /// <param name="value1">Value of the first tuple field.</param>
-    /// <param name="value2">Value of the 2nd tuple field.</param>
-    /// <returns>Newly created <see cref="RegularTuple"/> object.</returns>
-    public static RegularTuple Create<T1,T2>(T1 value1, T2 value2)
-    {
-      TupleDescriptor descriptor = TupleDescriptor.Create(new[] {
-                                                                  typeof(T1),
-                                                                  typeof(T2)
-                                                                });
-      return Create(descriptor, value1, value2);
-    }
-
-    /// <summary>
-    /// Creates new <see cref="Tuple"/> by its field value(s).
-    /// </summary>
-    /// <typeparam name="T1">Type of the first tuple field.</typeparam>
-    /// <typeparam name="T2">Type of the 2nd tuple field.</typeparam>
-    /// <param name="descriptor">Tuple descriptor.</param>
-    /// <param name="value1">Value of the first tuple field.</param>
-    /// <param name="value2">Value of the 2nd tuple field.</param>
-    /// <returns>Newly created <see cref="RegularTuple"/> object.</returns>
-    public static RegularTuple Create<T1,T2>(TupleDescriptor descriptor, T1 value1, T2 value2)
-    {
-      RegularTuple tuple = Create(descriptor);
-      tuple.SetValue(0, value1);
-      tuple.SetValue(1, value2);
-      return tuple;
-    }
-
-    /// <summary>
-    /// Creates new <see cref="Tuple"/> by its field value(s).
-    /// </summary>
-    /// <typeparam name="T1">Type of the first tuple field.</typeparam>
-    /// <typeparam name="T2">Type of the 2nd tuple field.</typeparam>
-    /// <typeparam name="T3">Type of the 3rd tuple field.</typeparam>
-    /// <param name="value1">Value of the first tuple field.</param>
-    /// <param name="value2">Value of the 2nd tuple field.</param>
-    /// <param name="value3">Value of the 3rd tuple field.</param>
-    /// <returns>Newly created <see cref="RegularTuple"/> object.</returns>
-    public static RegularTuple Create<T1,T2,T3>(T1 value1, T2 value2, T3 value3)
-    {
-      TupleDescriptor descriptor = TupleDescriptor.Create(new[] {
-                                                                  typeof(T1),
-                                                                  typeof(T2),
-                                                                  typeof(T3)
-                                                                });
-      return Create(descriptor, value1, value2, value3);
-    }
-
-    /// <summary>
-    /// Creates new <see cref="Tuple"/> by its field value(s).
-    /// </summary>
-    /// <typeparam name="T1">Type of the first tuple field.</typeparam>
-    /// <typeparam name="T2">Type of the 2nd tuple field.</typeparam>
-    /// <typeparam name="T3">Type of the 3rd tuple field.</typeparam>
-    /// <param name="descriptor">Tuple descriptor.</param>
-    /// <param name="value1">Value of the first tuple field.</param>
-    /// <param name="value2">Value of the 2nd tuple field.</param>
-    /// <param name="value3">Value of the 3rd tuple field.</param>
-    /// <returns>Newly created <see cref="RegularTuple"/> object.</returns>
-    public static RegularTuple Create<T1, T2, T3>(TupleDescriptor descriptor, T1 value1, T2 value2, T3 value3)
-    {
-      RegularTuple tuple = Create(descriptor);
-      tuple.SetValue(0, value1);
-      tuple.SetValue(1, value2);
-      tuple.SetValue(2, value3);
-      return tuple;
-    }
-
-    /// <summary>
-    /// Creates new <see cref="Tuple"/> by its field value(s).
-    /// </summary>
-    /// <typeparam name="T1">Type of the first tuple field.</typeparam>
-    /// <typeparam name="T2">Type of the 2nd tuple field.</typeparam>
-    /// <typeparam name="T3">Type of the 3rd tuple field.</typeparam>
-    /// <typeparam name="T4">Type of the 4th tuple field.</typeparam>
-    /// <param name="value1">Value of the first tuple field.</param>
-    /// <param name="value2">Value of the 2nd tuple field.</param>
-    /// <param name="value3">Value of the 3rd tuple field.</param>
-    /// <param name="value4">Value of the 4th tuple field.</param>
-    /// <returns>Newly created <see cref="RegularTuple"/> object.</returns>
-    public static RegularTuple Create<T1,T2,T3,T4>(T1 value1, T2 value2, T3 value3, T4 value4)
-    {
-      TupleDescriptor descriptor = TupleDescriptor.Create(new[] {
-                                                                  typeof(T1),
-                                                                  typeof(T2),
-                                                                  typeof(T3),
-                                                                  typeof(T4)
-                                                                });
-      return Create(descriptor, value1, value2, value3, value4);
-    }
-
-    /// <summary>
-    /// Creates new <see cref="Tuple"/> by its field value(s).
-    /// </summary>
-    /// <typeparam name="T1">Type of the first tuple field.</typeparam>
-    /// <typeparam name="T2">Type of the 2nd tuple field.</typeparam>
-    /// <typeparam name="T3">Type of the 3rd tuple field.</typeparam>
-    /// <typeparam name="T4">Type of the 4th tuple field.</typeparam>
-    /// <param name="descriptor">Tuple descriptor.</param>
-    /// <param name="value1">Value of the first tuple field.</param>
-    /// <param name="value2">Value of the 2nd tuple field.</param>
-    /// <param name="value3">Value of the 3rd tuple field.</param>
-    /// <param name="value4">Value of the 4th tuple field.</param>
-    /// <returns>Newly created <see cref="RegularTuple"/> object.</returns>
-    public static RegularTuple Create<T1, T2, T3, T4>(TupleDescriptor descriptor, T1 value1, T2 value2, T3 value3, T4 value4)
-    {
-      RegularTuple tuple = Create(descriptor);
-      tuple.SetValue(0, value1);
-      tuple.SetValue(1, value2);
-      tuple.SetValue(2, value3);
-      tuple.SetValue(3, value4);
-      return tuple;
-    }
-
-    /// <summary>
-    /// Creates new <see cref="Tuple"/> by its field value(s).
-    /// </summary>
-    /// <typeparam name="T1">Type of the first tuple field.</typeparam>
-    /// <typeparam name="T2">Type of the 2nd tuple field.</typeparam>
-    /// <typeparam name="T3">Type of the 3rd tuple field.</typeparam>
-    /// <typeparam name="T4">Type of the 4th tuple field.</typeparam>
-    /// <typeparam name="T5">Type of the 5th tuple field.</typeparam>
-    /// <param name="value1">Value of the first tuple field.</param>
-    /// <param name="value2">Value of the 2nd tuple field.</param>
-    /// <param name="value3">Value of the 3rd tuple field.</param>
-    /// <param name="value4">Value of the 4th tuple field.</param>
-    /// <param name="value5">Value of the 5th tuple field.</param>
-    /// <returns>Newly created <see cref="RegularTuple"/> object.</returns>
-    public static RegularTuple Create<T1,T2,T3,T4,T5>(T1 value1, T2 value2, T3 value3, T4 value4, T5 value5)
-    {
-      TupleDescriptor descriptor = TupleDescriptor.Create(new[] {
-                                                                  typeof(T1),
-                                                                  typeof(T2),
-                                                                  typeof(T3),
-                                                                  typeof(T4),
-                                                                  typeof(T5)
-                                                                });
-      return Create(descriptor, value1, value2, value3, value4, value5);
-    }
-
-    /// <summary>
-    /// Creates new <see cref="Tuple"/> by its field value(s).
-    /// </summary>
-    /// <typeparam name="T1">Type of the first tuple field.</typeparam>
-    /// <typeparam name="T2">Type of the 2nd tuple field.</typeparam>
-    /// <typeparam name="T3">Type of the 3rd tuple field.</typeparam>
-    /// <typeparam name="T4">Type of the 4th tuple field.</typeparam>
-    /// <typeparam name="T5">Type of the 5th tuple field.</typeparam>
-    /// <param name="descriptor">Tuple descriptor.</param>
-    /// <param name="value1">Value of the first tuple field.</param>
-    /// <param name="value2">Value of the 2nd tuple field.</param>
-    /// <param name="value3">Value of the 3rd tuple field.</param>
-    /// <param name="value4">Value of the 4th tuple field.</param>
-    /// <param name="value5">Value of the 5th tuple field.</param>
-    /// <returns>Newly created <see cref="RegularTuple"/> object.</returns>
-    public static RegularTuple Create<T1, T2, T3, T4, T5>(TupleDescriptor descriptor, T1 value1, T2 value2, T3 value3, T4 value4, T5 value5)
-    {
-      RegularTuple tuple = Create(descriptor);
-      tuple.SetValue(0, value1);
-      tuple.SetValue(1, value2);
-      tuple.SetValue(2, value3);
-      tuple.SetValue(3, value4);
-      tuple.SetValue(4, value5);
-      return tuple;
-    }
-
-    /// <summary>
-    /// Creates new <see cref="Tuple"/> by its field value(s).
-    /// </summary>
-    /// <typeparam name="T1">Type of the first tuple field.</typeparam>
-    /// <typeparam name="T2">Type of the 2nd tuple field.</typeparam>
-    /// <typeparam name="T3">Type of the 3rd tuple field.</typeparam>
-    /// <typeparam name="T4">Type of the 4th tuple field.</typeparam>
-    /// <typeparam name="T5">Type of the 5th tuple field.</typeparam>
-    /// <typeparam name="T6">Type of the 6th tuple field.</typeparam>
-    /// <param name="value1">Value of the first tuple field.</param>
-    /// <param name="value2">Value of the 2nd tuple field.</param>
-    /// <param name="value3">Value of the 3rd tuple field.</param>
-    /// <param name="value4">Value of the 4th tuple field.</param>
-    /// <param name="value5">Value of the 5th tuple field.</param>
-    /// <param name="value6">Value of the 6th tuple field.</param>
-    /// <returns>Newly created <see cref="RegularTuple"/> object.</returns>
-    public static RegularTuple Create<T1,T2,T3,T4,T5,T6>(T1 value1, T2 value2, T3 value3, T4 value4, T5 value5, T6 value6)
-    {
-      TupleDescriptor descriptor = TupleDescriptor.Create(new[] {
-                                                                  typeof(T1),
-                                                                  typeof(T2),
-                                                                  typeof(T3),
-                                                                  typeof(T4),
-                                                                  typeof(T5),
-                                                                  typeof(T6)
-                                                                });
-      return Create(descriptor, value1, value2, value3, value4, value5, value6);
-    }
-
-    /// <summary>
-    /// Creates new <see cref="Tuple"/> by its field value(s).
-    /// </summary>
-    /// <typeparam name="T1">Type of the first tuple field.</typeparam>
-    /// <typeparam name="T2">Type of the 2nd tuple field.</typeparam>
-    /// <typeparam name="T3">Type of the 3rd tuple field.</typeparam>
-    /// <typeparam name="T4">Type of the 4th tuple field.</typeparam>
-    /// <typeparam name="T5">Type of the 5th tuple field.</typeparam>
-    /// <typeparam name="T6">Type of the 6th tuple field.</typeparam>
-    /// <param name="descriptor">Tuple descriptor.</param>
-    /// <param name="value1">Value of the first tuple field.</param>
-    /// <param name="value2">Value of the 2nd tuple field.</param>
-    /// <param name="value3">Value of the 3rd tuple field.</param>
-    /// <param name="value4">Value of the 4th tuple field.</param>
-    /// <param name="value5">Value of the 5th tuple field.</param>
-    /// <param name="value6">Value of the 6th tuple field.</param>
-    /// <returns>Newly created <see cref="RegularTuple"/> object.</returns>
-    public static RegularTuple Create<T1, T2, T3, T4, T5, T6>(TupleDescriptor descriptor, T1 value1, T2 value2, T3 value3, T4 value4, T5 value5, T6 value6)
-    {
-      RegularTuple tuple = Create(descriptor);
-      tuple.SetValue(0, value1);
-      tuple.SetValue(1, value2);
-      tuple.SetValue(2, value3);
-      tuple.SetValue(3, value4);
-      tuple.SetValue(4, value5);
-      tuple.SetValue(5, value6);
-      return tuple;
-    }
-
-    #endregion
-
-    /// <see cref="TupleFormatExtensions.Parse" copy="true" />
-    public static Tuple Parse(TupleDescriptor descriptor, string source)
-    {
-      return descriptor.Parse(source);
-    }
-
-
-    // Constructors
-
-    /// <summary>
-    /// <see cref="ClassDocTemplate.Ctor" copy="true" />
-    /// </summary>
-    protected Tuple()
-    {
-    }
-  }
-}
+// Copyright (C) 2003-2010 Xtensive LLC.
+// All rights reserved.
+// For conditions of distribution and use, see license.
+// Created by: Nick Svetlov
+// Created:    2007.05.30
+
+using System;
+using System.Diagnostics;
+using System.Runtime.CompilerServices;
+using System.Text;
+using Xtensive.Core.Comparison;
+using Xtensive.Core.Internals.DocTemplates;
+using Xtensive.Core.Resources;
+
+namespace Xtensive.Core.Tuples
+{
+  /// <summary>
+  /// A base class for auto generated tuples.
+  /// </summary>
+  public abstract class Tuple : ITuple,
+    IEquatable<Tuple>,
+    IComparable<Tuple>
+  {
+    /// <summary>
+    /// Per-field hash code multiplier used in <see cref="GetHashCode"/> calculation.
+    /// </summary>
+    public const int HashCodeMultiplier = 397;
+
+    /// <inheritdoc />
+    public abstract TupleDescriptor Descriptor { get; }
+
+    /// <inheritdoc />
+    public virtual int Count { 
+      [DebuggerStepThrough]
+      get { return Descriptor.Count; }
+    }
+
+    #region CreateNew, Clone methods
+
+    /// <inheritdoc/>
+    Tuple ITupleFactory.CreateNew()
+    {
+      return CreateNew();
+    }
+
+    /// <inheritdoc/>
+    Tuple ITuple.Clone()
+    {
+      return Clone();
+    }
+
+    /// <inheritdoc/>
+    object ICloneable.Clone()
+    {
+      return Clone();
+    }
+
+    /// <see cref="ITupleFactory.CreateNew" copy="true" />
+    public virtual Tuple CreateNew()
+    {
+      return Create(Descriptor);
+    }
+
+    /// <see cref="ITuple.Clone" copy="true" />
+    public virtual Tuple Clone()
+    {
+      return (Tuple) MemberwiseClone();
+    }
+
+    #endregion
+
+    #region GetFieldState (abstract), GetValue(int, out TupleFieldState) (asbtract), GetValue(int), SetValue methods
+
+    /// <inheritdoc />
+    public abstract TupleFieldState GetFieldState(int fieldIndex);
+    
+    protected internal abstract void SetFieldState(int fieldIndex, TupleFieldState fieldState);
+
+    /// <inheritdoc/>
+    public abstract object GetValue(int fieldIndex, out TupleFieldState fieldState);
+
+    /// <inheritdoc />
+    /// <exception cref="InvalidOperationException">Field value is not available.</exception>
+    public object GetValue(int fieldIndex)
+    {
+      TupleFieldState state;
+      var result = GetValue(fieldIndex, out state);
+      return state.IsNull() ? null : result;
+    }
+
+    /// <inheritdoc/>
+    public object GetValueOrDefault(int fieldIndex)
+    {
+      TupleFieldState state;
+      var value = GetValue(fieldIndex, out state);
+      return state.HasValue() ? value : null;
+    }
+
+    /// <inheritdoc />
+    public abstract void SetValue(int fieldIndex, object fieldValue);
+
+    #endregion
+
+    #region GetValue<T>(int,out TupleFieldState), GetValue<T>, SetValue<T> methods
+
+    /// <summary>
+    /// Gets the value field value by its index, if it is available;
+    /// otherwise returns <see langword="default(T)"/>.
+    /// </summary>
+    /// <param name="fieldIndex">Index of the field to get value of.</param>
+    /// <param name="fieldState">Field state associated with the field.</param>
+    /// <returns>Field value, if it is available; otherwise, <see langword="default(T)"/>.</returns>
+    /// <typeparam name="T">The type of value to get.</typeparam>
+    public T GetValue<T>(int fieldIndex, out TupleFieldState fieldState)
+    {
+      var isNullable = null == default(T); // Is nullable value type or class
+      var getter = (isNullable 
+        ? GetGetNullableValueDelegate(fieldIndex)
+        : GetGetValueDelegate(fieldIndex)) as GetValueDelegate<T>;
+      return getter != null 
+        ? getter.Invoke(this, out fieldState) 
+        : GetValueInternal<T>(isNullable, fieldIndex, out fieldState);
+    }
+
+    /// <summary>
+    /// Gets the value field value by its index.
+    /// </summary>
+    /// <param name="fieldIndex">Index of the field to get value of.</param>
+    /// <returns>Field value.</returns>
+    /// <typeparam name="T">The type of value to get.</typeparam>
+    /// <remarks>
+    /// If field value is not available (see <see cref="TupleFieldState.Available"/>),
+    /// an exception will be thrown.
+    /// </remarks>
+    /// <exception cref="InvalidOperationException">Field value is not available.</exception>
+    /// <exception cref="InvalidCastException">Value is available, but it can't be cast
+    /// to specified type. E.g. if value is <see langword="null"/>, field is struct, 
+    /// but <typeparamref name="T"/> is not a <see cref="Nullable{T}"/> type.</exception>
+    public T GetValue<T>(int fieldIndex)
+    {
+      TupleFieldState fieldState;
+      var isNullable = null == default(T); // Is nullable value type or class
+      var getter = (isNullable
+        ? GetGetNullableValueDelegate(fieldIndex)
+        : GetGetValueDelegate(fieldIndex)) as GetValueDelegate<T>;
+      if (getter != null) {
+        var result = getter.Invoke(this, out fieldState);
+        if (fieldState.IsNull()) {
+          if (isNullable)
+            return default(T);
+          throw new InvalidCastException(string.Format(Strings.ExUnableToCastNullValueToXUseXInstead, typeof(T)));
+        }
+        return result;
+      }
+      return GetValueInternal<T>(isNullable, fieldIndex);
+    }
+
+    /// <summary>
+    /// Gets the value field value by its index.
+    /// </summary>
+    /// <param name="fieldIndex">Index of the field to get value of.</param>
+    /// <returns>Field value.</returns>
+    /// <typeparam name="T">The type of value to get.</typeparam>
+    /// <remarks>
+    /// If field value is not available (see <see cref="TupleFieldState.Available"/>),
+    /// an exception will be thrown.
+    /// </remarks>
+    /// <exception cref="InvalidCastException">Value is available, but it can't be cast
+    /// to specified type. E.g. if value is <see langword="null"/>, field is struct, 
+    /// but <typeparamref name="T"/> is not a <see cref="Nullable{T}"/> type.</exception>
+    public T GetValueOrDefault<T>(int fieldIndex)
+    {
+      var isNullable = null == default(T); // Is nullable value type or class
+      var getter = (isNullable
+        ? GetGetNullableValueDelegate(fieldIndex)
+        : GetGetValueDelegate(fieldIndex)) as GetValueDelegate<T>;
+      if (getter != null) {
+        TupleFieldState fieldState;
+        var result = getter.Invoke(this, out fieldState);
+        return fieldState == TupleFieldState.Available 
+          ? result 
+          : default(T);
+      }
+      return GetValueOrDefaultInternal<T>(isNullable, fieldIndex);
+    }
+
+    /// <summary>
+    /// Sets the field value by its index.
+    /// </summary>
+    /// <param name="fieldIndex">Index of the field to set value of.</param>
+    /// <param name="fieldValue">Field value.</param>
+    /// <typeparam name="T">The type of value to set.</typeparam>
+    /// <exception cref="InvalidCastException">Type of stored value and <typeparamref name="T"/>
+    /// are incompatible.</exception>
+    public void SetValue<T>(int fieldIndex, T fieldValue)
+    {
+      var isNullable = null == default(T); // Is nullable value type or class
+      var setter = (isNullable
+        ? GetSetNullableValueDelegate(fieldIndex)
+        : GetSetValueDelegate(fieldIndex)) as Action<Tuple, T>;
+      if (setter != null)
+        setter.Invoke(this, fieldValue);
+      else
+        SetValueInternal(isNullable, fieldIndex, fieldValue);
+    }
+
+    #endregion
+
+    #region Private internal Get/Set Value methods
+
+    [MethodImpl(MethodImplOptions.NoInlining)]
+    private T GetValueInternal<T>(bool isNullable, int fieldIndex, out TupleFieldState fieldState)
+    {
+      var mappedContainer = GetMappedContainer(fieldIndex, false);
+      if (mappedContainer.First != null) {
+        var getter = (isNullable
+          ? mappedContainer.First.GetGetNullableValueDelegate(mappedContainer.Second)
+          : mappedContainer.First.GetGetValueDelegate(mappedContainer.Second)) as GetValueDelegate<T>;
+        if (getter != null)
+          return getter.Invoke(mappedContainer.First, out fieldState);
+      }
+      var value = GetValue(fieldIndex, out fieldState);
+      return value == null 
+        ? default(T) 
+        : (T) value;
+    }
+
+    [MethodImpl(MethodImplOptions.NoInlining)]
+    private T GetValueInternal<T>(bool isNullable, int fieldIndex)
+    {
+      T result;
+      TupleFieldState fieldState;
+      GetValueDelegate<T> getter;
+      var mappedContainer = GetMappedContainer(fieldIndex, false);
+      if (mappedContainer.First != null && 
+        (getter = (isNullable
+          ? mappedContainer.First.GetGetNullableValueDelegate(mappedContainer.Second)
+          : mappedContainer.First.GetGetValueDelegate(mappedContainer.Second)) as GetValueDelegate<T>) != null) {
+        result = getter.Invoke(mappedContainer.First, out fieldState);
+      }
+      else {
+        var value = GetValue(fieldIndex, out fieldState);
+        result = value == null
+          ? default(T)
+          : (T) value;
+      }
+      if (fieldState.IsNull()) {
+        if (isNullable)
+          return default(T);
+        throw new InvalidCastException(string.Format(Strings.ExUnableToCastNullValueToXUseXInstead, typeof(T)));
+      }
+      return result;
+    }
+
+    [MethodImpl(MethodImplOptions.NoInlining)]
+    private T GetValueOrDefaultInternal<T>(bool isNullable, int fieldIndex)
+    {
+      T result;
+      TupleFieldState fieldState;
+      GetValueDelegate<T> getter;
+      var mappedContainer = GetMappedContainer(fieldIndex, false);
+      if (mappedContainer.First != null && 
+        (getter = (isNullable
+          ? mappedContainer.First.GetGetNullableValueDelegate(mappedContainer.Second)
+          : mappedContainer.First.GetGetValueDelegate(mappedContainer.Second)) as GetValueDelegate<T>) != null) {
+        result = getter.Invoke(mappedContainer.First, out fieldState);
+      }
+      else {
+        var value = GetValue(fieldIndex, out fieldState);
+        result = value == null
+          ? default(T)
+          : (T) value;
+      }
+      return fieldState == TupleFieldState.Available
+        ? result
+        : default(T);
+    }
+
+    [MethodImpl(MethodImplOptions.NoInlining)]
+    private void SetValueInternal<T>(bool isNullable, int fieldIndex, T fieldValue)
+    {
+      Action<Tuple, T> setter;
+      var mappedContainer = GetMappedContainer(fieldIndex, true);
+      if (mappedContainer.First != null &&
+          (setter = (isNullable
+             ? mappedContainer.First.GetSetNullableValueDelegate(mappedContainer.Second)
+             : mappedContainer.First.GetSetValueDelegate(mappedContainer.Second)) as Action<Tuple, T>) != null)
+        setter.Invoke(mappedContainer.First, fieldValue);
+      else
+        SetValue(fieldIndex, (object)fieldValue);
+    }
+
+    #endregion
+
+    #region Get Delegate methods
+
+    /// <summary>
+    /// Gets the tuple containing actual value of the specified field.
+    /// </summary>
+    /// <param name="fieldIndex">Index of the field to get the value container for.</param>
+    /// <returns>Tuple container and remapped field index.</returns>
+    public virtual Pair<Tuple, int> GetMappedContainer(int fieldIndex, bool isWriting)
+    {
+      return new Pair<Tuple, int>(this, fieldIndex);
+    }
+
+    protected virtual Delegate GetGetValueDelegate(int fieldIndex)
+    {
+      return null;
+    }
+
+    protected virtual Delegate GetGetNullableValueDelegate(int fieldIndex)
+    {
+      return null;
+    }
+
+    protected virtual Delegate GetSetValueDelegate(int fieldIndex)
+    {
+      return null;
+    }
+
+    protected virtual Delegate GetSetNullableValueDelegate(int fieldIndex)
+    {
+      return null;
+    }
+
+    #endregion
+    
+    #region IComparable, IEquatable
+
+    /// <inheritdoc/>
+    public int CompareTo(Tuple other)
+    {
+      return AdvancedComparerStruct<Tuple>.System.Compare(this, other);
+    }
+
+    /// <inheritdoc/>
+    public int CompareTo(ITuple other)
+    {
+      return CompareTo((Tuple)other);
+    }
+
+    /// <inheritdoc/>
+    public virtual bool Equals(Tuple other)
+    {
+      return AdvancedComparerStruct<Tuple>.System.Equals(this, other);
+    }
+
+    /// <inheritdoc/>
+    public bool Equals(ITuple other)
+    {
+      return Equals((Tuple) other);
+    }
+
+    #endregion
+
+    #region Equals, GetHashCode
+
+    /// <inheritdoc/>
+    public sealed override bool Equals(object obj)
+    {
+      return Equals(obj as Tuple);
+    }
+
+    /// <inheritdoc/>
+    public override int GetHashCode()
+    {
+      var count = Count;
+      int result = 0;
+      for (int i = 0; i<count; i++) {
+        TupleFieldState state;
+        object valueOrDefault = GetValue(i, out state);
+        result = HashCodeMultiplier * result ^ (valueOrDefault != null ? valueOrDefault.GetHashCode() : 0);
+      }
+      return result;
+    }
+
+    #endregion
+
+    #region ToString methods
+
+    /// <inheritdoc/>
+    public override string ToString()
+    {
+      var sb = new StringBuilder(16);
+      for (int i = 0; i < Count; i++) {
+        TupleFieldState state;
+        var value = GetValue(i, out state);
+        if (i > 0)
+          sb.Append(", ");
+        if (!state.IsAvailable())
+          sb.Append(Strings.NotAvailable);
+        else if (state.IsNull())
+          sb.Append(Strings.Null);
+        else if (Descriptor[i] == typeof(string)) {
+          if (string.IsNullOrEmpty(value as  string))
+            sb.Append(Strings.EmptyString);
+          else
+            sb.Append(value);
+        }
+        else
+          sb.Append(value);
+      }
+      return string.Format(Strings.TupleFormat, sb);
+    }
+
+    #endregion
+
+    #region Create methods (base)
+
+    /// <summary>
+    /// Creates new <see cref="Tuple"/> by its field types.
+    /// </summary>
+    /// <param name="fieldTypes">Array of field types.</param>
+    /// <returns>Newly created <see cref="RegularTuple"/> object.</returns>
+    public static RegularTuple Create(params Type[] fieldTypes)
+    {
+      TupleDescriptor descriptor = TupleDescriptor.Create(fieldTypes);
+      return Create(descriptor);
+    }
+
+    /// <summary>
+    /// Creates new <see cref="Tuple"/> by its descriptor.
+    /// </summary>
+    /// <param name="descriptor">The descriptor.</param>
+    /// <returns>Newly created <see cref="RegularTuple"/> object.</returns>
+    public static RegularTuple Create(TupleDescriptor descriptor)
+    {
+      if (descriptor == null) 
+        throw new ArgumentNullException("descriptor");
+      descriptor.EnsureIsInitialized();
+      return (RegularTuple)descriptor.TupleFactory.CreateNew();
+    }
+
+    #endregion
+
+    #region Create<T1,T2, ...> methods 
+
+    /// <summary>
+    /// Creates new <see cref="Tuple"/> by its field value(s).
+    /// </summary>
+    /// <typeparam name="T">Type of the only tuple field.</typeparam>
+    /// <param name="value">Value of the only tuple field.</param>
+    /// <returns>Newly created <see cref="RegularTuple"/> object.</returns>
+    public static RegularTuple Create<T>(T value)
+    {
+      TupleDescriptor descriptor = TupleDescriptor.Create(new[] {
+                                                                  typeof(T)
+                                                                });
+      return Create(descriptor, value);
+    }
+
+    /// <summary>
+    /// Creates new <see cref="Tuple"/> by its field value(s).
+    /// </summary>
+    /// <typeparam name="T">Type of the only tuple field.</typeparam>
+    /// <param name="descriptor">Tuple descriptor.</param>
+    /// <param name="value">Value of the only tuple field.</param>
+    /// <returns>Newly created <see cref="RegularTuple"/> object.</returns>
+    public static RegularTuple Create<T>(TupleDescriptor descriptor, T value)
+    {
+      RegularTuple tuple = Create(descriptor);
+      tuple.SetValue(0, value);
+      return tuple;
+    }
+
+    /// <summary>
+    /// Creates new <see cref="Tuple"/> by its field value(s).
+    /// </summary>
+    /// <typeparam name="T1">Type of the first tuple field.</typeparam>
+    /// <typeparam name="T2">Type of the 2nd tuple field.</typeparam>
+    /// <param name="value1">Value of the first tuple field.</param>
+    /// <param name="value2">Value of the 2nd tuple field.</param>
+    /// <returns>Newly created <see cref="RegularTuple"/> object.</returns>
+    public static RegularTuple Create<T1,T2>(T1 value1, T2 value2)
+    {
+      TupleDescriptor descriptor = TupleDescriptor.Create(new[] {
+                                                                  typeof(T1),
+                                                                  typeof(T2)
+                                                                });
+      return Create(descriptor, value1, value2);
+    }
+
+    /// <summary>
+    /// Creates new <see cref="Tuple"/> by its field value(s).
+    /// </summary>
+    /// <typeparam name="T1">Type of the first tuple field.</typeparam>
+    /// <typeparam name="T2">Type of the 2nd tuple field.</typeparam>
+    /// <param name="descriptor">Tuple descriptor.</param>
+    /// <param name="value1">Value of the first tuple field.</param>
+    /// <param name="value2">Value of the 2nd tuple field.</param>
+    /// <returns>Newly created <see cref="RegularTuple"/> object.</returns>
+    public static RegularTuple Create<T1,T2>(TupleDescriptor descriptor, T1 value1, T2 value2)
+    {
+      RegularTuple tuple = Create(descriptor);
+      tuple.SetValue(0, value1);
+      tuple.SetValue(1, value2);
+      return tuple;
+    }
+
+    /// <summary>
+    /// Creates new <see cref="Tuple"/> by its field value(s).
+    /// </summary>
+    /// <typeparam name="T1">Type of the first tuple field.</typeparam>
+    /// <typeparam name="T2">Type of the 2nd tuple field.</typeparam>
+    /// <typeparam name="T3">Type of the 3rd tuple field.</typeparam>
+    /// <param name="value1">Value of the first tuple field.</param>
+    /// <param name="value2">Value of the 2nd tuple field.</param>
+    /// <param name="value3">Value of the 3rd tuple field.</param>
+    /// <returns>Newly created <see cref="RegularTuple"/> object.</returns>
+    public static RegularTuple Create<T1,T2,T3>(T1 value1, T2 value2, T3 value3)
+    {
+      TupleDescriptor descriptor = TupleDescriptor.Create(new[] {
+                                                                  typeof(T1),
+                                                                  typeof(T2),
+                                                                  typeof(T3)
+                                                                });
+      return Create(descriptor, value1, value2, value3);
+    }
+
+    /// <summary>
+    /// Creates new <see cref="Tuple"/> by its field value(s).
+    /// </summary>
+    /// <typeparam name="T1">Type of the first tuple field.</typeparam>
+    /// <typeparam name="T2">Type of the 2nd tuple field.</typeparam>
+    /// <typeparam name="T3">Type of the 3rd tuple field.</typeparam>
+    /// <param name="descriptor">Tuple descriptor.</param>
+    /// <param name="value1">Value of the first tuple field.</param>
+    /// <param name="value2">Value of the 2nd tuple field.</param>
+    /// <param name="value3">Value of the 3rd tuple field.</param>
+    /// <returns>Newly created <see cref="RegularTuple"/> object.</returns>
+    public static RegularTuple Create<T1, T2, T3>(TupleDescriptor descriptor, T1 value1, T2 value2, T3 value3)
+    {
+      RegularTuple tuple = Create(descriptor);
+      tuple.SetValue(0, value1);
+      tuple.SetValue(1, value2);
+      tuple.SetValue(2, value3);
+      return tuple;
+    }
+
+    /// <summary>
+    /// Creates new <see cref="Tuple"/> by its field value(s).
+    /// </summary>
+    /// <typeparam name="T1">Type of the first tuple field.</typeparam>
+    /// <typeparam name="T2">Type of the 2nd tuple field.</typeparam>
+    /// <typeparam name="T3">Type of the 3rd tuple field.</typeparam>
+    /// <typeparam name="T4">Type of the 4th tuple field.</typeparam>
+    /// <param name="value1">Value of the first tuple field.</param>
+    /// <param name="value2">Value of the 2nd tuple field.</param>
+    /// <param name="value3">Value of the 3rd tuple field.</param>
+    /// <param name="value4">Value of the 4th tuple field.</param>
+    /// <returns>Newly created <see cref="RegularTuple"/> object.</returns>
+    public static RegularTuple Create<T1,T2,T3,T4>(T1 value1, T2 value2, T3 value3, T4 value4)
+    {
+      TupleDescriptor descriptor = TupleDescriptor.Create(new[] {
+                                                                  typeof(T1),
+                                                                  typeof(T2),
+                                                                  typeof(T3),
+                                                                  typeof(T4)
+                                                                });
+      return Create(descriptor, value1, value2, value3, value4);
+    }
+
+    /// <summary>
+    /// Creates new <see cref="Tuple"/> by its field value(s).
+    /// </summary>
+    /// <typeparam name="T1">Type of the first tuple field.</typeparam>
+    /// <typeparam name="T2">Type of the 2nd tuple field.</typeparam>
+    /// <typeparam name="T3">Type of the 3rd tuple field.</typeparam>
+    /// <typeparam name="T4">Type of the 4th tuple field.</typeparam>
+    /// <param name="descriptor">Tuple descriptor.</param>
+    /// <param name="value1">Value of the first tuple field.</param>
+    /// <param name="value2">Value of the 2nd tuple field.</param>
+    /// <param name="value3">Value of the 3rd tuple field.</param>
+    /// <param name="value4">Value of the 4th tuple field.</param>
+    /// <returns>Newly created <see cref="RegularTuple"/> object.</returns>
+    public static RegularTuple Create<T1, T2, T3, T4>(TupleDescriptor descriptor, T1 value1, T2 value2, T3 value3, T4 value4)
+    {
+      RegularTuple tuple = Create(descriptor);
+      tuple.SetValue(0, value1);
+      tuple.SetValue(1, value2);
+      tuple.SetValue(2, value3);
+      tuple.SetValue(3, value4);
+      return tuple;
+    }
+
+    /// <summary>
+    /// Creates new <see cref="Tuple"/> by its field value(s).
+    /// </summary>
+    /// <typeparam name="T1">Type of the first tuple field.</typeparam>
+    /// <typeparam name="T2">Type of the 2nd tuple field.</typeparam>
+    /// <typeparam name="T3">Type of the 3rd tuple field.</typeparam>
+    /// <typeparam name="T4">Type of the 4th tuple field.</typeparam>
+    /// <typeparam name="T5">Type of the 5th tuple field.</typeparam>
+    /// <param name="value1">Value of the first tuple field.</param>
+    /// <param name="value2">Value of the 2nd tuple field.</param>
+    /// <param name="value3">Value of the 3rd tuple field.</param>
+    /// <param name="value4">Value of the 4th tuple field.</param>
+    /// <param name="value5">Value of the 5th tuple field.</param>
+    /// <returns>Newly created <see cref="RegularTuple"/> object.</returns>
+    public static RegularTuple Create<T1,T2,T3,T4,T5>(T1 value1, T2 value2, T3 value3, T4 value4, T5 value5)
+    {
+      TupleDescriptor descriptor = TupleDescriptor.Create(new[] {
+                                                                  typeof(T1),
+                                                                  typeof(T2),
+                                                                  typeof(T3),
+                                                                  typeof(T4),
+                                                                  typeof(T5)
+                                                                });
+      return Create(descriptor, value1, value2, value3, value4, value5);
+    }
+
+    /// <summary>
+    /// Creates new <see cref="Tuple"/> by its field value(s).
+    /// </summary>
+    /// <typeparam name="T1">Type of the first tuple field.</typeparam>
+    /// <typeparam name="T2">Type of the 2nd tuple field.</typeparam>
+    /// <typeparam name="T3">Type of the 3rd tuple field.</typeparam>
+    /// <typeparam name="T4">Type of the 4th tuple field.</typeparam>
+    /// <typeparam name="T5">Type of the 5th tuple field.</typeparam>
+    /// <param name="descriptor">Tuple descriptor.</param>
+    /// <param name="value1">Value of the first tuple field.</param>
+    /// <param name="value2">Value of the 2nd tuple field.</param>
+    /// <param name="value3">Value of the 3rd tuple field.</param>
+    /// <param name="value4">Value of the 4th tuple field.</param>
+    /// <param name="value5">Value of the 5th tuple field.</param>
+    /// <returns>Newly created <see cref="RegularTuple"/> object.</returns>
+    public static RegularTuple Create<T1, T2, T3, T4, T5>(TupleDescriptor descriptor, T1 value1, T2 value2, T3 value3, T4 value4, T5 value5)
+    {
+      RegularTuple tuple = Create(descriptor);
+      tuple.SetValue(0, value1);
+      tuple.SetValue(1, value2);
+      tuple.SetValue(2, value3);
+      tuple.SetValue(3, value4);
+      tuple.SetValue(4, value5);
+      return tuple;
+    }
+
+    /// <summary>
+    /// Creates new <see cref="Tuple"/> by its field value(s).
+    /// </summary>
+    /// <typeparam name="T1">Type of the first tuple field.</typeparam>
+    /// <typeparam name="T2">Type of the 2nd tuple field.</typeparam>
+    /// <typeparam name="T3">Type of the 3rd tuple field.</typeparam>
+    /// <typeparam name="T4">Type of the 4th tuple field.</typeparam>
+    /// <typeparam name="T5">Type of the 5th tuple field.</typeparam>
+    /// <typeparam name="T6">Type of the 6th tuple field.</typeparam>
+    /// <param name="value1">Value of the first tuple field.</param>
+    /// <param name="value2">Value of the 2nd tuple field.</param>
+    /// <param name="value3">Value of the 3rd tuple field.</param>
+    /// <param name="value4">Value of the 4th tuple field.</param>
+    /// <param name="value5">Value of the 5th tuple field.</param>
+    /// <param name="value6">Value of the 6th tuple field.</param>
+    /// <returns>Newly created <see cref="RegularTuple"/> object.</returns>
+    public static RegularTuple Create<T1,T2,T3,T4,T5,T6>(T1 value1, T2 value2, T3 value3, T4 value4, T5 value5, T6 value6)
+    {
+      TupleDescriptor descriptor = TupleDescriptor.Create(new[] {
+                                                                  typeof(T1),
+                                                                  typeof(T2),
+                                                                  typeof(T3),
+                                                                  typeof(T4),
+                                                                  typeof(T5),
+                                                                  typeof(T6)
+                                                                });
+      return Create(descriptor, value1, value2, value3, value4, value5, value6);
+    }
+
+    /// <summary>
+    /// Creates new <see cref="Tuple"/> by its field value(s).
+    /// </summary>
+    /// <typeparam name="T1">Type of the first tuple field.</typeparam>
+    /// <typeparam name="T2">Type of the 2nd tuple field.</typeparam>
+    /// <typeparam name="T3">Type of the 3rd tuple field.</typeparam>
+    /// <typeparam name="T4">Type of the 4th tuple field.</typeparam>
+    /// <typeparam name="T5">Type of the 5th tuple field.</typeparam>
+    /// <typeparam name="T6">Type of the 6th tuple field.</typeparam>
+    /// <param name="descriptor">Tuple descriptor.</param>
+    /// <param name="value1">Value of the first tuple field.</param>
+    /// <param name="value2">Value of the 2nd tuple field.</param>
+    /// <param name="value3">Value of the 3rd tuple field.</param>
+    /// <param name="value4">Value of the 4th tuple field.</param>
+    /// <param name="value5">Value of the 5th tuple field.</param>
+    /// <param name="value6">Value of the 6th tuple field.</param>
+    /// <returns>Newly created <see cref="RegularTuple"/> object.</returns>
+    public static RegularTuple Create<T1, T2, T3, T4, T5, T6>(TupleDescriptor descriptor, T1 value1, T2 value2, T3 value3, T4 value4, T5 value5, T6 value6)
+    {
+      RegularTuple tuple = Create(descriptor);
+      tuple.SetValue(0, value1);
+      tuple.SetValue(1, value2);
+      tuple.SetValue(2, value3);
+      tuple.SetValue(3, value4);
+      tuple.SetValue(4, value5);
+      tuple.SetValue(5, value6);
+      return tuple;
+    }
+
+    #endregion
+
+    /// <see cref="TupleFormatExtensions.Parse" copy="true" />
+    public static Tuple Parse(TupleDescriptor descriptor, string source)
+    {
+      return descriptor.Parse(source);
+    }
+
+
+    // Constructors
+
+    /// <summary>
+    /// <see cref="ClassDocTemplate.Ctor" copy="true" />
+    /// </summary>
+    protected Tuple()
+    {
+    }
+  }
+}