// Copyright (C) 2010 Xtensive LLC.
// All rights reserved.
// For conditions of distribution and use, see license.
// Created by: Alexis Kochetov
// Created:    2010.03.19

using System;
using System.Diagnostics;
using System.Runtime.Serialization;
using System.Linq;
using System.Security;
using Xtensive.Internals.DocTemplates;

namespace Xtensive.Tuples.Internals
{
  /// <summary>
  /// Used to describe tuples, which length is longer then
  /// <see cref="MaxGeneratedTupleLength.Value"/>.
  /// </summary>
  [DataContract]
  [Serializable]
  public sealed class JoinedTuple : RegularTuple
  {
    /// <summary>
    /// Always equals to <see cref="MaxGeneratedTupleLength.Value"/>.
    /// </summary>
    public const int FirstCount = MaxGeneratedTupleLength.Value;

    /// <summary>
    /// The first tuple.
    /// </summary>
    [DataMember]
    public readonly Tuple First;

    /// <summary>
    /// The second tuple.
    /// </summary>
    [DataMember]
    public readonly Tuple Second;

    /// <inheritdoc/>
    public override int Count
    {
      get { return Descriptor.Count; }
    }

    protected override TupleDescriptor BuildDescriptor()
    {
      return TupleDescriptor.Create(First.Descriptor.Concat(Second.Descriptor));
    }

    /// <inheritdoc/>
    public override Tuple CreateNew()
    {
<<<<<<< HEAD
      return new JoinedTuple(Descriptor, 
        (RegularTuple) First.CreateNew(), 
        (RegularTuple) Second.CreateNew());
=======
      return new JoinedTuple(descriptor, First.CreateNew(), Second.CreateNew());
>>>>>>> 84e123ae
    }

    /// <inheritdoc/>
    public override Tuple Clone()
    {
      return new JoinedTuple(this);
    }

    /// <inheritdoc/>
    public override TupleFieldState GetFieldState(int fieldIndex)
    {
      return fieldIndex < FirstCount 
        ? First.GetFieldState(fieldIndex) 
        : Second.GetFieldState(fieldIndex - FirstCount);
    }

    /// <inheritdoc/>
    protected internal override void SetFieldState(int fieldIndex, TupleFieldState fieldState)
    {
      if (fieldIndex < FirstCount)
        First.SetFieldState(fieldIndex, fieldState);
      else
        Second.SetFieldState(fieldIndex - FirstCount, fieldState);
    }

    /// <inheritdoc/>
    public override object GetValue(int fieldIndex, out TupleFieldState fieldState)
    {
      return fieldIndex < FirstCount
        ? First.GetValue(fieldIndex, out fieldState)
        : Second.GetValue(fieldIndex - FirstCount, out fieldState);
    }

    /// <inheritdoc/>
    public override void SetValue(int fieldIndex, object fieldValue)
    {
      if (fieldIndex < FirstCount)
        First.SetValue(fieldIndex, fieldValue);
      else
        Second.SetValue(fieldIndex - FirstCount, fieldValue);
    }


    // Constructors

    /// <summary>
    /// <see cref="ClassDocTemplate.Ctor" copy="true"/>
    /// </summary>
    /// <param name="descriptor">The descriptor.</param>
    /// <param name="first">The first tuple.</param>
    /// <param name="second">The second tuple.</param>
    public JoinedTuple(TupleDescriptor descriptor, Tuple first, Tuple second)
      : base(descriptor)
    {
      First = first;
      Second = second;
    }

    private JoinedTuple(JoinedTuple template)
      : base(template.Descriptor)
    {
      First = template.First;
      Second = template.Second;
    }
  }
}<|MERGE_RESOLUTION|>--- conflicted
+++ resolved
@@ -1,127 +1,123 @@
-// Copyright (C) 2010 Xtensive LLC.
-// All rights reserved.
-// For conditions of distribution and use, see license.
-// Created by: Alexis Kochetov
-// Created:    2010.03.19
-
-using System;
-using System.Diagnostics;
-using System.Runtime.Serialization;
-using System.Linq;
-using System.Security;
-using Xtensive.Internals.DocTemplates;
-
-namespace Xtensive.Tuples.Internals
-{
-  /// <summary>
-  /// Used to describe tuples, which length is longer then
-  /// <see cref="MaxGeneratedTupleLength.Value"/>.
-  /// </summary>
-  [DataContract]
-  [Serializable]
-  public sealed class JoinedTuple : RegularTuple
-  {
-    /// <summary>
-    /// Always equals to <see cref="MaxGeneratedTupleLength.Value"/>.
-    /// </summary>
-    public const int FirstCount = MaxGeneratedTupleLength.Value;
-
-    /// <summary>
-    /// The first tuple.
-    /// </summary>
-    [DataMember]
-    public readonly Tuple First;
-
-    /// <summary>
-    /// The second tuple.
-    /// </summary>
-    [DataMember]
-    public readonly Tuple Second;
-
-    /// <inheritdoc/>
-    public override int Count
-    {
-      get { return Descriptor.Count; }
-    }
-
-    protected override TupleDescriptor BuildDescriptor()
-    {
-      return TupleDescriptor.Create(First.Descriptor.Concat(Second.Descriptor));
-    }
-
-    /// <inheritdoc/>
-    public override Tuple CreateNew()
-    {
-<<<<<<< HEAD
-      return new JoinedTuple(Descriptor, 
-        (RegularTuple) First.CreateNew(), 
-        (RegularTuple) Second.CreateNew());
-=======
-      return new JoinedTuple(descriptor, First.CreateNew(), Second.CreateNew());
->>>>>>> 84e123ae
-    }
-
-    /// <inheritdoc/>
-    public override Tuple Clone()
-    {
-      return new JoinedTuple(this);
-    }
-
-    /// <inheritdoc/>
-    public override TupleFieldState GetFieldState(int fieldIndex)
-    {
-      return fieldIndex < FirstCount 
-        ? First.GetFieldState(fieldIndex) 
-        : Second.GetFieldState(fieldIndex - FirstCount);
-    }
-
-    /// <inheritdoc/>
-    protected internal override void SetFieldState(int fieldIndex, TupleFieldState fieldState)
-    {
-      if (fieldIndex < FirstCount)
-        First.SetFieldState(fieldIndex, fieldState);
-      else
-        Second.SetFieldState(fieldIndex - FirstCount, fieldState);
-    }
-
-    /// <inheritdoc/>
-    public override object GetValue(int fieldIndex, out TupleFieldState fieldState)
-    {
-      return fieldIndex < FirstCount
-        ? First.GetValue(fieldIndex, out fieldState)
-        : Second.GetValue(fieldIndex - FirstCount, out fieldState);
-    }
-
-    /// <inheritdoc/>
-    public override void SetValue(int fieldIndex, object fieldValue)
-    {
-      if (fieldIndex < FirstCount)
-        First.SetValue(fieldIndex, fieldValue);
-      else
-        Second.SetValue(fieldIndex - FirstCount, fieldValue);
-    }
-
-
-    // Constructors
-
-    /// <summary>
-    /// <see cref="ClassDocTemplate.Ctor" copy="true"/>
-    /// </summary>
-    /// <param name="descriptor">The descriptor.</param>
-    /// <param name="first">The first tuple.</param>
-    /// <param name="second">The second tuple.</param>
-    public JoinedTuple(TupleDescriptor descriptor, Tuple first, Tuple second)
-      : base(descriptor)
-    {
-      First = first;
-      Second = second;
-    }
-
-    private JoinedTuple(JoinedTuple template)
-      : base(template.Descriptor)
-    {
-      First = template.First;
-      Second = template.Second;
-    }
-  }
+// Copyright (C) 2010 Xtensive LLC.
+// All rights reserved.
+// For conditions of distribution and use, see license.
+// Created by: Alexis Kochetov
+// Created:    2010.03.19
+
+using System;
+using System.Diagnostics;
+using System.Runtime.Serialization;
+using System.Linq;
+using System.Security;
+using Xtensive.Internals.DocTemplates;
+
+namespace Xtensive.Tuples.Internals
+{
+  /// <summary>
+  /// Used to describe tuples, which length is longer then
+  /// <see cref="MaxGeneratedTupleLength.Value"/>.
+  /// </summary>
+  [DataContract]
+  [Serializable]
+  public sealed class JoinedTuple : RegularTuple
+  {
+    /// <summary>
+    /// Always equals to <see cref="MaxGeneratedTupleLength.Value"/>.
+    /// </summary>
+    public const int FirstCount = MaxGeneratedTupleLength.Value;
+
+    /// <summary>
+    /// The first tuple.
+    /// </summary>
+    [DataMember]
+    public readonly Tuple First;
+
+    /// <summary>
+    /// The second tuple.
+    /// </summary>
+    [DataMember]
+    public readonly Tuple Second;
+
+    /// <inheritdoc/>
+    public override int Count
+    {
+      get { return Descriptor.Count; }
+    }
+
+    protected override TupleDescriptor BuildDescriptor()
+    {
+      return TupleDescriptor.Create(First.Descriptor.Concat(Second.Descriptor));
+    }
+
+    /// <inheritdoc/>
+    public override Tuple CreateNew()
+    {
+      return new JoinedTuple(Descriptor, 
+        (RegularTuple) First.CreateNew(), 
+        (RegularTuple) Second.CreateNew());
+    }
+
+    /// <inheritdoc/>
+    public override Tuple Clone()
+    {
+      return new JoinedTuple(this);
+    }
+
+    /// <inheritdoc/>
+    public override TupleFieldState GetFieldState(int fieldIndex)
+    {
+      return fieldIndex < FirstCount 
+        ? First.GetFieldState(fieldIndex) 
+        : Second.GetFieldState(fieldIndex - FirstCount);
+    }
+
+    /// <inheritdoc/>
+    protected internal override void SetFieldState(int fieldIndex, TupleFieldState fieldState)
+    {
+      if (fieldIndex < FirstCount)
+        First.SetFieldState(fieldIndex, fieldState);
+      else
+        Second.SetFieldState(fieldIndex - FirstCount, fieldState);
+    }
+
+    /// <inheritdoc/>
+    public override object GetValue(int fieldIndex, out TupleFieldState fieldState)
+    {
+      return fieldIndex < FirstCount
+        ? First.GetValue(fieldIndex, out fieldState)
+        : Second.GetValue(fieldIndex - FirstCount, out fieldState);
+    }
+
+    /// <inheritdoc/>
+    public override void SetValue(int fieldIndex, object fieldValue)
+    {
+      if (fieldIndex < FirstCount)
+        First.SetValue(fieldIndex, fieldValue);
+      else
+        Second.SetValue(fieldIndex - FirstCount, fieldValue);
+    }
+
+
+    // Constructors
+
+    /// <summary>
+    /// <see cref="ClassDocTemplate.Ctor" copy="true"/>
+    /// </summary>
+    /// <param name="descriptor">The descriptor.</param>
+    /// <param name="first">The first tuple.</param>
+    /// <param name="second">The second tuple.</param>
+    public JoinedTuple(TupleDescriptor descriptor, Tuple first, Tuple second)
+      : base(descriptor)
+    {
+      First = first;
+      Second = second;
+    }
+
+    private JoinedTuple(JoinedTuple template)
+      : base(template.Descriptor)
+    {
+      First = template.First;
+      Second = template.Second;
+    }
+  }
 }