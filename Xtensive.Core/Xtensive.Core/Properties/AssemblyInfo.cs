﻿// Copyright (C) 2003-2010 Xtensive LLC.
// All rights reserved.
// For conditions of distribution and use, see license.

using System;
using System.Reflection;
using System.Runtime.InteropServices;
using System.Security;
using System.Security.Permissions;

// General Information about an assembly is controlled through the following 
// set of attributes. Change these attribute values to modify the information
// associated with an assembly.
[assembly: AssemblyTitle("Xtensive.Core")]
[assembly: AssemblyDescription("")]
[assembly: AssemblyConfiguration("")]
[assembly: AssemblyCompany("Xtensive LLC")]
[assembly: AssemblyProduct("Xtensive.Core")]

[assembly: AssemblyTrademark("")]
[assembly: AssemblyCulture("")]

// Setting ComVisible to false makes the types in this assembly not visible 
// to COM components.  If you need to access a type in this assembly from 
// COM, set the ComVisible attribute to true on that type.
[assembly: ComVisible(false)]

// The following GUID is for the ID of the typelib if this project is exposed to COM
[assembly: Guid("b57222bf-029f-44b9-86ae-1ee141b27508")]

// Version information for an assembly consists of the following four values:
//
//      Major Version
//      Minor Version 
//      Build Number
//      Revision
//
// You can specify all the values or you can default the Build and Revision Numbers 
// by using the '*' as shown below:
// [assembly: AssemblyVersion("1.0.*")]
<<<<<<< HEAD
[assembly: AllowPartiallyTrustedCallers]
=======
[assembly: AssemblyVersion("1.0.0.0")]
>>>>>>> 02f79bc6
#if !NET40
[assembly: AllowPartiallyTrustedCallers]
[assembly: SecurityPermission(SecurityAction.RequestMinimum, Execution = true)]
#endif<|MERGE_RESOLUTION|>--- conflicted
+++ resolved
@@ -38,11 +38,6 @@
 // You can specify all the values or you can default the Build and Revision Numbers 
 // by using the '*' as shown below:
 // [assembly: AssemblyVersion("1.0.*")]
-<<<<<<< HEAD
-[assembly: AllowPartiallyTrustedCallers]
-=======
-[assembly: AssemblyVersion("1.0.0.0")]
->>>>>>> 02f79bc6
 #if !NET40
 [assembly: AllowPartiallyTrustedCallers]
 [assembly: SecurityPermission(SecurityAction.RequestMinimum, Execution = true)]
