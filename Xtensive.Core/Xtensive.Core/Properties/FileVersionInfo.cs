﻿// Copyright (C) 2007-2009 Xtensive LLC.
// All rights reserved.
// For conditions of distribution and use, see license.
// Created by: Alex Yakunin
// Created:    2009.06.14

using System.Reflection;


[assembly: AssemblyCopyright("Copyright © Xtensive LLC 2003-2010")]
<<<<<<< HEAD
[assembly: AssemblyFileVersion("1.0.6420.42436")]
[assembly: AssemblyInformationalVersion("DataObjects.Net v4.3.5 component, build 6420 for .NET 4.0, build date: 10/19/2010")]

=======
[assembly: AssemblyVersion("4.4.0.0")]
[assembly: AssemblyFileVersion("4.4.0.6441")]
[assembly: AssemblyInformationalVersion("DataObjects.Net v4.4.0 RC1 component, build 6441 for .NET 4.0, build date: 10/21/2010")]

>>>>>>> 22480c5a
<|MERGE_RESOLUTION|>--- conflicted
+++ resolved
@@ -1,20 +1,13 @@
-﻿// Copyright (C) 2007-2009 Xtensive LLC.
-// All rights reserved.
-// For conditions of distribution and use, see license.
-// Created by: Alex Yakunin
-// Created:    2009.06.14
-
-using System.Reflection;
-
-
-[assembly: AssemblyCopyright("Copyright © Xtensive LLC 2003-2010")]
-<<<<<<< HEAD
-[assembly: AssemblyFileVersion("1.0.6420.42436")]
-[assembly: AssemblyInformationalVersion("DataObjects.Net v4.3.5 component, build 6420 for .NET 4.0, build date: 10/19/2010")]
-
-=======
-[assembly: AssemblyVersion("4.4.0.0")]
-[assembly: AssemblyFileVersion("4.4.0.6441")]
-[assembly: AssemblyInformationalVersion("DataObjects.Net v4.4.0 RC1 component, build 6441 for .NET 4.0, build date: 10/21/2010")]
-
->>>>>>> 22480c5a
+﻿// Copyright (C) 2007-2009 Xtensive LLC.
+// All rights reserved.
+// For conditions of distribution and use, see license.
+// Created by: Alex Yakunin
+// Created:    2009.06.14
+
+using System.Reflection;
+
+
+[assembly: AssemblyCopyright("Copyright © Xtensive LLC 2003-2010")]
+[assembly: AssemblyVersion("4.4.0.0")]
+[assembly: AssemblyFileVersion("4.4.0.6441")]
+[assembly: AssemblyInformationalVersion("DataObjects.Net v4.4.0 RC1 component, build 6441 for .NET 4.0, build date: 10/21/2010")]