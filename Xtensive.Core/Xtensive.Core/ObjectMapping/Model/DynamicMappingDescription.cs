--- conflicted
+++ resolved
@@ -1,75 +1,72 @@
-// Copyright (C) 2010 Xtensive LLC.
-// All rights reserved.
-// For conditions of distribution and use, see license.
-// Created by: Alexander Nikolaev
-// Created:    2010.02.04
-
-using System;
-using System.Collections.Generic;
-using Xtensive.Core;
-<<<<<<< HEAD
-=======
-using System.Linq;
->>>>>>> 2f4a0974
-
-namespace Xtensive.ObjectMapping.Model
-{
-  [Serializable]
-  internal sealed class DynamicMappingDescription : MappingDescription
-  {
-    private readonly MappingDescription immutableDescription;
-
-    public override IEnumerable<SourceTypeDescription> SourceTypes
-    {
-      get
-      {
-        return immutableDescription.SourceTypes.Concat(base.SourceTypes);
-      }
-    }
-
-    public override SourceTypeDescription GetSourceType(Type sourceType)
-    {
-      ArgumentValidator.EnsureArgumentNotNull(sourceType, "sourceType");
-      SourceTypeDescription result;
-      if (TryGetSourceType(sourceType, out result))
-        return result;
-      ThrowTypeHasNotBeenRegistered(sourceType);
-      return null;
-    }
-
-    internal override bool TryGetSourceType(Type sourceType, out SourceTypeDescription result)
-    {
-      ArgumentValidator.EnsureArgumentNotNull(sourceType, "sourceType");
-
-      if (immutableDescription.TryGetSourceType(sourceType, out result))
-        return true;
-      if (base.TryGetSourceType(sourceType, out result))
-        return true;
-      var ancestor = sourceType;
-      SourceTypeDescription ancestorDescription;
-      do {
-        ancestor = ancestor.BaseType;
-        if (ancestor == null || ancestor == typeof(object))
-          return false;
-      } while (!immutableDescription.TryGetSourceType(ancestor, out ancestorDescription));
-      result = new SourceTypeDescription(sourceType, ancestorDescription.KeyExtractor) {
-        TargetType = ancestorDescription.TargetType
-      };
-      foreach (var property in ancestorDescription.Properties.Values)
-        result.AddProperty((SourcePropertyDescription)property);
-      result.Lock();
-      AddSourceType(result);
-      return true;
-    }
-
-
-    // Constructors
-
-    internal DynamicMappingDescription(MappingDescription immutableDescription)
-    {
-      ArgumentValidator.EnsureArgumentNotNull(immutableDescription, "immutableDescription");
-
-      this.immutableDescription = immutableDescription;
-    }
-  }
+// Copyright (C) 2010 Xtensive LLC.
+// All rights reserved.
+// For conditions of distribution and use, see license.
+// Created by: Alexander Nikolaev
+// Created:    2010.02.04
+
+using System;
+using System.Collections.Generic;
+using Xtensive.Core;
+using System.Linq;
+
+namespace Xtensive.ObjectMapping.Model
+{
+  [Serializable]
+  internal sealed class DynamicMappingDescription : MappingDescription
+  {
+    private readonly MappingDescription immutableDescription;
+
+    public override IEnumerable<SourceTypeDescription> SourceTypes
+    {
+      get
+      {
+        return immutableDescription.SourceTypes.Concat(base.SourceTypes);
+      }
+    }
+
+    public override SourceTypeDescription GetSourceType(Type sourceType)
+    {
+      ArgumentValidator.EnsureArgumentNotNull(sourceType, "sourceType");
+      SourceTypeDescription result;
+      if (TryGetSourceType(sourceType, out result))
+        return result;
+      ThrowTypeHasNotBeenRegistered(sourceType);
+      return null;
+    }
+
+    internal override bool TryGetSourceType(Type sourceType, out SourceTypeDescription result)
+    {
+      ArgumentValidator.EnsureArgumentNotNull(sourceType, "sourceType");
+
+      if (immutableDescription.TryGetSourceType(sourceType, out result))
+        return true;
+      if (base.TryGetSourceType(sourceType, out result))
+        return true;
+      var ancestor = sourceType;
+      SourceTypeDescription ancestorDescription;
+      do {
+        ancestor = ancestor.BaseType;
+        if (ancestor == null || ancestor == typeof(object))
+          return false;
+      } while (!immutableDescription.TryGetSourceType(ancestor, out ancestorDescription));
+      result = new SourceTypeDescription(sourceType, ancestorDescription.KeyExtractor) {
+        TargetType = ancestorDescription.TargetType
+      };
+      foreach (var property in ancestorDescription.Properties.Values)
+        result.AddProperty((SourcePropertyDescription)property);
+      result.Lock();
+      AddSourceType(result);
+      return true;
+    }
+
+
+    // Constructors
+
+    internal DynamicMappingDescription(MappingDescription immutableDescription)
+    {
+      ArgumentValidator.EnsureArgumentNotNull(immutableDescription, "immutableDescription");
+
+      this.immutableDescription = immutableDescription;
+    }
+  }
 }