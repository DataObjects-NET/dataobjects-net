﻿// Copyright (C) 2003-2010 Xtensive LLC.
// All rights reserved.
// For conditions of distribution and use, see license.
// Created by: Denis Krjuchkov
// Created:    2009.02.10

using System;
using System.Collections.Generic;
using System.Reflection;
<<<<<<< HEAD
using Xtensive.Linq;
=======
using Xtensive.Core.Linq;
using Xtensive.Core.Reflection;
>>>>>>> 561e3aa3

namespace Xtensive.Tests.Linq
{
  partial class MemberCompilerProviderTest
  {
    private class NonGenericTarget
    {
      private string dummy;

      public string InstanceField;
      public static string StaticField;

      static public long StaticNonGenericMethod(int a, long b)
      {
        return a + b;
      }

      static public string StaticGenericMethod <T1> (T1 obj)
      {
        return obj.ToString();
      }

      public int InstanceNonGenericMethod(int k)
      {
        return k;
      }

      public T1 InstanceGenericMethod <T1> () where T1 : new()
      {
        return new T1();
      }

      public static int StaticProperty { get; set; }

      public string InstanceProperty { get; set; }

      internal string InternalProperty { get; set; }

      public string this[int a, int b]{
        get { return dummy; }
        set { dummy = value; }
      }
      
      public NonGenericTarget(int k)
      {
        dummy = k.ToString();
      }
    }

    private class GenericTarget<T>
    {
      private T dummy;

      public int InstanceField;
      public static int StaticField;

      static public string StaticNonGenericMethod(T obj, int n)
      {
        return obj.ToString() + n.ToString();
      }

      static public T1 StaticGenericMethod <T1> (T obj) where T1 : class
      {
        return obj as T1;
      }

      public short InstanceNonGenericMethod()
      {
        return 0;
      }

      public int InstanceGenericMethod<T1>(T1 obj, int n) where T1 : class
      {
        return obj.GetHashCode() + n;
      }

      public static int StaticProperty { get; set; }

      public string InstanceProperty { get; set; }

      public T this[string s]
      {
        get { return dummy; }
        set { dummy = value; }
      }

      public GenericTarget(T obj, int k)
      {
        dummy = obj;
        StaticProperty = k;
      }
    }

    private class CtorCompiler
    {
      [Compiler(typeof(NonGenericTarget), null, TargetKind.Constructor)]
      static public string C1([Type(typeof(int))] string k)
      {
        return "NonGenericTarget.ctor";
      }

      [Compiler(typeof(GenericTarget<>), null, TargetKind.Constructor)]
      static public string C2 (MemberInfo memberInfo, string obj, [Type(typeof(int))] string k)
      {
        return "GenericTarget`1.ctor";
      }
    }

    private class FieldCompiler
    {
      [Compiler(typeof(NonGenericTarget), "InstanceField", TargetKind.Field)]
      static public string C1(string this_)
      {
        return "NonGenericTarget.InstanceField";
      }

      [Compiler(typeof(NonGenericTarget), "StaticField", TargetKind.Static | TargetKind.Field)]
      static public string C2()
      {
        return "NonGenericTarget.StaticField";
      }

      [Compiler(typeof(GenericTarget<>), "InstanceField", TargetKind.Field)]
      static public string C3(MemberInfo memberInfo, string this_)
      {
        return "GenericTarget`1.InstanceField";
      }

      [Compiler(typeof(GenericTarget<>), "StaticField", TargetKind.Static | TargetKind.Field)]
      static public string C4(MemberInfo memberInfo)
      {
        return "GenericTarget`1.StaticField";
      }
    }

    private class MethodCompiler
    {
      #region Compilers for NonGenericTarget methods

      [Compiler(typeof(NonGenericTarget), "StaticNonGenericMethod", TargetKind.Method | TargetKind.Static)]
      static public string C1([Type(typeof(int))]string a, [Type(typeof(long))]string b)
      {
        return "NonGenericTarget.StaticNonGenericMethod";
      }

      [Compiler(typeof(NonGenericTarget), "StaticGenericMethod", TargetKind.Method | TargetKind.Static, 1)]
      static public string C2(MemberInfo memberInfo, string s)
      {
        return "NonGenericTarget.StaticGenericMethod";
      }

      [Compiler(typeof(NonGenericTarget), "InstanceNonGenericMethod")]
      static public string C3(string this_, [Type(typeof(int))] string s)
      {
        return "NonGenericTarget.InstanceNonGenericMethod";
      }

      [Compiler(typeof(NonGenericTarget), "InstanceGenericMethod", 1)]
      static public string C4(MemberInfo memberInfo, string this_)
      {
        return "NonGenericTarget.InstanceGenericMethod";
      }

      #endregion

      #region Compilers for GenericTarget methods

      [Compiler(typeof(GenericTarget<>), "StaticNonGenericMethod", TargetKind.Method | TargetKind.Static)]
      static public string C5(MemberInfo memberInfo, string s1, [Type(typeof(int))] string s2)
      {
        return "GenericTarget`1.StaticNonGenericMethod";
      }

      [Compiler(typeof(GenericTarget<>), "StaticGenericMethod", TargetKind.Method | TargetKind.Static, 1)]
      static public string C6(MemberInfo memberInfo, string s)
      {
        return "GenericTarget`1.StaticGenericMethod";
      }

      [Compiler(typeof(GenericTarget<>), "InstanceNonGenericMethod")]
      static public string C7(MemberInfo memberInfo, string this_)
      {
        return "GenericTarget`1.InstanceNonGenericMethod";
      }

      [Compiler(typeof(GenericTarget<>), "InstanceGenericMethod", 1)]
      static public string C8(MemberInfo memberInfo, string this_, string s1, [Type(typeof(int))]string s2)
      {
        return "GenericTarget`1.InstanceGenericMethod";
      }

      #endregion
    }

    private class PropertyCompiler
    {
      #region Compilers for NonGenericTarget properties

      [Compiler(typeof(NonGenericTarget), "StaticProperty", TargetKind.Static | TargetKind.PropertyGet)]
      public static string C1()
      {
        return "NonGenericTarget.get_StaticProperty";
      }

      [Compiler(typeof(NonGenericTarget), "StaticProperty", TargetKind.Static | TargetKind.PropertySet)]
      public static string C2([Type(typeof(int))] string s)
      {
        return "NonGenericTarget.set_StaticProperty";
      }
      
      [Compiler(typeof(NonGenericTarget), "InstanceProperty", TargetKind.PropertyGet)]
      public static string C3(string this_)
      {
        return "NonGenericTarget.get_InstanceProperty";
      }

      [Compiler(typeof(NonGenericTarget), "InstanceProperty", TargetKind.PropertySet)]
      public static string C4(string this_, [Type(typeof(string))] string s)
      {
        return "NonGenericTarget.set_InstanceProperty";
      }

      [Compiler(typeof(NonGenericTarget), null, TargetKind.PropertyGet)]
      public static string C5(string this_,
        [Type(typeof(int))] string s1,
        [Type(typeof(int))] string s2)
      {
        return "NonGenericTarget.get_Item";
      }

      [Compiler(typeof(NonGenericTarget), null, TargetKind.PropertySet)]
      public static string C6(string this_,
        [Type(typeof(int))] string s1,
        [Type(typeof(int))] string s2,
        [Type(typeof(string))] string value)
      {
        return "NonGenericTarget.set_Item";
      }

      #endregion

      #region Compilers for GenericTarget properties

      [Compiler(typeof(GenericTarget<>), "StaticProperty", TargetKind.Static | TargetKind.PropertyGet)]
      static public string C7(MemberInfo memberInfo)
      {
        return "GenericTarget`1.get_StaticProperty";
      }

      [Compiler(typeof(GenericTarget<>), "StaticProperty", TargetKind.Static | TargetKind.PropertySet)]
      static public string C8(MemberInfo memberInfo, [Type(typeof(int))] string s)
      {
        return "GenericTarget`1.set_StaticProperty";
      }

      [Compiler(typeof(GenericTarget<>), "InstanceProperty", TargetKind.PropertyGet)]
      static public string C9(MemberInfo memberInfo, string this_)
      {
        return "GenericTarget`1.get_InstanceProperty";
      }

      [Compiler(typeof(GenericTarget<>), "InstanceProperty", TargetKind.PropertySet)]
      static public string C10(MemberInfo memberInfo, string this_, [Type(typeof(string))] string s)
      {
        return "GenericTarget`1.set_InstanceProperty";
      }

      [Compiler(typeof(GenericTarget<>), null, TargetKind.PropertyGet)]
      public static string C11(MemberInfo memberInfo, string this_,
        [Type(typeof(string))] string s)
      {
        return "GenericTarget`1.get_Item";
      }

      [Compiler(typeof(GenericTarget<>), null, TargetKind.PropertySet)]
      public static string C12(MemberInfo memberInfo, string this_,
        [Type(typeof(string))] string s, string value)
      {
        return "GenericTarget`1.set_Item";
      }

      #endregion
    }

    #region Classes for testing conflict handling 

    private class ConflictTarget
    {
      public int ConflictMethod()
      {
        return 0;
      }
    }

    private class ConflictCompiler1
    {
      [Compiler(typeof(ConflictTarget), "ConflictMethod")]
      static public string C([Type(typeof(ConflictTarget))] string s)
      {
        return "Compiler1";
      }
    }

    private class ConflictCompiler2
    {
      [Compiler(typeof(ConflictTarget), "ConflictMethod")]
      static public string C([Type(typeof(ConflictTarget))] string s)
      {
        return "Compiler2"; 
      }
    }

    #endregion

    #region Classes for testing fancy generic finding algorithm

    private class SuperGenericTarget<T> where T : class
    {
      public static string Method<T1>(T obj, string s, T1 obj1) where T1 : class
      {
        return obj.ToString() + s + obj1.ToString();
      }

      public static string Method<T1>(int n, string s, T1 obj1) where T1 : class
      {
        return n.ToString() + s + obj1.ToString();
      }

      public static string Method(int n, string s, double d)
      {
        return n.ToString() + s + d.ToString();
      }

      public static string Method<T1>(int n, T1 obj1, T obj) where T1 : class
      {
        return n.ToString() + obj1.ToString() + obj.ToString();
      }
    }

    private class SuperGenericCompiler
    {
      [Compiler(typeof(SuperGenericTarget<>), "Method", TargetKind.Static | TargetKind.Method, 1)]
      public static string Compiler(MemberInfo memberInfo,
        [Type(typeof(int))] string s1,
        [Type(typeof(string))] string s2,
        string s3)
      {
        return "OK";
      }
    }

    #endregion

    #region Enumerable / Array overload test

    public static class EachExtensions
    {
      public static void Each<T>(Action<T> action, IEnumerable<T> items)
      {
        foreach (var item in items)
          action.Invoke(item);
      }

      public static void Each<T>(Action<T> action, params T[] items)
      {
        foreach (var item in items)
          action.Invoke(item);
      }
    }

    public static class EachCompilers
    {
      [Compiler(typeof (EachExtensions), "Each", TargetKind.Static | TargetKind.Method,  1)]
      public static string EachInArray(MemberInfo member, string action,
        [Type(typeof(MethodHelper.AnyArrayPlaceholder))] string items)
      {
        return "EachInArray";
      }

      [Compiler(typeof(EachExtensions), "Each", TargetKind.Static | TargetKind.Method, 1)]
      public static string EachInEnumerable(MemberInfo member, string action,
        [Type(typeof(IEnumerable<>))] string items)
      {
        return "EachInEnumerable";
      }
    }

    #endregion
  }
}
<|MERGE_RESOLUTION|>--- conflicted
+++ resolved
@@ -1,405 +1,401 @@
-﻿// Copyright (C) 2003-2010 Xtensive LLC.
-// All rights reserved.
-// For conditions of distribution and use, see license.
-// Created by: Denis Krjuchkov
-// Created:    2009.02.10
-
-using System;
-using System.Collections.Generic;
-using System.Reflection;
-<<<<<<< HEAD
-using Xtensive.Linq;
-=======
-using Xtensive.Core.Linq;
-using Xtensive.Core.Reflection;
->>>>>>> 561e3aa3
-
-namespace Xtensive.Tests.Linq
-{
-  partial class MemberCompilerProviderTest
-  {
-    private class NonGenericTarget
-    {
-      private string dummy;
-
-      public string InstanceField;
-      public static string StaticField;
-
-      static public long StaticNonGenericMethod(int a, long b)
-      {
-        return a + b;
-      }
-
-      static public string StaticGenericMethod <T1> (T1 obj)
-      {
-        return obj.ToString();
-      }
-
-      public int InstanceNonGenericMethod(int k)
-      {
-        return k;
-      }
-
-      public T1 InstanceGenericMethod <T1> () where T1 : new()
-      {
-        return new T1();
-      }
-
-      public static int StaticProperty { get; set; }
-
-      public string InstanceProperty { get; set; }
-
-      internal string InternalProperty { get; set; }
-
-      public string this[int a, int b]{
-        get { return dummy; }
-        set { dummy = value; }
-      }
-      
-      public NonGenericTarget(int k)
-      {
-        dummy = k.ToString();
-      }
-    }
-
-    private class GenericTarget<T>
-    {
-      private T dummy;
-
-      public int InstanceField;
-      public static int StaticField;
-
-      static public string StaticNonGenericMethod(T obj, int n)
-      {
-        return obj.ToString() + n.ToString();
-      }
-
-      static public T1 StaticGenericMethod <T1> (T obj) where T1 : class
-      {
-        return obj as T1;
-      }
-
-      public short InstanceNonGenericMethod()
-      {
-        return 0;
-      }
-
-      public int InstanceGenericMethod<T1>(T1 obj, int n) where T1 : class
-      {
-        return obj.GetHashCode() + n;
-      }
-
-      public static int StaticProperty { get; set; }
-
-      public string InstanceProperty { get; set; }
-
-      public T this[string s]
-      {
-        get { return dummy; }
-        set { dummy = value; }
-      }
-
-      public GenericTarget(T obj, int k)
-      {
-        dummy = obj;
-        StaticProperty = k;
-      }
-    }
-
-    private class CtorCompiler
-    {
-      [Compiler(typeof(NonGenericTarget), null, TargetKind.Constructor)]
-      static public string C1([Type(typeof(int))] string k)
-      {
-        return "NonGenericTarget.ctor";
-      }
-
-      [Compiler(typeof(GenericTarget<>), null, TargetKind.Constructor)]
-      static public string C2 (MemberInfo memberInfo, string obj, [Type(typeof(int))] string k)
-      {
-        return "GenericTarget`1.ctor";
-      }
-    }
-
-    private class FieldCompiler
-    {
-      [Compiler(typeof(NonGenericTarget), "InstanceField", TargetKind.Field)]
-      static public string C1(string this_)
-      {
-        return "NonGenericTarget.InstanceField";
-      }
-
-      [Compiler(typeof(NonGenericTarget), "StaticField", TargetKind.Static | TargetKind.Field)]
-      static public string C2()
-      {
-        return "NonGenericTarget.StaticField";
-      }
-
-      [Compiler(typeof(GenericTarget<>), "InstanceField", TargetKind.Field)]
-      static public string C3(MemberInfo memberInfo, string this_)
-      {
-        return "GenericTarget`1.InstanceField";
-      }
-
-      [Compiler(typeof(GenericTarget<>), "StaticField", TargetKind.Static | TargetKind.Field)]
-      static public string C4(MemberInfo memberInfo)
-      {
-        return "GenericTarget`1.StaticField";
-      }
-    }
-
-    private class MethodCompiler
-    {
-      #region Compilers for NonGenericTarget methods
-
-      [Compiler(typeof(NonGenericTarget), "StaticNonGenericMethod", TargetKind.Method | TargetKind.Static)]
-      static public string C1([Type(typeof(int))]string a, [Type(typeof(long))]string b)
-      {
-        return "NonGenericTarget.StaticNonGenericMethod";
-      }
-
-      [Compiler(typeof(NonGenericTarget), "StaticGenericMethod", TargetKind.Method | TargetKind.Static, 1)]
-      static public string C2(MemberInfo memberInfo, string s)
-      {
-        return "NonGenericTarget.StaticGenericMethod";
-      }
-
-      [Compiler(typeof(NonGenericTarget), "InstanceNonGenericMethod")]
-      static public string C3(string this_, [Type(typeof(int))] string s)
-      {
-        return "NonGenericTarget.InstanceNonGenericMethod";
-      }
-
-      [Compiler(typeof(NonGenericTarget), "InstanceGenericMethod", 1)]
-      static public string C4(MemberInfo memberInfo, string this_)
-      {
-        return "NonGenericTarget.InstanceGenericMethod";
-      }
-
-      #endregion
-
-      #region Compilers for GenericTarget methods
-
-      [Compiler(typeof(GenericTarget<>), "StaticNonGenericMethod", TargetKind.Method | TargetKind.Static)]
-      static public string C5(MemberInfo memberInfo, string s1, [Type(typeof(int))] string s2)
-      {
-        return "GenericTarget`1.StaticNonGenericMethod";
-      }
-
-      [Compiler(typeof(GenericTarget<>), "StaticGenericMethod", TargetKind.Method | TargetKind.Static, 1)]
-      static public string C6(MemberInfo memberInfo, string s)
-      {
-        return "GenericTarget`1.StaticGenericMethod";
-      }
-
-      [Compiler(typeof(GenericTarget<>), "InstanceNonGenericMethod")]
-      static public string C7(MemberInfo memberInfo, string this_)
-      {
-        return "GenericTarget`1.InstanceNonGenericMethod";
-      }
-
-      [Compiler(typeof(GenericTarget<>), "InstanceGenericMethod", 1)]
-      static public string C8(MemberInfo memberInfo, string this_, string s1, [Type(typeof(int))]string s2)
-      {
-        return "GenericTarget`1.InstanceGenericMethod";
-      }
-
-      #endregion
-    }
-
-    private class PropertyCompiler
-    {
-      #region Compilers for NonGenericTarget properties
-
-      [Compiler(typeof(NonGenericTarget), "StaticProperty", TargetKind.Static | TargetKind.PropertyGet)]
-      public static string C1()
-      {
-        return "NonGenericTarget.get_StaticProperty";
-      }
-
-      [Compiler(typeof(NonGenericTarget), "StaticProperty", TargetKind.Static | TargetKind.PropertySet)]
-      public static string C2([Type(typeof(int))] string s)
-      {
-        return "NonGenericTarget.set_StaticProperty";
-      }
-      
-      [Compiler(typeof(NonGenericTarget), "InstanceProperty", TargetKind.PropertyGet)]
-      public static string C3(string this_)
-      {
-        return "NonGenericTarget.get_InstanceProperty";
-      }
-
-      [Compiler(typeof(NonGenericTarget), "InstanceProperty", TargetKind.PropertySet)]
-      public static string C4(string this_, [Type(typeof(string))] string s)
-      {
-        return "NonGenericTarget.set_InstanceProperty";
-      }
-
-      [Compiler(typeof(NonGenericTarget), null, TargetKind.PropertyGet)]
-      public static string C5(string this_,
-        [Type(typeof(int))] string s1,
-        [Type(typeof(int))] string s2)
-      {
-        return "NonGenericTarget.get_Item";
-      }
-
-      [Compiler(typeof(NonGenericTarget), null, TargetKind.PropertySet)]
-      public static string C6(string this_,
-        [Type(typeof(int))] string s1,
-        [Type(typeof(int))] string s2,
-        [Type(typeof(string))] string value)
-      {
-        return "NonGenericTarget.set_Item";
-      }
-
-      #endregion
-
-      #region Compilers for GenericTarget properties
-
-      [Compiler(typeof(GenericTarget<>), "StaticProperty", TargetKind.Static | TargetKind.PropertyGet)]
-      static public string C7(MemberInfo memberInfo)
-      {
-        return "GenericTarget`1.get_StaticProperty";
-      }
-
-      [Compiler(typeof(GenericTarget<>), "StaticProperty", TargetKind.Static | TargetKind.PropertySet)]
-      static public string C8(MemberInfo memberInfo, [Type(typeof(int))] string s)
-      {
-        return "GenericTarget`1.set_StaticProperty";
-      }
-
-      [Compiler(typeof(GenericTarget<>), "InstanceProperty", TargetKind.PropertyGet)]
-      static public string C9(MemberInfo memberInfo, string this_)
-      {
-        return "GenericTarget`1.get_InstanceProperty";
-      }
-
-      [Compiler(typeof(GenericTarget<>), "InstanceProperty", TargetKind.PropertySet)]
-      static public string C10(MemberInfo memberInfo, string this_, [Type(typeof(string))] string s)
-      {
-        return "GenericTarget`1.set_InstanceProperty";
-      }
-
-      [Compiler(typeof(GenericTarget<>), null, TargetKind.PropertyGet)]
-      public static string C11(MemberInfo memberInfo, string this_,
-        [Type(typeof(string))] string s)
-      {
-        return "GenericTarget`1.get_Item";
-      }
-
-      [Compiler(typeof(GenericTarget<>), null, TargetKind.PropertySet)]
-      public static string C12(MemberInfo memberInfo, string this_,
-        [Type(typeof(string))] string s, string value)
-      {
-        return "GenericTarget`1.set_Item";
-      }
-
-      #endregion
-    }
-
-    #region Classes for testing conflict handling 
-
-    private class ConflictTarget
-    {
-      public int ConflictMethod()
-      {
-        return 0;
-      }
-    }
-
-    private class ConflictCompiler1
-    {
-      [Compiler(typeof(ConflictTarget), "ConflictMethod")]
-      static public string C([Type(typeof(ConflictTarget))] string s)
-      {
-        return "Compiler1";
-      }
-    }
-
-    private class ConflictCompiler2
-    {
-      [Compiler(typeof(ConflictTarget), "ConflictMethod")]
-      static public string C([Type(typeof(ConflictTarget))] string s)
-      {
-        return "Compiler2"; 
-      }
-    }
-
-    #endregion
-
-    #region Classes for testing fancy generic finding algorithm
-
-    private class SuperGenericTarget<T> where T : class
-    {
-      public static string Method<T1>(T obj, string s, T1 obj1) where T1 : class
-      {
-        return obj.ToString() + s + obj1.ToString();
-      }
-
-      public static string Method<T1>(int n, string s, T1 obj1) where T1 : class
-      {
-        return n.ToString() + s + obj1.ToString();
-      }
-
-      public static string Method(int n, string s, double d)
-      {
-        return n.ToString() + s + d.ToString();
-      }
-
-      public static string Method<T1>(int n, T1 obj1, T obj) where T1 : class
-      {
-        return n.ToString() + obj1.ToString() + obj.ToString();
-      }
-    }
-
-    private class SuperGenericCompiler
-    {
-      [Compiler(typeof(SuperGenericTarget<>), "Method", TargetKind.Static | TargetKind.Method, 1)]
-      public static string Compiler(MemberInfo memberInfo,
-        [Type(typeof(int))] string s1,
-        [Type(typeof(string))] string s2,
-        string s3)
-      {
-        return "OK";
-      }
-    }
-
-    #endregion
-
-    #region Enumerable / Array overload test
-
-    public static class EachExtensions
-    {
-      public static void Each<T>(Action<T> action, IEnumerable<T> items)
-      {
-        foreach (var item in items)
-          action.Invoke(item);
-      }
-
-      public static void Each<T>(Action<T> action, params T[] items)
-      {
-        foreach (var item in items)
-          action.Invoke(item);
-      }
-    }
-
-    public static class EachCompilers
-    {
-      [Compiler(typeof (EachExtensions), "Each", TargetKind.Static | TargetKind.Method,  1)]
-      public static string EachInArray(MemberInfo member, string action,
-        [Type(typeof(MethodHelper.AnyArrayPlaceholder))] string items)
-      {
-        return "EachInArray";
-      }
-
-      [Compiler(typeof(EachExtensions), "Each", TargetKind.Static | TargetKind.Method, 1)]
-      public static string EachInEnumerable(MemberInfo member, string action,
-        [Type(typeof(IEnumerable<>))] string items)
-      {
-        return "EachInEnumerable";
-      }
-    }
-
-    #endregion
-  }
-}
+﻿// Copyright (C) 2003-2010 Xtensive LLC.
+// All rights reserved.
+// For conditions of distribution and use, see license.
+// Created by: Denis Krjuchkov
+// Created:    2009.02.10
+
+using System;
+using System.Collections.Generic;
+using System.Reflection;
+using Xtensive.Linq;
+using Xtensive.Reflection;
+
+namespace Xtensive.Tests.Linq
+{
+  partial class MemberCompilerProviderTest
+  {
+    private class NonGenericTarget
+    {
+      private string dummy;
+
+      public string InstanceField;
+      public static string StaticField;
+
+      static public long StaticNonGenericMethod(int a, long b)
+      {
+        return a + b;
+      }
+
+      static public string StaticGenericMethod <T1> (T1 obj)
+      {
+        return obj.ToString();
+      }
+
+      public int InstanceNonGenericMethod(int k)
+      {
+        return k;
+      }
+
+      public T1 InstanceGenericMethod <T1> () where T1 : new()
+      {
+        return new T1();
+      }
+
+      public static int StaticProperty { get; set; }
+
+      public string InstanceProperty { get; set; }
+
+      internal string InternalProperty { get; set; }
+
+      public string this[int a, int b]{
+        get { return dummy; }
+        set { dummy = value; }
+      }
+      
+      public NonGenericTarget(int k)
+      {
+        dummy = k.ToString();
+      }
+    }
+
+    private class GenericTarget<T>
+    {
+      private T dummy;
+
+      public int InstanceField;
+      public static int StaticField;
+
+      static public string StaticNonGenericMethod(T obj, int n)
+      {
+        return obj.ToString() + n.ToString();
+      }
+
+      static public T1 StaticGenericMethod <T1> (T obj) where T1 : class
+      {
+        return obj as T1;
+      }
+
+      public short InstanceNonGenericMethod()
+      {
+        return 0;
+      }
+
+      public int InstanceGenericMethod<T1>(T1 obj, int n) where T1 : class
+      {
+        return obj.GetHashCode() + n;
+      }
+
+      public static int StaticProperty { get; set; }
+
+      public string InstanceProperty { get; set; }
+
+      public T this[string s]
+      {
+        get { return dummy; }
+        set { dummy = value; }
+      }
+
+      public GenericTarget(T obj, int k)
+      {
+        dummy = obj;
+        StaticProperty = k;
+      }
+    }
+
+    private class CtorCompiler
+    {
+      [Compiler(typeof(NonGenericTarget), null, TargetKind.Constructor)]
+      static public string C1([Type(typeof(int))] string k)
+      {
+        return "NonGenericTarget.ctor";
+      }
+
+      [Compiler(typeof(GenericTarget<>), null, TargetKind.Constructor)]
+      static public string C2 (MemberInfo memberInfo, string obj, [Type(typeof(int))] string k)
+      {
+        return "GenericTarget`1.ctor";
+      }
+    }
+
+    private class FieldCompiler
+    {
+      [Compiler(typeof(NonGenericTarget), "InstanceField", TargetKind.Field)]
+      static public string C1(string this_)
+      {
+        return "NonGenericTarget.InstanceField";
+      }
+
+      [Compiler(typeof(NonGenericTarget), "StaticField", TargetKind.Static | TargetKind.Field)]
+      static public string C2()
+      {
+        return "NonGenericTarget.StaticField";
+      }
+
+      [Compiler(typeof(GenericTarget<>), "InstanceField", TargetKind.Field)]
+      static public string C3(MemberInfo memberInfo, string this_)
+      {
+        return "GenericTarget`1.InstanceField";
+      }
+
+      [Compiler(typeof(GenericTarget<>), "StaticField", TargetKind.Static | TargetKind.Field)]
+      static public string C4(MemberInfo memberInfo)
+      {
+        return "GenericTarget`1.StaticField";
+      }
+    }
+
+    private class MethodCompiler
+    {
+      #region Compilers for NonGenericTarget methods
+
+      [Compiler(typeof(NonGenericTarget), "StaticNonGenericMethod", TargetKind.Method | TargetKind.Static)]
+      static public string C1([Type(typeof(int))]string a, [Type(typeof(long))]string b)
+      {
+        return "NonGenericTarget.StaticNonGenericMethod";
+      }
+
+      [Compiler(typeof(NonGenericTarget), "StaticGenericMethod", TargetKind.Method | TargetKind.Static, 1)]
+      static public string C2(MemberInfo memberInfo, string s)
+      {
+        return "NonGenericTarget.StaticGenericMethod";
+      }
+
+      [Compiler(typeof(NonGenericTarget), "InstanceNonGenericMethod")]
+      static public string C3(string this_, [Type(typeof(int))] string s)
+      {
+        return "NonGenericTarget.InstanceNonGenericMethod";
+      }
+
+      [Compiler(typeof(NonGenericTarget), "InstanceGenericMethod", 1)]
+      static public string C4(MemberInfo memberInfo, string this_)
+      {
+        return "NonGenericTarget.InstanceGenericMethod";
+      }
+
+      #endregion
+
+      #region Compilers for GenericTarget methods
+
+      [Compiler(typeof(GenericTarget<>), "StaticNonGenericMethod", TargetKind.Method | TargetKind.Static)]
+      static public string C5(MemberInfo memberInfo, string s1, [Type(typeof(int))] string s2)
+      {
+        return "GenericTarget`1.StaticNonGenericMethod";
+      }
+
+      [Compiler(typeof(GenericTarget<>), "StaticGenericMethod", TargetKind.Method | TargetKind.Static, 1)]
+      static public string C6(MemberInfo memberInfo, string s)
+      {
+        return "GenericTarget`1.StaticGenericMethod";
+      }
+
+      [Compiler(typeof(GenericTarget<>), "InstanceNonGenericMethod")]
+      static public string C7(MemberInfo memberInfo, string this_)
+      {
+        return "GenericTarget`1.InstanceNonGenericMethod";
+      }
+
+      [Compiler(typeof(GenericTarget<>), "InstanceGenericMethod", 1)]
+      static public string C8(MemberInfo memberInfo, string this_, string s1, [Type(typeof(int))]string s2)
+      {
+        return "GenericTarget`1.InstanceGenericMethod";
+      }
+
+      #endregion
+    }
+
+    private class PropertyCompiler
+    {
+      #region Compilers for NonGenericTarget properties
+
+      [Compiler(typeof(NonGenericTarget), "StaticProperty", TargetKind.Static | TargetKind.PropertyGet)]
+      public static string C1()
+      {
+        return "NonGenericTarget.get_StaticProperty";
+      }
+
+      [Compiler(typeof(NonGenericTarget), "StaticProperty", TargetKind.Static | TargetKind.PropertySet)]
+      public static string C2([Type(typeof(int))] string s)
+      {
+        return "NonGenericTarget.set_StaticProperty";
+      }
+      
+      [Compiler(typeof(NonGenericTarget), "InstanceProperty", TargetKind.PropertyGet)]
+      public static string C3(string this_)
+      {
+        return "NonGenericTarget.get_InstanceProperty";
+      }
+
+      [Compiler(typeof(NonGenericTarget), "InstanceProperty", TargetKind.PropertySet)]
+      public static string C4(string this_, [Type(typeof(string))] string s)
+      {
+        return "NonGenericTarget.set_InstanceProperty";
+      }
+
+      [Compiler(typeof(NonGenericTarget), null, TargetKind.PropertyGet)]
+      public static string C5(string this_,
+        [Type(typeof(int))] string s1,
+        [Type(typeof(int))] string s2)
+      {
+        return "NonGenericTarget.get_Item";
+      }
+
+      [Compiler(typeof(NonGenericTarget), null, TargetKind.PropertySet)]
+      public static string C6(string this_,
+        [Type(typeof(int))] string s1,
+        [Type(typeof(int))] string s2,
+        [Type(typeof(string))] string value)
+      {
+        return "NonGenericTarget.set_Item";
+      }
+
+      #endregion
+
+      #region Compilers for GenericTarget properties
+
+      [Compiler(typeof(GenericTarget<>), "StaticProperty", TargetKind.Static | TargetKind.PropertyGet)]
+      static public string C7(MemberInfo memberInfo)
+      {
+        return "GenericTarget`1.get_StaticProperty";
+      }
+
+      [Compiler(typeof(GenericTarget<>), "StaticProperty", TargetKind.Static | TargetKind.PropertySet)]
+      static public string C8(MemberInfo memberInfo, [Type(typeof(int))] string s)
+      {
+        return "GenericTarget`1.set_StaticProperty";
+      }
+
+      [Compiler(typeof(GenericTarget<>), "InstanceProperty", TargetKind.PropertyGet)]
+      static public string C9(MemberInfo memberInfo, string this_)
+      {
+        return "GenericTarget`1.get_InstanceProperty";
+      }
+
+      [Compiler(typeof(GenericTarget<>), "InstanceProperty", TargetKind.PropertySet)]
+      static public string C10(MemberInfo memberInfo, string this_, [Type(typeof(string))] string s)
+      {
+        return "GenericTarget`1.set_InstanceProperty";
+      }
+
+      [Compiler(typeof(GenericTarget<>), null, TargetKind.PropertyGet)]
+      public static string C11(MemberInfo memberInfo, string this_,
+        [Type(typeof(string))] string s)
+      {
+        return "GenericTarget`1.get_Item";
+      }
+
+      [Compiler(typeof(GenericTarget<>), null, TargetKind.PropertySet)]
+      public static string C12(MemberInfo memberInfo, string this_,
+        [Type(typeof(string))] string s, string value)
+      {
+        return "GenericTarget`1.set_Item";
+      }
+
+      #endregion
+    }
+
+    #region Classes for testing conflict handling 
+
+    private class ConflictTarget
+    {
+      public int ConflictMethod()
+      {
+        return 0;
+      }
+    }
+
+    private class ConflictCompiler1
+    {
+      [Compiler(typeof(ConflictTarget), "ConflictMethod")]
+      static public string C([Type(typeof(ConflictTarget))] string s)
+      {
+        return "Compiler1";
+      }
+    }
+
+    private class ConflictCompiler2
+    {
+      [Compiler(typeof(ConflictTarget), "ConflictMethod")]
+      static public string C([Type(typeof(ConflictTarget))] string s)
+      {
+        return "Compiler2"; 
+      }
+    }
+
+    #endregion
+
+    #region Classes for testing fancy generic finding algorithm
+
+    private class SuperGenericTarget<T> where T : class
+    {
+      public static string Method<T1>(T obj, string s, T1 obj1) where T1 : class
+      {
+        return obj.ToString() + s + obj1.ToString();
+      }
+
+      public static string Method<T1>(int n, string s, T1 obj1) where T1 : class
+      {
+        return n.ToString() + s + obj1.ToString();
+      }
+
+      public static string Method(int n, string s, double d)
+      {
+        return n.ToString() + s + d.ToString();
+      }
+
+      public static string Method<T1>(int n, T1 obj1, T obj) where T1 : class
+      {
+        return n.ToString() + obj1.ToString() + obj.ToString();
+      }
+    }
+
+    private class SuperGenericCompiler
+    {
+      [Compiler(typeof(SuperGenericTarget<>), "Method", TargetKind.Static | TargetKind.Method, 1)]
+      public static string Compiler(MemberInfo memberInfo,
+        [Type(typeof(int))] string s1,
+        [Type(typeof(string))] string s2,
+        string s3)
+      {
+        return "OK";
+      }
+    }
+
+    #endregion
+
+    #region Enumerable / Array overload test
+
+    public static class EachExtensions
+    {
+      public static void Each<T>(Action<T> action, IEnumerable<T> items)
+      {
+        foreach (var item in items)
+          action.Invoke(item);
+      }
+
+      public static void Each<T>(Action<T> action, params T[] items)
+      {
+        foreach (var item in items)
+          action.Invoke(item);
+      }
+    }
+
+    public static class EachCompilers
+    {
+      [Compiler(typeof (EachExtensions), "Each", TargetKind.Static | TargetKind.Method,  1)]
+      public static string EachInArray(MemberInfo member, string action,
+        [Type(typeof(MethodHelper.AnyArrayPlaceholder))] string items)
+      {
+        return "EachInArray";
+      }
+
+      [Compiler(typeof(EachExtensions), "Each", TargetKind.Static | TargetKind.Method, 1)]
+      public static string EachInEnumerable(MemberInfo member, string action,
+        [Type(typeof(IEnumerable<>))] string items)
+      {
+        return "EachInEnumerable";
+      }
+    }
+
+    #endregion
+  }
+}