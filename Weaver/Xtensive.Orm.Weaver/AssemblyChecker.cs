<<<<<<< HEAD
// Copyright (C) 2013-2020 Xtensive LLC.
// This code is distributed under MIT license terms.
// See the License.txt file in the project root for more information.
=======
// Copyright (C) 2013 Xtensive LLC.
// All rights reserved.
// For conditions of distribution and use, see license.
>>>>>>> b5d188a2
// Created by: Denis Krjuchkov
// Created:    2013.09.02

using System.Collections.Generic;
using Mono.Cecil;

namespace Xtensive.Orm.Weaver
{
  public sealed class AssemblyChecker
  {
    private readonly Dictionary<string, byte[]> frameworkAssemblies = new Dictionary<string, byte[]>(WeavingHelper.AssemblyNameComparer);
<<<<<<< HEAD
    private readonly Dictionary<string, byte[]> netCoreAssemblies = new Dictionary<string, byte[]>(WeavingHelper.AssemblyNameComparer);
=======
    private readonly Dictionary<string, byte[]> netStandardAssemblies = new Dictionary<string, byte[]>(WeavingHelper.AssemblyNameComparer);
>>>>>>> b5d188a2


    public void RegisterFrameworkAssembly(string name, string publicKeyToken)
    {
      frameworkAssemblies.Add(name, WeavingHelper.ParsePublicKeyToken(publicKeyToken));
    }

<<<<<<< HEAD
    public void RegisterNetCoreAssembly(string name, string publicKeyToken)
    {
      netCoreAssemblies.Add(name, WeavingHelper.ParsePublicKeyToken(publicKeyToken));
=======
    public void RegisterNetStandardAssembly(string name, string publicKeyToken)
    {
      netStandardAssemblies.Add(name, WeavingHelper.ParsePublicKeyToken(publicKeyToken));
>>>>>>> b5d188a2
    }

    public bool IsFrameworkAssembly(AssemblyNameReference reference)
    {
      byte[] expectedToken;
      return frameworkAssemblies.TryGetValue(reference.Name, out expectedToken) && reference.HasPublicKeyToken(expectedToken);
    }

<<<<<<< HEAD
    public bool IsNetCoreAssembly(AssemblyNameReference reference)
    {
      byte[] expectedToken;
      return netCoreAssemblies.TryGetValue(reference.Name, out expectedToken) && reference.HasPublicKeyToken(expectedToken);
=======
    public bool IsNetStandardAssembly(AssemblyNameReference reference)
    {
      byte[] expectedToken;
      return netStandardAssemblies.TryGetValue(reference.Name, out expectedToken) && reference.HasPublicKeyToken(expectedToken);
>>>>>>> b5d188a2
    }
  }
}<|MERGE_RESOLUTION|>--- conflicted
+++ resolved
@@ -1,12 +1,6 @@
-<<<<<<< HEAD
 // Copyright (C) 2013-2020 Xtensive LLC.
 // This code is distributed under MIT license terms.
 // See the License.txt file in the project root for more information.
-=======
-// Copyright (C) 2013 Xtensive LLC.
-// All rights reserved.
-// For conditions of distribution and use, see license.
->>>>>>> b5d188a2
 // Created by: Denis Krjuchkov
 // Created:    2013.09.02
 
@@ -18,11 +12,7 @@
   public sealed class AssemblyChecker
   {
     private readonly Dictionary<string, byte[]> frameworkAssemblies = new Dictionary<string, byte[]>(WeavingHelper.AssemblyNameComparer);
-<<<<<<< HEAD
     private readonly Dictionary<string, byte[]> netCoreAssemblies = new Dictionary<string, byte[]>(WeavingHelper.AssemblyNameComparer);
-=======
-    private readonly Dictionary<string, byte[]> netStandardAssemblies = new Dictionary<string, byte[]>(WeavingHelper.AssemblyNameComparer);
->>>>>>> b5d188a2
 
 
     public void RegisterFrameworkAssembly(string name, string publicKeyToken)
@@ -30,15 +20,9 @@
       frameworkAssemblies.Add(name, WeavingHelper.ParsePublicKeyToken(publicKeyToken));
     }
 
-<<<<<<< HEAD
     public void RegisterNetCoreAssembly(string name, string publicKeyToken)
     {
       netCoreAssemblies.Add(name, WeavingHelper.ParsePublicKeyToken(publicKeyToken));
-=======
-    public void RegisterNetStandardAssembly(string name, string publicKeyToken)
-    {
-      netStandardAssemblies.Add(name, WeavingHelper.ParsePublicKeyToken(publicKeyToken));
->>>>>>> b5d188a2
     }
 
     public bool IsFrameworkAssembly(AssemblyNameReference reference)
@@ -47,17 +31,10 @@
       return frameworkAssemblies.TryGetValue(reference.Name, out expectedToken) && reference.HasPublicKeyToken(expectedToken);
     }
 
-<<<<<<< HEAD
     public bool IsNetCoreAssembly(AssemblyNameReference reference)
     {
       byte[] expectedToken;
       return netCoreAssemblies.TryGetValue(reference.Name, out expectedToken) && reference.HasPublicKeyToken(expectedToken);
-=======
-    public bool IsNetStandardAssembly(AssemblyNameReference reference)
-    {
-      byte[] expectedToken;
-      return netStandardAssemblies.TryGetValue(reference.Name, out expectedToken) && reference.HasPublicKeyToken(expectedToken);
->>>>>>> b5d188a2
     }
   }
 }