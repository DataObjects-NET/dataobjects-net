--- conflicted
+++ resolved
@@ -1,6 +1,5 @@
 ﻿<Project Sdk="Microsoft.NET.Sdk">
   <PropertyGroup>
-<<<<<<< HEAD
     <OutputPath>$(SolutionDir)_Build\$(Configuration)\lib\</OutputPath>
     <DocumentationFile />
   </PropertyGroup>
@@ -9,17 +8,6 @@
     <AssemblyOriginatorKeyFile>$(ExtensionsKeyFile)</AssemblyOriginatorKeyFile>
   </PropertyGroup>
   <Import Project="$(SolutionDir)MSBuild\DataObjects.Net.InternalBuild.targets" />
-=======
-    <OutputPath>..\..\_Build\$(Configuration)\lib\</OutputPath>
-    <DocumentationFile />
-  </PropertyGroup>
-  <PropertyGroup>
-    <TargetFramework>netcoreapp2.0</TargetFramework>
-    <SignAssembly>true</SignAssembly>
-    <AssemblyOriginatorKeyFile>..\Extensions.snk</AssemblyOriginatorKeyFile>
-  </PropertyGroup>
-  <Import Project="..\..\MSBuild\DataObjects.Net.InternalBuild.targets" />
->>>>>>> b5d188a2
   <ItemGroup>
     <PackageReference Include="Microsoft.NET.Test.Sdk" Version="15.9.2" />
     <PackageReference Include="NUnit" Version="3.12.0" />
