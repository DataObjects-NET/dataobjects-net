--- conflicted
+++ resolved
@@ -1,12 +1,8 @@
-<<<<<<< HEAD
-﻿using System.Collections.Generic;
-=======
 // Copyright (C) 2019-2020 Xtensive LLC.
 // This code is distributed under MIT license terms.
 // See the License.txt file in the project root for more information.
 
 using System.Collections.Generic;
->>>>>>> b5d188a2
 using NUnit.Framework;
 using TestCommon.Model;
 using Xtensive.Core;
@@ -25,10 +21,7 @@
     [SetUp]
     public virtual void SetUp()
     {
-<<<<<<< HEAD
-=======
       CheckRequirements();
->>>>>>> b5d188a2
       var config = BuildConfiguration();
       Domain = BuildDomain(config);
       notDisposed = new List<Session>();
@@ -67,12 +60,9 @@
     protected virtual void PopulateData()
     {
     }
-<<<<<<< HEAD
-=======
 
     protected virtual void CheckRequirements()
     {
     }
->>>>>>> b5d188a2
   }
 }