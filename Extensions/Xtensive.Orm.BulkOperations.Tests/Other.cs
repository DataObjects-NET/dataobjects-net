using System;
using System.Collections.Generic;
using System.Linq;
using NUnit.Framework;
using TestCommon.Model;
using Xtensive.Orm.Rse;

namespace Xtensive.Orm.BulkOperations.Tests
{
  internal class Other : AutoBuildTest
  {
    [Test]
    public void CompositeKeyUpdate()
    {
      using (Session session = Domain.OpenSession()) {
        using (TransactionScope trx = session.OpenTransaction()) {
          DateTime date1 = DateTime.Now;
          DateTime date2 = DateTime.Now.AddDays(1);
          Guid id1 = Guid.NewGuid();
          Guid id2 = Guid.NewGuid();
          var foo1 = new Bar2(session, date1, id1) {Name = "test"};
          var foo2 = new Bar2(session, date2, id1);
          var foo3 = new Bar2(session, date2, id2) {Name = "test"};
          int updated = session.Query.All<Bar2>().Where(a => a.Name=="test").Set(a => a.Name, "abccba").Update();
          Assert.That(updated, Is.EqualTo(2));
          Assert.That(foo1.Name, Is.EqualTo("abccba"));
          Assert.That(foo3.Name, Is.EqualTo("abccba"));
          Assert.That(foo2.Name, Is.Null);
          trx.Complete();
        }
      }
    }

    [Test]
    public void SimpleDelete()
    {
      using (Session session = Domain.OpenSession()) {
        using (TransactionScope trx = session.OpenTransaction()) {
          var bar1 = new Bar(session) {Name = "test", Count = 3};
          var bar2 = new Bar(session);
          var bar3 = new Bar(session);
          bar3.Foo.Add(new Foo(session) {Name = "Foo"});
          string s = "test";

          int deleted = session.Query.All<Bar>().Where(a => a.Name==s).Delete();
          Assert.That(bar1.IsRemoved, Is.True);
          Assert.That(bar2.IsRemoved, Is.False);
          Assert.That(bar3.IsRemoved, Is.False);
          Assert.That(deleted, Is.EqualTo(1));

          session.Query.All<Bar>().Where(a => a.Foo.Any(b => b.Name=="Foo")).Update(a => new Bar(null) {Name = ""});
          deleted = session.Query.All<Bar>().Where(a => a.Foo.Count(b => b.Name=="Foo")==0).Delete();
          Assert.That(bar2.IsRemoved, Is.True);
          Assert.That(bar3.IsRemoved, Is.False);
          Assert.That(deleted, Is.EqualTo(1));
          trx.Complete();
        }
      }
    }

    [Test]
    public void SimpleInsert()
    {
      using (Session session = Domain.OpenSession()) {
        using (TransactionScope trx = session.OpenTransaction()) {
          string s1 = "abccba";
          int i = 5;
          Key key =
            session.Query.Insert(() => new Bar(session) {Name = "test1" + s1, Count = i * 2 + 1, Description = null});
          Assert.That(key, Is.EqualTo(Key.Create<Bar>(session.Domain, 1)));
          var bar = session.Query.Single<Bar>(key);
          Assert.That(bar.Name, Is.EqualTo("test1abccba"));
          Assert.That(bar.Count, Is.EqualTo(11));
          Assert.That(bar.Description, Is.Null);

          key =
            session.Query.Insert(
              () => new Bar(session) {Id = 100, Name = "test" + s1, Count = i * 2 + 1, Description = null});
          Assert.That(key, Is.EqualTo(Key.Create<Bar>(session.Domain, 100)));
          bar = session.Query.Single<Bar>(key);
          Assert.That(bar.Name, Is.EqualTo("testabccba"));
          Assert.That(bar.Count, Is.EqualTo(11));
          Assert.That(bar.Description, Is.Null);

          trx.Complete();
        }
      }
    }

    [Test]
    public void SimpleUpdate()
    {
      using (Session session = Domain.OpenSession()) {
        using (TransactionScope trx = session.OpenTransaction()) {
          var bar1 = new Bar(session) {Name = "test", Count = 3};
          var bar2 = new Bar(session);
          string s = "test";
          string s1 = "abccba";
          int updated =
            session.Query.All<Bar>().Where(a => a.Name.Contains(s)).Update(
              a => new Bar(session) {Name = a.Name + s1, Count = a.Count * 2, Description = null});
          Assert.That(bar1.Name, Is.EqualTo("testabccba"));
          Assert.That(bar1.Description, Is.Null);
          Assert.That(bar1.Count, Is.EqualTo(6));
          Assert.That(updated, Is.EqualTo(1));
          trx.Complete();
        }
      }
    }

    [Test]
    public void SubqueryInsert()
    {
      using (Session session = Domain.OpenSession()) {
        using (TransactionScope trx = session.OpenTransaction()) {
          new Foo(session) {Name = "test"};
          new Bar(session) {Name = "test1"};
          session.SaveChanges();
          Key key = null;
          session.AssertCommandCount(
            Is.EqualTo(1),
            () => { key = session.Query.Insert(() => new Bar(session) {Count = session.Query.All<Bar>().Max(b => b.Count)}); });
          var bar = session.Query.Single<Bar>(key);
          Assert.That(bar.Count, Is.EqualTo(0));
          trx.Complete();
        }
      }
    }

    [Test]
    public void SubqueryUpdate()
    {
      using (Session session = Domain.OpenSession()) {
        using (TransactionScope trx = session.OpenTransaction()) {
          var bar = new Bar(session);
          var bar2 = new Bar(session) {Count = 1};
          new Foo(session) {Bar = bar, Name = "test"};
          new Foo(session) {Bar = bar, Name = "test1"};
          session.Query.All<Bar>().Where(a => a.Count==a.Foo.Count - 2).Set(a => a.Count, a => a.Foo.Count).Update();
          Assert.That(bar.Count, Is.EqualTo(2));

          session.AssertCommandCount(
            Is.EqualTo(1),
            () => session.Query.All<Bar>().Where(a => a.Count==session.Query.All<Bar>().Max(b => b.Count) + 1).Set(a => a.Count, a => session.Query.All<Bar>().Min(b => b.Count)).Update());
          Assert.That(bar.Count, Is.EqualTo(2));

          session.AssertCommandCount(
            Is.EqualTo(1),
            () => session.Query.All<Bar>().Where(a => a.Count==session.Query.All<Bar>().Max(b => b.Count) + 1).Set(a => a.Count, a => session.Query.All<Foo>().Count()).Update());

          trx.Complete();
        }
      }
    }

    [Test]
    public void UpdateViaSet()
    {
      using (Session session = Domain.OpenSession()) {
        using (TransactionScope trx = session.OpenTransaction()) {
          var bar1 = new Bar(session) {Name = "test", Count = 3};
          var bar2 = new Bar(session);
          string s = "test";
          string s1 = "abccba";
          int updated =
            session.Query.All<Bar>().Where(a => a.Name.Contains(s)).Set(a => a.Name, s1).Set(
              a => a.Count, a => a.Count * 2).Set(a => a.Description, a => a.Name + s1).Update();
          Assert.That(bar1.Name, Is.EqualTo("abccba"));
          Assert.That(bar1.Description, Is.EqualTo("testabccba"));
          Assert.That(bar1.Count, Is.EqualTo(6));
          Assert.That(updated, Is.EqualTo(1));
          trx.Complete();
        }
      }
    }

    [Test]
    public void UpdateWithReferenceToUpdatingEntity()
    {
      using (Session session = Domain.OpenSession()) {
        using (TransactionScope trx = session.OpenTransaction()) {
          var foo1 = new Foo(session) {Name = "Test"};
          var foo2 = new Foo(session);
          var foo3 = new Foo(session) {Name = "Test1"};
          var bar1 = new Bar(session) {Name = "Test"};
          var bar2 = new Bar(session);
          Assert.Throws<NotSupportedException>(()=>session.Query.All<Foo>().Set(a => a.Bar, a => session.Query.All<Bar>().First(b => b.Name==a.Name)).Update());
          Assert.That(foo1.Bar, Is.Null);
          Assert.That(foo2.Bar, Is.Null);
          Assert.That(foo3.Bar, Is.Null);
          trx.Complete();
        }
      }
    }
    [Test]
    public void In()
    {
      using (Session session = Domain.OpenSession())
      using (TransactionScope trx = session.OpenTransaction()) {
        var bar1 = new Bar(session, 1);
        var bar3 = new Bar(session, 3);
        var bar5 = new Bar(session, 5);
        var bar6 = new Bar(session, 6);
        var list = new List<int>() {1, 2, 3, 4, 5};

        session.Query.All<Bar>()
               .Where(a => a.Id.In(IncludeAlgorithm.Auto, list))
               .Set(a => a.Count, 2)
               .Update();
        Assert.That(bar1.Count, Is.EqualTo(2));
        Assert.That(bar3.Count, Is.EqualTo(2));
        Assert.That(bar5.Count, Is.EqualTo(2));
        Assert.That(bar6.Count, Is.EqualTo(0));

        session.Query.All<Bar>()
               .Where(a => a.Id.In(IncludeAlgorithm.ComplexCondition, list))
               .Set(a => a.Count, 3)
               .Update();
        Assert.That(bar1.Count, Is.EqualTo(3));
        Assert.That(bar3.Count, Is.EqualTo(3));
        Assert.That(bar5.Count, Is.EqualTo(3));
        Assert.That(bar6.Count, Is.EqualTo(0));

        session.Query.All<Bar>()
               .Where(a => a.Id.In(list))
               .Set(a => a.Count, 4)
               .Update();
        Assert.That(bar1.Count, Is.EqualTo(4));
        Assert.That(bar3.Count, Is.EqualTo(4));
        Assert.That(bar5.Count, Is.EqualTo(4));
        Assert.That(bar6.Count, Is.EqualTo(0));

        session.Query.All<Bar>()
               .Where(a => a.Id.In(1, 2, 3, 4, 5))
               .Set(a => a.Count, 5)
               .Update();
        Assert.That(bar1.Count, Is.EqualTo(5));
        Assert.That(bar3.Count, Is.EqualTo(5));
        Assert.That(bar5.Count, Is.EqualTo(5));
        Assert.That(bar6.Count, Is.EqualTo(0));

        trx.Complete();
      }
    }

    [Test]
<<<<<<< HEAD
    public void InWithCombinationWithFieldUsageinUpdate()
=======
    public void InWithCombinationWithFieldUsageUpdate()
>>>>>>> f6fa7aba
    {
      using (Session session = Domain.OpenSession())
      using (TransactionScope trx = session.OpenTransaction()) {
        var idsToUpdate = new[] { 99, 100, 102 };
        var prefix = "abc";

        var bar1 = new Bar(session, 100) { Name = "test1", Count = 3 };
        var bar2 = new Bar(session, 101) { Name = "test2", Count = 4 };
        var bar3 = new Bar(session, 102) { Name = "test3", Count = 5 };
        session.SaveChanges();

        var updatedCount =  session.Query.All<Bar>()
          .Where(b => b.Id.In(IncludeAlgorithm.ComplexCondition, idsToUpdate))
          .Update(bar => new Bar(session) { Name = prefix + bar.Name });
        Assert.That(updatedCount, Is.EqualTo(2));

        var all = session.Query.All<Bar>().Where(b=> b.Id == 100 || b.Id == 101 || b.Id == 102).ToList();
        var updatedEntities = all.Where(b => b.Id.In(idsToUpdate));
        Assert.That(updatedEntities.All(e => e.Name.StartsWith(prefix)), Is.True);

        var leftEntities = all.Where(b => !b.Id.In(idsToUpdate));
        Assert.That(leftEntities.All(e => e.Name.StartsWith(prefix)), Is.False);

        trx.Complete();
      }
    }
  }
}<|MERGE_RESOLUTION|>--- conflicted
+++ resolved
@@ -1,279 +1,275 @@
-using System;
-using System.Collections.Generic;
-using System.Linq;
-using NUnit.Framework;
-using TestCommon.Model;
-using Xtensive.Orm.Rse;
-
-namespace Xtensive.Orm.BulkOperations.Tests
-{
-  internal class Other : AutoBuildTest
-  {
-    [Test]
-    public void CompositeKeyUpdate()
-    {
-      using (Session session = Domain.OpenSession()) {
-        using (TransactionScope trx = session.OpenTransaction()) {
-          DateTime date1 = DateTime.Now;
-          DateTime date2 = DateTime.Now.AddDays(1);
-          Guid id1 = Guid.NewGuid();
-          Guid id2 = Guid.NewGuid();
-          var foo1 = new Bar2(session, date1, id1) {Name = "test"};
-          var foo2 = new Bar2(session, date2, id1);
-          var foo3 = new Bar2(session, date2, id2) {Name = "test"};
-          int updated = session.Query.All<Bar2>().Where(a => a.Name=="test").Set(a => a.Name, "abccba").Update();
-          Assert.That(updated, Is.EqualTo(2));
-          Assert.That(foo1.Name, Is.EqualTo("abccba"));
-          Assert.That(foo3.Name, Is.EqualTo("abccba"));
-          Assert.That(foo2.Name, Is.Null);
-          trx.Complete();
-        }
-      }
-    }
-
-    [Test]
-    public void SimpleDelete()
-    {
-      using (Session session = Domain.OpenSession()) {
-        using (TransactionScope trx = session.OpenTransaction()) {
-          var bar1 = new Bar(session) {Name = "test", Count = 3};
-          var bar2 = new Bar(session);
-          var bar3 = new Bar(session);
-          bar3.Foo.Add(new Foo(session) {Name = "Foo"});
-          string s = "test";
-
-          int deleted = session.Query.All<Bar>().Where(a => a.Name==s).Delete();
-          Assert.That(bar1.IsRemoved, Is.True);
-          Assert.That(bar2.IsRemoved, Is.False);
-          Assert.That(bar3.IsRemoved, Is.False);
-          Assert.That(deleted, Is.EqualTo(1));
-
-          session.Query.All<Bar>().Where(a => a.Foo.Any(b => b.Name=="Foo")).Update(a => new Bar(null) {Name = ""});
-          deleted = session.Query.All<Bar>().Where(a => a.Foo.Count(b => b.Name=="Foo")==0).Delete();
-          Assert.That(bar2.IsRemoved, Is.True);
-          Assert.That(bar3.IsRemoved, Is.False);
-          Assert.That(deleted, Is.EqualTo(1));
-          trx.Complete();
-        }
-      }
-    }
-
-    [Test]
-    public void SimpleInsert()
-    {
-      using (Session session = Domain.OpenSession()) {
-        using (TransactionScope trx = session.OpenTransaction()) {
-          string s1 = "abccba";
-          int i = 5;
-          Key key =
-            session.Query.Insert(() => new Bar(session) {Name = "test1" + s1, Count = i * 2 + 1, Description = null});
-          Assert.That(key, Is.EqualTo(Key.Create<Bar>(session.Domain, 1)));
-          var bar = session.Query.Single<Bar>(key);
-          Assert.That(bar.Name, Is.EqualTo("test1abccba"));
-          Assert.That(bar.Count, Is.EqualTo(11));
-          Assert.That(bar.Description, Is.Null);
-
-          key =
-            session.Query.Insert(
-              () => new Bar(session) {Id = 100, Name = "test" + s1, Count = i * 2 + 1, Description = null});
-          Assert.That(key, Is.EqualTo(Key.Create<Bar>(session.Domain, 100)));
-          bar = session.Query.Single<Bar>(key);
-          Assert.That(bar.Name, Is.EqualTo("testabccba"));
-          Assert.That(bar.Count, Is.EqualTo(11));
-          Assert.That(bar.Description, Is.Null);
-
-          trx.Complete();
-        }
-      }
-    }
-
-    [Test]
-    public void SimpleUpdate()
-    {
-      using (Session session = Domain.OpenSession()) {
-        using (TransactionScope trx = session.OpenTransaction()) {
-          var bar1 = new Bar(session) {Name = "test", Count = 3};
-          var bar2 = new Bar(session);
-          string s = "test";
-          string s1 = "abccba";
-          int updated =
-            session.Query.All<Bar>().Where(a => a.Name.Contains(s)).Update(
-              a => new Bar(session) {Name = a.Name + s1, Count = a.Count * 2, Description = null});
-          Assert.That(bar1.Name, Is.EqualTo("testabccba"));
-          Assert.That(bar1.Description, Is.Null);
-          Assert.That(bar1.Count, Is.EqualTo(6));
-          Assert.That(updated, Is.EqualTo(1));
-          trx.Complete();
-        }
-      }
-    }
-
-    [Test]
-    public void SubqueryInsert()
-    {
-      using (Session session = Domain.OpenSession()) {
-        using (TransactionScope trx = session.OpenTransaction()) {
-          new Foo(session) {Name = "test"};
-          new Bar(session) {Name = "test1"};
-          session.SaveChanges();
-          Key key = null;
-          session.AssertCommandCount(
-            Is.EqualTo(1),
-            () => { key = session.Query.Insert(() => new Bar(session) {Count = session.Query.All<Bar>().Max(b => b.Count)}); });
-          var bar = session.Query.Single<Bar>(key);
-          Assert.That(bar.Count, Is.EqualTo(0));
-          trx.Complete();
-        }
-      }
-    }
-
-    [Test]
-    public void SubqueryUpdate()
-    {
-      using (Session session = Domain.OpenSession()) {
-        using (TransactionScope trx = session.OpenTransaction()) {
-          var bar = new Bar(session);
-          var bar2 = new Bar(session) {Count = 1};
-          new Foo(session) {Bar = bar, Name = "test"};
-          new Foo(session) {Bar = bar, Name = "test1"};
-          session.Query.All<Bar>().Where(a => a.Count==a.Foo.Count - 2).Set(a => a.Count, a => a.Foo.Count).Update();
-          Assert.That(bar.Count, Is.EqualTo(2));
-
-          session.AssertCommandCount(
-            Is.EqualTo(1),
-            () => session.Query.All<Bar>().Where(a => a.Count==session.Query.All<Bar>().Max(b => b.Count) + 1).Set(a => a.Count, a => session.Query.All<Bar>().Min(b => b.Count)).Update());
-          Assert.That(bar.Count, Is.EqualTo(2));
-
-          session.AssertCommandCount(
-            Is.EqualTo(1),
-            () => session.Query.All<Bar>().Where(a => a.Count==session.Query.All<Bar>().Max(b => b.Count) + 1).Set(a => a.Count, a => session.Query.All<Foo>().Count()).Update());
-
-          trx.Complete();
-        }
-      }
-    }
-
-    [Test]
-    public void UpdateViaSet()
-    {
-      using (Session session = Domain.OpenSession()) {
-        using (TransactionScope trx = session.OpenTransaction()) {
-          var bar1 = new Bar(session) {Name = "test", Count = 3};
-          var bar2 = new Bar(session);
-          string s = "test";
-          string s1 = "abccba";
-          int updated =
-            session.Query.All<Bar>().Where(a => a.Name.Contains(s)).Set(a => a.Name, s1).Set(
-              a => a.Count, a => a.Count * 2).Set(a => a.Description, a => a.Name + s1).Update();
-          Assert.That(bar1.Name, Is.EqualTo("abccba"));
-          Assert.That(bar1.Description, Is.EqualTo("testabccba"));
-          Assert.That(bar1.Count, Is.EqualTo(6));
-          Assert.That(updated, Is.EqualTo(1));
-          trx.Complete();
-        }
-      }
-    }
-
-    [Test]
-    public void UpdateWithReferenceToUpdatingEntity()
-    {
-      using (Session session = Domain.OpenSession()) {
-        using (TransactionScope trx = session.OpenTransaction()) {
-          var foo1 = new Foo(session) {Name = "Test"};
-          var foo2 = new Foo(session);
-          var foo3 = new Foo(session) {Name = "Test1"};
-          var bar1 = new Bar(session) {Name = "Test"};
-          var bar2 = new Bar(session);
-          Assert.Throws<NotSupportedException>(()=>session.Query.All<Foo>().Set(a => a.Bar, a => session.Query.All<Bar>().First(b => b.Name==a.Name)).Update());
-          Assert.That(foo1.Bar, Is.Null);
-          Assert.That(foo2.Bar, Is.Null);
-          Assert.That(foo3.Bar, Is.Null);
-          trx.Complete();
-        }
-      }
-    }
-    [Test]
-    public void In()
-    {
-      using (Session session = Domain.OpenSession())
-      using (TransactionScope trx = session.OpenTransaction()) {
-        var bar1 = new Bar(session, 1);
-        var bar3 = new Bar(session, 3);
-        var bar5 = new Bar(session, 5);
-        var bar6 = new Bar(session, 6);
-        var list = new List<int>() {1, 2, 3, 4, 5};
-
-        session.Query.All<Bar>()
-               .Where(a => a.Id.In(IncludeAlgorithm.Auto, list))
-               .Set(a => a.Count, 2)
-               .Update();
-        Assert.That(bar1.Count, Is.EqualTo(2));
-        Assert.That(bar3.Count, Is.EqualTo(2));
-        Assert.That(bar5.Count, Is.EqualTo(2));
-        Assert.That(bar6.Count, Is.EqualTo(0));
-
-        session.Query.All<Bar>()
-               .Where(a => a.Id.In(IncludeAlgorithm.ComplexCondition, list))
-               .Set(a => a.Count, 3)
-               .Update();
-        Assert.That(bar1.Count, Is.EqualTo(3));
-        Assert.That(bar3.Count, Is.EqualTo(3));
-        Assert.That(bar5.Count, Is.EqualTo(3));
-        Assert.That(bar6.Count, Is.EqualTo(0));
-
-        session.Query.All<Bar>()
-               .Where(a => a.Id.In(list))
-               .Set(a => a.Count, 4)
-               .Update();
-        Assert.That(bar1.Count, Is.EqualTo(4));
-        Assert.That(bar3.Count, Is.EqualTo(4));
-        Assert.That(bar5.Count, Is.EqualTo(4));
-        Assert.That(bar6.Count, Is.EqualTo(0));
-
-        session.Query.All<Bar>()
-               .Where(a => a.Id.In(1, 2, 3, 4, 5))
-               .Set(a => a.Count, 5)
-               .Update();
-        Assert.That(bar1.Count, Is.EqualTo(5));
-        Assert.That(bar3.Count, Is.EqualTo(5));
-        Assert.That(bar5.Count, Is.EqualTo(5));
-        Assert.That(bar6.Count, Is.EqualTo(0));
-
-        trx.Complete();
-      }
-    }
-
-    [Test]
-<<<<<<< HEAD
-    public void InWithCombinationWithFieldUsageinUpdate()
-=======
-    public void InWithCombinationWithFieldUsageUpdate()
->>>>>>> f6fa7aba
-    {
-      using (Session session = Domain.OpenSession())
-      using (TransactionScope trx = session.OpenTransaction()) {
-        var idsToUpdate = new[] { 99, 100, 102 };
-        var prefix = "abc";
-
-        var bar1 = new Bar(session, 100) { Name = "test1", Count = 3 };
-        var bar2 = new Bar(session, 101) { Name = "test2", Count = 4 };
-        var bar3 = new Bar(session, 102) { Name = "test3", Count = 5 };
-        session.SaveChanges();
-
-        var updatedCount =  session.Query.All<Bar>()
-          .Where(b => b.Id.In(IncludeAlgorithm.ComplexCondition, idsToUpdate))
-          .Update(bar => new Bar(session) { Name = prefix + bar.Name });
-        Assert.That(updatedCount, Is.EqualTo(2));
-
-        var all = session.Query.All<Bar>().Where(b=> b.Id == 100 || b.Id == 101 || b.Id == 102).ToList();
-        var updatedEntities = all.Where(b => b.Id.In(idsToUpdate));
-        Assert.That(updatedEntities.All(e => e.Name.StartsWith(prefix)), Is.True);
-
-        var leftEntities = all.Where(b => !b.Id.In(idsToUpdate));
-        Assert.That(leftEntities.All(e => e.Name.StartsWith(prefix)), Is.False);
-
-        trx.Complete();
-      }
-    }
-  }
+﻿using System;
+using System.Collections.Generic;
+using System.Linq;
+using NUnit.Framework;
+using TestCommon.Model;
+using Xtensive.Orm.Rse;
+
+namespace Xtensive.Orm.BulkOperations.Tests
+{
+  internal class Other : AutoBuildTest
+  {
+    [Test]
+    public void CompositeKeyUpdate()
+    {
+      using (Session session = Domain.OpenSession()) {
+        using (TransactionScope trx = session.OpenTransaction()) {
+          DateTime date1 = DateTime.Now;
+          DateTime date2 = DateTime.Now.AddDays(1);
+          Guid id1 = Guid.NewGuid();
+          Guid id2 = Guid.NewGuid();
+          var foo1 = new Bar2(session, date1, id1) {Name = "test"};
+          var foo2 = new Bar2(session, date2, id1);
+          var foo3 = new Bar2(session, date2, id2) {Name = "test"};
+          int updated = session.Query.All<Bar2>().Where(a => a.Name=="test").Set(a => a.Name, "abccba").Update();
+          Assert.That(updated, Is.EqualTo(2));
+          Assert.That(foo1.Name, Is.EqualTo("abccba"));
+          Assert.That(foo3.Name, Is.EqualTo("abccba"));
+          Assert.That(foo2.Name, Is.Null);
+          trx.Complete();
+        }
+      }
+    }
+
+    [Test]
+    public void SimpleDelete()
+    {
+      using (Session session = Domain.OpenSession()) {
+        using (TransactionScope trx = session.OpenTransaction()) {
+          var bar1 = new Bar(session) {Name = "test", Count = 3};
+          var bar2 = new Bar(session);
+          var bar3 = new Bar(session);
+          bar3.Foo.Add(new Foo(session) {Name = "Foo"});
+          string s = "test";
+
+          int deleted = session.Query.All<Bar>().Where(a => a.Name==s).Delete();
+          Assert.That(bar1.IsRemoved, Is.True);
+          Assert.That(bar2.IsRemoved, Is.False);
+          Assert.That(bar3.IsRemoved, Is.False);
+          Assert.That(deleted, Is.EqualTo(1));
+
+          session.Query.All<Bar>().Where(a => a.Foo.Any(b => b.Name=="Foo")).Update(a => new Bar(null) {Name = ""});
+          deleted = session.Query.All<Bar>().Where(a => a.Foo.Count(b => b.Name=="Foo")==0).Delete();
+          Assert.That(bar2.IsRemoved, Is.True);
+          Assert.That(bar3.IsRemoved, Is.False);
+          Assert.That(deleted, Is.EqualTo(1));
+          trx.Complete();
+        }
+      }
+    }
+
+    [Test]
+    public void SimpleInsert()
+    {
+      using (Session session = Domain.OpenSession()) {
+        using (TransactionScope trx = session.OpenTransaction()) {
+          string s1 = "abccba";
+          int i = 5;
+          Key key =
+            session.Query.Insert(() => new Bar(session) {Name = "test1" + s1, Count = i * 2 + 1, Description = null});
+          Assert.That(key, Is.EqualTo(Key.Create<Bar>(session.Domain, 1)));
+          var bar = session.Query.Single<Bar>(key);
+          Assert.That(bar.Name, Is.EqualTo("test1abccba"));
+          Assert.That(bar.Count, Is.EqualTo(11));
+          Assert.That(bar.Description, Is.Null);
+
+          key =
+            session.Query.Insert(
+              () => new Bar(session) {Id = 100, Name = "test" + s1, Count = i * 2 + 1, Description = null});
+          Assert.That(key, Is.EqualTo(Key.Create<Bar>(session.Domain, 100)));
+          bar = session.Query.Single<Bar>(key);
+          Assert.That(bar.Name, Is.EqualTo("testabccba"));
+          Assert.That(bar.Count, Is.EqualTo(11));
+          Assert.That(bar.Description, Is.Null);
+
+          trx.Complete();
+        }
+      }
+    }
+
+    [Test]
+    public void SimpleUpdate()
+    {
+      using (Session session = Domain.OpenSession()) {
+        using (TransactionScope trx = session.OpenTransaction()) {
+          var bar1 = new Bar(session) {Name = "test", Count = 3};
+          var bar2 = new Bar(session);
+          string s = "test";
+          string s1 = "abccba";
+          int updated =
+            session.Query.All<Bar>().Where(a => a.Name.Contains(s)).Update(
+              a => new Bar(session) {Name = a.Name + s1, Count = a.Count * 2, Description = null});
+          Assert.That(bar1.Name, Is.EqualTo("testabccba"));
+          Assert.That(bar1.Description, Is.Null);
+          Assert.That(bar1.Count, Is.EqualTo(6));
+          Assert.That(updated, Is.EqualTo(1));
+          trx.Complete();
+        }
+      }
+    }
+
+    [Test]
+    public void SubqueryInsert()
+    {
+      using (Session session = Domain.OpenSession()) {
+        using (TransactionScope trx = session.OpenTransaction()) {
+          new Foo(session) {Name = "test"};
+          new Bar(session) {Name = "test1"};
+          session.SaveChanges();
+          Key key = null;
+          session.AssertCommandCount(
+            Is.EqualTo(1),
+            () => { key = session.Query.Insert(() => new Bar(session) {Count = session.Query.All<Bar>().Max(b => b.Count)}); });
+          var bar = session.Query.Single<Bar>(key);
+          Assert.That(bar.Count, Is.EqualTo(0));
+          trx.Complete();
+        }
+      }
+    }
+
+    [Test]
+    public void SubqueryUpdate()
+    {
+      using (Session session = Domain.OpenSession()) {
+        using (TransactionScope trx = session.OpenTransaction()) {
+          var bar = new Bar(session);
+          var bar2 = new Bar(session) {Count = 1};
+          new Foo(session) {Bar = bar, Name = "test"};
+          new Foo(session) {Bar = bar, Name = "test1"};
+          session.Query.All<Bar>().Where(a => a.Count==a.Foo.Count - 2).Set(a => a.Count, a => a.Foo.Count).Update();
+          Assert.That(bar.Count, Is.EqualTo(2));
+
+          session.AssertCommandCount(
+            Is.EqualTo(1),
+            () => session.Query.All<Bar>().Where(a => a.Count==session.Query.All<Bar>().Max(b => b.Count) + 1).Set(a => a.Count, a => session.Query.All<Bar>().Min(b => b.Count)).Update());
+          Assert.That(bar.Count, Is.EqualTo(2));
+
+          session.AssertCommandCount(
+            Is.EqualTo(1),
+            () => session.Query.All<Bar>().Where(a => a.Count==session.Query.All<Bar>().Max(b => b.Count) + 1).Set(a => a.Count, a => session.Query.All<Foo>().Count()).Update());
+
+          trx.Complete();
+        }
+      }
+    }
+
+    [Test]
+    public void UpdateViaSet()
+    {
+      using (Session session = Domain.OpenSession()) {
+        using (TransactionScope trx = session.OpenTransaction()) {
+          var bar1 = new Bar(session) {Name = "test", Count = 3};
+          var bar2 = new Bar(session);
+          string s = "test";
+          string s1 = "abccba";
+          int updated =
+            session.Query.All<Bar>().Where(a => a.Name.Contains(s)).Set(a => a.Name, s1).Set(
+              a => a.Count, a => a.Count * 2).Set(a => a.Description, a => a.Name + s1).Update();
+          Assert.That(bar1.Name, Is.EqualTo("abccba"));
+          Assert.That(bar1.Description, Is.EqualTo("testabccba"));
+          Assert.That(bar1.Count, Is.EqualTo(6));
+          Assert.That(updated, Is.EqualTo(1));
+          trx.Complete();
+        }
+      }
+    }
+
+    [Test]
+    public void UpdateWithReferenceToUpdatingEntity()
+    {
+      using (Session session = Domain.OpenSession()) {
+        using (TransactionScope trx = session.OpenTransaction()) {
+          var foo1 = new Foo(session) {Name = "Test"};
+          var foo2 = new Foo(session);
+          var foo3 = new Foo(session) {Name = "Test1"};
+          var bar1 = new Bar(session) {Name = "Test"};
+          var bar2 = new Bar(session);
+          Assert.Throws<NotSupportedException>(()=>session.Query.All<Foo>().Set(a => a.Bar, a => session.Query.All<Bar>().First(b => b.Name==a.Name)).Update());
+          Assert.That(foo1.Bar, Is.Null);
+          Assert.That(foo2.Bar, Is.Null);
+          Assert.That(foo3.Bar, Is.Null);
+          trx.Complete();
+        }
+      }
+    }
+    [Test]
+    public void In()
+    {
+      using (Session session = Domain.OpenSession())
+      using (TransactionScope trx = session.OpenTransaction()) {
+        var bar1 = new Bar(session, 1);
+        var bar3 = new Bar(session, 3);
+        var bar5 = new Bar(session, 5);
+        var bar6 = new Bar(session, 6);
+        var list = new List<int>() {1, 2, 3, 4, 5};
+
+        session.Query.All<Bar>()
+               .Where(a => a.Id.In(IncludeAlgorithm.Auto, list))
+               .Set(a => a.Count, 2)
+               .Update();
+        Assert.That(bar1.Count, Is.EqualTo(2));
+        Assert.That(bar3.Count, Is.EqualTo(2));
+        Assert.That(bar5.Count, Is.EqualTo(2));
+        Assert.That(bar6.Count, Is.EqualTo(0));
+
+        session.Query.All<Bar>()
+               .Where(a => a.Id.In(IncludeAlgorithm.ComplexCondition, list))
+               .Set(a => a.Count, 3)
+               .Update();
+        Assert.That(bar1.Count, Is.EqualTo(3));
+        Assert.That(bar3.Count, Is.EqualTo(3));
+        Assert.That(bar5.Count, Is.EqualTo(3));
+        Assert.That(bar6.Count, Is.EqualTo(0));
+
+        session.Query.All<Bar>()
+               .Where(a => a.Id.In(list))
+               .Set(a => a.Count, 4)
+               .Update();
+        Assert.That(bar1.Count, Is.EqualTo(4));
+        Assert.That(bar3.Count, Is.EqualTo(4));
+        Assert.That(bar5.Count, Is.EqualTo(4));
+        Assert.That(bar6.Count, Is.EqualTo(0));
+
+        session.Query.All<Bar>()
+               .Where(a => a.Id.In(1, 2, 3, 4, 5))
+               .Set(a => a.Count, 5)
+               .Update();
+        Assert.That(bar1.Count, Is.EqualTo(5));
+        Assert.That(bar3.Count, Is.EqualTo(5));
+        Assert.That(bar5.Count, Is.EqualTo(5));
+        Assert.That(bar6.Count, Is.EqualTo(0));
+
+        trx.Complete();
+      }
+    }
+
+    [Test]
+    public void InWithCombinationWithFieldUsageUpdate()
+    {
+      using (Session session = Domain.OpenSession())
+      using (TransactionScope trx = session.OpenTransaction()) {
+        var idsToUpdate = new[] { 99, 100, 102 };
+        var prefix = "abc";
+
+        var bar1 = new Bar(session, 100) { Name = "test1", Count = 3 };
+        var bar2 = new Bar(session, 101) { Name = "test2", Count = 4 };
+        var bar3 = new Bar(session, 102) { Name = "test3", Count = 5 };
+        session.SaveChanges();
+
+        var updatedCount =  session.Query.All<Bar>()
+          .Where(b => b.Id.In(IncludeAlgorithm.ComplexCondition, idsToUpdate))
+          .Update(bar => new Bar(session) { Name = prefix + bar.Name });
+        Assert.That(updatedCount, Is.EqualTo(2));
+
+        var all = session.Query.All<Bar>().Where(b=> b.Id == 100 || b.Id == 101 || b.Id == 102).ToList();
+        var updatedEntities = all.Where(b => b.Id.In(idsToUpdate));
+        Assert.That(updatedEntities.All(e => e.Name.StartsWith(prefix)), Is.True);
+
+        var leftEntities = all.Where(b => !b.Id.In(idsToUpdate));
+        Assert.That(leftEntities.All(e => e.Name.StartsWith(prefix)), Is.False);
+
+        trx.Complete();
+      }
+    }
+  }
 }