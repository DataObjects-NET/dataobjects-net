--- conflicted
+++ resolved
@@ -1,8 +1,4 @@
-<<<<<<< HEAD
-// Copyright (C) 2014-2022 Xtensive LLC.
-=======
 // Copyright (C) 2014-2023 Xtensive LLC.
->>>>>>> 86d18bc3
 // This code is distributed under MIT license terms.
 // See the License.txt file in the project root for more information.
 // Created by: Alexey Kulakov
