--- conflicted
+++ resolved
@@ -1,10 +1,7 @@
-<<<<<<< HEAD
 ﻿// Copyright (C) 2019-2020 Xtensive LLC.
 // This code is distributed under MIT license terms.
 // See the License.txt file in the project root for more information.
 
-=======
->>>>>>> 88837ebc
 using System;
 using System.Collections.Generic;
 
