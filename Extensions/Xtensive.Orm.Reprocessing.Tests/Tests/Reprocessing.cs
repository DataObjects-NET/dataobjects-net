﻿// ReSharper disable ConvertToConstant.Local
// ReSharper disable ReturnValueOfPureMethodIsNotUsed
// ReSharper disable AccessToModifiedClosure

using System;
using System.Linq;
using System.Threading;
using System.Threading.Tasks;
using System.Transactions;
using NUnit.Framework;
using TestCommon.Model;

namespace Xtensive.Orm.Reprocessing.Tests
{
  public class Reprocessing : ReprocessingBaseTest
  {
    private bool treatNullAsUniqueValue;

    private int Bar2Count()
    {
      return Domain.Execute(session => Queryable.Count(session.Query.All<Bar2>()));
    }

    private class Context
    {
      private readonly Domain domain;
      public int Count;
      private AutoResetEvent wait1 = new AutoResetEvent(false);
      private AutoResetEvent wait2 = new AutoResetEvent(false);

      public void Deadlock(bool first, IsolationLevel? isolationLevel, TransactionOpenMode? transactionOpenMode)
      {
        domain.WithStrategy(ExecuteActionStrategy.HandleUniqueConstraintViolation).WithIsolationLevel(isolationLevel.GetValueOrDefault(IsolationLevel.RepeatableRead)).WithTransactionOpenMode(transactionOpenMode.GetValueOrDefault(TransactionOpenMode.New)).Execute(
          session => {
            _ = Interlocked.Increment(ref Count);
<<<<<<< HEAD
            _ = new Bar2(session, DateTime.Now, Guid.NewGuid()) {Name = Guid.NewGuid().ToString()};
=======
            _ = new Bar2(session, DateTime.Now, Guid.NewGuid()) { Name = Guid.NewGuid().ToString() };
>>>>>>> 3c311c5f
            if (first) {
              _ = session.Query.All<Foo>().Lock(LockMode.Exclusive, LockBehavior.Wait).ToArray();
              if (wait1 != null) {
                _ = wait1.Set();
                _ = wait2.WaitOne();
                wait1 = null;
              }
              _ = session.Query.All<Bar>().Lock(LockMode.Exclusive, LockBehavior.Wait).ToArray();
            }
            else {
              _ = session.Query.All<Bar>().Lock(LockMode.Exclusive, LockBehavior.Wait).ToArray();
              if (wait2 != null) {
                _ = wait2.Set();
                _ = wait1.WaitOne();
                wait2 = null;
              }
              _ = session.Query.All<Foo>().Lock(LockMode.Exclusive, LockBehavior.Wait).ToArray();
            }
          });
      }

      public void External(
        bool first,
        IsolationLevel? isolationLevel,
        TransactionOpenMode? transactionOpenMode,
        Action<Session, bool, IsolationLevel?, TransactionOpenMode?> action)
      {
        using (var session = domain.OpenSession())
<<<<<<< HEAD
        using (var tran = isolationLevel == null ? null : session.OpenTransaction())
        using (session.Activate()) {
          if (tran != null) {
            session.EnsureTransactionIsStarted();
            _ = new Bar2(session, DateTime.Now, Guid.NewGuid()) {Name = Guid.NewGuid().ToString()};
=======
        using (var tran = isolationLevel == null ? null : session.OpenTransaction()) {
          if (tran != null) {
            session.EnsureTransactionIsStarted();
            _ = new Bar2(session, DateTime.Now, Guid.NewGuid()) { Name = Guid.NewGuid().ToString() };
>>>>>>> 3c311c5f
          }
          if (first) {
            if (wait1 != null && wait2 != null) {
              _ = wait1.Set();
              _ = wait2.WaitOne();
            }
          }
          else if (wait1 != null && wait2 != null) {
            _ = wait2.Set();
            _ = wait1.WaitOne();
          }
<<<<<<< HEAD
          action(first, isolationLevel, transactionOpenMode);
          if (tran!=null) {
=======
          action(session, first, isolationLevel, transactionOpenMode);
          if (tran != null) {
>>>>>>> 3c311c5f
            tran.Complete();
          }
        }
      }

      public void Parent(
        bool first,
        IsolationLevel? isolationLevel,
        TransactionOpenMode? transactionOpenMode,
        IExecuteActionStrategy strategy,
        Action<bool, IsolationLevel?, TransactionOpenMode?> action)
      {
<<<<<<< HEAD
        domain.WithStrategy(strategy).WithIsolationLevel(isolationLevel.GetValueOrDefault(IsolationLevel.RepeatableRead)).WithTransactionOpenMode(transactionOpenMode.GetValueOrDefault(TransactionOpenMode.New)).Execute(
          session => {
            session.EnsureTransactionIsStarted();
            _ = new Bar2(session, DateTime.Now, Guid.NewGuid()) {Name = Guid.NewGuid().ToString()};
            if (first) {
              if (wait1 != null && wait2 != null) {
                _ = wait1.Set();
                _ = wait2.WaitOne();
              }
            }
            else if (wait1!=null && wait2!=null) {
              _ = wait2.Set();
              _ = wait1.WaitOne();
            }
            action(first, isolationLevel, transactionOpenMode);
          });
=======
        domain.WithStrategy(strategy)
          .WithIsolationLevel(isolationLevel.GetValueOrDefault(IsolationLevel.RepeatableRead))
          .WithTransactionOpenMode(transactionOpenMode.GetValueOrDefault(TransactionOpenMode.New))
          .Execute(
            session => {
              session.EnsureTransactionIsStarted();
              _ = new Bar2(session, DateTime.Now, Guid.NewGuid()) { Name = Guid.NewGuid().ToString() };
              if (first) {
                if (wait1 != null && wait2 != null) {
                  _ = wait1.Set();
                  _ = wait2.WaitOne();
                }
              }
              else if (wait1 != null && wait2 != null) {
                _ = wait2.Set();
                _ = wait1.WaitOne();
              }
              action(first, isolationLevel, transactionOpenMode);
            });
      }

      public void Parent(
        Session session,
        bool first,
        IsolationLevel? isolationLevel,
        TransactionOpenMode? transactionOpenMode,
        IExecuteActionStrategy strategy,
        Action<bool, IsolationLevel?, TransactionOpenMode?> action)
      {
        domain.WithStrategy(strategy)
          .WithSession(session)
          .WithIsolationLevel(isolationLevel.GetValueOrDefault(IsolationLevel.RepeatableRead))
          .WithTransactionOpenMode(transactionOpenMode.GetValueOrDefault(TransactionOpenMode.New))
          .Execute(
            session => {
              session.EnsureTransactionIsStarted();
              _ = new Bar2(session, DateTime.Now, Guid.NewGuid()) { Name = Guid.NewGuid().ToString() };
              if (first) {
                if (wait1 != null && wait2 != null) {
                  _ = wait1.Set();
                  _ = wait2.WaitOne();
                }
              }
              else if (wait1 != null && wait2 != null) {
                _ = wait2.Set();
                _ = wait1.WaitOne();
              }
              action(first, isolationLevel, transactionOpenMode);
            });
>>>>>>> 3c311c5f
      }

      public void Run(
        IsolationLevel? isolationLevel,
        TransactionOpenMode? transactionOpenMode,
        Action<bool, IsolationLevel?, TransactionOpenMode?> action)
      {
        domain.Execute(
          session => {
            session.Remove(session.Query.All<Foo>());
            session.Remove(session.Query.All<Bar>());
            session.Remove(session.Query.All<Bar2>());
            _ = new Bar(session);
            _ = new Foo(session);
          });
        Parallel.Invoke(
          () => action(true, isolationLevel, transactionOpenMode),
          () => action(false, isolationLevel, transactionOpenMode));
      }

      public void UniqueConstraintViolation(
        bool first, IsolationLevel? isolationLevel, TransactionOpenMode? transactionOpenMode)
      {
        domain.WithStrategy(ExecuteActionStrategy.HandleUniqueConstraintViolation).WithIsolationLevel(isolationLevel.GetValueOrDefault(IsolationLevel.RepeatableRead)).WithTransactionOpenMode(transactionOpenMode.GetValueOrDefault(TransactionOpenMode.New)).Execute(
          session => {
            _ = Interlocked.Increment(ref Count);
            session.EnsureTransactionIsStarted();
<<<<<<< HEAD
            _ = new Bar2(session, DateTime.Now, Guid.NewGuid()) {Name = Guid.NewGuid().ToString()};
=======
            _ = new Bar2(session, DateTime.Now, Guid.NewGuid()) { Name = Guid.NewGuid().ToString() };
>>>>>>> 3c311c5f
            var name = "test";
            if (!session.Query.All<Foo>().Any(a => a.Name == name)) {
              if (first) {
                if (wait1 != null && wait2 != null) {
                  _ = wait1.Set();
                  _ = wait2.WaitOne();
                  wait1 = null;
                }
              }
              else if (wait2 != null && wait2 != null) {
                _ = wait2.Set();
                _ = wait1.WaitOne();
                wait2 = null;
              }
<<<<<<< HEAD
              _ = new Foo(session) {Name = name};
=======
              _ = new Foo(session) { Name = name };
>>>>>>> 3c311c5f
            }
            session.SaveChanges();
          });
      }

      public void UniqueConstraintViolationPrimaryKey(
        bool first, IsolationLevel? isolationLevel, TransactionOpenMode? transactionOpenMode)
      {
        domain.WithStrategy(ExecuteActionStrategy.HandleUniqueConstraintViolation).WithIsolationLevel(isolationLevel.GetValueOrDefault(IsolationLevel.RepeatableRead)).WithTransactionOpenMode(transactionOpenMode.GetValueOrDefault(TransactionOpenMode.New)).Execute(
          session => {
            _ = Interlocked.Increment(ref Count);
            session.EnsureTransactionIsStarted();
<<<<<<< HEAD
            _ = new Bar2(session, DateTime.Now, Guid.NewGuid()) {Name = Guid.NewGuid().ToString()};
            var id = 10;
            if (session.Query.SingleOrDefault<Foo>(id) == null) {
              var w1 = wait1;
              var w2 = wait2;
              if (first) {
                if (w1 != null && w2 != null) {
=======
            _ = new Bar2(session, DateTime.Now, Guid.NewGuid()) { Name = Guid.NewGuid().ToString() };
            var id = 10;
            if (session.Query.SingleOrDefault<Foo>(id)==null) {
              var w1 = wait1;
              var w2 = wait2;
              if (first) {
                if (w1!=null && w2!=null) {
>>>>>>> 3c311c5f
                  _ = w1.Set();
                  _ = w2.WaitOne();
                  wait1 = null;
                }
              }
<<<<<<< HEAD
              else if (w1 != null && w2 != null) {
=======
              else if (w1!=null && w2!=null) {
>>>>>>> 3c311c5f
                _ = w2.Set();
                _ = w1.WaitOne();
                wait2 = null;
              }
              _ = new Foo(session, id) { Name = Guid.NewGuid().ToString() };
            }
            session.SaveChanges();
          });
      }

      public Context(Domain domain)
      {
        this.domain = domain;
      }
    }

    public override void TestFixtureSetUp()
    {
      base.TestFixtureSetUp();
      treatNullAsUniqueValue = Domain.StorageProviderInfo.ProviderName == WellKnown.Provider.SqlServer;
    }

    [Test]
    public void Test()
    {
      var context = new Context(Domain);
      context.Run(null, null, context.UniqueConstraintViolation);
      Assert.That(context.Count, Is.EqualTo(3));
      Assert.That(Bar2Count(), Is.EqualTo(2));

      context = new Context(Domain);
      context.Run(IsolationLevel.Serializable, null, context.Deadlock);
      Assert.That(context.Count, Is.EqualTo(3));
      Assert.That(Bar2Count(), Is.EqualTo(2));


      //nested serializable deadlock
      context = new Context(Domain);
      context.Run(
        IsolationLevel.Serializable,
        null,
        (b, level, open) => context.Parent(b, level, open, ExecuteActionStrategy.HandleReprocessableException, context.Deadlock));
      Assert.That(context.Count, Is.EqualTo(3));
      Assert.That(Bar2Count(), Is.EqualTo(4));

      //nested snapshot deadlock
      context = new Context(Domain);
      context.Run(
        IsolationLevel.Snapshot,
        null,
        (b, level, open) => context.Parent(b, level, open, ExecuteActionStrategy.HandleReprocessableException, context.Deadlock));
      Assert.That(context.Count, Is.EqualTo(3));
      Assert.That(Bar2Count(), Is.EqualTo(4));

      //nested nested serializable deadlock
      context = new Context(Domain);
      context.Run(
        IsolationLevel.Serializable,
        null,
        (b, level, open) =>
          context.Parent(
            b,
            level,
            open,
            ExecuteActionStrategy.HandleReprocessableException,
            (b1, level1, open1) =>
              context.Parent(b1, level1, open1, ExecuteActionStrategy.HandleReprocessableException, context.Deadlock)));
      Assert.That(context.Count, Is.EqualTo(3));
      Assert.That(Bar2Count(), Is.EqualTo(6));

      //nested snapshot UniqueConstraint PrimaryKey
      context = new Context(Domain);
      context.Run(
        IsolationLevel.Snapshot,
        null,
        (b, level, open) =>
          context.Parent(
            b, level, open, ExecuteActionStrategy.HandleUniqueConstraintViolation, context.UniqueConstraintViolationPrimaryKey));
      Assert.That(context.Count, Is.EqualTo(3));
      Assert.That(Bar2Count(), Is.EqualTo(4));

      //nested snapshot UniqueConstraint UniqueIndex
      context = new Context(Domain);
      context.Run(
        IsolationLevel.Snapshot,
        null,
        (b, level, open) =>
          context.Parent(
            b, level, null, ExecuteActionStrategy.HandleUniqueConstraintViolation, context.UniqueConstraintViolation));
      Assert.That(context.Count, Is.EqualTo(3));
      Assert.That(Bar2Count(), Is.EqualTo(4));

      //ExternalWithoutTransaction nested snapshot UniqueConstraint
      context = new Context(Domain);
      context.Run(
        IsolationLevel.Snapshot,
        null,
        (b, level, open) =>
          context.External(
            b,
            null,
            open,
            (s, b1, level1, open1) =>
              context.Parent(
                s,
                b1,
                IsolationLevel.Snapshot,
                open1,
                ExecuteActionStrategy.HandleUniqueConstraintViolation,
                context.UniqueConstraintViolation)));
      Assert.That(context.Count, Is.EqualTo(3));
      Assert.That(Bar2Count(), Is.EqualTo(4));

      //ExternalWithTransaction nested snapshot UniqueConstraint
      context = new Context(Domain);
      context.Run(
        IsolationLevel.Snapshot,
        null,
        (b, level, open) =>
          context.External(
            b,
            level,
            open,
            (s, b1, level1, open1) =>
              context.Parent(
                s,
                b1,
                level1,
                open1,
                ExecuteActionStrategy.HandleUniqueConstraintViolation,
                context.UniqueConstraintViolation)));
      Assert.That(context.Count, Is.EqualTo(3));
      Assert.That(Bar2Count(), Is.EqualTo(6));

      //nested UniqueConstraint with auto transaction
      context = new Context(Domain);
      context.Run(
        IsolationLevel.ReadUncommitted,
        TransactionOpenMode.Auto,
        (b, l, o) =>
          context.Parent(b, l, o, ExecuteActionStrategy.HandleUniqueConstraintViolation, context.UniqueConstraintViolation));
      Assert.That(context.Count, Is.EqualTo(3));
      Assert.That(Bar2Count(), Is.EqualTo(4));
    }

    [Test]
    public void UniqueConstraintViolationExceptionPrimary()
    {
      var i = 0;
      Domain.WithStrategy(ExecuteActionStrategy.HandleUniqueConstraintViolation).Execute(
        session => {
          _ = new Foo(session, i);
          i++;
          if (i < 5) {
            _ = new Foo(session, i);
          }
        });
      if (treatNullAsUniqueValue) {
        Assert.That(i, Is.EqualTo(5));
      }
      else {
        Assert.That(i, Is.EqualTo(1));
      }
    }

    [Test]
    public void UniqueConstraintViolationExceptionUnique()
    {
      var i = 0;
<<<<<<< HEAD
      var b = false;
      ExecuteActionStrategy.HandleUniqueConstraintViolation.Error += (sender, args) => b = true;
=======
      var errorNotified = false;
      ExecuteActionStrategy.HandleUniqueConstraintViolation.Error += (sender, args) => errorNotified = true;
>>>>>>> 3c311c5f
      Domain.WithStrategy(ExecuteActionStrategy.HandleUniqueConstraintViolation).Execute(
        session => {
          _ = new Foo(session) { Name = "test" };
          i++;
          if (i < 5) {
            _ = new Foo(session) { Name = "test" };
          }
        });
      Assert.That(i, Is.EqualTo(5));
      Assert.That(errorNotified, Is.True);
    }
  }
}

// ReSharper restore ReturnValueOfPureMethodIsNotUsed
// ReSharper restore ConvertToConstant.Local
// ReSharper restore AccessToModifiedClosure<|MERGE_RESOLUTION|>--- conflicted
+++ resolved
@@ -33,11 +33,7 @@
         domain.WithStrategy(ExecuteActionStrategy.HandleUniqueConstraintViolation).WithIsolationLevel(isolationLevel.GetValueOrDefault(IsolationLevel.RepeatableRead)).WithTransactionOpenMode(transactionOpenMode.GetValueOrDefault(TransactionOpenMode.New)).Execute(
           session => {
             _ = Interlocked.Increment(ref Count);
-<<<<<<< HEAD
-            _ = new Bar2(session, DateTime.Now, Guid.NewGuid()) {Name = Guid.NewGuid().ToString()};
-=======
             _ = new Bar2(session, DateTime.Now, Guid.NewGuid()) { Name = Guid.NewGuid().ToString() };
->>>>>>> 3c311c5f
             if (first) {
               _ = session.Query.All<Foo>().Lock(LockMode.Exclusive, LockBehavior.Wait).ToArray();
               if (wait1 != null) {
@@ -66,18 +62,10 @@
         Action<Session, bool, IsolationLevel?, TransactionOpenMode?> action)
       {
         using (var session = domain.OpenSession())
-<<<<<<< HEAD
-        using (var tran = isolationLevel == null ? null : session.OpenTransaction())
-        using (session.Activate()) {
-          if (tran != null) {
-            session.EnsureTransactionIsStarted();
-            _ = new Bar2(session, DateTime.Now, Guid.NewGuid()) {Name = Guid.NewGuid().ToString()};
-=======
         using (var tran = isolationLevel == null ? null : session.OpenTransaction()) {
           if (tran != null) {
             session.EnsureTransactionIsStarted();
             _ = new Bar2(session, DateTime.Now, Guid.NewGuid()) { Name = Guid.NewGuid().ToString() };
->>>>>>> 3c311c5f
           }
           if (first) {
             if (wait1 != null && wait2 != null) {
@@ -89,13 +77,8 @@
             _ = wait2.Set();
             _ = wait1.WaitOne();
           }
-<<<<<<< HEAD
-          action(first, isolationLevel, transactionOpenMode);
-          if (tran!=null) {
-=======
           action(session, first, isolationLevel, transactionOpenMode);
           if (tran != null) {
->>>>>>> 3c311c5f
             tran.Complete();
           }
         }
@@ -108,24 +91,6 @@
         IExecuteActionStrategy strategy,
         Action<bool, IsolationLevel?, TransactionOpenMode?> action)
       {
-<<<<<<< HEAD
-        domain.WithStrategy(strategy).WithIsolationLevel(isolationLevel.GetValueOrDefault(IsolationLevel.RepeatableRead)).WithTransactionOpenMode(transactionOpenMode.GetValueOrDefault(TransactionOpenMode.New)).Execute(
-          session => {
-            session.EnsureTransactionIsStarted();
-            _ = new Bar2(session, DateTime.Now, Guid.NewGuid()) {Name = Guid.NewGuid().ToString()};
-            if (first) {
-              if (wait1 != null && wait2 != null) {
-                _ = wait1.Set();
-                _ = wait2.WaitOne();
-              }
-            }
-            else if (wait1!=null && wait2!=null) {
-              _ = wait2.Set();
-              _ = wait1.WaitOne();
-            }
-            action(first, isolationLevel, transactionOpenMode);
-          });
-=======
         domain.WithStrategy(strategy)
           .WithIsolationLevel(isolationLevel.GetValueOrDefault(IsolationLevel.RepeatableRead))
           .WithTransactionOpenMode(transactionOpenMode.GetValueOrDefault(TransactionOpenMode.New))
@@ -175,7 +140,6 @@
               }
               action(first, isolationLevel, transactionOpenMode);
             });
->>>>>>> 3c311c5f
       }
 
       public void Run(
@@ -203,11 +167,7 @@
           session => {
             _ = Interlocked.Increment(ref Count);
             session.EnsureTransactionIsStarted();
-<<<<<<< HEAD
-            _ = new Bar2(session, DateTime.Now, Guid.NewGuid()) {Name = Guid.NewGuid().ToString()};
-=======
             _ = new Bar2(session, DateTime.Now, Guid.NewGuid()) { Name = Guid.NewGuid().ToString() };
->>>>>>> 3c311c5f
             var name = "test";
             if (!session.Query.All<Foo>().Any(a => a.Name == name)) {
               if (first) {
@@ -222,11 +182,7 @@
                 _ = wait1.WaitOne();
                 wait2 = null;
               }
-<<<<<<< HEAD
-              _ = new Foo(session) {Name = name};
-=======
               _ = new Foo(session) { Name = name };
->>>>>>> 3c311c5f
             }
             session.SaveChanges();
           });
@@ -239,15 +195,6 @@
           session => {
             _ = Interlocked.Increment(ref Count);
             session.EnsureTransactionIsStarted();
-<<<<<<< HEAD
-            _ = new Bar2(session, DateTime.Now, Guid.NewGuid()) {Name = Guid.NewGuid().ToString()};
-            var id = 10;
-            if (session.Query.SingleOrDefault<Foo>(id) == null) {
-              var w1 = wait1;
-              var w2 = wait2;
-              if (first) {
-                if (w1 != null && w2 != null) {
-=======
             _ = new Bar2(session, DateTime.Now, Guid.NewGuid()) { Name = Guid.NewGuid().ToString() };
             var id = 10;
             if (session.Query.SingleOrDefault<Foo>(id)==null) {
@@ -255,17 +202,12 @@
               var w2 = wait2;
               if (first) {
                 if (w1!=null && w2!=null) {
->>>>>>> 3c311c5f
                   _ = w1.Set();
                   _ = w2.WaitOne();
                   wait1 = null;
                 }
               }
-<<<<<<< HEAD
-              else if (w1 != null && w2 != null) {
-=======
               else if (w1!=null && w2!=null) {
->>>>>>> 3c311c5f
                 _ = w2.Set();
                 _ = w1.WaitOne();
                 wait2 = null;
@@ -435,13 +377,8 @@
     public void UniqueConstraintViolationExceptionUnique()
     {
       var i = 0;
-<<<<<<< HEAD
-      var b = false;
-      ExecuteActionStrategy.HandleUniqueConstraintViolation.Error += (sender, args) => b = true;
-=======
       var errorNotified = false;
       ExecuteActionStrategy.HandleUniqueConstraintViolation.Error += (sender, args) => errorNotified = true;
->>>>>>> 3c311c5f
       Domain.WithStrategy(ExecuteActionStrategy.HandleUniqueConstraintViolation).Execute(
         session => {
           _ = new Foo(session) { Name = "test" };
