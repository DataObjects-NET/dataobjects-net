<<<<<<< HEAD
// Copyright (C) 2019-2020 Xtensive LLC.
// This code is distributed under MIT license terms.
// See the License.txt file in the project root for more information.

=======
>>>>>>> b5d188a2
using System;
using Xtensive.Core;
using Microsoft.AspNetCore.Http;
using Microsoft.AspNetCore.Builder;
using System.Threading.Tasks;
using System.Threading;

namespace Xtensive.Orm.Web
{
  /// <summary>
  /// Provides access to current <see cref="Session"/>.
  /// </summary>
  public class SessionManager
  {
    private static SessionManager current;
    private static Func<Pair<Session, IDisposable>> sessionProvider;

    private static AsyncLocal<Pair<Session, IDisposable>> sessionAndTransactionPair = new AsyncLocal<Pair<Session, IDisposable>>();
    private static readonly AsyncLocal<bool> hasErrors = new AsyncLocal<bool>();

    private readonly RequestDelegate nextMiddlewareRunner;

    /// <summary>
    /// Gets or sets a delegate which will be used to provide session instead of build-in mechanisms.
    /// </summary>
    public static Func<Pair<Session, IDisposable>> SessionProvider
    {
      protected get
      {
        return sessionProvider;
      }
      set
      {
        if (sessionProvider != null)
          throw Exceptions.AlreadyInitialized("SessionProvider");
        ArgumentValidator.EnsureArgumentNotNull(value, "value");
        sessionProvider = value;
      }
    }

    /// <summary>
    /// Gives access to current SessionManager.
    /// </summary>
    public static SessionManager Current
    {
      get
      {
        return current;
      }
    }

    /// <summary>
    /// Gives access to current SessionManager.
    /// </summary>
    /// <returns></returns>
    /// <exception cref="InvalidOperationException">SessionManager is not introduced to the pipeline or the the pipeline has not been configured yet.</exception>
    public static SessionManager Demand()
    {
      var current = Current;
      if (current == null)
        throw new InvalidOperationException("SessionManager is not introduced to the pipeline or the the pipeline has not been configured yet.");
      return current;
    }


    /// <summary>
    /// Shows whether session is opened
    /// </summary>
    public bool HasSession
    {
      get { return sessionAndTransactionPair.Value != null && sessionAndTransactionPair.Value.First != null; }
    }

    /// <summary>
    /// Gets provided session.
    /// </summary>
    /// <exception cref="InvalidOperationException">Session hasn't been opened yet</exception>
    public Session Session
    {
      get
      {
        EnsureSessionIsProvided();
        return sessionAndTransactionPair.Value.First;
      }
    }

    /// <summary>
    /// Gets or sets value indicating whether an error has occurred 
    /// on execution of the current request and transaction should be rollbacked.
    /// </summary>
    public bool HasErrors
    {
      get { return hasErrors.Value; }
      set { hasErrors.Value = value; }
    }

    /// <summary>
    /// Current step of pipeline executor
    /// </summary>
    /// <param name="context">The HttpContext for current pipeline execution</param>
    /// <returns>Task</returns>
    public async Task Invoke(HttpContext context)
    {
      BeforeActions(context);

      try
      {
        await nextMiddlewareRunner.Invoke(context);
      }
      catch (Exception)
      {
        HasErrors = true;
        throw;
      }
      finally
      {
        AfterActions(context);
      }

    }

    private static Domain GetDomain(HttpContext context)
    {
      return (Domain)context.RequestServices.GetService(typeof(Domain));
    }

    private static void EnableSessionResolver()
    {
      if (Session.Resolver == null)
        Session.Resolver = () => Demand().Session;
    }

    private static void DisableSessionResolver()
    {
      Session.Resolver = null;
    }

    private void BeforeActions(HttpContext context)
    {
      var domain = GetDomain(context);
      if (domain == null)
        throw new InvalidOperationException("There is no domain registered in services. Make sure you add it in Startup.ConfigureServices(IServiceCollection) method.");

      hasErrors.Value = false;
      ProvideSession(domain, context);
      EnableSessionResolver();
    }

    private void AfterActions(HttpContext context)
    {
      DisableSessionResolver();
      var pair = sessionAndTransactionPair.Value;
      sessionAndTransactionPair.Value = new Pair<Session, IDisposable>(null, null);

      pair.Second.Dispose();
      pair.First.Dispose();
    }

    private void ProvideSession(Domain domain, HttpContext context)
    {
      if (sessionAndTransactionPair.Value.First!=null)
        throw new InvalidOperationException("Session has already provided.");

      Pair<Session, IDisposable> pair;

      if (sessionProvider == null)
        pair = ProvideSessionInternal(domain, context);
      else
        pair = SessionProvider.Invoke();
      sessionAndTransactionPair.Value = pair;
    }

    private Pair<Session, IDisposable> ProvideSessionInternal(Domain domain, HttpContext context)
    {
      var newSession = domain.OpenSession(); // Open, but don't activate!
      var transactionScope = newSession.OpenTransaction();
      var newResource = transactionScope.Join(newSession);
      return new Pair<Session, IDisposable>(newSession, new Disposable(disposing => {
        try
        {
          if (!HasErrors)
            transactionScope.Complete();
        }
        finally
        {
          newResource.DisposeSafely();
        }
      }));
    }

    private void EnsureSessionIsProvided()
    {
      if (sessionAndTransactionPair.Value.First == null)
        throw new InvalidOperationException("Session is not provided");
    }

<<<<<<< HEAD
    /// <summary>
    /// Creates new instance of <see cref="SessionManager"/> middleware.
    /// </summary>
    /// <param name="next">Next <see cref="RequestDelegate"/> in pipeline.</param>
=======
>>>>>>> b5d188a2
    public SessionManager(RequestDelegate next)
    {
      nextMiddlewareRunner = next;
      current = this;
    }
  }
}<|MERGE_RESOLUTION|>--- conflicted
+++ resolved
@@ -1,10 +1,7 @@
-<<<<<<< HEAD
 // Copyright (C) 2019-2020 Xtensive LLC.
 // This code is distributed under MIT license terms.
 // See the License.txt file in the project root for more information.
 
-=======
->>>>>>> b5d188a2
 using System;
 using Xtensive.Core;
 using Microsoft.AspNetCore.Http;
@@ -201,13 +198,10 @@
         throw new InvalidOperationException("Session is not provided");
     }
 
-<<<<<<< HEAD
     /// <summary>
     /// Creates new instance of <see cref="SessionManager"/> middleware.
     /// </summary>
     /// <param name="next">Next <see cref="RequestDelegate"/> in pipeline.</param>
-=======
->>>>>>> b5d188a2
     public SessionManager(RequestDelegate next)
     {
       nextMiddlewareRunner = next;
