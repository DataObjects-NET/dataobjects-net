--- conflicted
+++ resolved
@@ -1,4 +1,3 @@
-<<<<<<< HEAD
 // Copyright (C) 2019-2020 Xtensive LLC.
 // This code is distributed under MIT license terms.
 // See the License.txt file in the project root for more information.
@@ -9,15 +8,6 @@
 using System.Linq.Expressions;
 using System.Threading;
 using System.Threading.Tasks;
-=======
-﻿using System;
-using System.Collections.Generic;
-using System.Diagnostics.Contracts;
-using System.Linq;
-using System.Linq.Expressions;
-using System.Reflection;
-using Xtensive.Orm;
->>>>>>> b5d188a2
 
 namespace Xtensive.Orm.BulkOperations
 {
@@ -32,7 +22,6 @@
     /// <typeparam name="T">Type of the entity.</typeparam>
     /// <param name="query">The query.</param>
     /// <returns>Number of the deleted entities.</returns>
-<<<<<<< HEAD
     public static int Delete<T>(this IQueryable<T> query) where T : class, IEntity =>
       new BulkDeleteOperation<T>(query).Execute();
 
@@ -49,12 +38,6 @@
     public static Task<int> DeleteAsync<T>(this IQueryable<T> query, CancellationToken token = default)
       where T : class, IEntity =>
       new BulkDeleteOperation<T>(query).ExecuteAsync(token);
-=======
-    public static int Delete<T>(this IQueryable<T> query) where T : class, IEntity
-    {
-      return new BulkDeleteOperation<T>(query).Execute();
-    }
->>>>>>> b5d188a2
 
     /// <summary>
     /// Executes bulk update of entities specified by the query.
@@ -67,15 +50,8 @@
     /// <returns>Instance of <see cref=" IUpdatable&lt;T&gt;"/>.</returns>
     [Pure]
     public static IUpdatable<T> Set<T, TResult>(this IQueryable<T> query, Expression<Func<T, TResult>> field,
-<<<<<<< HEAD
       Expression<Func<T, TResult>> update) where T: IEntity =>
       new Updatable<T>(query, field, update);
-=======
-      Expression<Func<T, TResult>> update) where T: IEntity
-    {
-      return new Updatable<T>(query, field, update);
-    }
->>>>>>> b5d188a2
 
     /// <summary>
     /// Executes bulk update of entities specified by the query.
@@ -88,15 +64,8 @@
     /// <returns>Instance of <see cref=" IUpdatable&lt;T&gt;"/>.</returns>
     [Pure]
     public static IUpdatable<T> Set<T, TResult>(this IUpdatable<T> query, Expression<Func<T, TResult>> field,
-<<<<<<< HEAD
       Expression<Func<T, TResult>> update) where T: IEntity =>
       new Updatable<T>((Updatable<T>) query, field, update);
-=======
-      Expression<Func<T, TResult>> update) where T: IEntity
-    {
-      return new Updatable<T>((Updatable<T>) query, field, update);
-    }
->>>>>>> b5d188a2
 
     /// <summary>
     /// Executes bulk update of entities specified by the query.
@@ -109,15 +78,8 @@
     /// <returns>Instance of <see cref=" IUpdatable&lt;T&gt;"/>.</returns>
     [Pure]
     public static IUpdatable<T> Set<T, TResult>(this IQueryable<T> query, Expression<Func<T, TResult>> field,
-<<<<<<< HEAD
       TResult value) where T: IEntity =>
       Set(query, field, a => value);
-=======
-      TResult value) where T: IEntity
-    {
-      return Set(query, field, a => value);
-    }
->>>>>>> b5d188a2
 
     /// <summary>
     /// Executes bulk update of entities specified by the query.
@@ -130,15 +92,8 @@
     /// <returns>Instance of <see cref=" IUpdatable&lt;T&gt;"/>.</returns>
     [Pure]
     public static IUpdatable<T> Set<T, TResult>(this IUpdatable<T> query, Expression<Func<T, TResult>> field,
-<<<<<<< HEAD
       TResult value) where T: IEntity =>
       Set(query, field, a => value);
-=======
-      TResult value) where T: IEntity
-    {
-      return Set(query, field, a => value);
-    }
->>>>>>> b5d188a2
 
     /// <summary>
     /// Executes the UPDATE operation.
@@ -147,7 +102,6 @@
     /// <param name="query">The query.</param>
     /// <param name="evaluator">The expression, that specify new values. Constructor parameters are ignored.</param>
     /// <returns>Number of updated entities.</returns>
-<<<<<<< HEAD
     public static int Update<T>(this IQueryable<T> query, Expression<Func<T, T>> evaluator) where T : class, IEntity =>
       new BulkUpdateOperation<T>(query, evaluator).Execute();
 
@@ -165,12 +119,6 @@
     public static Task<int> UpdateAsync<T>(this IQueryable<T> query, Expression<Func<T, T>> evaluator,
       CancellationToken token = default) where T : class, IEntity =>
       new BulkUpdateOperation<T>(query, evaluator).ExecuteAsync(token);
-=======
-    public static int Update<T>(this IQueryable<T> query, Expression<Func<T, T>> evaluator) where T : class, IEntity
-    {
-      return new BulkUpdateOperation<T>(query, evaluator).Execute();
-    }
->>>>>>> b5d188a2
 
     /// <summary>
     /// Executes the UPDATE operation.
@@ -178,7 +126,6 @@
     /// <typeparam name="T">Type of the entity.</typeparam>
     /// <param name="query">The query.</param>
     /// <returns>Number of updated entities.</returns>
-<<<<<<< HEAD
     public static int Update<T>(this IUpdatable<T> query) where T : class, IEntity =>
       new BulkUpdateOperation<T>(query).Execute();
 
@@ -195,12 +142,6 @@
     public static Task<int> UpdateAsync<T>(this IUpdatable<T> query, CancellationToken token = default)
       where T : class, IEntity =>
       new BulkUpdateOperation<T>(query).ExecuteAsync(token);
-=======
-    public static int Update<T>(this IUpdatable<T> query) where T : class, IEntity
-    {
-      return new BulkUpdateOperation<T>(query).Execute();
-    }
->>>>>>> b5d188a2
 
     /// <summary>
     /// Executes INSERT operation.
@@ -216,7 +157,6 @@
       return operation.Key;
     }
 
-<<<<<<< HEAD
     /// <summary>
     /// Asynchronously executes INSERT operation.
     /// </summary>
@@ -235,11 +175,5 @@
       await operation.ExecuteAsync(token).ConfigureAwait(false);
       return operation.Key;
     }
-=======
-    #region Non-public methods
-
-
-    #endregion
->>>>>>> b5d188a2
   }
 }