--- conflicted
+++ resolved
@@ -1,123 +1,109 @@
-<<<<<<< HEAD
-﻿
-=======
-// Copyright (C) 2019-2020 Xtensive LLC.
-// This code is distributed under MIT license terms.
-// See the License.txt file in the project root for more information.
-
->>>>>>> a52064fa
-using System;
-using System.Linq;
-using System.Threading;
-using System.Threading.Tasks;
-using Xtensive.Orm.Linq;
-using Xtensive.Orm.Providers;
-using Xtensive.Orm.Services;
-using Xtensive.Sql;
-using Xtensive.Sql.Dml;
-
-namespace Xtensive.Orm.BulkOperations
-{
-  internal class BulkDeleteOperation<T> : QueryOperation<T>
-    where T : class, IEntity
-  {
-    #region Non-public methods
-
-    protected override int ExecuteInternal()
-    {
-<<<<<<< HEAD
-      if (PrimaryIndexes.Length > 1) {
-        throw new NotImplementedException("Inheritance is not implemented");
-      }
-
-      base.ExecuteInternal();
-
-      var request = GetRequest(query);
-=======
-      _ = base.ExecuteInternal();
-      QueryTranslationResult request = GetRequest(query);
->>>>>>> a52064fa
-      Bindings = request.ParameterBindings.ToList();
-
-      var command = CreateCommand(request);
-      return command.ExecuteNonQuery();
-    }
-
-    protected override Task<int> ExecuteInternalAsync(CancellationToken token = default)
-    {
-      if (PrimaryIndexes.Length > 1) {
-        throw new NotImplementedException("Inheritance is not implemented");
-      }
-
-      base.ExecuteInternal();
-
-      var request = GetRequest(query);
-      Bindings = request.ParameterBindings.ToList();
-
-      var command = CreateCommand(request);
-      return command.ExecuteNonQueryAsync(token);
-    }
-
-    private QueryCommand CreateCommand(QueryTranslationResult request)
-    {
-      var delete = SqlDml.Delete(SqlDml.TableRef(PrimaryIndexes[0].Table));
-      Join(delete, (SqlSelect) request.Query);
-<<<<<<< HEAD
-      return ToCommand(delete);
-=======
-      using var command = ToCommand(delete);
-      return command.ExecuteNonQuery();
->>>>>>> a52064fa
-    }
-
-    protected override SqlTableRef GetStatementTable(SqlStatement statement)
-    {
-      var delete = (SqlDelete) statement;
-      return delete.Delete;
-    }
-
-    protected override SqlExpression GetStatementWhere(SqlStatement statement)
-    {
-      var delete = (SqlDelete) statement;
-      return delete.Where;
-    }
-
-    protected override void SetStatementFrom(SqlStatement statement, SqlTable from)
-    {
-      var delete = (SqlDelete) statement;
-      delete.From = from;
-    }
-
-    protected override void SetStatementTable(SqlStatement statement, SqlTableRef table)
-    {
-      var delete = (SqlDelete) statement;
-      delete.Delete = table;
-    }
-
-    protected override void SetStatementWhere(SqlStatement statement, SqlExpression @where)
-    {
-      var delete = (SqlDelete) statement;
-      delete.Where = where;
-    }
-
-    protected override void SetStatementLimit(SqlStatement statement, SqlExpression limit)
-    {
-      var delete = (SqlDelete) statement;
-      delete.Limit = limit;
-    }
-
-    protected override bool SupportsJoin() =>
-      DomainHandler.Domain.StorageProviderInfo.Supports(ProviderFeatures.DeleteFrom);
-
-    protected override bool SupportsLimitation() =>
-      DomainHandler.Domain.StorageProviderInfo.Supports(ProviderFeatures.DeleteLimit);
-
-    #endregion
-
-    public BulkDeleteOperation(IQueryable<T> query)
-      : base((QueryProvider) query.Provider)
-    {
-      this.query = query;
-    }
-  }
+// Copyright (C) 2019-2020 Xtensive LLC.
+// This code is distributed under MIT license terms.
+// See the License.txt file in the project root for more information.
+
+using System;
+using System.Linq;
+using System.Threading;
+using System.Threading.Tasks;
+using Xtensive.Orm.Linq;
+using Xtensive.Orm.Providers;
+using Xtensive.Orm.Services;
+using Xtensive.Sql;
+using Xtensive.Sql.Dml;
+
+namespace Xtensive.Orm.BulkOperations
+{
+  internal class BulkDeleteOperation<T> : QueryOperation<T>
+    where T : class, IEntity
+  {
+    #region Non-public methods
+
+    protected override int ExecuteInternal()
+    {
+      if (PrimaryIndexes.Length > 1) {
+        throw new NotImplementedException("Inheritance is not implemented");
+      }
+
+      _ = base.ExecuteInternal();
+
+      var request = GetRequest(query);
+      Bindings = request.ParameterBindings.ToList();
+
+      using var command = CreateCommand(request);
+      return command.ExecuteNonQuery();
+    }
+
+    protected override Task<int> ExecuteInternalAsync(CancellationToken token = default)
+    {
+      if (PrimaryIndexes.Length > 1) {
+        throw new NotImplementedException("Inheritance is not implemented");
+      }
+
+      base.ExecuteInternal();
+
+      var request = GetRequest(query);
+      Bindings = request.ParameterBindings.ToList();
+
+      var command = CreateCommand(request);
+      return command.ExecuteNonQueryAsync(token);
+    }
+
+    private QueryCommand CreateCommand(QueryTranslationResult request)
+    {
+      var delete = SqlDml.Delete(SqlDml.TableRef(PrimaryIndexes[0].Table));
+      Join(delete, (SqlSelect) request.Query);
+      return ToCommand(delete);
+    }
+
+    protected override SqlTableRef GetStatementTable(SqlStatement statement)
+    {
+      var delete = (SqlDelete) statement;
+      return delete.Delete;
+    }
+
+    protected override SqlExpression GetStatementWhere(SqlStatement statement)
+    {
+      var delete = (SqlDelete) statement;
+      return delete.Where;
+    }
+
+    protected override void SetStatementFrom(SqlStatement statement, SqlTable from)
+    {
+      var delete = (SqlDelete) statement;
+      delete.From = from;
+    }
+
+    protected override void SetStatementTable(SqlStatement statement, SqlTableRef table)
+    {
+      var delete = (SqlDelete) statement;
+      delete.Delete = table;
+    }
+
+    protected override void SetStatementWhere(SqlStatement statement, SqlExpression @where)
+    {
+      var delete = (SqlDelete) statement;
+      delete.Where = where;
+    }
+
+    protected override void SetStatementLimit(SqlStatement statement, SqlExpression limit)
+    {
+      var delete = (SqlDelete) statement;
+      delete.Limit = limit;
+    }
+
+    protected override bool SupportsJoin() =>
+      DomainHandler.Domain.StorageProviderInfo.Supports(ProviderFeatures.DeleteFrom);
+
+    protected override bool SupportsLimitation() =>
+      DomainHandler.Domain.StorageProviderInfo.Supports(ProviderFeatures.DeleteLimit);
+
+    #endregion
+
+    public BulkDeleteOperation(IQueryable<T> query)
+      : base((QueryProvider) query.Provider)
+    {
+      this.query = query;
+    }
+  }
 }