--- conflicted
+++ resolved
@@ -1,131 +1,122 @@
-<<<<<<< HEAD
-﻿// Copyright (C) 2019-2020 Xtensive LLC.
-=======
-// Copyright (C) 2019-2020 Xtensive LLC.
->>>>>>> a52064fa
-// This code is distributed under MIT license terms.
-// See the License.txt file in the project root for more information.
-
-using System;
-using System.Collections.Generic;
-using System.Linq;
-using System.Linq.Expressions;
-using System.Threading;
-using System.Threading.Tasks;
-using Xtensive.Orm.Linq;
-using Xtensive.Orm.Services;
-using Xtensive.Sql;
-
-namespace Xtensive.Orm.BulkOperations
-{
-  internal class InsertOperation<T> : Operation<T>
-    where T : Entity
-  {
-    private readonly SetOperation<T> setOperation;
-
-    #region Non-public methods
-
-    protected override int ExecuteInternal()
-    {
-      if (PrimaryIndexes.Length > 1) {
-        throw new NotImplementedException("Inheritance is not implemented");
-      }
-      Bindings = new List<QueryParameterBinding>();
-
-      var command = CreateCommand();
-      return command.ExecuteNonQuery();
-    }
-
-    protected override Task<int> ExecuteInternalAsync(CancellationToken token = default)
-    {
-      if (PrimaryIndexes.Length > 1) {
-        throw new NotImplementedException("Inheritance is not implemented");
-      }
-      Bindings = new List<QueryParameterBinding>();
-
-      var command = CreateCommand();
-      return command.ExecuteNonQueryAsync(token);
-    }
-
-    private QueryCommand CreateCommand()
-    {
-      var insert = SqlDml.Insert(SqlDml.TableRef(PrimaryIndexes[0].Table));
-      setOperation.Statement = SetStatement.Create(insert);
-      setOperation.AddValues();
-<<<<<<< HEAD
-      return ToCommand(insert);
-=======
-      using var command = ToCommand(insert);
-      return command.ExecuteNonQuery();
->>>>>>> a52064fa
-    }
-
-    #endregion
-
-    public InsertOperation(QueryProvider queryProvider, Expression<Func<T>> evaluator)
-      : base(queryProvider)
-    {
-      var memberInitCount = 0;
-      var parameter = Expression.Parameter(typeof(T));
-      List<SetDescriptor> descriptors = null;
-      evaluator.Visit(
-        delegate(MemberInitExpression ex) {
-          if (memberInitCount > 0) {
-            return ex;
-          }
-
-          memberInitCount++;
-          descriptors = new List<SetDescriptor>();
-          foreach (var assignment in ex.Bindings.Cast<MemberAssignment>()) {
-            var fieldInfo = TypeInfo.Fields.FirstOrDefault(a => a.UnderlyingProperty == assignment.Member);
-            if (fieldInfo == null) {
-              if (assignment.Member.ReflectedType?.IsAssignableFrom(TypeInfo.UnderlyingType) == true) {
-                var property = TypeInfo.UnderlyingType.GetProperty(assignment.Member.Name);
-                fieldInfo = TypeInfo.Fields.FirstOrDefault(field => field.UnderlyingProperty == property);
-              }
-            }
-
-            descriptors.Add(
-              new SetDescriptor(fieldInfo, parameter, assignment.Expression));
-          }
-
-          return ex;
-        });
-      AddKey(descriptors);
-      setOperation = new SetOperation<T>(this, descriptors);
-    }
-
-    private void AddKey(List<SetDescriptor> descriptors)
-    {
-      var count = descriptors.Count(a => a.Field.IsPrimaryKey);
-      int i;
-      if (count == 0) {
-        var key = Key.Generate<T>(Session);
-        i = 0;
-        foreach (var fieldInfo in TypeInfo.Key.Fields) {
-          descriptors.Add(new SetDescriptor(fieldInfo, Expression.Parameter(typeof(T)), Expression.Constant(key.Value.GetValue(i))));
-          i++;
-        }
-
-        Key = key;
-        return;
-      }
-
-      if (count < TypeInfo.Key.Fields.Count) {
-        throw new InvalidOperationException("You must set 0 or all key fields");
-      }
-
-      i = 0;
-      var keys = new object[TypeInfo.Key.Fields.Count];
-      foreach (var field in TypeInfo.Key.Fields) {
-        var descriptor = descriptors.First(a => a.Field.Equals(field));
-        keys[i] = descriptor.Expression.Invoke();
-        i++;
-      }
-
-      Key = Key.Create<T>(Session.Domain, keys);
-    }
-
-    public Key Key { get; private set; }
-  }
+﻿// Copyright (C) 2019-2020 Xtensive LLC.
+// This code is distributed under MIT license terms.
+// See the License.txt file in the project root for more information.
+
+using System;
+using System.Collections.Generic;
+using System.Linq;
+using System.Linq.Expressions;
+using System.Threading;
+using System.Threading.Tasks;
+using Xtensive.Orm.Linq;
+using Xtensive.Orm.Services;
+using Xtensive.Sql;
+
+namespace Xtensive.Orm.BulkOperations
+{
+  internal class InsertOperation<T> : Operation<T>
+    where T : Entity
+  {
+    private readonly SetOperation<T> setOperation;
+
+    #region Non-public methods
+
+    protected override int ExecuteInternal()
+    {
+      if (PrimaryIndexes.Length > 1) {
+        throw new NotImplementedException("Inheritance is not implemented");
+      }
+      Bindings = new List<QueryParameterBinding>();
+
+      using var command = CreateCommand();
+      return command.ExecuteNonQuery();
+    }
+
+    protected override Task<int> ExecuteInternalAsync(CancellationToken token = default)
+    {
+      if (PrimaryIndexes.Length > 1) {
+        throw new NotImplementedException("Inheritance is not implemented");
+      }
+      Bindings = new List<QueryParameterBinding>();
+
+      var command = CreateCommand();
+      return command.ExecuteNonQueryAsync(token);
+    }
+
+    private QueryCommand CreateCommand()
+    {
+      var insert = SqlDml.Insert(SqlDml.TableRef(PrimaryIndexes[0].Table));
+      setOperation.Statement = SetStatement.Create(insert);
+      setOperation.AddValues();
+      return ToCommand(insert);
+    }
+
+    #endregion
+
+    public InsertOperation(QueryProvider queryProvider, Expression<Func<T>> evaluator)
+      : base(queryProvider)
+    {
+      var memberInitCount = 0;
+      var parameter = Expression.Parameter(typeof(T));
+      List<SetDescriptor> descriptors = null;
+      evaluator.Visit(
+        delegate(MemberInitExpression ex) {
+          if (memberInitCount > 0) {
+            return ex;
+          }
+
+          memberInitCount++;
+          descriptors = new List<SetDescriptor>();
+          foreach (var assignment in ex.Bindings.Cast<MemberAssignment>()) {
+            var fieldInfo = TypeInfo.Fields.FirstOrDefault(a => a.UnderlyingProperty == assignment.Member);
+            if (fieldInfo == null) {
+              if (assignment.Member.ReflectedType?.IsAssignableFrom(TypeInfo.UnderlyingType) == true) {
+                var property = TypeInfo.UnderlyingType.GetProperty(assignment.Member.Name);
+                fieldInfo = TypeInfo.Fields.FirstOrDefault(field => field.UnderlyingProperty == property);
+              }
+            }
+
+            descriptors.Add(
+              new SetDescriptor(fieldInfo, parameter, assignment.Expression));
+          }
+
+          return ex;
+        });
+      AddKey(descriptors);
+      setOperation = new SetOperation<T>(this, descriptors);
+    }
+
+    private void AddKey(List<SetDescriptor> descriptors)
+    {
+      var count = descriptors.Count(a => a.Field.IsPrimaryKey);
+      int i;
+      if (count == 0) {
+        var key = Key.Generate<T>(Session);
+        i = 0;
+        foreach (var fieldInfo in TypeInfo.Key.Fields) {
+          descriptors.Add(new SetDescriptor(fieldInfo, Expression.Parameter(typeof(T)), Expression.Constant(key.Value.GetValue(i))));
+          i++;
+        }
+
+        Key = key;
+        return;
+      }
+
+      if (count < TypeInfo.Key.Fields.Count) {
+        throw new InvalidOperationException("You must set 0 or all key fields");
+      }
+
+      i = 0;
+      var keys = new object[TypeInfo.Key.Fields.Count];
+      foreach (var field in TypeInfo.Key.Fields) {
+        var descriptor = descriptors.First(a => a.Field.Equals(field));
+        keys[i] = descriptor.Expression.Invoke();
+        i++;
+      }
+
+      Key = Key.Create<T>(Session.Domain, keys);
+    }
+
+    public Key Key { get; private set; }
+  }
 }