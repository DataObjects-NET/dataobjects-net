<<<<<<< HEAD
﻿// Copyright (C) 2019-2020 Xtensive LLC.
// This code is distributed under MIT license terms.
// See the License.txt file in the project root for more information.

using System;
=======
﻿using System;
>>>>>>> b5d188a2
using System.Linq;
using System.Linq.Expressions;
using Xtensive.Linq;
using Xtensive.Reflection;

namespace Xtensive.Orm.BulkOperations
{
  internal static class ExpressionExtensions
  {
    public static bool IsContainsQuery(this Expression expression)
    {
      bool b = false;
      expression.Visit(
        delegate(Expression e) {
          if (e.Type.IsOfGenericInterface(typeof (IQueryable<>)))
            b = true;
          return e;
        });
      return b;
    }

    #region Non-public methods

    internal static object Invoke(this Expression expression)
    {
<<<<<<< HEAD
      return FastExpression.Lambda(
        WellKnownMembers.FuncOfTResultType.MakeGenericType(expression.Type), expression).Compile().DynamicInvoke();
=======
      return FastExpression.Lambda(typeof (Func<>).MakeGenericType(expression.Type), expression).Compile().DynamicInvoke();
>>>>>>> b5d188a2
    }

    internal static Expression Visit<T>(this Expression exp, Func<T, Expression> visitor) where T : Expression
    {
      return ExpressionVisitor<T>.Visit(exp, visitor);
    }

    #endregion
  }
}<|MERGE_RESOLUTION|>--- conflicted
+++ resolved
@@ -1,12 +1,8 @@
-<<<<<<< HEAD
 ﻿// Copyright (C) 2019-2020 Xtensive LLC.
 // This code is distributed under MIT license terms.
 // See the License.txt file in the project root for more information.
 
 using System;
-=======
-﻿using System;
->>>>>>> b5d188a2
 using System.Linq;
 using System.Linq.Expressions;
 using Xtensive.Linq;
@@ -32,12 +28,8 @@
 
     internal static object Invoke(this Expression expression)
     {
-<<<<<<< HEAD
       return FastExpression.Lambda(
         WellKnownMembers.FuncOfTResultType.MakeGenericType(expression.Type), expression).Compile().DynamicInvoke();
-=======
-      return FastExpression.Lambda(typeof (Func<>).MakeGenericType(expression.Type), expression).Compile().DynamicInvoke();
->>>>>>> b5d188a2
     }
 
     internal static Expression Visit<T>(this Expression exp, Func<T, Expression> visitor) where T : Expression
