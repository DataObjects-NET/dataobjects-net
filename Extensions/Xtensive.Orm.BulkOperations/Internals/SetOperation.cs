// Copyright (C) 2019-2020 Xtensive LLC.
// This code is distributed under MIT license terms.
// See the License.txt file in the project root for more information.

using System;
using System.Collections.Generic;
using System.Linq;
using System.Linq.Expressions;
using Xtensive.Orm.Model;
using Xtensive.Orm.Services;
using Xtensive.Sql;
using Xtensive.Sql.Dml;
using Xtensive.Core;
using Xtensive.Linq;
using Xtensive.Reflection;

namespace Xtensive.Orm.BulkOperations
{
  internal class SetOperation<T>
    where T : class, IEntity
  {
    private readonly Operation<T> parent;

    public List<SetDescriptor> Descriptors { get; set; }
    public SetStatement Statement { get; set; }

    #region Non-public methods

    private void PreprocessStructures()
    {
      bool changed = true;
      while (changed)
      {
        changed = false;
        foreach (SetDescriptor setDescriptor in Descriptors.Where(a => a.Field.IsStructure).ToArray())
        {
          var memberInit = setDescriptor.Expression as MemberInitExpression;
          if (memberInit != null)
          {
            changed = true;
            Descriptors.Remove(setDescriptor);
            foreach (MemberAssignment binding in memberInit.Bindings)
            {
              FieldInfo f = setDescriptor.Field.Fields.First(a => a.UnderlyingProperty == binding.Member);
              Descriptors.Add(new SetDescriptor(f, setDescriptor.Parameter, binding.Expression));
            }
          }
          else
            foreach (FieldInfo f in setDescriptor.Field.Fields.Where(a => !a.IsStructure))
            {
              changed = true;
              string name = f.Name;
              if (setDescriptor.Field.IsStructure)
                name = name.Remove(0, setDescriptor.Field.Name.Length + 1);
              Descriptors.Remove(setDescriptor);
              Expression ex = setDescriptor.Expression;
              var call = ex as MethodCallExpression;
              if (call != null && call.Method.DeclaringType == typeof(Queryable) &&
                call.Method.Name is "First" or "FirstOrDefault" or "Single" or "SingleOrDefault")
                throw new NotSupportedException("Subqueries with structures are not supported");
              /*ex = call.Arguments[0];
        ParameterExpression parameter = Expression.Parameter(setDescriptor.Expression.Type, "parameter");
        var list = new List<Model.FieldInfo> {f};
        while (list.Last().Parent != setDescriptor.Field)
            list.Add(f.Parent);
        list.Reverse();
        Expression member = parameter;
        foreach (Model.FieldInfo f2 in list)
            member = Expression.MakeMemberAccess(member, f2.UnderlyingProperty);
        LambdaExpression lambda =
            Expression.Lambda(
                typeof (Func<,>).MakeGenericType(parameter.Type, f.ValueType), member, parameter);
        ex = Expression.Call(
            typeof (Queryable), "Select", new[] {parameter.Type, f.ValueType}, ex, lambda);
        ex = Expression.Call(typeof (Queryable), call.Method.Name, new[] {f.ValueType}, ex);*/
              else {
                //ex = Expression.Convert(ex, typeof(Structure));
                var last = f;
                var fields = new List<FieldInfo> { last };
                while (last.Parent != setDescriptor.Field) {
                  last = f.Parent;
                  fields.Add(last);
                }
                Expression member = ex;
                for (var i = fields.Count; i-- > 0;) {
                  member = Expression.MakeMemberAccess(member, fields[i].UnderlyingProperty);
                }
                ex = member;
              }
              Descriptors.Add(new SetDescriptor(f, setDescriptor.Parameter, ex));
            }
        }
      }
    }
    private void AddComputedStaticExpression(AddValueContext addContext)
    {
      SqlTableColumn column = SqlDml.TableColumn(addContext.Statement.Table, addContext.Field.Column.Name);
      var all = Expression.Call(Expression.Constant(parent.Session.Query), "All", new[] { typeof(T) });
      MethodCallExpression selectExpression = Expression.Call(
        typeof(Queryable),
        "OrderBy",
        addContext.Lambda.Type.GetGenericArguments(),
        all,
        addContext.Lambda);
      QueryTranslationResult request = parent.GetRequest(parent.QueryProvider.CreateQuery<T>(selectExpression));
      var sqlSelect = request.Query;
      SqlExpression ex = sqlSelect.OrderBy[0].Expression;
      var placeholder = ex as SqlPlaceholder;
      if (placeholder == null)
      {
        parent.Bindings.AddRange(request.ParameterBindings);
        addContext.Statement.AddValue(column, ex);
        return;
      }
      //hack for this case
      addContext.Lambda=(LambdaExpression) addContext.Lambda.Visit((Expression e) =>
                                                                     {
                                                                       if (e.Type != typeof (Session))
                                                                         return e;
                                                                       return Expression.Property(addContext.Lambda.Parameters[0], "Session");
                                                                     });
      AddComputedExpression(addContext);
    }

    private void AddComputedExpression(AddValueContext addContext)
    {
      SqlTableColumn column = SqlDml.TableColumn(addContext.Statement.Table, addContext.Field.Column.Name);
      var all = Expression.Call(Expression.Constant(parent.Session.Query), "All", new[] {typeof (T)});
      MethodCallExpression selectExpression = Expression.Call(
        typeof (Queryable),
        "OrderBy",
        addContext.Lambda.Type.GetGenericArguments(),
        all,
        addContext.Lambda);
      QueryTranslationResult request = parent.GetRequest(parent.QueryProvider.CreateQuery<T>(selectExpression));
      var sqlSelect = request.Query;
      SqlExpression ex = sqlSelect.OrderBy[0].Expression;
      parent.Bindings.AddRange(request.ParameterBindings);

      if(parent.JoinedTableRef!=null)
        ex.AcceptVisitor(new ComputedExpressionSqlVisitor(sqlSelect.From, parent.JoinedTableRef));

      addContext.Statement.AddValue(column, ex);
    }

    private void AddConstantValue(AddValueContext addContext)
    {
      SqlTableColumn column = SqlDml.TableColumn(addContext.Statement.Table, addContext.Field.Column.Name);
<<<<<<< HEAD
      var constant =
        addContext.Lambda.Body is ConstantExpression ce
          ? ce.Value
          : FastExpression.Lambda(addContext.Lambda.Body).Compile().DynamicInvoke();
=======
      var constant = addContext.EvalLambdaBody();
>>>>>>> 84e4ba45
      SqlExpression value;
      if (constant == null) {
        value = SqlDml.Null;
      }
      else {
        QueryParameterBinding binding = parent.QueryBuilder.CreateParameterBinding(constant.GetType(), context => constant);
        parent.Bindings.Add(binding);
        value = binding.ParameterReference;
      }
      addContext.Statement.AddValue(column, value);
    }

    private void AddEntityValue(AddValueContext addContext)
    {
      if (addContext.EntityParamExists)
        throw new NotSupportedException("Expressions with reference to updating entity are not supported");
      var methodCall = addContext.Descriptor.Expression as MethodCallExpression;
      int i;
      if (methodCall!=null) {
        if (methodCall.Method.DeclaringType==typeof (QueryEndpoint) &&
          methodCall.Method.Name is "Single" or "SingleOrDefault") {
          object[] keys;
          if (methodCall.Arguments[0].Type==typeof (Key) || methodCall.Arguments[0].Type.IsSubclassOf(typeof (Key))) {
            var key = (Key) methodCall.Arguments[0].Invoke();
            keys = new object[key.Value.Count];
            for (i = 0; i < keys.Length; i++)
              keys[i] = key.Value.GetValue(i);
          }
          else
            keys = (object[]) methodCall.Arguments[0].Invoke();
          i = -1;
          foreach (ColumnInfo column in addContext.Field.Columns) {
            i++;
            SqlExpression value;
            if (keys[i]==null)
              value = SqlDml.Null;
            else {
              object v = keys[i];
              QueryParameterBinding binding = parent.QueryBuilder.CreateParameterBinding(v.GetType(), context => v);
              parent.Bindings.Add(binding);
              value = binding.ParameterReference;
            }
            SqlTableColumn c = SqlDml.TableColumn(addContext.Statement.Table, column.Name);
            addContext.Statement.AddValue(c, value);
          }
          return;
        }
        if (methodCall.Method.DeclaringType==typeof (Queryable) &&
          methodCall.Method.Name is "Single" or "SingleOrDefault" or "First" or "FirstOrDefault") {
          Expression exp = methodCall.Arguments[0];
          TypeInfo info = parent.GetTypeInfo(addContext.Field.ValueType);
          if (methodCall.Arguments.Count==2)
            exp = Expression.Call(
              typeof (Queryable), "Where", new[] {info.UnderlyingType}, exp, methodCall.Arguments[1]);
          exp = Expression.Call(typeof (Queryable), "Take", new[] {info.UnderlyingType}, exp, Expression.Constant(1));
          i = -1;
          foreach (FieldInfo field in
            info.Key.Fields) {
            i++;
            ParameterExpression p = Expression.Parameter(info.UnderlyingType);
            LambdaExpression lambda =
              FastExpression.Lambda(
                WellKnownMembers.FuncOfTArgTResultType.CachedMakeGenericType(info.UnderlyingType, field.ValueType),
                Expression.MakeMemberAccess(p, field.UnderlyingProperty),
                p);
            IQueryable q =
              ((IQueryProvider)parent.QueryProvider).CreateQuery(
                Expression.Call(typeof (Queryable), "Select", new[] {info.UnderlyingType, field.ValueType}, exp, lambda));
            QueryTranslationResult request = parent.GetRequest(field.ValueType, q);
            parent.Bindings.AddRange(request.ParameterBindings);
            SqlTableColumn c = SqlDml.TableColumn(addContext.Statement.Table, addContext.Field.Columns[i].Name);
            addContext.Statement.AddValue(c, SqlDml.SubQuery(request.Query));
          }
          return;
        }
      }
      i = -1;
<<<<<<< HEAD
      var entity = (IEntity) (addContext.Lambda.Body is ConstantExpression ce
          ? ce.Value
          : FastExpression.Lambda(addContext.Lambda.Body).Compile().DynamicInvoke());
=======
      var entity = (IEntity)addContext.EvalLambdaBody();
>>>>>>> 84e4ba45

      foreach (ColumnInfo column in addContext.Field.Columns) {
        i++;
        SqlExpression value;
        if (entity==null)
          value = SqlDml.Null;
        else {
          object v = entity.Key.Value.GetValue(i);
          QueryParameterBinding binding = parent.QueryBuilder.CreateParameterBinding(v.GetType(), context => v);
          parent.Bindings.Add(binding);
          value = binding.ParameterReference;
        }
        SqlTableColumn c = SqlDml.TableColumn(addContext.Statement.Table, column.Name);
        addContext.Statement.AddValue(c, value);
      }
    }

    public void AddValues()
    {
      foreach (SetDescriptor descriptor in Descriptors) {
        var addContext = new AddValueContext {
          Descriptor = descriptor,
          Lambda =
            FastExpression.Lambda(
              WellKnownMembers.FuncOfTArgTResultType.CachedMakeGenericType(typeof (T), descriptor.Expression.Type),
              descriptor.Expression,
              descriptor.Parameter),
          Statement = Statement
        };
        descriptor.Expression.Visit(
          delegate(ParameterExpression p) {
            // ReSharper disable AccessToModifiedClosure
            if (p==descriptor.Parameter)
              // ReSharper restore AccessToModifiedClosure
              addContext.EntityParamExists = true;
            return p;
          });
        addContext.SubqueryExists = descriptor.Expression.IsContainsQuery();
        addContext.Field = descriptor.Field;
        if (addContext.Field.IsEntitySet)
          throw new NotSupportedException("EntitySets are not supported");
        if (addContext.Field.IsEntity) {
          AddEntityValue(addContext);
          continue;
        }
        if(!addContext.EntityParamExists && addContext.SubqueryExists)
          AddComputedStaticExpression(addContext);
        else if (addContext.EntityParamExists || addContext.SubqueryExists)
          AddComputedExpression(addContext);
        else
          AddConstantValue(addContext);
      }
    }

    #endregion

    public SetOperation(Operation<T> parent, List<SetDescriptor> descriptors)
    {
      this.parent = parent;
      Descriptors = descriptors;
      PreprocessStructures();
    }
  }
}<|MERGE_RESOLUTION|>--- conflicted
+++ resolved
@@ -146,14 +146,7 @@
     private void AddConstantValue(AddValueContext addContext)
     {
       SqlTableColumn column = SqlDml.TableColumn(addContext.Statement.Table, addContext.Field.Column.Name);
-<<<<<<< HEAD
-      var constant =
-        addContext.Lambda.Body is ConstantExpression ce
-          ? ce.Value
-          : FastExpression.Lambda(addContext.Lambda.Body).Compile().DynamicInvoke();
-=======
       var constant = addContext.EvalLambdaBody();
->>>>>>> 84e4ba45
       SqlExpression value;
       if (constant == null) {
         value = SqlDml.Null;
@@ -231,13 +224,7 @@
         }
       }
       i = -1;
-<<<<<<< HEAD
-      var entity = (IEntity) (addContext.Lambda.Body is ConstantExpression ce
-          ? ce.Value
-          : FastExpression.Lambda(addContext.Lambda.Body).Compile().DynamicInvoke());
-=======
       var entity = (IEntity)addContext.EvalLambdaBody();
->>>>>>> 84e4ba45
 
       foreach (ColumnInfo column in addContext.Field.Columns) {
         i++;
