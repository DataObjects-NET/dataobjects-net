<<<<<<< HEAD
﻿// Copyright (C) 2013-2020 Xtensive LLC.
// This code is distributed under MIT license terms.
// See the License.txt file in the project root for more information.
=======
﻿// Copyright (C) 2003-2013 Xtensive LLC.
// All rights reserved.
// For conditions of distribution and use, see license.
>>>>>>> b5d188a2
// Created by: Dmitri Maximov
// Created:    2013.12.13

namespace Xtensive.Orm.Logging.NLog
{
<<<<<<< HEAD
  /// <summary>
  /// Provides NLog specific <see cref="BaseLog"/> descendant instances.
  /// </summary>
  public class LogProvider : Logging.LogProvider
  {
    /// <inheritdoc />
=======
  public class LogProvider : Logging.LogProvider
  {
>>>>>>> b5d188a2
    public override BaseLog GetLog(string logName)
    {
      return new Log(logName);
    }
  }
}<|MERGE_RESOLUTION|>--- conflicted
+++ resolved
@@ -1,28 +1,17 @@
-<<<<<<< HEAD
 ﻿// Copyright (C) 2013-2020 Xtensive LLC.
 // This code is distributed under MIT license terms.
 // See the License.txt file in the project root for more information.
-=======
-﻿// Copyright (C) 2003-2013 Xtensive LLC.
-// All rights reserved.
-// For conditions of distribution and use, see license.
->>>>>>> b5d188a2
 // Created by: Dmitri Maximov
 // Created:    2013.12.13
 
 namespace Xtensive.Orm.Logging.NLog
 {
-<<<<<<< HEAD
   /// <summary>
   /// Provides NLog specific <see cref="BaseLog"/> descendant instances.
   /// </summary>
   public class LogProvider : Logging.LogProvider
   {
     /// <inheritdoc />
-=======
-  public class LogProvider : Logging.LogProvider
-  {
->>>>>>> b5d188a2
     public override BaseLog GetLog(string logName)
     {
       return new Log(logName);
