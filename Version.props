--- conflicted
+++ resolved
@@ -2,13 +2,8 @@
 <Project xmlns="http://schemas.microsoft.com/developer/msbuild/2003">
 
 <PropertyGroup>
-<<<<<<< HEAD
-    <DoVersion>7.0.0.12</DoVersion>
+    <DoVersion>7.0.0.13</DoVersion>
     <DoVersionSuffix>servicetitan</DoVersionSuffix>
-=======
-    <DoVersion>7.0.1</DoVersion>
-    <DoVersionSuffix>dev</DoVersionSuffix>
->>>>>>> 51f71c00
 </PropertyGroup>
 
 </Project>