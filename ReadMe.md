﻿# DataObjects.Net

DataObjects.Net is a persistence and object-relational mapping framework for the Microsoft .NET. It allows developers to define persistent objects as well as business logic directly in C#, Visual Basic or F#. The persistent objects can be retrieved by LINQ queries. Persistent data can be stored in SQL Servers. In contrast to many other ORM frameworks the database model is generated and maintained automatically.

Supported databases:
<<<<<<< HEAD
- MS SQL Server 2012, 2014, 2016, 2017, 2019
- MS Azure SQL Database
- Oracle 10g, 11g
- PostgreSQL 9.x, 10, 11, 12, 13
- MySQL 5.6, 5.7, 8.0
- Firebird 2.5, 4.0
=======
- MS SQL Server 2008 R2, 2012, 2014, 2016, 2017, 2019, 2022
- MS Azure SQL Database
- Oracle 10g, 11g
- PostgreSQL 8.3, 8.4, 9.0, 9.1, 9.2, 10, 11, 12, 13, 14, 15
- MySQL 5.5, 5.6
- Firebird 2.5
>>>>>>> 790a0a10
- Sqlite 3

NOTE that MS SQL Server 2008 R2, PostgreSQL v8.3, v8.4, and MySQL v5.5 were removed from supported versions list because they're too old and reached End-Of-Live status. Drivers for these versions still exist within libraries and we will try to keep them working but no guarantee given.

### Installation

DataObjects.Net is available on Nuget. Install main package (NOTE this package does not include any providers, install needed provider addtionally)

```console
dotnet add package Xtensive.Orm
```

Providers for MS SQL Server, Oracle, PostgreSQL, Mysql, Firebird and SQLite may be installed following way

```console
dotnet add package Xtensive.Orm.SqlServer
dotnet add package Xtensive.Orm.Oracle
dotnet add package Xtensive.Orm.PostgreSQL
dotnet add package Xtensive.Orm.MySql
dotnet add package Xtensive.Orm.Firebird
dotnet add package Xtensive.Orm.Sqlite
```

DataObjects.Net extensions are available on Nuget as well (more about extensions [here](https://github.com/DataObjects-NET/dataobjects-net/blob/master/Documentation/Extensions.md))

```console
dotnet add package Xtensive.Orm.BulkOperations
dotnet add package Xtensive.Orm.Localization
dotnet add package Xtensive.Orm.Logging.log4net
dotnet add package Xtensive.Orm.Reprocessing
dotnet add package Xtensive.Orm.Security
dotnet add package Xtensive.Orm.Tracking
dotnet add package Xtensive.Orm.Web
```

Use the --version option to specify version to install

### Usage 

The following  code demonstrates  basic usage of DataObjects.Net. For full tutorial configuring Domain, defining the model and querying data see our [documentation](http://help.dataobjects.net).

```csharp
// create configuration with connection to Tests database on local instance of MS SQL Server
var domainConfiguration = new DomainConfiguration(@"sqlserver://localhost/Tests");
// register types from certain domain
domainConfiguration.Types.Register(typeof (Person).Assembly, typeof (Person).Namespace);
// create database structure from scratch
domainConfiguration.UpgradeMode = DomainUpgradeMode.Recreate;

// on application start build Domain
var domain = Domain.Build(domainConfiguration);

// open a session to database
using (var session = domain.OpenSession()) {
  using (var transactionScope = session.OpenTransaction()) {
    // query for existing Anton Chekhov
    Author existingAuthor = session.Query.All<Author>()
      .Where(author => author.FirstName=="Anton" && author.LastName=="Chekhov")
      .FirstOrDefault();

    //if Anton Pavlovich isn't in database yet then and him
    if (existingAuthor==null) {
      existingAuthor = new new Author(session) {
        FirstName = "Anton",
        LastName = "Chekhov";
      }
    }

    // add new book and assign it with Anton Chekhov
    existingAuthor.Books.Add(new Book(session) {Title = "The Cherry Orchard"});

    // commit opened transaction to save changes made within it
    transactionScope.Complete();
  }
}

// on application shutdown dispose existing domain
domain.Dispose()
```


### Getting support

If you have a specific question about using DataObjects.Net you can ask [on our support forum](http://support.x-tensive.com) or send your question to [support@dataobjects.net](mailto:support@dataobjects.net).

### How To Build

Repository contains one solution file - `Orm`

This solution contains `Weaver` project responsible for post-build processing of assemblies containing inheritors of `Xtensive.Orm.Persistent` class. `Weaver` project is first in build sequence. Other projects in the solution include DataObjects.Net itself as well as its extensions and tests.

In order to build project binaries one need to execute the `dotnet build` command in the solution folder. It will build everything in `Debug` configuration. In case `Release` binaries are needed just specify configuration parameter as following

```console
dotnet build -c Release
```

By defuault `Debug` configuration build doesn't generate Nuget packages but `Release` configuration build does. It is possible to change this default behavior by specifying `GeneratePackageOnBuild` parameter explicitly.
So in case Nuget packages aren't needed for release build consider to run 

```console
dotnet build -c Release /p:GeneratePackageOnBuild=false
```

alternatively the following command will generate packages for `Debug` build

```console
dotnet build /p:GeneratePackageOnBuild=true
```

Build results are available in the `_Build` subdirectory of solution folder.


Version.props file declares version is building. `<DoVersion>` tag defiles version in `<Major version>.<Minor version>.<Revision>` format. Do not define Build number, it is defined while building. `<DoVersionSuffix>` should be defined for pre-release versions like Alphas, Betas, and RCs.

### License

DataObjects.Net and its extensions published here are licensed under the [MIT](https://github.com/DataObjects-NET/dataobjects-net/blob/master/License.txt) license.<|MERGE_RESOLUTION|>--- conflicted
+++ resolved
@@ -3,21 +3,12 @@
 DataObjects.Net is a persistence and object-relational mapping framework for the Microsoft .NET. It allows developers to define persistent objects as well as business logic directly in C#, Visual Basic or F#. The persistent objects can be retrieved by LINQ queries. Persistent data can be stored in SQL Servers. In contrast to many other ORM frameworks the database model is generated and maintained automatically.
 
 Supported databases:
-<<<<<<< HEAD
-- MS SQL Server 2012, 2014, 2016, 2017, 2019
-- MS Azure SQL Database
-- Oracle 10g, 11g
-- PostgreSQL 9.x, 10, 11, 12, 13
-- MySQL 5.6, 5.7, 8.0
-- Firebird 2.5, 4.0
-=======
 - MS SQL Server 2008 R2, 2012, 2014, 2016, 2017, 2019, 2022
 - MS Azure SQL Database
 - Oracle 10g, 11g
 - PostgreSQL 8.3, 8.4, 9.0, 9.1, 9.2, 10, 11, 12, 13, 14, 15
 - MySQL 5.5, 5.6
-- Firebird 2.5
->>>>>>> 790a0a10
+- Firebird 2.5, 4.0
 - Sqlite 3
 
 NOTE that MS SQL Server 2008 R2, PostgreSQL v8.3, v8.4, and MySQL v5.5 were removed from supported versions list because they're too old and reached End-Of-Live status. Drivers for these versions still exist within libraries and we will try to keep them working but no guarantee given.
