[main] Addressed DataTypeCollection.Add method issue of wrong adding storage-specifid types to the collection
[main] Addressed rare issue of entities expire management when SessionOption.NonTransactionalReads is on
[main] Fixed issue of skipping persist or query tasks during batching
<<<<<<< HEAD
[main] Fixed query root (Query.All<T>()) reuse issue which might lead to bad columns mapping and exception
=======
[main] Improved error message when the entity user operates with is removed, now it contains type of entity
>>>>>>> 271b7986
[sqlserver] Sql error messages for British English are correctly parsed<|MERGE_RESOLUTION|>--- conflicted
+++ resolved
@@ -1,9 +1,6 @@
 [main] Addressed DataTypeCollection.Add method issue of wrong adding storage-specifid types to the collection
 [main] Addressed rare issue of entities expire management when SessionOption.NonTransactionalReads is on
 [main] Fixed issue of skipping persist or query tasks during batching
-<<<<<<< HEAD
+[main] Improved error message when the entity user operates with is removed, now it contains type of entity
 [main] Fixed query root (Query.All<T>()) reuse issue which might lead to bad columns mapping and exception
-=======
-[main] Improved error message when the entity user operates with is removed, now it contains type of entity
->>>>>>> 271b7986
 [sqlserver] Sql error messages for British English are correctly parsed