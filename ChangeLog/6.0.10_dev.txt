--- conflicted
+++ resolved
@@ -1,5 +1,2 @@
-<<<<<<< HEAD
-[main] Fixed NotSupportedException appeared on x86 architecture when DateTimeOffset is used in entites
-=======
 [main] Fixed certain cases of NRE happened on Domain build due to views in extracted schema
->>>>>>> 4b38d6f5
+[main] Fixed NotSupportedException appeared on x86 architecture when DateTimeOffset is used in entites