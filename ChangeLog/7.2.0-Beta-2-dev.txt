--- conflicted
+++ resolved
@@ -1,14 +1,11 @@
 [main] Upgrade hints change names of constructors' string parameters for better understanding of what suppose to be in them.
 [main] Improved string operations Trim/TrimStart/TrimEnd support
-<<<<<<< HEAD
-[main] Updated BitFaster.Caching to version 2.5.3
-[firebird] Updated client library to version 10.3.2
-=======
 [main] Obsolete DomainConfiguration.DefauktForeignKeyMode const removed, the correctly named constant still exists
 [main] Obsolete SqlPersistTask constructors removed
 [main] Obsolete AggregateProvider constructor removed
 [main] Obsolete CalculateProvider constructor removed
->>>>>>> 090095b8
+[main] Updated BitFaster.Caching to version 2.5.3
+[firebird] Updated client library to version 10.3.2
 [mysql] SqlDml.NullIf function now correctly translated
 [mysql] Improved support for string.PadLeft/PadRight opertaions
 [mysql] Updated client library to version 8.4.0
