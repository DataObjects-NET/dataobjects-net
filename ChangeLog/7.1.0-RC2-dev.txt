--- conflicted
+++ resolved
@@ -1,6 +1,3 @@
 [main] Added support for DefaultExpression within Linq queries
-<<<<<<< HEAD
-[main] No Session.Activate() in ToTransactional extension, it affects EntitySet<T> enumeration.
-=======
 [main] Support for TimeOnly ctors (time parts and ticks) in Linq, except for SQLite and MySQL providers
->>>>>>> 566de7c5
+[main] No Session.Activate() in ToTransactional extension, it affects EntitySet<T> enumeration.