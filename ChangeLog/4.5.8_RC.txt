--- conflicted
+++ resolved
@@ -1,19 +1,14 @@
-[main] Added QueryEndpoint.Items() method for querying EntitySets within compiled queries
-[main] Added support for DateTime.AddXxx() methods in LINQ translator
-[main] Added support for System.Linq.EnumerableQuery<T> in LINQ translator
-[main] Fixed incorrect column references in generated SQL for certain queries
-[main] Fixed querying for types with enum type discriminators
-[main] Fixed querying for types with enum key fields
-[main] Fixed locking of entity that could not be persisted at the moment for some reason
-[main] Fixed handling of temporary tables query with zero columns
-[main] Fixed translation of GroupJoin() with temporary tables
-[main] Fixed translation of Distinct() after Select()
-[main] Fixed translation of ThenBy() that implicitly adds joins
-[main] Fixed support for LINQ member compilers that return nullable values
-<<<<<<< HEAD
-[main] Fixed translation of as with subquery operand
-
-=======
-[main] Optimized translation of String.IsNullOrEmpty() method
-
->>>>>>> 06d508c5
+[main] Added QueryEndpoint.Items() method for querying EntitySets within compiled queries
+[main] Added support for DateTime.AddXxx() methods in LINQ translator
+[main] Added support for System.Linq.EnumerableQuery<T> in LINQ translator
+[main] Fixed incorrect column references in generated SQL for certain queries
+[main] Fixed querying for types with enum type discriminators
+[main] Fixed querying for types with enum key fields
+[main] Fixed locking of entity that could not be persisted at the moment for some reason
+[main] Fixed handling of temporary tables query with zero columns
+[main] Fixed translation of GroupJoin() with temporary tables
+[main] Fixed translation of Distinct() after Select()
+[main] Fixed translation of ThenBy() that implicitly adds joins
+[main] Fixed support for LINQ member compilers that return nullable values
+[main] Optimized translation of String.IsNullOrEmpty() method
+[main] Fixed translation of as with subquery operand