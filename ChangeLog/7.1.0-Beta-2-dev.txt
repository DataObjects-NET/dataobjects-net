--- conflicted
+++ resolved
@@ -49,14 +49,11 @@
 [main] IgnoreRule supports indexes
 [main] Queries use parameters instead of constant values for type indentifiers within columns list
 [main] Added DomainConfiguration.PreferTypeIdsAsQueryParameters to choose between contants and parameters for TypeIds
-<<<<<<< HEAD
+[main] ShareStorageSchemaOverNodes option now includes shared query cache when TypeIds as paremters are prefered
 [main] Introduced TypeInfo.Ancestor property
 [main] Introduced TypeInfo.DirectDescendants and.AllDescendants properties
 [main] Introduced TypeInfo.DirectInterfaces and.AllInterfaces properties
 [main] Introduced TypeInfo.DirectImplementors .AllImplementors properties
-=======
-[main] ShareStorageSchemaOverNodes option now includes shared query cache when TypeIds as paremters are prefered
->>>>>>> 82d46134
 [main] BitFaster.Caching package reference is updated to 1.0.7
 [main] No error caused by ambiguity due to new IQueryable extension methods of .Net 6
 [main] General performance and memory efficiency improvements
