--- conflicted
+++ resolved
@@ -1,6 +1,3 @@
-<<<<<<< HEAD
-[main] In addition to previous version, more cases of incorrect join type usage addressed
-=======
 [main] Addressed issue of not visiting grouping expression correctly which appeared in previous version
 [main] Addressed certain issues of incorrect query optimization when it contains multiple In() calls
->>>>>>> c204cd76
+[main] In addition to previous version, more cases of incorrect join type usage addressed