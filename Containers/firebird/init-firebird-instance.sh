--- conflicted
+++ resolved
@@ -4,8 +4,4 @@
 
 
 /opt/firebird/bin/registerDatabase.sh "dotest" "$FIREBIRD_DATABASE"
-<<<<<<< HEAD
-echo "Register aliases with default settings for databasees"
-=======
-echo "Register aliases with default settings for databases"
->>>>>>> 9b1267a8
+echo "Register aliases with default settings for databases"