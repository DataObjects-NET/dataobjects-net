--- conflicted
+++ resolved
@@ -17,17 +17,10 @@
       - 'Orm/Xtensive.Orm/Orm/Upgrade/**'
       - 'Orm/Xtensive.Orm/Sql/**'
       # provider
-<<<<<<< HEAD
-      - 'Orm/Xtensive.Orm.MySql/**'
-      - '!Orm/Xtensive.Orm.MySql/**.csproj'
-      - '!Orm/Xtensive.Orm.MySql/NuGetContent/**'
-      # main test project - any code change
-=======
       - 'Orm/Xtensive.Orm.PostgreSql/**'
       - '!Orm/Xtensive.Orm.PostgreSql/**.csproj'
       - '!Orm/Xtensive.Orm.PostgreSql/NuGetContent/**'
       # main test project - only most significant parts
->>>>>>> ee08d042
       - 'Orm/Xtensive.Orm.Tests/Issues/**'
       - 'Orm/Xtensive.Orm.Tests/Storage/**'
       - 'Orm/Xtensive.Orm.Tests/Upgrade/**'
@@ -64,17 +57,10 @@
       - 'Orm/Xtensive.Orm/Orm/Upgrade/**'
       - 'Orm/Xtensive.Orm/Sql/**'
       # provider
-<<<<<<< HEAD
-      - 'Orm/Xtensive.Orm.MySql/**'
-      - '!Orm/Xtensive.Orm.MySql/**.csproj'
-      - '!Orm/Xtensive.Orm.MySql/NuGetContent/**'
-      # main test project - any code change
-=======
       - 'Orm/Xtensive.Orm.PostgreSql/**'
       - '!Orm/Xtensive.Orm.PostgreSql/**.csproj'
       - '!Orm/Xtensive.Orm.PostgreSql/NuGetContent/**'
       # main test project - only most significant parts
->>>>>>> ee08d042
       - 'Orm/Xtensive.Orm.Tests/Issues/**'
       - 'Orm/Xtensive.Orm.Tests/Storage/**'
       - 'Orm/Xtensive.Orm.Tests/Upgrade/**'
@@ -105,17 +91,10 @@
       - 'Orm/Xtensive.Orm/Orm/Upgrade/**'
       - 'Orm/Xtensive.Orm/Sql/**'
       # provider
-<<<<<<< HEAD
-      - 'Orm/Xtensive.Orm.MySql/**'
-      - '!Orm/Xtensive.Orm.MySql/**.csproj'
-      - '!Orm/Xtensive.Orm.MySql/NuGetContent/**'
-      # main test project - any code change
-=======
       - 'Orm/Xtensive.Orm.PostgreSql/**'
       - '!Orm/Xtensive.Orm.PostgreSql/**.csproj'
       - '!Orm/Xtensive.Orm.PostgreSql/NuGetContent/**'
       # main test project - only most significant parts
->>>>>>> ee08d042
       - 'Orm/Xtensive.Orm.Tests/Issues/**'
       - 'Orm/Xtensive.Orm.Tests/Storage/**'
       - 'Orm/Xtensive.Orm.Tests/Upgrade/**'
