name: 🛠📚 MS SQL Server tests
run-name: Run database tests on MS SQL Server on dispatch. Run No ${{ github.run_number }}.
on:
  workflow_dispatch:
    inputs:
      fetch_depth:
        description: 'Depth of repo fetch (change if SHA populated)'
        required: false
        default: 1
        type: number
      specific_sha:
        description: 'Commit SHA to checkout'
        required: false
        default: ''
        type: string
      show_all_fails:
        description: 'No mute tests'
        type: boolean
        default: false
        required: true
      mssql2017:
        description: 'MS SQL Server 2017'
        type: boolean
        default: false
        required: true
      mssql2019:
        description: 'MS SQL Server 2019'
        type: boolean
        default: true
        required: true
      mssql2022:
        description: 'MS SQL Server 2022'
        type: boolean
        default: false
        required: true

# new commits with the same key will cancel previously run workflows
concurrency:
  group: ${{ github.workflow }}-${{ github.ref }}
  cancel-in-progress: true

permissions:
  contents: read
  actions: read
  checks: write

jobs:
  test_on_mssql2017:
    name: Tests on MS SQL Server 2017
    if: ${{ inputs.mssql2017 }}
    strategy:
      matrix:
<<<<<<< HEAD
        net: [ 'net5.0', 'net6.0' ]
    uses: DataObjects-NET/dataobjects-net/.github/workflows/reusable-storage-dependant-tests.yml@7.1
=======
        net: [ 'netcoreapp3.1' ]
    uses: DataObjects-NET/dataobjects-net/.github/workflows/reusable-storage-dependant-tests.yml@7.0
>>>>>>> 5cb02ad2
    with:
      storage: mssql2017
      build_config: Release
      target_framework: ${{ matrix.net }}
      specific_sha: ${{ inputs.specific_sha }}
      fetch_depth: ${{ fromJSON(inputs.fetch_depth) }}
      show_all_fails: ${{ fromJSON(inputs.show_all_fails) }}
      test_output_verbosity: minimal
      test_run_timeout: 50
      run_main: true
      run_sql: true
      run_extensions: true
      publish_raw_results: true

  test_on_mssql2019:
    name: Tests on MS SQL Server 2019
    if: ${{ inputs.mssql2019 }}
    strategy:
      matrix:
<<<<<<< HEAD
        net: [ 'net5.0', 'net6.0' ]
    uses: DataObjects-NET/dataobjects-net/.github/workflows/reusable-storage-dependant-tests.yml@7.1
=======
        net: [ 'netcoreapp3.1' ]
    uses: DataObjects-NET/dataobjects-net/.github/workflows/reusable-storage-dependant-tests.yml@7.0
>>>>>>> 5cb02ad2
    with:
      storage: mssql2019
      build_config: Release
      target_framework: ${{ matrix.net }}
      specific_sha: ${{ inputs.specific_sha }}
      fetch_depth: ${{ fromJSON(inputs.fetch_depth) }}
      show_all_fails: ${{ fromJSON(inputs.show_all_fails) }}
      test_output_verbosity: minimal
      test_run_timeout: 50
      run_main: true
      run_sql: true
      run_extensions: true
      publish_raw_results: true

  test_on_mssql2022:
    name: Tests on MS SQL Server 2022
    if: ${{ inputs.mssql2022 }}
    strategy:
      matrix:
<<<<<<< HEAD
        net: [ 'net5.0', 'net6.0' ]
    uses: DataObjects-NET/dataobjects-net/.github/workflows/reusable-storage-dependant-tests.yml@7.1
=======
        net: [ 'netcoreapp3.1' ]
    uses: DataObjects-NET/dataobjects-net/.github/workflows/reusable-storage-dependant-tests.yml@7.0
>>>>>>> 5cb02ad2
    with:
      storage: mssql2022
      build_config: Release
      target_framework: ${{ matrix.net }}
      specific_sha: ${{ inputs.specific_sha }}
      fetch_depth: ${{ fromJSON(inputs.fetch_depth) }}
      show_all_fails: ${{ fromJSON(inputs.show_all_fails) }}
      test_output_verbosity: minimal
      test_run_timeout: 50
      run_main: true
      run_sql: true
      run_extensions: true
      publish_raw_results: true<|MERGE_RESOLUTION|>--- conflicted
+++ resolved
@@ -50,13 +50,8 @@
     if: ${{ inputs.mssql2017 }}
     strategy:
       matrix:
-<<<<<<< HEAD
         net: [ 'net5.0', 'net6.0' ]
     uses: DataObjects-NET/dataobjects-net/.github/workflows/reusable-storage-dependant-tests.yml@7.1
-=======
-        net: [ 'netcoreapp3.1' ]
-    uses: DataObjects-NET/dataobjects-net/.github/workflows/reusable-storage-dependant-tests.yml@7.0
->>>>>>> 5cb02ad2
     with:
       storage: mssql2017
       build_config: Release
@@ -76,13 +71,8 @@
     if: ${{ inputs.mssql2019 }}
     strategy:
       matrix:
-<<<<<<< HEAD
         net: [ 'net5.0', 'net6.0' ]
     uses: DataObjects-NET/dataobjects-net/.github/workflows/reusable-storage-dependant-tests.yml@7.1
-=======
-        net: [ 'netcoreapp3.1' ]
-    uses: DataObjects-NET/dataobjects-net/.github/workflows/reusable-storage-dependant-tests.yml@7.0
->>>>>>> 5cb02ad2
     with:
       storage: mssql2019
       build_config: Release
@@ -102,13 +92,8 @@
     if: ${{ inputs.mssql2022 }}
     strategy:
       matrix:
-<<<<<<< HEAD
         net: [ 'net5.0', 'net6.0' ]
     uses: DataObjects-NET/dataobjects-net/.github/workflows/reusable-storage-dependant-tests.yml@7.1
-=======
-        net: [ 'netcoreapp3.1' ]
-    uses: DataObjects-NET/dataobjects-net/.github/workflows/reusable-storage-dependant-tests.yml@7.0
->>>>>>> 5cb02ad2
     with:
       storage: mssql2022
       build_config: Release
