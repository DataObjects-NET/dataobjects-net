name: Run storage-dependant tests
run-name: Run tests on ${{ inputs.storage }})
on:
  workflow_call:
    inputs:
      storage:
        description: 'Storage name from storage config file'
        required: true
        default: 'sqlite3'
        type: string
      build_config:
        description: 'Build configuration'
        required: true
        default: 'Release'
        type: string
      target_framework:
        description: 'Target framework'
        required: true
        default: 'net6.0'
        type: string
      specific_sha:
        description: 'Commit SHA to checkout'
        required: false
        default: ''
        type: string
      show_all_fails:
        description: 'No mute tests'
        type: boolean
        default: false
        required: true
      test_output_verbosity:
        description: 'Verbosity for dotnet test command'
        required: true
        default: 'minimal'
        type: string
      run_main:
        description: 'Run Xtensive.Orm.Tests tests'
        required: true
        default: true
        type: boolean
      run_sql:
        description: 'Run Xtensive.Orm.Tests.Sql tests'
        required: true
        default: true
        type: boolean
      run_extensions:
        description: 'Run extension projects tests'
        required: true
        default: true
        type: boolean
      test_run_timeout:
        description: 'Timeout for all tests'
        required: true
        default: 140
        type: number
      publish_raw_results:
        description: 'Publish TRX files as atrifacts'
        required: false
        default: false
        type: boolean

permissions:
  contents: read
  actions: read
  checks: write

jobs:
  run_storage_tests:
    name: Run storage tests
    runs-on: ubuntu-latest
    if: ${{ inputs.run_main || inputs.run_sql || inputs.run_extensions }}
    env:
      DO_STORAGE: ${{ inputs.storage }}
      BUILD_NUMBER: ${{ github.run_number }}
      DO_TargetFrameworks: ${{ inputs.target_framework }}
      REQUIRES_DOCKER: ${{ inputs.storage != 'sqlite3' }} #sqlite3 exists within runner
      DOCKER_SCRIPT_KEY: ''
      TEST_RESULTS_FOLDER: _Build/tests/${{ inputs.build_config }}/${{ inputs.target_framework }}/${{ inputs.storage }}

    steps:
<<<<<<< HEAD
      - name: Checkout repo
=======
      - name: downgrade OpenSSL for net5.0
        if: $${{ contains(inputs.target_framework, 'net5.0') }}
        timeout-minutes: 3
        run: |
          wget http://archive.ubuntu.com/ubuntu/pool/main/o/openssl/libssl1.1_1.1.0g-2ubuntu4_amd64.deb
          sudo dpkg -i libssl1.1_1.1.0g-2ubuntu4_amd64.deb

      - name: Checkout repo (last commit)
        if: ${{ github.event_name == 'pull_request_review' || github.event_name == 'pull_request' || inputs.specific_sha == '' || github.ref_type != 'branch' }}
>>>>>>> a6ef10b3
        timeout-minutes: 1
        uses: actions/checkout@v4
          
      - name: Checkout repo (last 50 commit)
        if: ${{ github.event_name != 'pull_request_review' && github.event_name != 'pull_request' && inputs.specific_sha != '' && github.ref_type == 'branch' }}
        timeout-minutes: 5
        uses: actions/checkout@v4
        with:
          ref: ${{ github.ref_name }}
          fetch-depth: 50

       # it leads to detached HEAD, but we don't commit anything anyway
      - name: Manual commit checkout if required
        if: ${{ inputs.specific_sha != '' && github.reg_type == 'branch' }}
        run: git checkout ${{ inputs.specific_sha }}


      # We start docker before build because in some cases extra time required for storage to init itself
      # and projects build time is good time delay for database to start.
      - name: Combine storage key into Docker script key
        if: ${{ success() && env.REQUIRES_DOCKER=='true' }}
        run: |
          echo "DOCKER_SCRIPT_KEY=DOCKER_${DO_STORAGE@U}" >> ${GITHUB_ENV}

      - name: Try get docker script by key and deploy it
        if: ${{ success() && env.REQUIRES_DOCKER=='true' }}
        timeout-minutes: 10
        run: '${{ vars[env.DOCKER_SCRIPT_KEY] }}'

      - name: Build Orm
        if: ${{ success() }}
        timeout-minutes: 5
        run: dotnet build Orm.sln -c ${{ inputs.build_config }}

      - name: Setup .NETs
        if: ${{ success() }}
        timeout-minutes: 2
        uses: ./.github/actions/setup-dotnets
        with:
          target_framework: ${{ env.DO_TargetFrameworks }}

      # Since composite action syntax does not allow to define step timeout
      # we have to run Reprocessing project here, because it may stuck in forever-loop
      - name: Test Reprocessing extension set of tests
        id: reprocessing
        env:
          GA_NO_IGNORE: ${{ inputs.show_all_fails }}
        if: ${{ success() && inputs.run_extensions  }}
        timeout-minutes: 5 # timeout here is VERY important because reprocessing tests concurrent execution which can cause forever loop
        run: dotnet test Extensions/Xtensive.Orm.Reprocessing.Tests/Xtensive.Orm.Reprocessing.Tests.csproj -c ${{ inputs.build_config }} --no-build --logger "trx;LogFileName=Xtensive.Orm.Reprocessing.Tests.trx"  --results-directory ${{ env.TEST_RESULTS_FOLDER }} -v ${{ inputs.test_output_verbosity }}

      - name: Run tests
        id: complex_tests
        if: ${{ !cancelled()}}
        timeout-minutes: ${{ inputs.test_run_timeout }}
        uses: ./.github/actions/run-database-tests
        with:
          build_config: ${{ inputs.build_config }}
          show_all_fails: ${{ inputs.show_all_fails }}
          test_output_verbosity: ${{ inputs.test_output_verbosity }}
          test_results_folder: ${{ env.TEST_RESULTS_FOLDER }}
          run_main: ${{ fromJSON(inputs.run_main) }}
          run_sql: ${{ fromJSON(inputs.run_sql) }}
          run_extensions: ${{ fromJSON(inputs.run_extensions) }}

      - name: Docker. Shut down container
        if: ${{ !cancelled() && env.REQUIRES_DOCKER=='true' }}
        timeout-minutes: 1
        run: |
          docker stop $(docker ps -a -q)

      - name: Publish raw test results as files
        if: |
          (!cancelled() && inputs.publish_raw_results) || failure()
        timeout-minutes: 1
        uses: actions/upload-artifact@v4
        with:
          name: DO_${{ github.ref_name }}_${{ github.run_number }}_on_${{ inputs.storage }}_${{inputs.target_framework}}
          path: |
            ${{ env.TEST_RESULTS_FOLDER }}/**
          if-no-files-found: error
          retention-days: 1

      - name: Make Final Test report
        if: |
          (github.event_name == 'workflow_dispatch' && (steps.reprocessing.outcome != 'cancelled' || steps.complex_tests.outcome != 'cancelled'))
            || (github.event_name != 'workflow_dispatch' && (steps.reprocessing.outcome == 'failure' || steps.complex_tests.outcome == 'failure'))
        timeout-minutes: 1
        uses: dorny/test-reporter@v2.1.1
        with:
          name: RESULTS - ${{ inputs.storage }}@${{ inputs.target_framework }} test results
          path: ${{ env.TEST_RESULTS_FOLDER }}/*.trx
          reporter: dotnet-trx
          fail-on-empty: true
          #list-suites: 'all'
          list-tests: ${{ inputs.publish_raw_results && 'failed' || 'all' }}
          list-suites: 'failed'
          #list-tests: 'failed'<|MERGE_RESOLUTION|>--- conflicted
+++ resolved
@@ -78,9 +78,6 @@
       TEST_RESULTS_FOLDER: _Build/tests/${{ inputs.build_config }}/${{ inputs.target_framework }}/${{ inputs.storage }}
 
     steps:
-<<<<<<< HEAD
-      - name: Checkout repo
-=======
       - name: downgrade OpenSSL for net5.0
         if: $${{ contains(inputs.target_framework, 'net5.0') }}
         timeout-minutes: 3
@@ -90,7 +87,6 @@
 
       - name: Checkout repo (last commit)
         if: ${{ github.event_name == 'pull_request_review' || github.event_name == 'pull_request' || inputs.specific_sha == '' || github.ref_type != 'branch' }}
->>>>>>> a6ef10b3
         timeout-minutes: 1
         uses: actions/checkout@v4
           
