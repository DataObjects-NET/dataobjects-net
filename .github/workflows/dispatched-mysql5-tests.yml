name: 🛠🐬 MySQL 5.x tests
run-name: Run database tests on MySQL on dispatch. Run No ${{ github.run_number }}.
on:
  workflow_dispatch:
    inputs:
      fetch_depth:
        description: 'Depth of repo fetch (change if SHA populated)'
        required: false
        default: 1
        type: number
      specific_sha:
        description: 'Commit SHA to checkout'
        required: false
        default: ''
        type: string
      show_all_fails:
        description: 'No mute tests'
        type: boolean
        default: false
        required: true
      mysql55:
        description: 'MySQL 5.5'
        type: boolean
        default: false
        required: true
      mysql56:
        description: 'MySQL 5.6'
        type: boolean
        default: true
        required: true
      mysql57:
        description: 'MySQL 5.7'
        type: boolean
        default: true
        required: true

# new commits with the same key will cancel previously run workflows
concurrency:
  group: ${{ github.workflow }}-${{ github.ref }}
  cancel-in-progress: true

permissions:
  contents: read
  actions: read
  checks: write

jobs:
  test_on_mysql55:
    name: Tests on MySQL 5.5
    if: ${{ inputs.mysql55 }}
    strategy:
      matrix:
<<<<<<< HEAD
        net: [ 'net5.0', 'net6.0' ]
    uses: DataObjects-NET/dataobjects-net/.github/workflows/reusable-storage-dependant-tests.yml@7.1
=======
        net: [ 'netcoreapp3.1' ]
    uses: DataObjects-NET/dataobjects-net/.github/workflows/reusable-storage-dependant-tests.yml@7.0
>>>>>>> 5cb02ad2
    with:
      storage: mysql55
      build_config: Release
      target_framework: ${{ matrix.net }}
      specific_sha: ${{ inputs.specific_sha }}
      fetch_depth: ${{ fromJSON(inputs.fetch_depth) }}
      show_all_fails: ${{ fromJSON(inputs.show_all_fails) }}
      test_output_verbosity: minimal
      test_run_timeout: 20
      run_main: true
      run_sql: true
      run_extensions: true
      publish_raw_results: true

  test_on_mysql56:
    name: Tests on MySQL 5.6
    if: ${{ inputs.mysql56 }}
    strategy:
      matrix:
<<<<<<< HEAD
        net: [ 'net5.0', 'net6.0' ]
    uses: DataObjects-NET/dataobjects-net/.github/workflows/reusable-storage-dependant-tests.yml@7.1
=======
        net: [ 'netcoreapp3.1' ]
    uses: DataObjects-NET/dataobjects-net/.github/workflows/reusable-storage-dependant-tests.yml@7.0
>>>>>>> 5cb02ad2
    with:
      storage: mysql56
      build_config: Release
      target_framework: ${{ matrix.net }}
      specific_sha: ${{ inputs.specific_sha }}
      fetch_depth: ${{ fromJSON(inputs.fetch_depth) }}
      show_all_fails: ${{ fromJSON(inputs.show_all_fails) }}
      test_output_verbosity: minimal
      test_run_timeout: 30
      run_main: true
      run_sql: true
      run_extensions: true
      publish_raw_results: true

  test_on_mysql57:
    name: Tests on MySQL 5.7
    if: ${{ inputs.mysql57 }}
    strategy:
      matrix:
<<<<<<< HEAD
        net: [ 'net5.0', 'net6.0' ]
    uses: DataObjects-NET/dataobjects-net/.github/workflows/reusable-storage-dependant-tests.yml@7.1
=======
        net: [ 'netcoreapp3.1' ]
    uses: DataObjects-NET/dataobjects-net/.github/workflows/reusable-storage-dependant-tests.yml@7.0
>>>>>>> 5cb02ad2
    with:
      storage: mysql57
      build_config: Release
      target_framework: ${{ matrix.net }}
      specific_sha: ${{ inputs.specific_sha }}
      fetch_depth: ${{ fromJSON(inputs.fetch_depth) }}
      test_output_verbosity: minimal
      test_run_timeout: 35
      run_main: true
      run_sql: true
      run_extensions: true
      publish_raw_results: true<|MERGE_RESOLUTION|>--- conflicted
+++ resolved
@@ -50,13 +50,8 @@
     if: ${{ inputs.mysql55 }}
     strategy:
       matrix:
-<<<<<<< HEAD
         net: [ 'net5.0', 'net6.0' ]
     uses: DataObjects-NET/dataobjects-net/.github/workflows/reusable-storage-dependant-tests.yml@7.1
-=======
-        net: [ 'netcoreapp3.1' ]
-    uses: DataObjects-NET/dataobjects-net/.github/workflows/reusable-storage-dependant-tests.yml@7.0
->>>>>>> 5cb02ad2
     with:
       storage: mysql55
       build_config: Release
@@ -76,13 +71,8 @@
     if: ${{ inputs.mysql56 }}
     strategy:
       matrix:
-<<<<<<< HEAD
         net: [ 'net5.0', 'net6.0' ]
     uses: DataObjects-NET/dataobjects-net/.github/workflows/reusable-storage-dependant-tests.yml@7.1
-=======
-        net: [ 'netcoreapp3.1' ]
-    uses: DataObjects-NET/dataobjects-net/.github/workflows/reusable-storage-dependant-tests.yml@7.0
->>>>>>> 5cb02ad2
     with:
       storage: mysql56
       build_config: Release
@@ -102,19 +92,15 @@
     if: ${{ inputs.mysql57 }}
     strategy:
       matrix:
-<<<<<<< HEAD
         net: [ 'net5.0', 'net6.0' ]
     uses: DataObjects-NET/dataobjects-net/.github/workflows/reusable-storage-dependant-tests.yml@7.1
-=======
-        net: [ 'netcoreapp3.1' ]
-    uses: DataObjects-NET/dataobjects-net/.github/workflows/reusable-storage-dependant-tests.yml@7.0
->>>>>>> 5cb02ad2
     with:
       storage: mysql57
       build_config: Release
       target_framework: ${{ matrix.net }}
       specific_sha: ${{ inputs.specific_sha }}
       fetch_depth: ${{ fromJSON(inputs.fetch_depth) }}
+      show_all_fails: ${{ fromJSON(inputs.show_all_fails) }}
       test_output_verbosity: minimal
       test_run_timeout: 35
       run_main: true
