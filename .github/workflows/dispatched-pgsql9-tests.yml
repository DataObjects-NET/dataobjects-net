name: 🛠🐘 PostgreSQL 9.x tests
run-name: Run database tests on PostgreSQL on dispatch. Run No ${{ github.run_number }}.
on:
  workflow_dispatch:
    inputs:
      fetch_depth:
        description: 'Depth of repo fetch (change if SHA populated)'
        required: false
        default: 1
        type: number
      specific_sha:
        description: 'Commit SHA to checkout'
        required: false
        default: ''
        type: string
      show_all_fails:
        description: 'No mute tests'
        type: boolean
        default: false
        required: true
      pgsql91:
        description: 'PostgreSQL 9.1'
        type: boolean
        default: false
        required: true
      pgsql92:
        description: 'PostgreSQL 9.2'
        type: boolean
        default: false
        required: true
      pgsql96:
        description: 'PostgreSQL 9.6'
        type: boolean
        default: true
        required: true

# new commits with the same key will cancel previously run workflows
concurrency:
  group: ${{ github.workflow }}-${{ github.ref }}
  cancel-in-progress: true

permissions:
  contents: read
  actions: read
  checks: write

jobs:
  # requires special docker registry because the image is based on schema 1, which is depricated
  #test_on_pgsql90:
  #  name: Tests on PostgreSQL 9.0
  #  if: ${{ inputs.pgsql90 }}
<<<<<<< HEAD
  #  uses: DataObjects-NET/dataobjects-net/.github/workflows/reusable-storage-dependant-tests.yml@7.1
=======
  #  uses: DataObjects-NET/dataobjects-net/.github/workflows/reusable-storage-dependant-tests.yml@7.0
>>>>>>> 5cb02ad2
  #  with:
  #    storage: pgsql90
  #    build_config: Release
  #    target_frameworks: net6.0
  #    specific_sha: ${{ inputs.specific_sha }}
  #    fetch_depth: 1
  #    test_output_verbosity: minimal
  #    test_run_timeout: 70
  #    run_main: true
  #    run_sql: true
  #    run_extensions: true
  #    publish_raw_results: false

  test_on_pgsql91:
    name: Tests on PostgreSQL 9.1
    if: ${{ inputs.pgsql91 }}
    strategy:
      matrix:
<<<<<<< HEAD
        net: [ 'net5.0', 'net6.0' ]
    uses: DataObjects-NET/dataobjects-net/.github/workflows/reusable-storage-dependant-tests.yml@7.1
=======
        net: [ 'netcoreapp3.1' ]
    uses: DataObjects-NET/dataobjects-net/.github/workflows/reusable-storage-dependant-tests.yml@7.0
>>>>>>> 5cb02ad2
    with:
      storage: pgsql91
      build_config: Release
      target_framework: ${{ matrix.net }}
      specific_sha: ${{ inputs.specific_sha }}
      fetch_depth: ${{ fromJSON(inputs.fetch_depth) }}
      show_all_fails: ${{ fromJSON(inputs.show_all_fails) }}
      test_output_verbosity: minimal
      test_run_timeout: 30
      run_main: true
      run_sql: true
      run_extensions: true
      publish_raw_results: true

  test_on_pgsql92:
    name: Tests on PostgreSQL 9.2
    if: ${{ inputs.pgsql92 }}
    strategy:
      matrix:
<<<<<<< HEAD
        net: [ 'net5.0', 'net6.0' ]
    uses: DataObjects-NET/dataobjects-net/.github/workflows/reusable-storage-dependant-tests.yml@7.1
=======
        net: [ 'netcoreapp3.1' ]
    uses: DataObjects-NET/dataobjects-net/.github/workflows/reusable-storage-dependant-tests.yml@7.0
>>>>>>> 5cb02ad2
    with:
      storage: pgsql92
      build_config: Release
      target_framework: ${{ matrix.net }}
      specific_sha: ${{ inputs.specific_sha }}
      fetch_depth: ${{ fromJSON(inputs.fetch_depth) }}
      show_all_fails: ${{ fromJSON(inputs.show_all_fails) }}
      test_output_verbosity: minimal
      test_run_timeout: 30
      run_main: true
      run_sql: true
      run_extensions: true
      publish_raw_results: true

  test_on_pgsql96:
    name: Tests on PostgreSQL 9.6
    if: ${{ inputs.pgsql96 }}
    strategy:
      matrix:
<<<<<<< HEAD
        net: [ 'net5.0', 'net6.0' ]
    uses: DataObjects-NET/dataobjects-net/.github/workflows/reusable-storage-dependant-tests.yml@7.1
=======
        net: [ 'netcoreapp3.1' ]
    uses: DataObjects-NET/dataobjects-net/.github/workflows/reusable-storage-dependant-tests.yml@7.0
>>>>>>> 5cb02ad2
    with:
      storage: pgsql96
      build_config: Release
      target_framework: ${{ matrix.net }}
      specific_sha: ${{ inputs.specific_sha }}
      fetch_depth: ${{ fromJSON(inputs.fetch_depth) }}
      show_all_fails: ${{ fromJSON(inputs.show_all_fails) }}
      test_output_verbosity: minimal
      test_run_timeout: 30
      run_main: true
      run_sql: true
      run_extensions: true
      publish_raw_results: true<|MERGE_RESOLUTION|>--- conflicted
+++ resolved
@@ -49,11 +49,7 @@
   #test_on_pgsql90:
   #  name: Tests on PostgreSQL 9.0
   #  if: ${{ inputs.pgsql90 }}
-<<<<<<< HEAD
   #  uses: DataObjects-NET/dataobjects-net/.github/workflows/reusable-storage-dependant-tests.yml@7.1
-=======
-  #  uses: DataObjects-NET/dataobjects-net/.github/workflows/reusable-storage-dependant-tests.yml@7.0
->>>>>>> 5cb02ad2
   #  with:
   #    storage: pgsql90
   #    build_config: Release
@@ -72,13 +68,8 @@
     if: ${{ inputs.pgsql91 }}
     strategy:
       matrix:
-<<<<<<< HEAD
         net: [ 'net5.0', 'net6.0' ]
     uses: DataObjects-NET/dataobjects-net/.github/workflows/reusable-storage-dependant-tests.yml@7.1
-=======
-        net: [ 'netcoreapp3.1' ]
-    uses: DataObjects-NET/dataobjects-net/.github/workflows/reusable-storage-dependant-tests.yml@7.0
->>>>>>> 5cb02ad2
     with:
       storage: pgsql91
       build_config: Release
@@ -98,13 +89,8 @@
     if: ${{ inputs.pgsql92 }}
     strategy:
       matrix:
-<<<<<<< HEAD
         net: [ 'net5.0', 'net6.0' ]
     uses: DataObjects-NET/dataobjects-net/.github/workflows/reusable-storage-dependant-tests.yml@7.1
-=======
-        net: [ 'netcoreapp3.1' ]
-    uses: DataObjects-NET/dataobjects-net/.github/workflows/reusable-storage-dependant-tests.yml@7.0
->>>>>>> 5cb02ad2
     with:
       storage: pgsql92
       build_config: Release
@@ -124,13 +110,8 @@
     if: ${{ inputs.pgsql96 }}
     strategy:
       matrix:
-<<<<<<< HEAD
         net: [ 'net5.0', 'net6.0' ]
     uses: DataObjects-NET/dataobjects-net/.github/workflows/reusable-storage-dependant-tests.yml@7.1
-=======
-        net: [ 'netcoreapp3.1' ]
-    uses: DataObjects-NET/dataobjects-net/.github/workflows/reusable-storage-dependant-tests.yml@7.0
->>>>>>> 5cb02ad2
     with:
       storage: pgsql96
       build_config: Release
