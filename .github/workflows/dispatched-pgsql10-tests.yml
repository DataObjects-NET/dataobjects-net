--- conflicted
+++ resolved
@@ -70,13 +70,8 @@
     if: ${{ inputs.pgsql100 }}
     strategy:
       matrix:
-<<<<<<< HEAD
-        net: [ 'net6.0', 'net7.0', 'net8.0' ]
-    uses: DataObjects-NET/dataobjects-net/.github/workflows/reusable-storage-dependant-tests.yml@master
-=======
-        net: [ 'net5.0', 'net6.0' ]
-    uses: DataObjects-NET/dataobjects-net/.github/workflows/reusable-storage-dependant-tests.yml@7.1
->>>>>>> a6ef10b3
+        net: [ 'net6.0', 'net7.0', 'net8.0' ]
+    uses: DataObjects-NET/dataobjects-net/.github/workflows/reusable-storage-dependant-tests.yml@master
     with:
       storage: pgsql100
       build_config: Release
@@ -95,13 +90,8 @@
     if: ${{ inputs.pgsql110 }}
     strategy:
       matrix:
-<<<<<<< HEAD
-        net: [ 'net6.0', 'net7.0', 'net8.0' ]
-    uses: DataObjects-NET/dataobjects-net/.github/workflows/reusable-storage-dependant-tests.yml@master
-=======
-        net: [ 'net5.0', 'net6.0' ]
-    uses: DataObjects-NET/dataobjects-net/.github/workflows/reusable-storage-dependant-tests.yml@7.1
->>>>>>> a6ef10b3
+        net: [ 'net6.0', 'net7.0', 'net8.0' ]
+    uses: DataObjects-NET/dataobjects-net/.github/workflows/reusable-storage-dependant-tests.yml@master
     with:
       storage: pgsql110
       build_config: Release
@@ -120,13 +110,8 @@
     if: ${{ inputs.pgsql120 }}
     strategy:
       matrix:
-<<<<<<< HEAD
-        net: [ 'net6.0', 'net7.0', 'net8.0' ]
-    uses: DataObjects-NET/dataobjects-net/.github/workflows/reusable-storage-dependant-tests.yml@master
-=======
-        net: [ 'net5.0', 'net6.0' ]
-    uses: DataObjects-NET/dataobjects-net/.github/workflows/reusable-storage-dependant-tests.yml@7.1
->>>>>>> a6ef10b3
+        net: [ 'net6.0', 'net7.0', 'net8.0' ]
+    uses: DataObjects-NET/dataobjects-net/.github/workflows/reusable-storage-dependant-tests.yml@master
     with:
       storage: pgsql120
       build_config: Release
@@ -145,13 +130,8 @@
     if: ${{ inputs.pgsql130 }}
     strategy:
       matrix:
-<<<<<<< HEAD
-        net: [ 'net6.0', 'net7.0', 'net8.0' ]
-    uses: DataObjects-NET/dataobjects-net/.github/workflows/reusable-storage-dependant-tests.yml@master
-=======
-        net: [ 'net5.0', 'net6.0' ]
-    uses: DataObjects-NET/dataobjects-net/.github/workflows/reusable-storage-dependant-tests.yml@7.1
->>>>>>> a6ef10b3
+        net: [ 'net6.0', 'net7.0', 'net8.0' ]
+    uses: DataObjects-NET/dataobjects-net/.github/workflows/reusable-storage-dependant-tests.yml@master
     with:
       storage: pgsql130
       build_config: Release
@@ -170,13 +150,8 @@
     if: ${{ inputs.pgsql140 }}
     strategy:
       matrix:
-<<<<<<< HEAD
-        net: [ 'net6.0', 'net7.0', 'net8.0' ]
-    uses: DataObjects-NET/dataobjects-net/.github/workflows/reusable-storage-dependant-tests.yml@master
-=======
-        net: [ 'net5.0', 'net6.0' ]
-    uses: DataObjects-NET/dataobjects-net/.github/workflows/reusable-storage-dependant-tests.yml@7.1
->>>>>>> a6ef10b3
+        net: [ 'net6.0', 'net7.0', 'net8.0' ]
+    uses: DataObjects-NET/dataobjects-net/.github/workflows/reusable-storage-dependant-tests.yml@master
     with:
       storage: pgsql140
       build_config: Release
@@ -195,13 +170,8 @@
     if: ${{ inputs.pgsql150 }}
     strategy:
       matrix:
-<<<<<<< HEAD
-        net: [ 'net6.0', 'net7.0', 'net8.0' ]
-    uses: DataObjects-NET/dataobjects-net/.github/workflows/reusable-storage-dependant-tests.yml@master
-=======
-        net: [ 'net5.0', 'net6.0' ]
-    uses: DataObjects-NET/dataobjects-net/.github/workflows/reusable-storage-dependant-tests.yml@7.1
->>>>>>> a6ef10b3
+        net: [ 'net6.0', 'net7.0', 'net8.0' ]
+    uses: DataObjects-NET/dataobjects-net/.github/workflows/reusable-storage-dependant-tests.yml@master
     with:
       storage: pgsql150
       build_config: Release
@@ -220,13 +190,8 @@
     if: ${{ inputs.pgsql160 }}
     strategy:
       matrix:
-<<<<<<< HEAD
-        net: [ 'net6.0', 'net7.0', 'net8.0' ]
-    uses: DataObjects-NET/dataobjects-net/.github/workflows/reusable-storage-dependant-tests.yml@master
-=======
-        net: [ 'net5.0', 'net6.0' ]
-    uses: DataObjects-NET/dataobjects-net/.github/workflows/reusable-storage-dependant-tests.yml@7.1
->>>>>>> a6ef10b3
+        net: [ 'net6.0', 'net7.0', 'net8.0' ]
+    uses: DataObjects-NET/dataobjects-net/.github/workflows/reusable-storage-dependant-tests.yml@master
     with:
       storage: pgsql160
       build_config: Release
@@ -245,13 +210,8 @@
     if: ${{ inputs.pgsql170 }}
     strategy:
       matrix:
-<<<<<<< HEAD
-        net: [ 'net6.0', 'net7.0', 'net8.0' ]
-    uses: DataObjects-NET/dataobjects-net/.github/workflows/reusable-storage-dependant-tests.yml@master
-=======
-        net: [ 'net5.0', 'net6.0' ]
-    uses: DataObjects-NET/dataobjects-net/.github/workflows/reusable-storage-dependant-tests.yml@7.1
->>>>>>> a6ef10b3
+        net: [ 'net6.0', 'net7.0', 'net8.0' ]
+    uses: DataObjects-NET/dataobjects-net/.github/workflows/reusable-storage-dependant-tests.yml@master
     with:
       storage: pgsql170
       build_config: Release
