name: 🛠🐘 PostgreSQL 10+ tests
run-name: Run database tests on PostgreSQL on dispatch. Run No ${{ github.run_number }}.
on:
  workflow_dispatch:
    inputs:
      fetch_depth:
        description: 'Depth of repo fetch (change if SHA populated)'
        required: false
        default: 1
        type: number
      specific_sha:
        description: 'Commit SHA to checkout'
        required: false
        default: ''
        type: string
      show_all_fails:
        description: 'No mute tests'
        type: boolean
        default: false
        required: true
      pgsql100:
        description: 'PostgreSQL 10'
        type: boolean
        default: false
        required: true
      pgsql110:
        description: 'PostgreSQL 11'
        type: boolean
        default: false
        required: true
      pgsql120:
        description: 'PostgreSQL 12'
        type: boolean
        default: false
        required: true
      pgsql130:
        description: 'PostgreSQL 13'
        type: boolean
        default: true
        required: true
      pgsql140:
        description: 'PostgreSQL 14'
        type: boolean
<<<<<<< HEAD
        default: false
        required: true
      pgsql150:
        description: 'PostgreSQL 15'
        type: boolean
        default: false
        required: true
      pgsql160:
        description: 'PostgreSQL 16'
        type: boolean
        default: false
        required: true
      pgsql170:
        description: 'PostgreSQL 17'
        type: boolean
=======
>>>>>>> 5cb02ad2
        default: true
        required: true

# new commits with the same key will cancel previously run workflows
concurrency:
  group: ${{ github.workflow }}-${{ github.ref }}
  cancel-in-progress: true

permissions:
  contents: read
  actions: read
  checks: write

jobs:
  test_on_pgsql100:
    name: Tests on PostgreSQL 10
    if: ${{ inputs.pgsql100 }}
    strategy:
      matrix:
<<<<<<< HEAD
        net: [ 'net5.0', 'net6.0' ]
    uses: DataObjects-NET/dataobjects-net/.github/workflows/reusable-storage-dependant-tests.yml@7.1
=======
        net: [ 'netcoreapp3.1' ]
    uses: DataObjects-NET/dataobjects-net/.github/workflows/reusable-storage-dependant-tests.yml@7.0
>>>>>>> 5cb02ad2
    with:
      storage: pgsql100
      build_config: Release
      target_framework: ${{ matrix.net }}
      specific_sha: ${{ inputs.specific_sha }}
      fetch_depth: ${{ fromJSON(inputs.fetch_depth) }}
      show_all_fails: ${{ fromJSON(inputs.show_all_fails) }}
      test_output_verbosity: minimal
      test_run_timeout: 30
      run_main: true
      run_sql: true
      run_extensions: true
      publish_raw_results: true

  test_on_pgsql110:
    name: Tests on PostgreSQL 11
    if: ${{ inputs.pgsql110 }}
    strategy:
      matrix:
<<<<<<< HEAD
        net: [ 'net5.0', 'net6.0' ]
    uses: DataObjects-NET/dataobjects-net/.github/workflows/reusable-storage-dependant-tests.yml@7.1
=======
        net: [ 'netcoreapp3.1' ]
    uses: DataObjects-NET/dataobjects-net/.github/workflows/reusable-storage-dependant-tests.yml@7.0
>>>>>>> 5cb02ad2
    with:
      storage: pgsql110
      build_config: Release
      target_framework: ${{ matrix.net }}
      specific_sha: ${{ inputs.specific_sha }}
      fetch_depth: ${{ fromJSON(inputs.fetch_depth) }}
      show_all_fails: ${{ fromJSON(inputs.show_all_fails) }}
      test_output_verbosity: minimal
      test_run_timeout: 30
      run_main: true
      run_sql: true
      run_extensions: true
      publish_raw_results: true

  test_on_pgsql120:
    name: Tests on PostgreSQL 12
    if: ${{ inputs.pgsql120 }}
    strategy:
      matrix:
<<<<<<< HEAD
        net: [ 'net5.0', 'net6.0' ]
    uses: DataObjects-NET/dataobjects-net/.github/workflows/reusable-storage-dependant-tests.yml@7.1
=======
        net: [ 'netcoreapp3.1' ]
    uses: DataObjects-NET/dataobjects-net/.github/workflows/reusable-storage-dependant-tests.yml@7.0
>>>>>>> 5cb02ad2
    with:
      storage: pgsql120
      build_config: Release
      target_framework: ${{ matrix.net }}
      specific_sha: ${{ inputs.specific_sha }}
      fetch_depth: ${{ fromJSON(inputs.fetch_depth) }}
      show_all_fails: ${{ fromJSON(inputs.show_all_fails) }}
      test_output_verbosity: minimal
      test_run_timeout: 30
      run_main: true
      run_sql: true
      run_extensions: true
      publish_raw_results: true

  test_on_pgsql130:
    name: Tests on PostgreSQL 13
    if: ${{ inputs.pgsql130 }}
    strategy:
      matrix:
<<<<<<< HEAD
        net: [ 'net5.0', 'net6.0' ]
    uses: DataObjects-NET/dataobjects-net/.github/workflows/reusable-storage-dependant-tests.yml@7.1
=======
        net: [ 'netcoreapp3.1' ]
    uses: DataObjects-NET/dataobjects-net/.github/workflows/reusable-storage-dependant-tests.yml@7.0
>>>>>>> 5cb02ad2
    with:
      storage: pgsql130
      build_config: Release
      target_framework: ${{ matrix.net }}
      specific_sha: ${{ inputs.specific_sha }}
      fetch_depth: ${{ fromJSON(inputs.fetch_depth) }}
      show_all_fails: ${{ fromJSON(inputs.show_all_fails) }}
      test_output_verbosity: minimal
      test_run_timeout: 30
      run_main: true
      run_sql: true
      run_extensions: true
      publish_raw_results: true

  test_on_pgsql140:
    name: Tests on PostgreSQL 14
    if: ${{ inputs.pgsql140 }}
    strategy:
      matrix:
<<<<<<< HEAD
        net: [ 'net5.0', 'net6.0' ]
    uses: DataObjects-NET/dataobjects-net/.github/workflows/reusable-storage-dependant-tests.yml@7.1
=======
        net: [ 'netcoreapp3.1' ]
    uses: DataObjects-NET/dataobjects-net/.github/workflows/reusable-storage-dependant-tests.yml@7.0
>>>>>>> 5cb02ad2
    with:
      storage: pgsql140
      build_config: Release
      target_framework: ${{ matrix.net }}
      specific_sha: ${{ inputs.specific_sha }}
      fetch_depth: ${{ fromJSON(inputs.fetch_depth) }}
<<<<<<< HEAD
      test_output_verbosity: minimal
      test_run_timeout: 30
      run_main: true
      run_sql: true
      run_extensions: true
      publish_raw_results: true

  test_on_pgsql150:
    name: Tests on PostgreSQL 15
    if: ${{ inputs.pgsql150 }}
    strategy:
      matrix:
        net: [ 'net5.0', 'net6.0' ]
    uses: DataObjects-NET/dataobjects-net/.github/workflows/reusable-storage-dependant-tests.yml@7.1
    with:
      storage: pgsql150
      build_config: Release
      target_framework: ${{ matrix.net }}
      specific_sha: ${{ inputs.specific_sha }}
      fetch_depth: ${{ fromJSON(inputs.fetch_depth) }}
=======
      show_all_fails: ${{ fromJSON(inputs.show_all_fails) }}
>>>>>>> 5cb02ad2
      test_output_verbosity: minimal
      test_run_timeout: 30
      run_main: true
      run_sql: true
      run_extensions: true
      publish_raw_results: true

  test_on_pgsql160:
    name: Tests on PostgreSQL 16
    if: ${{ inputs.pgsql160 }}
    strategy:
      matrix:
        net: [ 'net5.0', 'net6.0' ]
    uses: DataObjects-NET/dataobjects-net/.github/workflows/reusable-storage-dependant-tests.yml@7.1
    with:
      storage: pgsql160
      build_config: Release
      target_framework: ${{ matrix.net }}
      specific_sha: ${{ inputs.specific_sha }}
      fetch_depth: ${{ fromJSON(inputs.fetch_depth) }}
      test_output_verbosity: minimal
      test_run_timeout: 30
      run_main: true
      run_sql: true
      run_extensions: true
      publish_raw_results: true

  test_on_pgsql170:
    name: Tests on PostgreSQL 17
    if: ${{ inputs.pgsql170 }}
    strategy:
      matrix:
        net: [ 'net5.0', 'net6.0' ]
    uses: DataObjects-NET/dataobjects-net/.github/workflows/reusable-storage-dependant-tests.yml@7.1
    with:
      storage: pgsql170
      build_config: Release
      target_framework: ${{ matrix.net }}
      specific_sha: ${{ inputs.specific_sha }}
      fetch_depth: ${{ fromJSON(inputs.fetch_depth) }}
      test_output_verbosity: minimal
      test_run_timeout: 30
      run_main: true
      run_sql: true
      run_extensions: true
      publish_raw_results: true<|MERGE_RESOLUTION|>--- conflicted
+++ resolved
@@ -41,7 +41,6 @@
       pgsql140:
         description: 'PostgreSQL 14'
         type: boolean
-<<<<<<< HEAD
         default: false
         required: true
       pgsql150:
@@ -57,8 +56,6 @@
       pgsql170:
         description: 'PostgreSQL 17'
         type: boolean
-=======
->>>>>>> 5cb02ad2
         default: true
         required: true
 
@@ -78,13 +75,8 @@
     if: ${{ inputs.pgsql100 }}
     strategy:
       matrix:
-<<<<<<< HEAD
-        net: [ 'net5.0', 'net6.0' ]
-    uses: DataObjects-NET/dataobjects-net/.github/workflows/reusable-storage-dependant-tests.yml@7.1
-=======
-        net: [ 'netcoreapp3.1' ]
-    uses: DataObjects-NET/dataobjects-net/.github/workflows/reusable-storage-dependant-tests.yml@7.0
->>>>>>> 5cb02ad2
+        net: [ 'net5.0', 'net6.0' ]
+    uses: DataObjects-NET/dataobjects-net/.github/workflows/reusable-storage-dependant-tests.yml@7.1
     with:
       storage: pgsql100
       build_config: Release
@@ -104,13 +96,8 @@
     if: ${{ inputs.pgsql110 }}
     strategy:
       matrix:
-<<<<<<< HEAD
-        net: [ 'net5.0', 'net6.0' ]
-    uses: DataObjects-NET/dataobjects-net/.github/workflows/reusable-storage-dependant-tests.yml@7.1
-=======
-        net: [ 'netcoreapp3.1' ]
-    uses: DataObjects-NET/dataobjects-net/.github/workflows/reusable-storage-dependant-tests.yml@7.0
->>>>>>> 5cb02ad2
+        net: [ 'net5.0', 'net6.0' ]
+    uses: DataObjects-NET/dataobjects-net/.github/workflows/reusable-storage-dependant-tests.yml@7.1
     with:
       storage: pgsql110
       build_config: Release
@@ -130,13 +117,8 @@
     if: ${{ inputs.pgsql120 }}
     strategy:
       matrix:
-<<<<<<< HEAD
-        net: [ 'net5.0', 'net6.0' ]
-    uses: DataObjects-NET/dataobjects-net/.github/workflows/reusable-storage-dependant-tests.yml@7.1
-=======
-        net: [ 'netcoreapp3.1' ]
-    uses: DataObjects-NET/dataobjects-net/.github/workflows/reusable-storage-dependant-tests.yml@7.0
->>>>>>> 5cb02ad2
+        net: [ 'net5.0', 'net6.0' ]
+    uses: DataObjects-NET/dataobjects-net/.github/workflows/reusable-storage-dependant-tests.yml@7.1
     with:
       storage: pgsql120
       build_config: Release
@@ -156,13 +138,8 @@
     if: ${{ inputs.pgsql130 }}
     strategy:
       matrix:
-<<<<<<< HEAD
-        net: [ 'net5.0', 'net6.0' ]
-    uses: DataObjects-NET/dataobjects-net/.github/workflows/reusable-storage-dependant-tests.yml@7.1
-=======
-        net: [ 'netcoreapp3.1' ]
-    uses: DataObjects-NET/dataobjects-net/.github/workflows/reusable-storage-dependant-tests.yml@7.0
->>>>>>> 5cb02ad2
+        net: [ 'net5.0', 'net6.0' ]
+    uses: DataObjects-NET/dataobjects-net/.github/workflows/reusable-storage-dependant-tests.yml@7.1
     with:
       storage: pgsql130
       build_config: Release
@@ -182,20 +159,15 @@
     if: ${{ inputs.pgsql140 }}
     strategy:
       matrix:
-<<<<<<< HEAD
-        net: [ 'net5.0', 'net6.0' ]
-    uses: DataObjects-NET/dataobjects-net/.github/workflows/reusable-storage-dependant-tests.yml@7.1
-=======
-        net: [ 'netcoreapp3.1' ]
-    uses: DataObjects-NET/dataobjects-net/.github/workflows/reusable-storage-dependant-tests.yml@7.0
->>>>>>> 5cb02ad2
+        net: [ 'net5.0', 'net6.0' ]
+    uses: DataObjects-NET/dataobjects-net/.github/workflows/reusable-storage-dependant-tests.yml@7.1
     with:
       storage: pgsql140
       build_config: Release
       target_framework: ${{ matrix.net }}
       specific_sha: ${{ inputs.specific_sha }}
       fetch_depth: ${{ fromJSON(inputs.fetch_depth) }}
-<<<<<<< HEAD
+      show_all_fails: ${{ fromJSON(inputs.show_all_fails) }}
       test_output_verbosity: minimal
       test_run_timeout: 30
       run_main: true
@@ -216,9 +188,7 @@
       target_framework: ${{ matrix.net }}
       specific_sha: ${{ inputs.specific_sha }}
       fetch_depth: ${{ fromJSON(inputs.fetch_depth) }}
-=======
-      show_all_fails: ${{ fromJSON(inputs.show_all_fails) }}
->>>>>>> 5cb02ad2
+      show_all_fails: ${{ fromJSON(inputs.show_all_fails) }}
       test_output_verbosity: minimal
       test_run_timeout: 30
       run_main: true
@@ -239,6 +209,7 @@
       target_framework: ${{ matrix.net }}
       specific_sha: ${{ inputs.specific_sha }}
       fetch_depth: ${{ fromJSON(inputs.fetch_depth) }}
+      show_all_fails: ${{ fromJSON(inputs.show_all_fails) }}
       test_output_verbosity: minimal
       test_run_timeout: 30
       run_main: true
@@ -259,6 +230,7 @@
       target_framework: ${{ matrix.net }}
       specific_sha: ${{ inputs.specific_sha }}
       fetch_depth: ${{ fromJSON(inputs.fetch_depth) }}
+      show_all_fails: ${{ fromJSON(inputs.show_all_fails) }}
       test_output_verbosity: minimal
       test_run_timeout: 30
       run_main: true
