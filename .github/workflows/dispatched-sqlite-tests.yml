--- conflicted
+++ resolved
@@ -40,13 +40,8 @@
     if: ${{ inputs.sqlite3 }}
     strategy:
       matrix:
-<<<<<<< HEAD
         net: [ 'net5.0', 'net6.0' ]
     uses: DataObjects-NET/dataobjects-net/.github/workflows/reusable-storage-dependant-tests.yml@7.1
-=======
-        net: [ 'netcoreapp3.1' ]
-    uses: DataObjects-NET/dataobjects-net/.github/workflows/reusable-storage-dependant-tests.yml@7.0
->>>>>>> 5cb02ad2
     with:
       storage: sqlite3
       build_config: Release
