name: 🛠🐬 MySQL 9.x tests
run-name: Run database tests on MySQL on dispatch. Run No ${{ github.run_number }}.
on:
  workflow_dispatch:
    inputs:
      specific_sha:
        description: 'Commit SHA to checkout'
        required: false
        default: ''
        type: string
      show_all_fails:
        description: 'No mute tests'
        type: boolean
        default: false
        required: true
      mysql90:
        description: 'MySQL 9.0'
        type: boolean
        default: false
        required: true
      mysql91:
        description: 'MySQL 9.1'
        type: boolean
        default: false
        required: true
      mysql92:
        description: 'MySQL 9.2'
        type: boolean
        default: false
        required: true
      mysql93:
        description: 'MySQL 9.3'
        type: boolean
        default: false
        required: true

# new commits with the same key will cancel previously run workflows
concurrency:
  group: ${{ github.workflow }}-${{ github.ref }}
  cancel-in-progress: true

permissions:
  contents: read
  actions: read
  checks: write

jobs:
  test_on_mysql90:
    name: Tests on MySQL 9.0
    if: ${{ inputs.mysql90 }}
    strategy:
      matrix:
<<<<<<< HEAD
        net: [ 'net6.0', 'net7.0', 'net8.0' ]
    uses: DataObjects-NET/dataobjects-net/.github/workflows/reusable-storage-dependant-tests.yml@master
=======
        net: [ 'net5.0', 'net6.0' ]
    uses: DataObjects-NET/dataobjects-net/.github/workflows/reusable-storage-dependant-tests.yml@7.1
>>>>>>> a6ef10b3
    with:
      storage: mysql90
      build_config: Release
      target_framework: ${{ matrix.net }}
      specific_sha: ${{ inputs.specific_sha }}
      show_all_fails: ${{ fromJSON(inputs.show_all_fails) }}
      test_output_verbosity: minimal
      test_run_timeout: 30
      run_main: true
      run_sql: true
      run_extensions: true
      publish_raw_results: true

  test_on_mysql91:
    name: Tests on MySQL 9.1
    if: ${{ inputs.mysql91 }}
    strategy:
      matrix:
<<<<<<< HEAD
        net: [ 'net6.0', 'net7.0', 'net8.0' ]
    uses: DataObjects-NET/dataobjects-net/.github/workflows/reusable-storage-dependant-tests.yml@master
=======
        net: [ 'net5.0', 'net6.0' ]
    uses: DataObjects-NET/dataobjects-net/.github/workflows/reusable-storage-dependant-tests.yml@7.1
>>>>>>> a6ef10b3
    with:
      storage: mysql91
      build_config: Release
      target_framework: ${{ matrix.net }}
      specific_sha: ${{ inputs.specific_sha }}
      show_all_fails: ${{ fromJSON(inputs.show_all_fails) }}
      test_output_verbosity: minimal
      test_run_timeout: 30
      run_main: true
      run_sql: true
      run_extensions: true
      publish_raw_results: false

  test_on_mysql92:
    name: Tests on MySQL 9.2
    if: ${{ inputs.mysql92 }}
    strategy:
      matrix:
<<<<<<< HEAD
        net: [ 'net6.0', 'net7.0', 'net8.0' ]
    uses: DataObjects-NET/dataobjects-net/.github/workflows/reusable-storage-dependant-tests.yml@master
=======
        net: [ 'net5.0', 'net6.0' ]
    uses: DataObjects-NET/dataobjects-net/.github/workflows/reusable-storage-dependant-tests.yml@7.1
>>>>>>> a6ef10b3
    with:
      storage: mysql92
      build_config: Release
      target_framework: ${{ matrix.net }}
      specific_sha: ${{ inputs.specific_sha }}
      show_all_fails: ${{ fromJSON(inputs.show_all_fails) }}
      test_output_verbosity: minimal
      test_run_timeout: 30
      run_main: true
      run_sql: true
      run_extensions: true
      publish_raw_results: false

  test_on_mysql93:
    name: Tests on MySQL 9.3
    if: ${{ inputs.mysql93 }}
    strategy:
      matrix:
<<<<<<< HEAD
        net: [ 'net6.0', 'net7.0', 'net8.0' ]
    uses: DataObjects-NET/dataobjects-net/.github/workflows/reusable-storage-dependant-tests.yml@master
=======
        net: [ 'net5.0', 'net6.0' ]
    uses: DataObjects-NET/dataobjects-net/.github/workflows/reusable-storage-dependant-tests.yml@7.1
>>>>>>> a6ef10b3
    with:
      storage: mysql93
      build_config: Release
      target_framework: ${{ matrix.net }}
      specific_sha: ${{ inputs.specific_sha }}
      show_all_fails: ${{ fromJSON(inputs.show_all_fails) }}
      test_output_verbosity: minimal
      test_run_timeout: 30
      run_main: true
      run_sql: true
      run_extensions: true
      publish_raw_results: false<|MERGE_RESOLUTION|>--- conflicted
+++ resolved
@@ -50,13 +50,8 @@
     if: ${{ inputs.mysql90 }}
     strategy:
       matrix:
-<<<<<<< HEAD
         net: [ 'net6.0', 'net7.0', 'net8.0' ]
     uses: DataObjects-NET/dataobjects-net/.github/workflows/reusable-storage-dependant-tests.yml@master
-=======
-        net: [ 'net5.0', 'net6.0' ]
-    uses: DataObjects-NET/dataobjects-net/.github/workflows/reusable-storage-dependant-tests.yml@7.1
->>>>>>> a6ef10b3
     with:
       storage: mysql90
       build_config: Release
@@ -75,13 +70,8 @@
     if: ${{ inputs.mysql91 }}
     strategy:
       matrix:
-<<<<<<< HEAD
         net: [ 'net6.0', 'net7.0', 'net8.0' ]
     uses: DataObjects-NET/dataobjects-net/.github/workflows/reusable-storage-dependant-tests.yml@master
-=======
-        net: [ 'net5.0', 'net6.0' ]
-    uses: DataObjects-NET/dataobjects-net/.github/workflows/reusable-storage-dependant-tests.yml@7.1
->>>>>>> a6ef10b3
     with:
       storage: mysql91
       build_config: Release
@@ -100,13 +90,8 @@
     if: ${{ inputs.mysql92 }}
     strategy:
       matrix:
-<<<<<<< HEAD
         net: [ 'net6.0', 'net7.0', 'net8.0' ]
     uses: DataObjects-NET/dataobjects-net/.github/workflows/reusable-storage-dependant-tests.yml@master
-=======
-        net: [ 'net5.0', 'net6.0' ]
-    uses: DataObjects-NET/dataobjects-net/.github/workflows/reusable-storage-dependant-tests.yml@7.1
->>>>>>> a6ef10b3
     with:
       storage: mysql92
       build_config: Release
@@ -125,13 +110,8 @@
     if: ${{ inputs.mysql93 }}
     strategy:
       matrix:
-<<<<<<< HEAD
         net: [ 'net6.0', 'net7.0', 'net8.0' ]
     uses: DataObjects-NET/dataobjects-net/.github/workflows/reusable-storage-dependant-tests.yml@master
-=======
-        net: [ 'net5.0', 'net6.0' ]
-    uses: DataObjects-NET/dataobjects-net/.github/workflows/reusable-storage-dependant-tests.yml@7.1
->>>>>>> a6ef10b3
     with:
       storage: mysql93
       build_config: Release
