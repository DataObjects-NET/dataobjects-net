--- conflicted
+++ resolved
@@ -1,102 +1,98 @@
-// Copyright (C) 2003-2010 Xtensive LLC.
-// All rights reserved.
-// For conditions of distribution and use, see license.
-// Created by: Alex Yakunin
-// Created:    2010.06.24
-
-using System;
-using System.Collections.Generic;
-using NUnit.Framework;
-using Xtensive.Storage.Configuration;
-using Xtensive.Storage.Tests.Issues.Issue0717.Model;
-using Xtensive.Core;
-using Xtensive.Core.Testing;
-
-namespace Xtensive.Storage.Tests.Issues.Issue0717.Model
-{
-  [Serializable]
-  [HierarchyRoot]
-  public class Person : Entity
-  {
-    [Field, Key]
-    public Guid Id { get; private set; }
-
-    [Field, Version]
-    public DateTime Version { get; set; }
-
-    /// <summary>
-    /// Gets or sets Name.
-    /// </summary>
-    [Field]
-    public string Name { get; set; }
-  }
-}
-
-namespace Xtensive.Storage.Tests.Issues
-{
-  [TestFixture]
-  public class Issue0717_VersionCheckBug : AutoBuildTest
-  {
-    private const string VersionFieldName = "Version";
-
-    protected override DomainConfiguration BuildConfiguration()
-    {
-      var configuration = base.BuildConfiguration();
-      configuration.Sessions.Add(new SessionConfiguration("Default")
-      {
-        BatchSize = 25,
-        DefaultIsolationLevel = System.Transactions.IsolationLevel.ReadCommitted,
-<<<<<<< HEAD
-        CacheSize = 1000
-=======
-        CacheSize = 1000,
->>>>>>> e6a0e10d
-      }); 
-      configuration.Types.Register(typeof(Person).Assembly, typeof(Person).Namespace);
-      return configuration;
-    }
-
-    [Test]
-    public void Test()
-    {
-      using (var session = Session.Open(Domain)) {
-        Person person;
-        Key key;
-        VersionInfo version;
-        using (var tx = Transaction.Open()) {
-          person = new Person() {Name = "Name"};
-          key = person.Key;
-          version = person.VersionInfo;
-          tx.Complete();
-        }
-
-        // 1st update (ok)
-        OptimisticUpdate<Person>(key, version, p => p.Name = "ANewName" );
-
-        // 2nd update (must fail)
-        AssertEx.Throws<VersionConflictException>(() =>
-          OptimisticUpdate<Person>(key, version, p => p.Name = "ANewName" ));
-      }
-    }
-
-    public virtual void OptimisticUpdate<T>(Key key, VersionInfo expectedVersion, Action<T> updater)
-      where T: class, IEntity
-    {
-      var expectedVersions = new VersionSet(
-        new List<KeyValuePair<Key, VersionInfo>> {
-          new KeyValuePair<Key, VersionInfo>(key, expectedVersion),
-        });
-
-      using (VersionValidator.Attach(expectedVersions)) {
-        using (var tx = Transaction.Open()) {
-          var entity = Query.Single<T>(key);
-          using (var ir = Validation.Disable()) {
-            updater.Invoke(entity);
-            ir.Complete();
-          }
-          tx.Complete();
-        }
-      }
-    }
-  }
-}
+// Copyright (C) 2003-2010 Xtensive LLC.
+// All rights reserved.
+// For conditions of distribution and use, see license.
+// Created by: Alex Yakunin
+// Created:    2010.06.24
+
+using System;
+using System.Collections.Generic;
+using NUnit.Framework;
+using Xtensive.Storage.Configuration;
+using Xtensive.Storage.Tests.Issues.Issue0717.Model;
+using Xtensive.Core;
+using Xtensive.Core.Testing;
+
+namespace Xtensive.Storage.Tests.Issues.Issue0717.Model
+{
+  [Serializable]
+  [HierarchyRoot]
+  public class Person : Entity
+  {
+    [Field, Key]
+    public Guid Id { get; private set; }
+
+    [Field, Version]
+    public DateTime Version { get; set; }
+
+    /// <summary>
+    /// Gets or sets Name.
+    /// </summary>
+    [Field]
+    public string Name { get; set; }
+  }
+}
+
+namespace Xtensive.Storage.Tests.Issues
+{
+  [TestFixture]
+  public class Issue0717_VersionCheckBug : AutoBuildTest
+  {
+    private const string VersionFieldName = "Version";
+
+    protected override DomainConfiguration BuildConfiguration()
+    {
+      var configuration = base.BuildConfiguration();
+      configuration.Sessions.Add(new SessionConfiguration("Default")
+      {
+        BatchSize = 25,
+        DefaultIsolationLevel = System.Transactions.IsolationLevel.ReadCommitted,
+        CacheSize = 1000
+      }); 
+      configuration.Types.Register(typeof(Person).Assembly, typeof(Person).Namespace);
+      return configuration;
+    }
+
+    [Test]
+    public void Test()
+    {
+      using (var session = Session.Open(Domain)) {
+        Person person;
+        Key key;
+        VersionInfo version;
+        using (var tx = Transaction.Open()) {
+          person = new Person() {Name = "Name"};
+          key = person.Key;
+          version = person.VersionInfo;
+          tx.Complete();
+        }
+
+        // 1st update (ok)
+        OptimisticUpdate<Person>(key, version, p => p.Name = "ANewName" );
+
+        // 2nd update (must fail)
+        AssertEx.Throws<VersionConflictException>(() =>
+          OptimisticUpdate<Person>(key, version, p => p.Name = "ANewName" ));
+      }
+    }
+
+    public virtual void OptimisticUpdate<T>(Key key, VersionInfo expectedVersion, Action<T> updater)
+      where T: class, IEntity
+    {
+      var expectedVersions = new VersionSet(
+        new List<KeyValuePair<Key, VersionInfo>> {
+          new KeyValuePair<Key, VersionInfo>(key, expectedVersion),
+        });
+
+      using (VersionValidator.Attach(expectedVersions)) {
+        using (var tx = Transaction.Open()) {
+          var entity = Query.Single<T>(key);
+          using (var ir = Validation.Disable()) {
+            updater.Invoke(entity);
+            ir.Complete();
+          }
+          tx.Complete();
+        }
+      }
+    }
+  }
+}