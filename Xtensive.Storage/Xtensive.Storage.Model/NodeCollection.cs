// Copyright (C) 2003-2010 Xtensive LLC.
// All rights reserved.
// For conditions of distribution and use, see license.
// Created by: Dmitri Maximov
// Created:    2007.07.30

using System;
using System.Collections.Generic;
using System.Diagnostics;
using Xtensive.Core;
using Xtensive.Core.Collections;
<<<<<<< HEAD
using Xtensive.Core;
using Xtensive.Core.Helpers;
=======
>>>>>>> 19401b74
using Xtensive.Core.Internals.DocTemplates;
using Xtensive.Core.Notifications;
using Xtensive.Storage.Model.Resources;

namespace Xtensive.Storage.Model
{
  /// <summary>
  /// A base class for collection of nodes in model.
  /// </summary>
  /// <typeparam name="TNode">The type of the node.</typeparam>
  [Serializable]
  public class NodeCollection<TNode>
    : CollectionBase<TNode>
    where TNode: Node
  {
    private readonly Dictionary<string, TNode> nameIndex = new Dictionary<string, TNode>();
    
    /// <summary>
    /// Gets empty collection.
    /// </summary>
    public readonly static NodeCollection<TNode> Empty;

    /// <summary>
    /// Gets the owner.
    /// </summary>
    public Node Owner { get; private set; }

    /// <summary>
    /// Gets the name of this collection.
    /// </summary>
    public string Name { get; private set; }

    /// <summary>
    /// Gets the full name.
    /// </summary>
    public string FullName {
      get {
        return Owner==null 
          ? Name
          : Strings.NodeCollectionFullNameFormat.FormatWith(Owner.Name, Name);
      }
    }

    /// <summary>
    /// Adds new element to the collection.
    /// </summary>
    /// <param name="item">Item to add.</param>
    /// <exception cref="InvalidOperationException">Item already exists.</exception>
    [DebuggerStepThrough]
    public override void Add(TNode item)
    {
      try {
        base.Add(item);
      }
      catch (ArgumentException e){
        throw new InvalidOperationException(
          string.Format(Strings.ExItemWithNameXAlreadyExistsInY, item.Name, FullName), e);
      }
      catch (InvalidOperationException e) {
        throw new InvalidOperationException(
          string.Format(Strings.ExItemWithNameXAlreadyExistsInY, item.Name, FullName), e);
      }
    }

    /// <inheritdoc/>
    public virtual void UpdateState(bool recursive)
    {
      if (this==Empty)
        return;
      this.EnsureNotLocked();
      if (!recursive)
        return;
      foreach (TNode node in this)
        node.UpdateState(true);
    }

    /// <summary>
    /// Determines whether this instance contains an item with the specified key.
    /// </summary>
    /// <param name="key">The key.</param>
    /// <returns>
    /// <see langword="true"/> if this instance contains the specified key; otherwise, <see langword="false"/>.
    /// </returns>
    [DebuggerStepThrough]
    public bool Contains(string key)
    {
      return nameIndex.ContainsKey(key);
    }


    /// <summary>
    /// Gets the value associated with the specified key.
    /// </summary>
    /// <param name="key">The key of the value to get.</param>
    /// <param name="value"><typeparamref name="TNode"/> if it was found; otherwise <see langword="null"/>.</param>
    /// <returns><see langword="true"/> if value is found by specified <paramref name="key"/>; otherwise <see langword="false"/>.</returns>
    [DebuggerStepThrough]
    public bool TryGetValue(string key, out TNode value)
    {
      return nameIndex.TryGetValue(key, out value);
    }

    /// <summary>
    /// An indexer that provides access to collection items.
    /// Returns <see langword="default(TNode)"/> if there is no such item.
    /// </summary>
    /// <exception cref="ArgumentException">Item was not found.</exception>
    public TNode this[string key]
    {
      [DebuggerStepThrough]
      get
      {
        TNode result;
        if (!TryGetValue(key, out result))
          throw new ArgumentException(
            string.Format(Strings.ExItemWithKeyXWasNotFound, key));
        return result;
      }
    }

    protected override void OnInserted(TNode value, int index)
    {
      base.OnInserted(value, index);
      nameIndex.Add(value.Name, value);
    }

    protected override void OnRemoved(TNode value, int index)
    {
      base.OnRemoved(value, index);
      nameIndex.Remove(value.Name);
    }

    protected override void OnCleared()
    {
      base.OnCleared();
      nameIndex.Clear();
    }

    protected override void OnItemChanging(object sender, ChangeNotifierEventArgs e)
    {
      base.OnItemChanging(sender, e);
      nameIndex.Remove(((TNode) sender).Name);
    }

    protected override void OnItemChanged(object sender, ChangeNotifierEventArgs e)
    {
      base.OnItemChanged(sender, e);
      var tNode = (TNode)sender;
      nameIndex.Add(tNode.Name, tNode);
    }

    /// <inheritdoc/>
    public override void Lock(bool recursive)
    {
      base.Lock(recursive);
      foreach (var item in Items)
        item.Lock(true);
    }


    // Constructors

    /// <summary>
    /// <see cref="ClassDocTemplate.Ctor" copy="true"/>
    /// </summary>
    /// <param name="owner">The owner.</param>
    /// <param name="name">The name.</param>
    public NodeCollection(Node owner, string name)
    {
      ArgumentValidator.EnsureArgumentNotNullOrEmpty(name, "name");
      Owner = owner;
      Name = name;
    }

    // Type initializer
    
    static NodeCollection()
    {
      Empty = new NodeCollection<TNode>(null, "Empty");
    }
  }
}<|MERGE_RESOLUTION|>--- conflicted
+++ resolved
@@ -1,198 +1,193 @@
-// Copyright (C) 2003-2010 Xtensive LLC.
-// All rights reserved.
-// For conditions of distribution and use, see license.
-// Created by: Dmitri Maximov
-// Created:    2007.07.30
-
-using System;
-using System.Collections.Generic;
-using System.Diagnostics;
-using Xtensive.Core;
-using Xtensive.Core.Collections;
-<<<<<<< HEAD
-using Xtensive.Core;
-using Xtensive.Core.Helpers;
-=======
->>>>>>> 19401b74
-using Xtensive.Core.Internals.DocTemplates;
-using Xtensive.Core.Notifications;
-using Xtensive.Storage.Model.Resources;
-
-namespace Xtensive.Storage.Model
-{
-  /// <summary>
-  /// A base class for collection of nodes in model.
-  /// </summary>
-  /// <typeparam name="TNode">The type of the node.</typeparam>
-  [Serializable]
-  public class NodeCollection<TNode>
-    : CollectionBase<TNode>
-    where TNode: Node
-  {
-    private readonly Dictionary<string, TNode> nameIndex = new Dictionary<string, TNode>();
-    
-    /// <summary>
-    /// Gets empty collection.
-    /// </summary>
-    public readonly static NodeCollection<TNode> Empty;
-
-    /// <summary>
-    /// Gets the owner.
-    /// </summary>
-    public Node Owner { get; private set; }
-
-    /// <summary>
-    /// Gets the name of this collection.
-    /// </summary>
-    public string Name { get; private set; }
-
-    /// <summary>
-    /// Gets the full name.
-    /// </summary>
-    public string FullName {
-      get {
-        return Owner==null 
-          ? Name
-          : Strings.NodeCollectionFullNameFormat.FormatWith(Owner.Name, Name);
-      }
-    }
-
-    /// <summary>
-    /// Adds new element to the collection.
-    /// </summary>
-    /// <param name="item">Item to add.</param>
-    /// <exception cref="InvalidOperationException">Item already exists.</exception>
-    [DebuggerStepThrough]
-    public override void Add(TNode item)
-    {
-      try {
-        base.Add(item);
-      }
-      catch (ArgumentException e){
-        throw new InvalidOperationException(
-          string.Format(Strings.ExItemWithNameXAlreadyExistsInY, item.Name, FullName), e);
-      }
-      catch (InvalidOperationException e) {
-        throw new InvalidOperationException(
-          string.Format(Strings.ExItemWithNameXAlreadyExistsInY, item.Name, FullName), e);
-      }
-    }
-
-    /// <inheritdoc/>
-    public virtual void UpdateState(bool recursive)
-    {
-      if (this==Empty)
-        return;
-      this.EnsureNotLocked();
-      if (!recursive)
-        return;
-      foreach (TNode node in this)
-        node.UpdateState(true);
-    }
-
-    /// <summary>
-    /// Determines whether this instance contains an item with the specified key.
-    /// </summary>
-    /// <param name="key">The key.</param>
-    /// <returns>
-    /// <see langword="true"/> if this instance contains the specified key; otherwise, <see langword="false"/>.
-    /// </returns>
-    [DebuggerStepThrough]
-    public bool Contains(string key)
-    {
-      return nameIndex.ContainsKey(key);
-    }
-
-
-    /// <summary>
-    /// Gets the value associated with the specified key.
-    /// </summary>
-    /// <param name="key">The key of the value to get.</param>
-    /// <param name="value"><typeparamref name="TNode"/> if it was found; otherwise <see langword="null"/>.</param>
-    /// <returns><see langword="true"/> if value is found by specified <paramref name="key"/>; otherwise <see langword="false"/>.</returns>
-    [DebuggerStepThrough]
-    public bool TryGetValue(string key, out TNode value)
-    {
-      return nameIndex.TryGetValue(key, out value);
-    }
-
-    /// <summary>
-    /// An indexer that provides access to collection items.
-    /// Returns <see langword="default(TNode)"/> if there is no such item.
-    /// </summary>
-    /// <exception cref="ArgumentException">Item was not found.</exception>
-    public TNode this[string key]
-    {
-      [DebuggerStepThrough]
-      get
-      {
-        TNode result;
-        if (!TryGetValue(key, out result))
-          throw new ArgumentException(
-            string.Format(Strings.ExItemWithKeyXWasNotFound, key));
-        return result;
-      }
-    }
-
-    protected override void OnInserted(TNode value, int index)
-    {
-      base.OnInserted(value, index);
-      nameIndex.Add(value.Name, value);
-    }
-
-    protected override void OnRemoved(TNode value, int index)
-    {
-      base.OnRemoved(value, index);
-      nameIndex.Remove(value.Name);
-    }
-
-    protected override void OnCleared()
-    {
-      base.OnCleared();
-      nameIndex.Clear();
-    }
-
-    protected override void OnItemChanging(object sender, ChangeNotifierEventArgs e)
-    {
-      base.OnItemChanging(sender, e);
-      nameIndex.Remove(((TNode) sender).Name);
-    }
-
-    protected override void OnItemChanged(object sender, ChangeNotifierEventArgs e)
-    {
-      base.OnItemChanged(sender, e);
-      var tNode = (TNode)sender;
-      nameIndex.Add(tNode.Name, tNode);
-    }
-
-    /// <inheritdoc/>
-    public override void Lock(bool recursive)
-    {
-      base.Lock(recursive);
-      foreach (var item in Items)
-        item.Lock(true);
-    }
-
-
-    // Constructors
-
-    /// <summary>
-    /// <see cref="ClassDocTemplate.Ctor" copy="true"/>
-    /// </summary>
-    /// <param name="owner">The owner.</param>
-    /// <param name="name">The name.</param>
-    public NodeCollection(Node owner, string name)
-    {
-      ArgumentValidator.EnsureArgumentNotNullOrEmpty(name, "name");
-      Owner = owner;
-      Name = name;
-    }
-
-    // Type initializer
-    
-    static NodeCollection()
-    {
-      Empty = new NodeCollection<TNode>(null, "Empty");
-    }
-  }
+// Copyright (C) 2003-2010 Xtensive LLC.
+// All rights reserved.
+// For conditions of distribution and use, see license.
+// Created by: Dmitri Maximov
+// Created:    2007.07.30
+
+using System;
+using System.Collections.Generic;
+using System.Diagnostics;
+using Xtensive.Core;
+using Xtensive.Core.Collections;
+using Xtensive.Core.Internals.DocTemplates;
+using Xtensive.Core.Notifications;
+using Xtensive.Storage.Model.Resources;
+
+namespace Xtensive.Storage.Model
+{
+  /// <summary>
+  /// A base class for collection of nodes in model.
+  /// </summary>
+  /// <typeparam name="TNode">The type of the node.</typeparam>
+  [Serializable]
+  public class NodeCollection<TNode>
+    : CollectionBase<TNode>
+    where TNode: Node
+  {
+    private readonly Dictionary<string, TNode> nameIndex = new Dictionary<string, TNode>();
+    
+    /// <summary>
+    /// Gets empty collection.
+    /// </summary>
+    public readonly static NodeCollection<TNode> Empty;
+
+    /// <summary>
+    /// Gets the owner.
+    /// </summary>
+    public Node Owner { get; private set; }
+
+    /// <summary>
+    /// Gets the name of this collection.
+    /// </summary>
+    public string Name { get; private set; }
+
+    /// <summary>
+    /// Gets the full name.
+    /// </summary>
+    public string FullName {
+      get {
+        return Owner==null 
+          ? Name
+          : Strings.NodeCollectionFullNameFormat.FormatWith(Owner.Name, Name);
+      }
+    }
+
+    /// <summary>
+    /// Adds new element to the collection.
+    /// </summary>
+    /// <param name="item">Item to add.</param>
+    /// <exception cref="InvalidOperationException">Item already exists.</exception>
+    [DebuggerStepThrough]
+    public override void Add(TNode item)
+    {
+      try {
+        base.Add(item);
+      }
+      catch (ArgumentException e){
+        throw new InvalidOperationException(
+          string.Format(Strings.ExItemWithNameXAlreadyExistsInY, item.Name, FullName), e);
+      }
+      catch (InvalidOperationException e) {
+        throw new InvalidOperationException(
+          string.Format(Strings.ExItemWithNameXAlreadyExistsInY, item.Name, FullName), e);
+      }
+    }
+
+    /// <inheritdoc/>
+    public virtual void UpdateState(bool recursive)
+    {
+      if (this==Empty)
+        return;
+      this.EnsureNotLocked();
+      if (!recursive)
+        return;
+      foreach (TNode node in this)
+        node.UpdateState(true);
+    }
+
+    /// <summary>
+    /// Determines whether this instance contains an item with the specified key.
+    /// </summary>
+    /// <param name="key">The key.</param>
+    /// <returns>
+    /// <see langword="true"/> if this instance contains the specified key; otherwise, <see langword="false"/>.
+    /// </returns>
+    [DebuggerStepThrough]
+    public bool Contains(string key)
+    {
+      return nameIndex.ContainsKey(key);
+    }
+
+
+    /// <summary>
+    /// Gets the value associated with the specified key.
+    /// </summary>
+    /// <param name="key">The key of the value to get.</param>
+    /// <param name="value"><typeparamref name="TNode"/> if it was found; otherwise <see langword="null"/>.</param>
+    /// <returns><see langword="true"/> if value is found by specified <paramref name="key"/>; otherwise <see langword="false"/>.</returns>
+    [DebuggerStepThrough]
+    public bool TryGetValue(string key, out TNode value)
+    {
+      return nameIndex.TryGetValue(key, out value);
+    }
+
+    /// <summary>
+    /// An indexer that provides access to collection items.
+    /// Returns <see langword="default(TNode)"/> if there is no such item.
+    /// </summary>
+    /// <exception cref="ArgumentException">Item was not found.</exception>
+    public TNode this[string key]
+    {
+      [DebuggerStepThrough]
+      get
+      {
+        TNode result;
+        if (!TryGetValue(key, out result))
+          throw new ArgumentException(
+            string.Format(Strings.ExItemWithKeyXWasNotFound, key));
+        return result;
+      }
+    }
+
+    protected override void OnInserted(TNode value, int index)
+    {
+      base.OnInserted(value, index);
+      nameIndex.Add(value.Name, value);
+    }
+
+    protected override void OnRemoved(TNode value, int index)
+    {
+      base.OnRemoved(value, index);
+      nameIndex.Remove(value.Name);
+    }
+
+    protected override void OnCleared()
+    {
+      base.OnCleared();
+      nameIndex.Clear();
+    }
+
+    protected override void OnItemChanging(object sender, ChangeNotifierEventArgs e)
+    {
+      base.OnItemChanging(sender, e);
+      nameIndex.Remove(((TNode) sender).Name);
+    }
+
+    protected override void OnItemChanged(object sender, ChangeNotifierEventArgs e)
+    {
+      base.OnItemChanged(sender, e);
+      var tNode = (TNode)sender;
+      nameIndex.Add(tNode.Name, tNode);
+    }
+
+    /// <inheritdoc/>
+    public override void Lock(bool recursive)
+    {
+      base.Lock(recursive);
+      foreach (var item in Items)
+        item.Lock(true);
+    }
+
+
+    // Constructors
+
+    /// <summary>
+    /// <see cref="ClassDocTemplate.Ctor" copy="true"/>
+    /// </summary>
+    /// <param name="owner">The owner.</param>
+    /// <param name="name">The name.</param>
+    public NodeCollection(Node owner, string name)
+    {
+      ArgumentValidator.EnsureArgumentNotNullOrEmpty(name, "name");
+      Owner = owner;
+      Name = name;
+    }
+
+    // Type initializer
+    
+    static NodeCollection()
+    {
+      Empty = new NodeCollection<TNode>(null, "Empty");
+    }
+  }
 }