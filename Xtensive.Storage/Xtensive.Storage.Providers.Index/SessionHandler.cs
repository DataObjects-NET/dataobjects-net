// Copyright (C) 2003-2010 Xtensive LLC.
// All rights reserved.
// For conditions of distribution and use, see license.
// Created by: Alexey Kochetov
// Created:    2008.07.01

using System;
using System.Collections.Generic;
using System.Linq;
using System.Transactions;
using Xtensive.Core.Collections;
using Xtensive.Core;
using Xtensive.Core.Tuples;
using Tuple = Xtensive.Core.Tuples.Tuple;
using Xtensive.Core.Tuples.Transform;
using Xtensive.Indexing;
using Xtensive.Storage.Indexing;
using Xtensive.Storage.Indexing.Model;
using Xtensive.Storage.Internals;
using Xtensive.Storage.Providers.Index.Resources;

namespace Xtensive.Storage.Providers.Index
{
  /// <summary>
  /// <see cref="Session"/>-level handler for index storage.
  /// </summary>
  public class SessionHandler : Providers.SessionHandler,
    IIndexResolver
  {
    private IndexStorage storage;
    private bool isDebugLoggingEnabled;

    /// <summary>
    /// Gets the storage view.
    /// </summary>
    public IStorageView StorageView { get; private set; }

    /// <inheritdoc/>
    public override bool TransactionIsStarted { get { return StorageView!=null; } }

    public override void SetCommandTimeout(int? commandTimeout)
    {
      // TODO: implement this method
    }

    /// <inheritdoc/>
    public override void BeginTransaction(Transaction transaction)
    {
<<<<<<< HEAD
      lock (connectionSyncRoot) {
        if (StorageView!=null)
          throw new InvalidOperationException(Strings.ExTransactionIsAlreadyOpened);
        StorageView = storage.CreateView(this, transaction.IsolationLevel);
        // TODO: Implement transactions
=======
      try {
        if (isDebugLoggingEnabled)
          Log.Debug(Strings.LogSessionXBeginningTransactionWithYIsolationLevel, 
            Session.GetFullNameSafely(), isolationLevel);
        lock (connectionSyncRoot) {
          if (StorageView!=null)
            throw new InvalidOperationException(Strings.ExTransactionIsAlreadyOpened);
          StorageView = storage.CreateView(isolationLevel);
          // TODO: Implement transactions
        }
      }
      catch (Exception e) {
        throw TranslateException(null, e);
>>>>>>> b843be15
      }
    }

    /// <inheritdoc/>
<<<<<<< HEAD
    public override void CreateSavepoint(Transaction transaction)
=======
    /// <exception cref="InvalidOperationException">Transaction is not open.</exception>
    public override void CommitTransaction()
>>>>>>> b843be15
    {
      try {
        if (isDebugLoggingEnabled)
          Log.Debug(Strings.LogSessionXCommitTransaction, Session.GetFullNameSafely());
        base.CommitTransaction();
        lock (connectionSyncRoot) {
          if (StorageView==null)
            throw new InvalidOperationException(Strings.ExTransactionIsNotOpened);
          StorageView.Transaction.Commit();
          StorageView = null;
          // TODO: Implement transactions
        }
      }
      catch (Exception e) {
        throw TranslateException(null, e);
      }
    }

    /// <inheritdoc/>
<<<<<<< HEAD
    public override void RollbackToSavepoint(Transaction transaction)
    {
      // TODO: Implement transactions
    }

    public override void ReleaseSavepoint(Transaction transaction)
    {
      // TODO: Implement transactions
    }

    /// <inheritdoc/>
    /// <exception cref="InvalidOperationException">Transaction is not open.</exception>
    public override void CommitTransaction(Transaction transaction)
    {
      lock (connectionSyncRoot) {
        if (StorageView==null)
          throw new InvalidOperationException(Strings.ExTransactionIsNotOpened);
        StorageView.Transaction.Commit();
        StorageView = null;
        // TODO: Implement transactions
      }
    }

    /// <inheritdoc/>
    /// <exception cref="InvalidOperationException">Transaction is not open.</exception>
    public override void RollbackTransaction(Transaction transaction)
    {
      lock (connectionSyncRoot) {
        if (StorageView==null)
          throw new InvalidOperationException(Strings.ExTransactionIsNotOpened);
        StorageView.Transaction.Rollback();
        StorageView = null;
        // TODO: Implement transactions
=======
    /// <exception cref="InvalidOperationException">Transaction is not open.</exception>
    public override void RollbackTransaction()
    {
      try {
        if (isDebugLoggingEnabled)
          Log.Debug(Strings.LogSessionXRollbackTransaction, Session.GetFullNameSafely());
        base.RollbackTransaction();
        lock (connectionSyncRoot) {
          if (StorageView==null)
            throw new InvalidOperationException(Strings.ExTransactionIsNotOpened);
          StorageView.Transaction.Rollback();
          StorageView = null;
          // TODO: Implement transactions
        }
      }
      catch (Exception e) {
        throw TranslateException(null, e);
      }
    }

    /// <inheritdoc/>
    public override void CreateSavepoint(string name)
    {
      try {
        if (isDebugLoggingEnabled)
          Log.Debug(Strings.LogSessionXMakeSavepointY, Session.GetFullNameSafely(), name);
        // TODO: Implement nested transactions
      }
      catch (Exception e) {
        throw TranslateException(null, e);
      }
    }

    /// <inheritdoc/>
    public override void RollbackToSavepoint(string name)
    {
      try {
        if (isDebugLoggingEnabled)
          Log.Debug(Strings.LogSessionXRollbackToSavepointY, Session.GetFullNameSafely(), name);
        base.RollbackToSavepoint(name);
        throw new NotSupportedException(Strings.ExCurrentStorageProviderDoesNotSupportSavepoints);
        // TODO: Implement nested transactions
      }
      catch (Exception e) {
        throw TranslateException(null, e);
      }
    }

    public override void ReleaseSavepoint(string name)
    {
      try {
        if (isDebugLoggingEnabled)
          Log.Debug(Strings.LogSessionXReleaseSavepointY, Session.GetFullNameSafely(), name);
        base.ReleaseSavepoint(name);
        // TODO: Implement nested transactions
      }
      catch (Exception e) {
        throw TranslateException(null, e);
>>>>>>> b843be15
      }
    }

    /// <inheritdoc/>
    public override void Persist(IEnumerable<PersistAction> persistActions, bool allowPartialExecution)
    {
      lock (connectionSyncRoot) {
        var batched = persistActions.SelectMany(statePair => CreateCommandBatch(statePair)).Batch(0, 256, 256);
        foreach (var batch in batched)
          foreach (var command in batch)
            StorageView.Execute(command);
      }
    }

    #region CreateXxx methods

    private IEnumerable<Command> CreateCommandBatch(PersistAction persistAction)
    {
      switch (persistAction.ActionKind) {
      case PersistActionKind.Insert:
        return CreateInsert(persistAction.EntityState);
      case PersistActionKind.Update:
        return CreateUpdate(persistAction.EntityState);
      case PersistActionKind.Remove:
        return CreateRemove(persistAction.EntityState);
      default:
        throw new ArgumentOutOfRangeException("statePair.Second");
      }
    }

    private IEnumerable<Command> CreateInsert(EntityState state)
    {
      foreach (var index in state.Type.AffectedIndexes.Where(i => i.IsPrimary)) {
        var transform = ((DomainHandler) Handlers.DomainHandler).GetTransform(index, state.Type);
        var transformed = transform.Apply(TupleTransformType.Tuple, state.Tuple);
        yield return IndexUpdateCommand.Insert(index.ReflectedType.MappingName, state.Key.Value, transformed);
      }
    }

    private IEnumerable<Command> CreateUpdate(EntityState state)
    {
      foreach (var index in state.Type.AffectedIndexes.Where(i => i.IsPrimary)) {
        var transform = ((DomainHandler) Handlers.DomainHandler).GetTransform(index, state.Type);
        var transformed = transform.Apply(TupleTransformType.Tuple, state.Tuple);
        yield return IndexUpdateCommand.Update(index.ReflectedType.MappingName, state.Key.Value, transformed);
      }
    }

    private static IEnumerable<Command> CreateRemove(EntityState state)
    {
      foreach (var index in state.Type.AffectedIndexes.Where(i => i.IsPrimary))
        yield return IndexUpdateCommand.Remove(index.ReflectedType.MappingName, state.Key.Value);
    }

    #endregion

    #region IIndexResolver members

    /// <inheritdoc/>
    public IUniqueOrderedIndex<Tuple, Tuple> GetIndex(IndexInfo indexInfo)
    {
      return StorageView.GetIndex(indexInfo);
    }

    #endregion

    /// <summary>
    /// Translates thrown exception.
    /// </summary>
    /// <param name="query">The query.</param>
    /// <param name="exception">The exception.</param>
    /// <returns>Translated exception.</returns>
    protected virtual Exception TranslateException(object query, Exception exception)
    {
      return exception;
    }

    /// <inheritdoc/>
<<<<<<< HEAD
    public IUniqueOrderedIndex<Tuple, Tuple> GetIndex(IndexInfo indexInfo, Providers.SessionHandler sessionHandler)
    {
      return StorageView.GetIndex(indexInfo, sessionHandler);
=======
    public override void Initialize()
    {
      base.Initialize();
      storage = ((DomainHandler) Handlers.DomainHandler).GetIndexStorage();
      isDebugLoggingEnabled = Session.IsDebugEventLoggingEnabled;
>>>>>>> b843be15
    }

    /// <inheritdoc/>
    public override void Dispose()
    {
    }
  }
}
<|MERGE_RESOLUTION|>--- conflicted
+++ resolved
@@ -1,289 +1,232 @@
-// Copyright (C) 2003-2010 Xtensive LLC.
-// All rights reserved.
-// For conditions of distribution and use, see license.
-// Created by: Alexey Kochetov
-// Created:    2008.07.01
-
-using System;
-using System.Collections.Generic;
-using System.Linq;
-using System.Transactions;
-using Xtensive.Core.Collections;
-using Xtensive.Core;
-using Xtensive.Core.Tuples;
-using Tuple = Xtensive.Core.Tuples.Tuple;
-using Xtensive.Core.Tuples.Transform;
-using Xtensive.Indexing;
-using Xtensive.Storage.Indexing;
-using Xtensive.Storage.Indexing.Model;
-using Xtensive.Storage.Internals;
-using Xtensive.Storage.Providers.Index.Resources;
-
-namespace Xtensive.Storage.Providers.Index
-{
-  /// <summary>
-  /// <see cref="Session"/>-level handler for index storage.
-  /// </summary>
-  public class SessionHandler : Providers.SessionHandler,
-    IIndexResolver
-  {
-    private IndexStorage storage;
-    private bool isDebugLoggingEnabled;
-
-    /// <summary>
-    /// Gets the storage view.
-    /// </summary>
-    public IStorageView StorageView { get; private set; }
-
-    /// <inheritdoc/>
-    public override bool TransactionIsStarted { get { return StorageView!=null; } }
-
-    public override void SetCommandTimeout(int? commandTimeout)
-    {
-      // TODO: implement this method
-    }
-
-    /// <inheritdoc/>
-    public override void BeginTransaction(Transaction transaction)
-    {
-<<<<<<< HEAD
-      lock (connectionSyncRoot) {
-        if (StorageView!=null)
-          throw new InvalidOperationException(Strings.ExTransactionIsAlreadyOpened);
-        StorageView = storage.CreateView(this, transaction.IsolationLevel);
-        // TODO: Implement transactions
-=======
-      try {
-        if (isDebugLoggingEnabled)
-          Log.Debug(Strings.LogSessionXBeginningTransactionWithYIsolationLevel, 
-            Session.GetFullNameSafely(), isolationLevel);
-        lock (connectionSyncRoot) {
-          if (StorageView!=null)
-            throw new InvalidOperationException(Strings.ExTransactionIsAlreadyOpened);
-          StorageView = storage.CreateView(isolationLevel);
-          // TODO: Implement transactions
-        }
-      }
-      catch (Exception e) {
-        throw TranslateException(null, e);
->>>>>>> b843be15
-      }
-    }
-
-    /// <inheritdoc/>
-<<<<<<< HEAD
-    public override void CreateSavepoint(Transaction transaction)
-=======
-    /// <exception cref="InvalidOperationException">Transaction is not open.</exception>
-    public override void CommitTransaction()
->>>>>>> b843be15
-    {
-      try {
-        if (isDebugLoggingEnabled)
-          Log.Debug(Strings.LogSessionXCommitTransaction, Session.GetFullNameSafely());
-        base.CommitTransaction();
-        lock (connectionSyncRoot) {
-          if (StorageView==null)
-            throw new InvalidOperationException(Strings.ExTransactionIsNotOpened);
-          StorageView.Transaction.Commit();
-          StorageView = null;
-          // TODO: Implement transactions
-        }
-      }
-      catch (Exception e) {
-        throw TranslateException(null, e);
-      }
-    }
-
-    /// <inheritdoc/>
-<<<<<<< HEAD
-    public override void RollbackToSavepoint(Transaction transaction)
-    {
-      // TODO: Implement transactions
-    }
-
-    public override void ReleaseSavepoint(Transaction transaction)
-    {
-      // TODO: Implement transactions
-    }
-
-    /// <inheritdoc/>
-    /// <exception cref="InvalidOperationException">Transaction is not open.</exception>
-    public override void CommitTransaction(Transaction transaction)
-    {
-      lock (connectionSyncRoot) {
-        if (StorageView==null)
-          throw new InvalidOperationException(Strings.ExTransactionIsNotOpened);
-        StorageView.Transaction.Commit();
-        StorageView = null;
-        // TODO: Implement transactions
-      }
-    }
-
-    /// <inheritdoc/>
-    /// <exception cref="InvalidOperationException">Transaction is not open.</exception>
-    public override void RollbackTransaction(Transaction transaction)
-    {
-      lock (connectionSyncRoot) {
-        if (StorageView==null)
-          throw new InvalidOperationException(Strings.ExTransactionIsNotOpened);
-        StorageView.Transaction.Rollback();
-        StorageView = null;
-        // TODO: Implement transactions
-=======
-    /// <exception cref="InvalidOperationException">Transaction is not open.</exception>
-    public override void RollbackTransaction()
-    {
-      try {
-        if (isDebugLoggingEnabled)
-          Log.Debug(Strings.LogSessionXRollbackTransaction, Session.GetFullNameSafely());
-        base.RollbackTransaction();
-        lock (connectionSyncRoot) {
-          if (StorageView==null)
-            throw new InvalidOperationException(Strings.ExTransactionIsNotOpened);
-          StorageView.Transaction.Rollback();
-          StorageView = null;
-          // TODO: Implement transactions
-        }
-      }
-      catch (Exception e) {
-        throw TranslateException(null, e);
-      }
-    }
-
-    /// <inheritdoc/>
-    public override void CreateSavepoint(string name)
-    {
-      try {
-        if (isDebugLoggingEnabled)
-          Log.Debug(Strings.LogSessionXMakeSavepointY, Session.GetFullNameSafely(), name);
-        // TODO: Implement nested transactions
-      }
-      catch (Exception e) {
-        throw TranslateException(null, e);
-      }
-    }
-
-    /// <inheritdoc/>
-    public override void RollbackToSavepoint(string name)
-    {
-      try {
-        if (isDebugLoggingEnabled)
-          Log.Debug(Strings.LogSessionXRollbackToSavepointY, Session.GetFullNameSafely(), name);
-        base.RollbackToSavepoint(name);
-        throw new NotSupportedException(Strings.ExCurrentStorageProviderDoesNotSupportSavepoints);
-        // TODO: Implement nested transactions
-      }
-      catch (Exception e) {
-        throw TranslateException(null, e);
-      }
-    }
-
-    public override void ReleaseSavepoint(string name)
-    {
-      try {
-        if (isDebugLoggingEnabled)
-          Log.Debug(Strings.LogSessionXReleaseSavepointY, Session.GetFullNameSafely(), name);
-        base.ReleaseSavepoint(name);
-        // TODO: Implement nested transactions
-      }
-      catch (Exception e) {
-        throw TranslateException(null, e);
->>>>>>> b843be15
-      }
-    }
-
-    /// <inheritdoc/>
-    public override void Persist(IEnumerable<PersistAction> persistActions, bool allowPartialExecution)
-    {
-      lock (connectionSyncRoot) {
-        var batched = persistActions.SelectMany(statePair => CreateCommandBatch(statePair)).Batch(0, 256, 256);
-        foreach (var batch in batched)
-          foreach (var command in batch)
-            StorageView.Execute(command);
-      }
-    }
-
-    #region CreateXxx methods
-
-    private IEnumerable<Command> CreateCommandBatch(PersistAction persistAction)
-    {
-      switch (persistAction.ActionKind) {
-      case PersistActionKind.Insert:
-        return CreateInsert(persistAction.EntityState);
-      case PersistActionKind.Update:
-        return CreateUpdate(persistAction.EntityState);
-      case PersistActionKind.Remove:
-        return CreateRemove(persistAction.EntityState);
-      default:
-        throw new ArgumentOutOfRangeException("statePair.Second");
-      }
-    }
-
-    private IEnumerable<Command> CreateInsert(EntityState state)
-    {
-      foreach (var index in state.Type.AffectedIndexes.Where(i => i.IsPrimary)) {
-        var transform = ((DomainHandler) Handlers.DomainHandler).GetTransform(index, state.Type);
-        var transformed = transform.Apply(TupleTransformType.Tuple, state.Tuple);
-        yield return IndexUpdateCommand.Insert(index.ReflectedType.MappingName, state.Key.Value, transformed);
-      }
-    }
-
-    private IEnumerable<Command> CreateUpdate(EntityState state)
-    {
-      foreach (var index in state.Type.AffectedIndexes.Where(i => i.IsPrimary)) {
-        var transform = ((DomainHandler) Handlers.DomainHandler).GetTransform(index, state.Type);
-        var transformed = transform.Apply(TupleTransformType.Tuple, state.Tuple);
-        yield return IndexUpdateCommand.Update(index.ReflectedType.MappingName, state.Key.Value, transformed);
-      }
-    }
-
-    private static IEnumerable<Command> CreateRemove(EntityState state)
-    {
-      foreach (var index in state.Type.AffectedIndexes.Where(i => i.IsPrimary))
-        yield return IndexUpdateCommand.Remove(index.ReflectedType.MappingName, state.Key.Value);
-    }
-
-    #endregion
-
-    #region IIndexResolver members
-
-    /// <inheritdoc/>
-    public IUniqueOrderedIndex<Tuple, Tuple> GetIndex(IndexInfo indexInfo)
-    {
-      return StorageView.GetIndex(indexInfo);
-    }
-
-    #endregion
-
-    /// <summary>
-    /// Translates thrown exception.
-    /// </summary>
-    /// <param name="query">The query.</param>
-    /// <param name="exception">The exception.</param>
-    /// <returns>Translated exception.</returns>
-    protected virtual Exception TranslateException(object query, Exception exception)
-    {
-      return exception;
-    }
-
-    /// <inheritdoc/>
-<<<<<<< HEAD
-    public IUniqueOrderedIndex<Tuple, Tuple> GetIndex(IndexInfo indexInfo, Providers.SessionHandler sessionHandler)
-    {
-      return StorageView.GetIndex(indexInfo, sessionHandler);
-=======
-    public override void Initialize()
-    {
-      base.Initialize();
-      storage = ((DomainHandler) Handlers.DomainHandler).GetIndexStorage();
-      isDebugLoggingEnabled = Session.IsDebugEventLoggingEnabled;
->>>>>>> b843be15
-    }
-
-    /// <inheritdoc/>
-    public override void Dispose()
-    {
-    }
-  }
-}
+// Copyright (C) 2003-2010 Xtensive LLC.
+// All rights reserved.
+// For conditions of distribution and use, see license.
+// Created by: Alexey Kochetov
+// Created:    2008.07.01
+
+using System;
+using System.Collections.Generic;
+using System.Linq;
+using System.Transactions;
+using Xtensive.Core.Collections;
+using Xtensive.Core;
+using Xtensive.Core.Tuples;
+using Tuple = Xtensive.Core.Tuples.Tuple;
+using Xtensive.Core.Tuples.Transform;
+using Xtensive.Indexing;
+using Xtensive.Storage.Indexing;
+using Xtensive.Storage.Indexing.Model;
+using Xtensive.Storage.Internals;
+using Xtensive.Storage.Providers.Index.Resources;
+
+namespace Xtensive.Storage.Providers.Index
+{
+  /// <summary>
+  /// <see cref="Session"/>-level handler for index storage.
+  /// </summary>
+  public class SessionHandler : Providers.SessionHandler,
+    IIndexResolver
+  {
+    private IndexStorage storage;
+    private bool isDebugLoggingEnabled;
+
+    /// <summary>
+    /// Gets the storage view.
+    /// </summary>
+    public IStorageView StorageView { get; private set; }
+
+    /// <inheritdoc/>
+    public override bool TransactionIsStarted { get { return StorageView!=null; } }
+
+    public override void SetCommandTimeout(int? commandTimeout)
+    {
+      // TODO: implement this method
+    }
+
+    /// <inheritdoc/>
+    public override void  BeginTransaction(Transaction transaction)
+    {
+      try {
+        if (isDebugLoggingEnabled)
+          Log.Debug(Strings.LogSessionXBeginningTransactionWithYIsolationLevel, 
+            Session.GetFullNameSafely(), transaction.IsolationLevel);
+        lock (ConnectionSyncRoot) {
+          if (StorageView!=null)
+            throw new InvalidOperationException(Strings.ExTransactionIsAlreadyOpened);
+          StorageView = storage.CreateView(transaction.IsolationLevel);
+          ((IndexStorageView) StorageView).Initialize(this);
+          // TODO: Implement transactions
+        }
+      }
+      catch (Exception e) {
+        throw TranslateException(null, e);
+      }
+    }
+
+    /// <inheritdoc/>
+    /// <exception cref="InvalidOperationException">Transaction is not open.</exception>
+    public override void CommitTransaction(Transaction transaction)
+    {
+      try {
+        if (isDebugLoggingEnabled)
+          Log.Debug(Strings.LogSessionXCommitTransaction, Session.GetFullNameSafely());
+        lock (ConnectionSyncRoot) {
+          if (StorageView==null)
+            throw new InvalidOperationException(Strings.ExTransactionIsNotOpened);
+          StorageView.Transaction.Commit();
+          StorageView = null;
+          // TODO: Implement transactions
+        }
+      }
+      catch (Exception e) {
+        throw TranslateException(null, e);
+      }
+    }
+
+    /// <inheritdoc/>
+    /// <exception cref="InvalidOperationException">Transaction is not open.</exception>
+    public override void RollbackTransaction(Transaction transaction)
+    {
+      try {
+        if (isDebugLoggingEnabled)
+          Log.Debug(Strings.LogSessionXRollbackTransaction, Session.GetFullNameSafely());
+        lock (ConnectionSyncRoot) {
+          if (StorageView==null)
+            throw new InvalidOperationException(Strings.ExTransactionIsNotOpened);
+          StorageView.Transaction.Rollback();
+          StorageView = null;
+          // TODO: Implement transactions
+        }
+      }
+      catch (Exception e) {
+        throw TranslateException(null, e);
+      }
+    }
+
+    /// <inheritdoc/>
+    public override void CreateSavepoint(Transaction transaction)
+    {
+      try {
+        if (isDebugLoggingEnabled)
+          Log.Debug(Strings.LogSessionXMakeSavepointY, Session.GetFullNameSafely(), GetSavepointName(transaction));
+        // TODO: Implement nested transactions
+      }
+      catch (Exception e) {
+        throw TranslateException(null, e);
+      }
+    }
+
+    /// <inheritdoc/>
+    public override void RollbackToSavepoint(Transaction transaction)
+    {
+      try {
+        if (isDebugLoggingEnabled)
+          Log.Debug(Strings.LogSessionXRollbackToSavepointY, Session.GetFullNameSafely(), GetSavepointName(transaction));
+        throw new NotSupportedException(Strings.ExCurrentStorageProviderDoesNotSupportSavepoints);
+        // TODO: Implement nested transactions
+      }
+      catch (Exception e) {
+        throw TranslateException(null, e);
+      }
+    }
+
+    public override void ReleaseSavepoint(Transaction transaction)
+    {
+      try {
+        if (isDebugLoggingEnabled)
+          Log.Debug(Strings.LogSessionXReleaseSavepointY, Session.GetFullNameSafely(), GetSavepointName(transaction));
+        // TODO: Implement nested transactions
+      }
+      catch (Exception e) {
+        throw TranslateException(null, e);
+      }
+    }
+
+    /// <inheritdoc/>
+    public override void Persist(IEnumerable<PersistAction> persistActions, bool allowPartialExecution)
+    {
+      lock (ConnectionSyncRoot) {
+        var batched = persistActions.SelectMany(statePair => CreateCommandBatch(statePair)).Batch(0, 256, 256);
+        foreach (var batch in batched)
+          foreach (var command in batch)
+            StorageView.Execute(command);
+      }
+    }
+
+    #region CreateXxx methods
+
+    private IEnumerable<Command> CreateCommandBatch(PersistAction persistAction)
+    {
+      switch (persistAction.ActionKind) {
+      case PersistActionKind.Insert:
+        return CreateInsert(persistAction.EntityState);
+      case PersistActionKind.Update:
+        return CreateUpdate(persistAction.EntityState);
+      case PersistActionKind.Remove:
+        return CreateRemove(persistAction.EntityState);
+      default:
+        throw new ArgumentOutOfRangeException("statePair.Second");
+      }
+    }
+
+    private IEnumerable<Command> CreateInsert(EntityState state)
+    {
+      foreach (var index in state.Type.AffectedIndexes.Where(i => i.IsPrimary)) {
+        var transform = ((DomainHandler) Handlers.DomainHandler).GetTransform(index, state.Type);
+        var transformed = transform.Apply(TupleTransformType.Tuple, state.Tuple);
+        yield return IndexUpdateCommand.Insert(index.ReflectedType.MappingName, state.Key.Value, transformed);
+      }
+    }
+
+    private IEnumerable<Command> CreateUpdate(EntityState state)
+    {
+      foreach (var index in state.Type.AffectedIndexes.Where(i => i.IsPrimary)) {
+        var transform = ((DomainHandler) Handlers.DomainHandler).GetTransform(index, state.Type);
+        var transformed = transform.Apply(TupleTransformType.Tuple, state.Tuple);
+        yield return IndexUpdateCommand.Update(index.ReflectedType.MappingName, state.Key.Value, transformed);
+      }
+    }
+
+    private static IEnumerable<Command> CreateRemove(EntityState state)
+    {
+      foreach (var index in state.Type.AffectedIndexes.Where(i => i.IsPrimary))
+        yield return IndexUpdateCommand.Remove(index.ReflectedType.MappingName, state.Key.Value);
+    }
+
+    #endregion
+
+    #region IIndexResolver members
+
+    /// <inheritdoc/>
+    public IUniqueOrderedIndex<Tuple, Tuple> GetIndex(IndexInfo indexInfo)
+    {
+      return StorageView.GetIndex(indexInfo);
+    }
+
+    #endregion
+
+    /// <summary>
+    /// Translates thrown exception.
+    /// </summary>
+    /// <param name="query">The query.</param>
+    /// <param name="exception">The exception.</param>
+    /// <returns>Translated exception.</returns>
+    protected virtual Exception TranslateException(object query, Exception exception)
+    {
+      return exception;
+    }
+
+    /// <inheritdoc/>
+    public override void Initialize()
+    {
+      base.Initialize();
+      storage = ((DomainHandler) Handlers.DomainHandler).Storage;
+      isDebugLoggingEnabled = Session.IsDebugEventLoggingEnabled;
+    }
+
+    /// <inheritdoc/>
+    public override void Dispose()
+    {
+    }
+  }
+}