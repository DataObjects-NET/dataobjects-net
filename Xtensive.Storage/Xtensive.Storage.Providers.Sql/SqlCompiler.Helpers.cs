// Copyright (C) 2003-2010 Xtensive LLC.
// All rights reserved.
// For conditions of distribution and use, see license.
// Created by: Denis Krjuchkov
// Created:    2009.11.13

using System.Collections.Generic;
using System.Linq;
using System.Linq.Expressions;
using Xtensive.Core;
using Xtensive.Core.Collections;
using Xtensive.Sql;
using Xtensive.Sql.Dml;
using Xtensive.Storage.Providers.Sql.Expressions;
using Xtensive.Storage.Rse;
using Xtensive.Storage.Rse.Helpers;
using Xtensive.Storage.Rse.Providers;
using Xtensive.Storage.Rse.Providers.Compilable;

namespace Xtensive.Storage.Providers.Sql
{
  partial class SqlCompiler 
  {
    protected SqlProvider CreateProvider(SqlSelect statement,
      CompilableProvider origin, params ExecutableProvider[] sources)
    {
      var extraBindings = (IEnumerable<QueryParameterBinding>) null;
      return CreateProvider(statement, extraBindings, origin, sources);
    }

    protected SqlProvider CreateProvider(SqlSelect statement, QueryParameterBinding extraBinding,
      CompilableProvider origin, params ExecutableProvider[] sources)
    {
      var extraBindings = extraBinding!=null ? EnumerableUtils.One(extraBinding) : null;
      return CreateProvider(statement, extraBindings, origin, sources);
    }

    protected SqlProvider CreateProvider(SqlSelect statement, IEnumerable<QueryParameterBinding> extraBindings,
      CompilableProvider origin, params ExecutableProvider[] sources)
    {
      var sqlSources = sources.OfType<SqlProvider>();

      var parameterBindings = sqlSources.SelectMany(p => p.Request.ParameterBindings);
      if (extraBindings!=null)
        parameterBindings = parameterBindings.Concat(extraBindings);

      bool allowBatching = sqlSources
        .Aggregate(true, (current, provider) =>
          current && provider.Request.CheckOptions(RequestOptions.AllowBatching));
      var tupleDescriptor = origin.Header.TupleDescriptor;

      var options = RequestOptions.Empty;
      if (allowBatching)
        options |= RequestOptions.AllowBatching;

      if (statement.Columns.Count < origin.Header.TupleDescriptor.Count)
        tupleDescriptor = origin.Header.TupleDescriptor.TrimFields(statement.Columns.Count);
      
      var request = new QueryRequest(statement, tupleDescriptor, options, parameterBindings);

      return new SqlProvider(Handlers, request, origin, sources);
    }

    protected virtual string ProcessAliasedName(string name)
    {
      return name;
    }
    
    protected Pair<SqlExpression, HashSet<QueryParameterBinding>> ProcessExpression(LambdaExpression le, params List<SqlExpression>[] sourceColumns)
    {
      var processor = new ExpressionProcessor(le, this, Handlers, sourceColumns);
      var result = new Pair<SqlExpression, HashSet<QueryParameterBinding>>(
        processor.Translate(),
        processor.Bindings);
      return result;
    }

    protected SqlSelect ExtractSqlSelect(CompilableProvider origin, SqlProvider compiledSource)
    {
      var sourceSelect = compiledSource.Request.SelectStatement;
      if (ShouldUseQueryReference(origin, compiledSource)) {
        var queryRef = compiledSource.PermanentReference;
        var query = SqlDml.Select(queryRef);
        query.Columns.AddRange(queryRef.Columns.Cast<SqlColumn>());
        return query;
      }
      return sourceSelect.ShallowClone();
    }

    public List<SqlExpression> ExtractColumnExpressions(SqlSelect query, CompilableProvider origin)
    {
      var result = new List<SqlExpression>(query.Columns.Count);
<<<<<<< HEAD
      var shouldUseQueryColumns = false;
      if (origin.Sources.Any(i => i.Type == ProviderType.Index))
        shouldUseQueryColumns |= true;
      shouldUseQueryColumns |= origin.Type.In(ProviderType.Take, ProviderType.Skip, ProviderType.Join, ProviderType.Filter, ProviderType.Index, ProviderType.RowNumber)
        && query.Columns.Count != query.From.Columns.Count;
      if (query.Columns.Any(IsColumnStub) || query.GroupBy.Count > 0 || shouldUseQueryColumns) {
        foreach (var column in query.Columns) {
          SqlExpression expression;
          if (IsColumnStub(column)) {
            expression = stubColumnMap[ExtractColumnStub(column)];
            var subQuery = expression as SqlSubQuery;
            if (!subQuery.IsNullReference()) {
              var subSelect = subQuery.Query as SqlSelect;
              if (subSelect != null) {
                if (subSelect.Columns.Count == 1 && subSelect.From == null) {
                  var userColumn = subSelect.Columns[0] as SqlUserColumn;
                  if (!userColumn.IsNullReference()) {
                    var cast = userColumn.Expression as SqlCast;
                    if (!cast.IsNullReference() &&  cast.Type.Type == SqlType.Boolean) {
                      var sqlCase = cast.Operand as SqlCase;
                      if(!sqlCase.IsNullReference() && sqlCase.Count == 1) {
                        var pair = sqlCase.First();
                        var key = pair.Key as SqlUnary;
                        if (!key.IsNullReference() && pair.Value is SqlLiteral<int>)
                          expression = cast;
                      }
                    }
                  }
                }
              }
            }
          }
          else
            expression = column;
          var columnRef = expression as SqlColumnRef;
          if (!columnRef.IsNullReference())
            expression = columnRef.SqlColumn;
          result.Add(expression);
=======
      foreach (var column in query.Columns) {
        SqlExpression expression;
        if (IsColumnStub(column)) {
          expression = stubColumnMap[ExtractColumnStub(column)];
          var subQuery = expression as SqlSubQuery;
          if (!subQuery.IsNullReference()) {
            var subSelect = subQuery.Query as SqlSelect;
            if (subSelect != null) {
              if (subSelect.Columns.Count == 1 && subSelect.From == null) {
                var userColumn = subSelect.Columns[0] as SqlUserColumn;
                if (!userColumn.IsNullReference()) {
                  var cast = userColumn.Expression as SqlCast;
                  if (!cast.IsNullReference() &&  cast.Type.Type == SqlType.Boolean) {
                    var sqlCase = cast.Operand as SqlCase;
                    if(!sqlCase.IsNullReference() && sqlCase.Count == 1) {
                      var pair = sqlCase.First();
                      var key = pair.Key as SqlUnary;
                      if (!key.IsNullReference() && pair.Value is SqlLiteral<int>)
                        expression = cast;
                    }
                  }
                }
              }
            }
          }
>>>>>>> 46b77147
        }
        else
          expression = column;
        var columnRef = expression as SqlColumnRef;
        if (!columnRef.IsNullReference())
          expression = columnRef.SqlColumn;
        result.Add(expression);
      }
      return result;
    }

    protected void AddInlinableColumn(IInlinableProvider provider,
      SqlSelect resultQuery, string columnName, SqlExpression columnExpression)
    {
      columnName = ProcessAliasedName(columnName);
      var columnRef = SqlDml.ColumnRef(SqlDml.Column(columnExpression), columnName);
      if (provider.IsInlined) {
        var columnStub = SqlDml.ColumnStub(columnRef);
        stubColumnMap.Add(columnStub, columnExpression);
        resultQuery.Columns.Add(columnStub);
      }
      else
        resultQuery.Columns.Add(columnRef);      
    }

    protected SqlExpression GetBooleanColumnExpression(SqlExpression originalExpression)
    {
      return ProviderInfo.Supports(ProviderFeatures.FullFeaturedBooleanExpressions)
        ? originalExpression
        : booleanExpressionConverter.BooleanToInt(originalExpression);
    }

    #region Private methods

    private static bool IsCalculatedColumn(SqlColumn column)
    {
      if (column is SqlUserColumn)
        return true;
      var cRef = column as SqlColumnRef;
      if (!ReferenceEquals(null, cRef))
        return cRef.SqlColumn is SqlUserColumn;
      return false;
    }

    private static bool IsColumnStub(SqlColumn column)
    {
      if (column is SqlColumnStub)
        return true;
      var cRef = column as SqlColumnRef;
      if (!ReferenceEquals(null, cRef))
        return cRef.SqlColumn is SqlColumnStub;
      return false;
    }

    private static SqlColumnStub ExtractColumnStub(SqlColumn column)
    {
      var columnStub = column as SqlColumnStub;
      if (!ReferenceEquals(null, columnStub))
        return columnStub;
      var columnRef = column as SqlColumnRef;
      if (!ReferenceEquals(null, columnRef))
        return (SqlColumnStub) columnRef.SqlColumn;
      return (SqlColumnStub) column;
    }

    private static SqlUserColumn ExtractUserColumn(SqlColumn column)
    {
      var userColumn = column as SqlUserColumn;
      if (!ReferenceEquals(null, userColumn))
        return userColumn;
      var columnRef = column as SqlColumnRef;
      if (!ReferenceEquals(null, columnRef))
        return (SqlUserColumn) columnRef.SqlColumn;
      return (SqlUserColumn) column;
    }

    private static bool ShouldUseQueryReference(CompilableProvider origin, SqlProvider compiledSource)
    {
      var sourceSelect = compiledSource.Request.SelectStatement;

      var calculatedColumnIndexes = sourceSelect.Columns
        .Select((c, i) => IsCalculatedColumn(c) ? i : -1)
        .Where(i => i >= 0)
        .ToList();
      var containsCalculatedColumns = calculatedColumnIndexes.Count > 0;
      var pagingIsUsed = !sourceSelect.Limit.IsNullReference() || !sourceSelect.Offset.IsNullReference();
      var groupByIsUsed = sourceSelect.GroupBy.Count > 0;
      var distinctIsUsed = sourceSelect.Distinct;
      var filterIsUsed = !sourceSelect.Where.IsNullReference();
      if (sourceSelect.From == null)
        return false;
      var columnCountIsNotSame = sourceSelect.From.Columns.Count!=sourceSelect.Columns.Count;

      if (origin.Type==ProviderType.Filter) {
        var filterProvider = (FilterProvider) origin;
        var usedColumnIndexes = new TupleAccessGatherer().Gather(filterProvider.Predicate.Body);
        return pagingIsUsed || usedColumnIndexes.Any(calculatedColumnIndexes.Contains);
      }

      if (origin.Type==ProviderType.Select)
        return distinctIsUsed;

      if (origin.Type==ProviderType.RowNumber) {
        var usedColumnIndexes = origin.Header.Order.Select(o => o.Key);
        return pagingIsUsed || groupByIsUsed || distinctIsUsed || usedColumnIndexes.Any(calculatedColumnIndexes.Contains);
      }

      if (origin.Type==ProviderType.Calculate) {
        var calculateProvider = (CalculateProvider) origin;
        var columnGatherer = new TupleAccessGatherer();
        var usedColumnIndexes = new List<int>();
        foreach (var column in calculateProvider.CalculatedColumns)
          usedColumnIndexes.AddRange(
            columnGatherer.Gather(column.Expression.Body, column.Expression.Parameters[0]));

        return usedColumnIndexes.Any(calculatedColumnIndexes.Contains) || columnCountIsNotSame;
      }

      if (origin.Type==ProviderType.Take || origin.Type==ProviderType.Skip) {
        var sortProvider = origin.Sources[0] as SortProvider;
        var orderingOverCalculatedColumn = sortProvider!=null &&
          sortProvider.ExpectedOrder
            .Select(order => order.Key)
            .Any(calculatedColumnIndexes.Contains);
        return distinctIsUsed || pagingIsUsed || groupByIsUsed || orderingOverCalculatedColumn;
      }

      if (origin.Type == ProviderType.Apply)
        return containsCalculatedColumns || distinctIsUsed || pagingIsUsed || groupByIsUsed;

      if (origin.Type == ProviderType.Join) {
        var shouldUseQueryReference = containsCalculatedColumns || distinctIsUsed || pagingIsUsed || groupByIsUsed;
        if (shouldUseQueryReference)
          return true;
        var joinProvider = (JoinProvider) origin;
        return joinProvider.JoinType == JoinType.LeftOuter && filterIsUsed; 
      }

      if (origin.Type == ProviderType.PredicateJoin) {
        var shouldUseQueryReference = containsCalculatedColumns || distinctIsUsed || pagingIsUsed || groupByIsUsed;
        if (shouldUseQueryReference)
          return true;
        var joinProvider = (PredicateJoinProvider) origin;
        return joinProvider.JoinType == JoinType.LeftOuter && filterIsUsed;
      }

      if (origin.Type == ProviderType.Sort) {
        var orderingOverCalculatedColumn = origin.ExpectedOrder
          .Select(order => order.Key)
          .Any(calculatedColumnIndexes.Contains);
        return orderingOverCalculatedColumn;
      }

      return containsCalculatedColumns || distinctIsUsed || pagingIsUsed || groupByIsUsed;
    }

    #endregion
  }
}<|MERGE_RESOLUTION|>--- conflicted
+++ resolved
@@ -1,317 +1,276 @@
-// Copyright (C) 2003-2010 Xtensive LLC.
-// All rights reserved.
-// For conditions of distribution and use, see license.
-// Created by: Denis Krjuchkov
-// Created:    2009.11.13
-
-using System.Collections.Generic;
-using System.Linq;
-using System.Linq.Expressions;
-using Xtensive.Core;
-using Xtensive.Core.Collections;
-using Xtensive.Sql;
-using Xtensive.Sql.Dml;
-using Xtensive.Storage.Providers.Sql.Expressions;
-using Xtensive.Storage.Rse;
-using Xtensive.Storage.Rse.Helpers;
-using Xtensive.Storage.Rse.Providers;
-using Xtensive.Storage.Rse.Providers.Compilable;
-
-namespace Xtensive.Storage.Providers.Sql
-{
-  partial class SqlCompiler 
-  {
-    protected SqlProvider CreateProvider(SqlSelect statement,
-      CompilableProvider origin, params ExecutableProvider[] sources)
-    {
-      var extraBindings = (IEnumerable<QueryParameterBinding>) null;
-      return CreateProvider(statement, extraBindings, origin, sources);
-    }
-
-    protected SqlProvider CreateProvider(SqlSelect statement, QueryParameterBinding extraBinding,
-      CompilableProvider origin, params ExecutableProvider[] sources)
-    {
-      var extraBindings = extraBinding!=null ? EnumerableUtils.One(extraBinding) : null;
-      return CreateProvider(statement, extraBindings, origin, sources);
-    }
-
-    protected SqlProvider CreateProvider(SqlSelect statement, IEnumerable<QueryParameterBinding> extraBindings,
-      CompilableProvider origin, params ExecutableProvider[] sources)
-    {
-      var sqlSources = sources.OfType<SqlProvider>();
-
-      var parameterBindings = sqlSources.SelectMany(p => p.Request.ParameterBindings);
-      if (extraBindings!=null)
-        parameterBindings = parameterBindings.Concat(extraBindings);
-
-      bool allowBatching = sqlSources
-        .Aggregate(true, (current, provider) =>
-          current && provider.Request.CheckOptions(RequestOptions.AllowBatching));
-      var tupleDescriptor = origin.Header.TupleDescriptor;
-
-      var options = RequestOptions.Empty;
-      if (allowBatching)
-        options |= RequestOptions.AllowBatching;
-
-      if (statement.Columns.Count < origin.Header.TupleDescriptor.Count)
-        tupleDescriptor = origin.Header.TupleDescriptor.TrimFields(statement.Columns.Count);
-      
-      var request = new QueryRequest(statement, tupleDescriptor, options, parameterBindings);
-
-      return new SqlProvider(Handlers, request, origin, sources);
-    }
-
-    protected virtual string ProcessAliasedName(string name)
-    {
-      return name;
-    }
-    
-    protected Pair<SqlExpression, HashSet<QueryParameterBinding>> ProcessExpression(LambdaExpression le, params List<SqlExpression>[] sourceColumns)
-    {
-      var processor = new ExpressionProcessor(le, this, Handlers, sourceColumns);
-      var result = new Pair<SqlExpression, HashSet<QueryParameterBinding>>(
-        processor.Translate(),
-        processor.Bindings);
-      return result;
-    }
-
-    protected SqlSelect ExtractSqlSelect(CompilableProvider origin, SqlProvider compiledSource)
-    {
-      var sourceSelect = compiledSource.Request.SelectStatement;
-      if (ShouldUseQueryReference(origin, compiledSource)) {
-        var queryRef = compiledSource.PermanentReference;
-        var query = SqlDml.Select(queryRef);
-        query.Columns.AddRange(queryRef.Columns.Cast<SqlColumn>());
-        return query;
-      }
-      return sourceSelect.ShallowClone();
-    }
-
-    public List<SqlExpression> ExtractColumnExpressions(SqlSelect query, CompilableProvider origin)
-    {
-      var result = new List<SqlExpression>(query.Columns.Count);
-<<<<<<< HEAD
-      var shouldUseQueryColumns = false;
-      if (origin.Sources.Any(i => i.Type == ProviderType.Index))
-        shouldUseQueryColumns |= true;
-      shouldUseQueryColumns |= origin.Type.In(ProviderType.Take, ProviderType.Skip, ProviderType.Join, ProviderType.Filter, ProviderType.Index, ProviderType.RowNumber)
-        && query.Columns.Count != query.From.Columns.Count;
-      if (query.Columns.Any(IsColumnStub) || query.GroupBy.Count > 0 || shouldUseQueryColumns) {
-        foreach (var column in query.Columns) {
-          SqlExpression expression;
-          if (IsColumnStub(column)) {
-            expression = stubColumnMap[ExtractColumnStub(column)];
-            var subQuery = expression as SqlSubQuery;
-            if (!subQuery.IsNullReference()) {
-              var subSelect = subQuery.Query as SqlSelect;
-              if (subSelect != null) {
-                if (subSelect.Columns.Count == 1 && subSelect.From == null) {
-                  var userColumn = subSelect.Columns[0] as SqlUserColumn;
-                  if (!userColumn.IsNullReference()) {
-                    var cast = userColumn.Expression as SqlCast;
-                    if (!cast.IsNullReference() &&  cast.Type.Type == SqlType.Boolean) {
-                      var sqlCase = cast.Operand as SqlCase;
-                      if(!sqlCase.IsNullReference() && sqlCase.Count == 1) {
-                        var pair = sqlCase.First();
-                        var key = pair.Key as SqlUnary;
-                        if (!key.IsNullReference() && pair.Value is SqlLiteral<int>)
-                          expression = cast;
-                      }
-                    }
-                  }
-                }
-              }
-            }
-          }
-          else
-            expression = column;
-          var columnRef = expression as SqlColumnRef;
-          if (!columnRef.IsNullReference())
-            expression = columnRef.SqlColumn;
-          result.Add(expression);
-=======
-      foreach (var column in query.Columns) {
-        SqlExpression expression;
-        if (IsColumnStub(column)) {
-          expression = stubColumnMap[ExtractColumnStub(column)];
-          var subQuery = expression as SqlSubQuery;
-          if (!subQuery.IsNullReference()) {
-            var subSelect = subQuery.Query as SqlSelect;
-            if (subSelect != null) {
-              if (subSelect.Columns.Count == 1 && subSelect.From == null) {
-                var userColumn = subSelect.Columns[0] as SqlUserColumn;
-                if (!userColumn.IsNullReference()) {
-                  var cast = userColumn.Expression as SqlCast;
-                  if (!cast.IsNullReference() &&  cast.Type.Type == SqlType.Boolean) {
-                    var sqlCase = cast.Operand as SqlCase;
-                    if(!sqlCase.IsNullReference() && sqlCase.Count == 1) {
-                      var pair = sqlCase.First();
-                      var key = pair.Key as SqlUnary;
-                      if (!key.IsNullReference() && pair.Value is SqlLiteral<int>)
-                        expression = cast;
-                    }
-                  }
-                }
-              }
-            }
-          }
->>>>>>> 46b77147
-        }
-        else
-          expression = column;
-        var columnRef = expression as SqlColumnRef;
-        if (!columnRef.IsNullReference())
-          expression = columnRef.SqlColumn;
-        result.Add(expression);
-      }
-      return result;
-    }
-
-    protected void AddInlinableColumn(IInlinableProvider provider,
-      SqlSelect resultQuery, string columnName, SqlExpression columnExpression)
-    {
-      columnName = ProcessAliasedName(columnName);
-      var columnRef = SqlDml.ColumnRef(SqlDml.Column(columnExpression), columnName);
-      if (provider.IsInlined) {
-        var columnStub = SqlDml.ColumnStub(columnRef);
-        stubColumnMap.Add(columnStub, columnExpression);
-        resultQuery.Columns.Add(columnStub);
-      }
-      else
-        resultQuery.Columns.Add(columnRef);      
-    }
-
-    protected SqlExpression GetBooleanColumnExpression(SqlExpression originalExpression)
-    {
-      return ProviderInfo.Supports(ProviderFeatures.FullFeaturedBooleanExpressions)
-        ? originalExpression
-        : booleanExpressionConverter.BooleanToInt(originalExpression);
-    }
-
-    #region Private methods
-
-    private static bool IsCalculatedColumn(SqlColumn column)
-    {
-      if (column is SqlUserColumn)
-        return true;
-      var cRef = column as SqlColumnRef;
-      if (!ReferenceEquals(null, cRef))
-        return cRef.SqlColumn is SqlUserColumn;
-      return false;
-    }
-
-    private static bool IsColumnStub(SqlColumn column)
-    {
-      if (column is SqlColumnStub)
-        return true;
-      var cRef = column as SqlColumnRef;
-      if (!ReferenceEquals(null, cRef))
-        return cRef.SqlColumn is SqlColumnStub;
-      return false;
-    }
-
-    private static SqlColumnStub ExtractColumnStub(SqlColumn column)
-    {
-      var columnStub = column as SqlColumnStub;
-      if (!ReferenceEquals(null, columnStub))
-        return columnStub;
-      var columnRef = column as SqlColumnRef;
-      if (!ReferenceEquals(null, columnRef))
-        return (SqlColumnStub) columnRef.SqlColumn;
-      return (SqlColumnStub) column;
-    }
-
-    private static SqlUserColumn ExtractUserColumn(SqlColumn column)
-    {
-      var userColumn = column as SqlUserColumn;
-      if (!ReferenceEquals(null, userColumn))
-        return userColumn;
-      var columnRef = column as SqlColumnRef;
-      if (!ReferenceEquals(null, columnRef))
-        return (SqlUserColumn) columnRef.SqlColumn;
-      return (SqlUserColumn) column;
-    }
-
-    private static bool ShouldUseQueryReference(CompilableProvider origin, SqlProvider compiledSource)
-    {
-      var sourceSelect = compiledSource.Request.SelectStatement;
-
-      var calculatedColumnIndexes = sourceSelect.Columns
-        .Select((c, i) => IsCalculatedColumn(c) ? i : -1)
-        .Where(i => i >= 0)
-        .ToList();
-      var containsCalculatedColumns = calculatedColumnIndexes.Count > 0;
-      var pagingIsUsed = !sourceSelect.Limit.IsNullReference() || !sourceSelect.Offset.IsNullReference();
-      var groupByIsUsed = sourceSelect.GroupBy.Count > 0;
-      var distinctIsUsed = sourceSelect.Distinct;
-      var filterIsUsed = !sourceSelect.Where.IsNullReference();
-      if (sourceSelect.From == null)
-        return false;
-      var columnCountIsNotSame = sourceSelect.From.Columns.Count!=sourceSelect.Columns.Count;
-
-      if (origin.Type==ProviderType.Filter) {
-        var filterProvider = (FilterProvider) origin;
-        var usedColumnIndexes = new TupleAccessGatherer().Gather(filterProvider.Predicate.Body);
-        return pagingIsUsed || usedColumnIndexes.Any(calculatedColumnIndexes.Contains);
-      }
-
-      if (origin.Type==ProviderType.Select)
-        return distinctIsUsed;
-
-      if (origin.Type==ProviderType.RowNumber) {
-        var usedColumnIndexes = origin.Header.Order.Select(o => o.Key);
-        return pagingIsUsed || groupByIsUsed || distinctIsUsed || usedColumnIndexes.Any(calculatedColumnIndexes.Contains);
-      }
-
-      if (origin.Type==ProviderType.Calculate) {
-        var calculateProvider = (CalculateProvider) origin;
-        var columnGatherer = new TupleAccessGatherer();
-        var usedColumnIndexes = new List<int>();
-        foreach (var column in calculateProvider.CalculatedColumns)
-          usedColumnIndexes.AddRange(
-            columnGatherer.Gather(column.Expression.Body, column.Expression.Parameters[0]));
-
-        return usedColumnIndexes.Any(calculatedColumnIndexes.Contains) || columnCountIsNotSame;
-      }
-
-      if (origin.Type==ProviderType.Take || origin.Type==ProviderType.Skip) {
-        var sortProvider = origin.Sources[0] as SortProvider;
-        var orderingOverCalculatedColumn = sortProvider!=null &&
-          sortProvider.ExpectedOrder
-            .Select(order => order.Key)
-            .Any(calculatedColumnIndexes.Contains);
-        return distinctIsUsed || pagingIsUsed || groupByIsUsed || orderingOverCalculatedColumn;
-      }
-
-      if (origin.Type == ProviderType.Apply)
-        return containsCalculatedColumns || distinctIsUsed || pagingIsUsed || groupByIsUsed;
-
-      if (origin.Type == ProviderType.Join) {
-        var shouldUseQueryReference = containsCalculatedColumns || distinctIsUsed || pagingIsUsed || groupByIsUsed;
-        if (shouldUseQueryReference)
-          return true;
-        var joinProvider = (JoinProvider) origin;
-        return joinProvider.JoinType == JoinType.LeftOuter && filterIsUsed; 
-      }
-
-      if (origin.Type == ProviderType.PredicateJoin) {
-        var shouldUseQueryReference = containsCalculatedColumns || distinctIsUsed || pagingIsUsed || groupByIsUsed;
-        if (shouldUseQueryReference)
-          return true;
-        var joinProvider = (PredicateJoinProvider) origin;
-        return joinProvider.JoinType == JoinType.LeftOuter && filterIsUsed;
-      }
-
-      if (origin.Type == ProviderType.Sort) {
-        var orderingOverCalculatedColumn = origin.ExpectedOrder
-          .Select(order => order.Key)
-          .Any(calculatedColumnIndexes.Contains);
-        return orderingOverCalculatedColumn;
-      }
-
-      return containsCalculatedColumns || distinctIsUsed || pagingIsUsed || groupByIsUsed;
-    }
-
-    #endregion
-  }
+// Copyright (C) 2003-2010 Xtensive LLC.
+// All rights reserved.
+// For conditions of distribution and use, see license.
+// Created by: Denis Krjuchkov
+// Created:    2009.11.13
+
+using System.Collections.Generic;
+using System.Linq;
+using System.Linq.Expressions;
+using Xtensive.Core;
+using Xtensive.Core.Collections;
+using Xtensive.Sql;
+using Xtensive.Sql.Dml;
+using Xtensive.Storage.Providers.Sql.Expressions;
+using Xtensive.Storage.Rse;
+using Xtensive.Storage.Rse.Helpers;
+using Xtensive.Storage.Rse.Providers;
+using Xtensive.Storage.Rse.Providers.Compilable;
+
+namespace Xtensive.Storage.Providers.Sql
+{
+  partial class SqlCompiler 
+  {
+    protected SqlProvider CreateProvider(SqlSelect statement,
+      CompilableProvider origin, params ExecutableProvider[] sources)
+    {
+      var extraBindings = (IEnumerable<QueryParameterBinding>) null;
+      return CreateProvider(statement, extraBindings, origin, sources);
+    }
+
+    protected SqlProvider CreateProvider(SqlSelect statement, QueryParameterBinding extraBinding,
+      CompilableProvider origin, params ExecutableProvider[] sources)
+    {
+      var extraBindings = extraBinding!=null ? EnumerableUtils.One(extraBinding) : null;
+      return CreateProvider(statement, extraBindings, origin, sources);
+    }
+
+    protected SqlProvider CreateProvider(SqlSelect statement, IEnumerable<QueryParameterBinding> extraBindings,
+      CompilableProvider origin, params ExecutableProvider[] sources)
+    {
+      var sqlSources = sources.OfType<SqlProvider>();
+
+      var parameterBindings = sqlSources.SelectMany(p => p.Request.ParameterBindings);
+      if (extraBindings!=null)
+        parameterBindings = parameterBindings.Concat(extraBindings);
+
+      bool allowBatching = sqlSources
+        .Aggregate(true, (current, provider) =>
+          current && provider.Request.CheckOptions(RequestOptions.AllowBatching));
+      var tupleDescriptor = origin.Header.TupleDescriptor;
+
+      var options = RequestOptions.Empty;
+      if (allowBatching)
+        options |= RequestOptions.AllowBatching;
+
+      if (statement.Columns.Count < origin.Header.TupleDescriptor.Count)
+        tupleDescriptor = origin.Header.TupleDescriptor.TrimFields(statement.Columns.Count);
+      
+      var request = new QueryRequest(statement, tupleDescriptor, options, parameterBindings);
+
+      return new SqlProvider(Handlers, request, origin, sources);
+    }
+
+    protected virtual string ProcessAliasedName(string name)
+    {
+      return name;
+    }
+    
+    protected Pair<SqlExpression, HashSet<QueryParameterBinding>> ProcessExpression(LambdaExpression le, params List<SqlExpression>[] sourceColumns)
+    {
+      var processor = new ExpressionProcessor(le, this, Handlers, sourceColumns);
+      var result = new Pair<SqlExpression, HashSet<QueryParameterBinding>>(
+        processor.Translate(),
+        processor.Bindings);
+      return result;
+    }
+
+    protected SqlSelect ExtractSqlSelect(CompilableProvider origin, SqlProvider compiledSource)
+    {
+      var sourceSelect = compiledSource.Request.SelectStatement;
+      if (ShouldUseQueryReference(origin, compiledSource)) {
+        var queryRef = compiledSource.PermanentReference;
+        var query = SqlDml.Select(queryRef);
+        query.Columns.AddRange(queryRef.Columns.Cast<SqlColumn>());
+        return query;
+      }
+      return sourceSelect.ShallowClone();
+    }
+
+    public List<SqlExpression> ExtractColumnExpressions(SqlSelect query, CompilableProvider origin)
+    {
+      var result = new List<SqlExpression>(query.Columns.Count);
+      foreach (var column in query.Columns) {
+        SqlExpression expression;
+        if (IsColumnStub(column)) {
+          expression = stubColumnMap[ExtractColumnStub(column)];
+          var subQuery = expression as SqlSubQuery;
+          if (!subQuery.IsNullReference()) {
+            var subSelect = subQuery.Query as SqlSelect;
+            if (subSelect != null) {
+              if (subSelect.Columns.Count == 1 && subSelect.From == null) {
+                var userColumn = subSelect.Columns[0] as SqlUserColumn;
+                if (!userColumn.IsNullReference()) {
+                  var cast = userColumn.Expression as SqlCast;
+                  if (!cast.IsNullReference() &&  cast.Type.Type == SqlType.Boolean) {
+                    var sqlCase = cast.Operand as SqlCase;
+                    if(!sqlCase.IsNullReference() && sqlCase.Count == 1) {
+                      var pair = sqlCase.First();
+                      var key = pair.Key as SqlUnary;
+                      if (!key.IsNullReference() && pair.Value is SqlLiteral<int>)
+                        expression = cast;
+                    }
+                  }
+                }
+              }
+            }
+          }
+        }
+        else
+          expression = column;
+        var columnRef = expression as SqlColumnRef;
+        if (!columnRef.IsNullReference())
+          expression = columnRef.SqlColumn;
+        result.Add(expression);
+      }
+      return result;
+    }
+
+    protected void AddInlinableColumn(IInlinableProvider provider,
+      SqlSelect resultQuery, string columnName, SqlExpression columnExpression)
+    {
+      columnName = ProcessAliasedName(columnName);
+      var columnRef = SqlDml.ColumnRef(SqlDml.Column(columnExpression), columnName);
+      if (provider.IsInlined) {
+        var columnStub = SqlDml.ColumnStub(columnRef);
+        stubColumnMap.Add(columnStub, columnExpression);
+        resultQuery.Columns.Add(columnStub);
+      }
+      else
+        resultQuery.Columns.Add(columnRef);      
+    }
+
+    protected SqlExpression GetBooleanColumnExpression(SqlExpression originalExpression)
+    {
+      return ProviderInfo.Supports(ProviderFeatures.FullFeaturedBooleanExpressions)
+        ? originalExpression
+        : booleanExpressionConverter.BooleanToInt(originalExpression);
+    }
+
+    #region Private methods
+
+    private static bool IsCalculatedColumn(SqlColumn column)
+    {
+      if (column is SqlUserColumn)
+        return true;
+      var cRef = column as SqlColumnRef;
+      if (!ReferenceEquals(null, cRef))
+        return cRef.SqlColumn is SqlUserColumn;
+      return false;
+    }
+
+    private static bool IsColumnStub(SqlColumn column)
+    {
+      if (column is SqlColumnStub)
+        return true;
+      var cRef = column as SqlColumnRef;
+      if (!ReferenceEquals(null, cRef))
+        return cRef.SqlColumn is SqlColumnStub;
+      return false;
+    }
+
+    private static SqlColumnStub ExtractColumnStub(SqlColumn column)
+    {
+      var columnStub = column as SqlColumnStub;
+      if (!ReferenceEquals(null, columnStub))
+        return columnStub;
+      var columnRef = column as SqlColumnRef;
+      if (!ReferenceEquals(null, columnRef))
+        return (SqlColumnStub) columnRef.SqlColumn;
+      return (SqlColumnStub) column;
+    }
+
+    private static SqlUserColumn ExtractUserColumn(SqlColumn column)
+    {
+      var userColumn = column as SqlUserColumn;
+      if (!ReferenceEquals(null, userColumn))
+        return userColumn;
+      var columnRef = column as SqlColumnRef;
+      if (!ReferenceEquals(null, columnRef))
+        return (SqlUserColumn) columnRef.SqlColumn;
+      return (SqlUserColumn) column;
+    }
+
+    private static bool ShouldUseQueryReference(CompilableProvider origin, SqlProvider compiledSource)
+    {
+      var sourceSelect = compiledSource.Request.SelectStatement;
+
+      var calculatedColumnIndexes = sourceSelect.Columns
+        .Select((c, i) => IsCalculatedColumn(c) ? i : -1)
+        .Where(i => i >= 0)
+        .ToList();
+      var containsCalculatedColumns = calculatedColumnIndexes.Count > 0;
+      var pagingIsUsed = !sourceSelect.Limit.IsNullReference() || !sourceSelect.Offset.IsNullReference();
+      var groupByIsUsed = sourceSelect.GroupBy.Count > 0;
+      var distinctIsUsed = sourceSelect.Distinct;
+      var filterIsUsed = !sourceSelect.Where.IsNullReference();
+      if (sourceSelect.From == null)
+        return false;
+      var columnCountIsNotSame = sourceSelect.From.Columns.Count!=sourceSelect.Columns.Count;
+
+      if (origin.Type==ProviderType.Filter) {
+        var filterProvider = (FilterProvider) origin;
+        var usedColumnIndexes = new TupleAccessGatherer().Gather(filterProvider.Predicate.Body);
+        return pagingIsUsed || usedColumnIndexes.Any(calculatedColumnIndexes.Contains);
+      }
+
+      if (origin.Type==ProviderType.Select)
+        return distinctIsUsed;
+
+      if (origin.Type==ProviderType.RowNumber) {
+        var usedColumnIndexes = origin.Header.Order.Select(o => o.Key);
+        return pagingIsUsed || groupByIsUsed || distinctIsUsed || usedColumnIndexes.Any(calculatedColumnIndexes.Contains);
+      }
+
+      if (origin.Type==ProviderType.Calculate) {
+        var calculateProvider = (CalculateProvider) origin;
+        var columnGatherer = new TupleAccessGatherer();
+        var usedColumnIndexes = new List<int>();
+        foreach (var column in calculateProvider.CalculatedColumns)
+          usedColumnIndexes.AddRange(
+            columnGatherer.Gather(column.Expression.Body, column.Expression.Parameters[0]));
+
+        return usedColumnIndexes.Any(calculatedColumnIndexes.Contains) || columnCountIsNotSame;
+      }
+
+      if (origin.Type==ProviderType.Take || origin.Type==ProviderType.Skip) {
+        var sortProvider = origin.Sources[0] as SortProvider;
+        var orderingOverCalculatedColumn = sortProvider!=null &&
+          sortProvider.ExpectedOrder
+            .Select(order => order.Key)
+            .Any(calculatedColumnIndexes.Contains);
+        return distinctIsUsed || pagingIsUsed || groupByIsUsed || orderingOverCalculatedColumn;
+      }
+
+      if (origin.Type == ProviderType.Apply)
+        return containsCalculatedColumns || distinctIsUsed || pagingIsUsed || groupByIsUsed;
+
+      if (origin.Type == ProviderType.Join) {
+        var shouldUseQueryReference = containsCalculatedColumns || distinctIsUsed || pagingIsUsed || groupByIsUsed;
+        if (shouldUseQueryReference)
+          return true;
+        var joinProvider = (JoinProvider) origin;
+        return joinProvider.JoinType == JoinType.LeftOuter && filterIsUsed; 
+      }
+
+      if (origin.Type == ProviderType.PredicateJoin) {
+        var shouldUseQueryReference = containsCalculatedColumns || distinctIsUsed || pagingIsUsed || groupByIsUsed;
+        if (shouldUseQueryReference)
+          return true;
+        var joinProvider = (PredicateJoinProvider) origin;
+        return joinProvider.JoinType == JoinType.LeftOuter && filterIsUsed;
+      }
+
+      if (origin.Type == ProviderType.Sort) {
+        var orderingOverCalculatedColumn = origin.ExpectedOrder
+          .Select(order => order.Key)
+          .Any(calculatedColumnIndexes.Contains);
+        return orderingOverCalculatedColumn;
+      }
+
+      return containsCalculatedColumns || distinctIsUsed || pagingIsUsed || groupByIsUsed;
+    }
+
+    #endregion
+  }
 }