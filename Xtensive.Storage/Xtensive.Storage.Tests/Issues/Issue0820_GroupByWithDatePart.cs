--- conflicted
+++ resolved
@@ -1,118 +1,113 @@
-﻿using System;
-using System.Linq;
-using NUnit.Framework;
-using Xtensive.Storage.Configuration;
-using Xtensive.Storage.Tests.Issues_Issue0820_GroupByWithDatePart;
-
-namespace Xtensive.Storage.Tests.Issues_Issue0820_GroupByWithDatePart
-{
-  [HierarchyRoot]
-  public class Item : Entity
-  {
-    [Field, Key]
-    public long Id { get; private set; }
-
-    [Field]
-    public DateTime? Date { get; set; }
-  }
-}
-
-namespace Xtensive.Storage.Tests.Issues
-{
-  [TestFixture]
-  public class Issue0820_GroupByWithDatePart : AutoBuildTest
-  {
-    protected override DomainConfiguration BuildConfiguration()
-    {
-      var config = base.BuildConfiguration();
-      config.Types.Register(typeof (Item).Assembly, typeof (Item).Namespace);
-      return config;
-    }
-
-    [Test]
-    public void OriginalTest()
-    {
-      using (var session = Domain.OpenSession()) {
-        using (var t = session.OpenTransaction()) {
-          var dateTime = DateTime.Now;
-          var item1 = new Item {Date = dateTime};
-          var item2 = new Item {Date = dateTime.AddSeconds(1)};
-          var query = session.Query.All<Item>().Select(c => new PipeAbonentDocumentReportItemDto {
-            Year = (c.Date!=((Nullable<DateTime>) null))
-              ? ((Nullable<Int32>) c.Date.Value.Year)
-              : null
-          }).GroupBy(
-            g => new PipeAbonentDocumentReportItemDto {
-              Year = g.Year
-            },
-            (e, g) => new PipeAbonentDocumentReportItemDto {
-              Year = e.Year,
-              LineCount = g.Count()
-            }
-            );
-
-          var result = query.ToList();
-          Assert.AreEqual(1, result.Count);
-          Assert.AreEqual(2, result[0].LineCount);
-        }
-      }
-    }
-    
-    [Test]
-    public void SimplifiedTest()
-    {
-      using (var session = Domain.OpenSession()) {
-        using (var t = session.OpenTransaction()) {
-          var dateTime = DateTime.Now;
-          var item1 = new Item {Date = dateTime};
-          var item2 = new Item {Date = dateTime.AddSeconds(1)};
-          var query = session.Query.All<Item>().Select(c => new PipeAbonentDocumentReportItemDto {
-            Year = (c.Date!=((DateTime?) null))
-              ? ((int?) c.Date.Value.Year)
-              : null
-          }).GroupBy(
-            g => new PipeAbonentDocumentReportItemDto {
-              Year = g.Year
-            });
-
-          var result = query.ToList();
-          Assert.AreEqual(1, result.Count);
-        }
-      }
-    }
-
-    [Test]
-    public void AnonimousTest()
-    {
-<<<<<<< HEAD
-      using (var session = Domain.OpenSession()) {
-        using (var t = session.OpenTransaction()) {
-=======
-      using (var session = Session.Open(Domain)) {
-        using (var t = Transaction.Open()) {
->>>>>>> 406502ab
-          var dateTime = DateTime.Now;
-          var item1 = new Item {Date = dateTime};
-          var item2 = new Item {Date = dateTime.AddSeconds(1)};
-          var query = session.Query.All<Item>().Select(c => new PipeAbonentDocumentReportItemDto {
-            Year = (c.Date!=((DateTime?) null))
-              ? ((int?) c.Date.Value.Year)
-              : null
-          }).GroupBy(
-            g => new {
-              Year = g.Year
-            });
-          session.Persist();
-          var result = query.ToList();
-          Assert.AreEqual(1, result.Count);
-        }
-      }
-    }
-  }
-
-  public class PipeAbonentDocumentReportItemDto
-  {
-    public int? Year;
-    public int LineCount;
-  }
+﻿using System;
+using System.Linq;
+using NUnit.Framework;
+using Xtensive.Storage.Configuration;
+using Xtensive.Storage.Tests.Issues_Issue0820_GroupByWithDatePart;
+
+namespace Xtensive.Storage.Tests.Issues_Issue0820_GroupByWithDatePart
+{
+  [HierarchyRoot]
+  public class Item : Entity
+  {
+    [Field, Key]
+    public long Id { get; private set; }
+
+    [Field]
+    public DateTime? Date { get; set; }
+  }
+}
+
+namespace Xtensive.Storage.Tests.Issues
+{
+  [TestFixture]
+  public class Issue0820_GroupByWithDatePart : AutoBuildTest
+  {
+    protected override DomainConfiguration BuildConfiguration()
+    {
+      var config = base.BuildConfiguration();
+      config.Types.Register(typeof (Item).Assembly, typeof (Item).Namespace);
+      return config;
+    }
+
+    [Test]
+    public void OriginalTest()
+    {
+      using (var session = Domain.OpenSession()) {
+        using (var t = session.OpenTransaction()) {
+          var dateTime = DateTime.Now;
+          var item1 = new Item {Date = dateTime};
+          var item2 = new Item {Date = dateTime.AddSeconds(1)};
+          var query = session.Query.All<Item>().Select(c => new PipeAbonentDocumentReportItemDto {
+            Year = (c.Date!=((Nullable<DateTime>) null))
+              ? ((Nullable<Int32>) c.Date.Value.Year)
+              : null
+          }).GroupBy(
+            g => new PipeAbonentDocumentReportItemDto {
+              Year = g.Year
+            },
+            (e, g) => new PipeAbonentDocumentReportItemDto {
+              Year = e.Year,
+              LineCount = g.Count()
+            }
+            );
+
+          var result = query.ToList();
+          Assert.AreEqual(1, result.Count);
+          Assert.AreEqual(2, result[0].LineCount);
+        }
+      }
+    }
+    
+    [Test]
+    public void SimplifiedTest()
+    {
+      using (var session = Domain.OpenSession()) {
+        using (var t = session.OpenTransaction()) {
+          var dateTime = DateTime.Now;
+          var item1 = new Item {Date = dateTime};
+          var item2 = new Item {Date = dateTime.AddSeconds(1)};
+          var query = session.Query.All<Item>().Select(c => new PipeAbonentDocumentReportItemDto {
+            Year = (c.Date!=((DateTime?) null))
+              ? ((int?) c.Date.Value.Year)
+              : null
+          }).GroupBy(
+            g => new PipeAbonentDocumentReportItemDto {
+              Year = g.Year
+            });
+
+          var result = query.ToList();
+          Assert.AreEqual(1, result.Count);
+        }
+      }
+    }
+
+    [Test]
+    public void AnonimousTest()
+    {
+      using (var session = Session.Open(Domain)) {
+        using (var t = Transaction.Open()) {
+          var dateTime = DateTime.Now;
+          var item1 = new Item {Date = dateTime};
+          var item2 = new Item {Date = dateTime.AddSeconds(1)};
+          var query = session.Query.All<Item>().Select(c => new PipeAbonentDocumentReportItemDto {
+            Year = (c.Date!=((DateTime?) null))
+              ? ((int?) c.Date.Value.Year)
+              : null
+          }).GroupBy(
+            g => new {
+              Year = g.Year
+            });
+          session.Persist();
+          var result = query.ToList();
+          Assert.AreEqual(1, result.Count);
+        }
+      }
+    }
+  }
+
+  public class PipeAbonentDocumentReportItemDto
+  {
+    public int? Year;
+    public int LineCount;
+  }
 }