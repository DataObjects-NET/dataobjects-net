--- conflicted
+++ resolved
@@ -1,1306 +1,1302 @@
-// Copyright (C) 2003-2010 Xtensive LLC.
-// All rights reserved.
-// For conditions of distribution and use, see license.
-// Created by: Alexey Kochetov
-// Created:    2008.12.13
-
-using System;
-using System.Collections.Generic;
-using System.Linq;
-using NUnit.Framework;
-using Xtensive.Core;
-using Xtensive.Core.Helpers;
-using Xtensive.Storage.Linq;
-using Xtensive.Storage.Providers;
-using Xtensive.Storage.Tests.ObjectModel;
-using Xtensive.Storage.Tests.ObjectModel.NorthwindDO;
-
-namespace Xtensive.Storage.Tests.Linq
-{
-  public class TargetField
-  {
-    public TargetField(string name, object value)
-    {
-      if (string.IsNullOrEmpty(name))
-        throw new ArgumentException("Parameter 'name' cannot be null or empty.");
-
-      this.Name = name;
-      this.Value = value;
-    }
-
-    public string Name { get; private set; }
-
-    public object Value { get; private set; }
-  }
-
-  [Category("Linq")]
-  [TestFixture]
-  public class WhereTest : NorthwindDOModelTest
-  {
-    private Key supplierLekaKey;
-    private Key categoryFirstKey;
-
-    [TestFixtureSetUp]
-    public override void TestFixtureSetUp()
-    {
-      base.TestFixtureSetUp();
-
-      using (var session = Domain.OpenSession()) {
-        using (session.OpenTransaction()) {
-          supplierLekaKey = Session.Query.All<Supplier>().Single(s => s.CompanyName=="Leka Trading").Key;
-          categoryFirstKey = Session.Query.All<Category>().First().Key;
-        }
-      }
-    }
-
-    [Test]
-    public void IndexerTest()
-    {
-      var query = Session.Query.All<Order>();
-      var kvp = new Pair<string, object>("Customer", Session.Query.All<Customer>().First());
-      query = query.Where(order => order[kvp.First]==kvp.Second);
-      var r = query.ToList();
-    }
-
-    [Test]
-    public void IndexerNullTest()
-    {
-      var query = Session.Query.All<Order>();
-      var parameters = Session.Query.All<Customer>().Take(1).Select(c => new TargetField("Customer", (Customer)null)).ToList();
-      foreach (var item in parameters) {
-        var field = item; // This is important to use local variable
-        query = query.Where(order => order[field.Name]==field.Value);
-      }
-      var result = query.ToList<Order>();
-      }
-
-    [Test]
-    public void ReferenceFieldConditionTest()
-    {
-      var result = Session.Query.All<Order>()
-        .Where(order => order.Customer!=null)
-        .ToList();
-
-//      var expected = Session.Query.All<Order>()
-//        .AsEnumerable()
-//        .First(order => order.Customer!=null);
-//      Assert.AreEqual(expected.Customer, result.Customer);
-    }
-
-    [Test]
-    public void IndexerSimpleFieldTest()
-    {
-      object freight = Session.Query
-        .All<Order>()
-        .First(order => order.Freight > 0)
-        .Freight;
-      var result = Session.Query
-        .All<Order>()
-        .OrderBy(order => order.Id)
-        .Where(order => order["Freight"]==freight)
-        .ToList();
-      var expected = Session.Query
-        .All<Order>()
-        .AsEnumerable()
-        .OrderBy(order => order.Id)
-        .Where(order => order.Freight==(decimal?) freight)
-        .ToList();
-      Assert.IsTrue(expected.SequenceEqual(result));
-    }
-
-    [Test]
-    public void IndexerStructureTest()
-    {
-      object address = Session.Query
-        .All<Customer>()
-        .First(customer => customer.Address.City.Length > 0)
-        .Address;
-      var result = Session.Query
-        .All<Customer>()
-        .OrderBy(customer => customer.Id)
-        .Where(customer => customer["Address"]==address)
-        .ToList();
-<<<<<<< HEAD
-      var expected = Session.Query
-=======
-#pragma warning disable 252,253
-      var expected = Query
->>>>>>> 4645b3fd
-        .All<Customer>()
-        .AsEnumerable()
-        .OrderBy(customer => customer.Id)
-        .Where(customer => customer.Address==address)
-        .ToList();
-#pragma warning restore 252,253
-      Assert.IsTrue(expected.SequenceEqual(result));
-    }
-
-    [Test]
-    public void IndexerEntity1Test()
-    {
-      object customer = Session.Query
-        .All<Order>()
-        .First(order => order.Customer!=null)
-        .Customer;
-      var result = Session.Query
-        .All<Order>()
-        .OrderBy(order => order.Id)
-        .Where(order => order["Customer"]==customer)
-        .ToList();
-      var expected = Session.Query
-        .All<Order>()
-        .AsEnumerable()
-        .OrderBy(order => order.Id)
-        .Where(order => order.Customer==customer)
-        .ToList();
-      Assert.IsTrue(expected.SequenceEqual(result));
-    }
-
-    [Test]
-    public void EntitySubqueryTest()
-    {
-      Require.ProviderIsNot(StorageProvider.SqlServerCe);
-      var result = Session.Query.All<Order>()
-        .OrderBy(order => order.Id)
-        .Where(order => order.Customer==
-          Session.Query.All<Order>()
-            .First(order2 => order2.Customer!=null)
-            .Customer)
-        .ToList();
-      var expected = Session.Query.All<Order>()
-        .AsEnumerable()
-        .OrderBy(order => order.Id)
-        .Where(order => order.Customer==
-          Session.Query.All<Order>()
-            .First(order2 => order2.Customer!=null)
-            .Customer)
-        .ToList();
-      Assert.IsTrue(expected.SequenceEqual(result));
-    }
-
-    [Test]
-    public void EntitySubqueryIndexerTest()
-    {
-      Require.ProviderIsNot(StorageProvider.SqlServerCe);
-      var result = Session.Query.All<Order>()
-        .OrderBy(order => order.Id)
-        .Where(order => order.Customer==
-          Session.Query.All<Order>()
-            .First(order2 => order2["Customer"]!=null)
-            .Customer)
-        .ToList();
-      var expected = Session.Query.All<Order>()
-        .AsEnumerable()
-        .OrderBy(order => order.Id)
-        .Where(order => order.Customer==
-          Session.Query.All<Order>()
-            .First(order2 => order2.Customer!=null)
-            .Customer)
-        .ToList();
-      Assert.IsTrue(expected.SequenceEqual(result));
-    }
-
-    [Test]
-    public void ParameterTest()
-    {
-      var category = Session.Query.All<Category>().First();
-      var result = Session.Query.All<Product>().Where(p => p.Category==category);
-      QueryDumper.Dump(result);
-    }
-
-    [Test]
-    public void MultipleConditionTest()
-    {
-      var customers = Session.Query.All<Customer>().Select(c => c.CompanyName).Where(cn => cn.StartsWith("A") || cn.StartsWith("B"));
-      var list = customers.ToList();
-    }
-
-    [Test]
-    public void AnonymousTest()
-    {
-      Customer first = Session.Query.All<Customer>().First();
-      var p = new {first.CompanyName, first.ContactName};
-      var result = Session.Query.All<Customer>().Select(c => new {c.CompanyName, c.ContactName}).Take(10).Where(x => x==p);
-      var list = result.ToList();
-    }
-
-
-    [Test]
-    public void AnonymousTest2()
-    {
-      Customer first = Session.Query.All<Customer>().First();
-      var p = new {first.CompanyName, first.ContactName};
-      var result = Session.Query.All<Customer>().Select(c => new {c.CompanyName, c.ContactName}).Take(10).Where(x => p==x);
-      var list = result.ToList();
-    }
-
-    [Test]
-    public void AnonymousWithParameterTest()
-    {
-      Customer first = Session.Query.All<Customer>().First();
-      var p = new {first.CompanyName, first.ContactName};
-      var result = Session.Query.All<Customer>().Where(c => new {c.CompanyName, c.ContactName}==p);
-      var list = result.ToList();
-    }
-
-    [Test]
-    public void AnonymousWithParameter2Test()
-    {
-      Customer first = Session.Query.All<Customer>().First();
-      var p = new {first.CompanyName, first.ContactName};
-      var k = new {InternalFiled = p};
-      var result = Session.Query.All<Customer>().Where(c => new {c.CompanyName, c.ContactName}==k.InternalFiled);
-      QueryDumper.Dump(result);
-    }
-
-
-    [Test]
-    public void AnonymousWithParameter3Test()
-    {
-      Customer first = Session.Query.All<Customer>().First();
-      var p = new {first.CompanyName, first.ContactName};
-      var k = new {InternalFiled = p};
-      var result = Session.Query.All<Customer>().Where(c => new {X = new {c.CompanyName, c.ContactName}}.X==k.InternalFiled);
-      QueryDumper.Dump(result);
-    }
-
-    [Test]
-    public void Anonymous2Test2()
-    {
-      Customer first = Session.Query.All<Customer>().First();
-      var p = new {first.CompanyName, first.ContactName};
-      var result = Session.Query.All<Customer>().Where(c => new {c.CompanyName}.CompanyName=="CompanyName");
-      var list = result.ToList();
-    }
-
-    [Test]
-    public void Anonymous3Test()
-    {
-      Customer first = Session.Query.All<Customer>().First();
-      var result = Session.Query.All<Customer>().Where(c => new {c.CompanyName, c.ContactName}==new {c.CompanyName, c.ContactName});
-      var list = result.ToList();
-    }
-
-    [Test]
-    public void Anonymous4Test()
-    {
-      Require.AllFeaturesSupported(ProviderFeatures.RowNumber);
-      Customer first = Session.Query.All<Customer>().First();
-      Customer second = Session.Query.All<Customer>().Skip(1).First();
-      var p = new {first.CompanyName, first.ContactName};
-      var l = new {second.CompanyName, second.ContactName};
-      var result = Session.Query.All<Customer>().Where(c => l==p);
-      var list = result.ToList();
-    }
-
-
-    [Test]
-    public void ColumnTest()
-    {
-      var suppliers = Session.Query.All<Supplier>();
-      var supplier = suppliers.Where(s => s.CompanyName=="Tokyo Traders").First();
-      Assert.IsNotNull(supplier);
-      Assert.AreEqual("Tokyo Traders", supplier.CompanyName);
-    }
-
-    [Test]
-    public void CalculatedTest()
-    {
-      var expected = Session.Query.All<Product>().ToList().Where(p => p.UnitPrice * p.UnitsInStock >= 100).ToList();
-      var actual = Session.Query.All<Product>().Where(p => p.UnitPrice * p.UnitsInStock >= 100).ToList();
-      Assert.AreEqual(expected.Count, actual.Count);
-    }
-
-    [Test]
-    public void StructureTest()
-    {
-      var suppliers = Session.Query.All<Supplier>();
-      var supplier = suppliers.Where(s => s.Address.Region=="Victoria").First();
-      Assert.IsNotNull(supplier);
-      Assert.AreEqual("Victoria", supplier.Address.Region);
-    }
-
-    [Test]
-    public void IdTest()
-    {
-      var suppliers = Session.Query.All<Supplier>();
-      var supplier = suppliers.Where(s => s.Id==supplierLekaKey.Value.GetValue<int>(0)).First();
-      Assert.IsNotNull(supplier);
-      Assert.AreEqual("Leka Trading", supplier.CompanyName);
-    }
-
-    [Test]
-    public void KeyTest()
-    {
-      var suppliers = Session.Query.All<Supplier>();
-      var key = Key.Create<Supplier>(supplierLekaKey.Value);
-      var supplier = suppliers.Where(s => s.Key==key).First();
-      Assert.IsNotNull(supplier);
-      Assert.AreEqual("Leka Trading", supplier.CompanyName);
-    }
-
-    [Test]
-    public void InstanceTest()
-    {
-      var supplierLeka = Session.Query.SingleOrDefault<Supplier>(supplierLekaKey);
-      var suppliers = Session.Query.All<Supplier>();
-      var supplier = suppliers.Where(s => s==supplierLeka).First();
-      Assert.IsNotNull(supplier);
-      Assert.AreEqual("Leka Trading", supplier.CompanyName);
-    }
-
-    [Test]
-    public void ForeignKeyTest()
-    {
-      var supplierLeka = Session.Query.SingleOrDefault<Supplier>(supplierLekaKey);
-      var products = Session.Query.All<Product>();
-      var product = products.Where(p => p.Supplier.Key==supplierLeka.Key).First();
-      Assert.IsNotNull(product);
-      Assert.AreEqual("Leka Trading", product.Supplier.CompanyName);
-    }
-
-    [Test]
-    public void ForeignIDTest()
-    {
-      var supplier20 = Session.Query.SingleOrDefault<Supplier>(supplierLekaKey);
-      var products = Session.Query.All<Product>();
-      var product = products.Where(p => p.Supplier.Id==supplier20.Id).First();
-      Assert.IsNotNull(product);
-      Assert.AreEqual("Leka Trading", product.Supplier.CompanyName);
-    }
-
-    [Test]
-    public void ForeignInstanceTest()
-    {
-      var supplier20 = Session.Query.SingleOrDefault<Supplier>(supplierLekaKey);
-      var products = Session.Query.All<Product>();
-      var product = products.Where(p => p.Supplier==supplier20).First();
-      Assert.IsNotNull(product);
-      Assert.AreEqual("Leka Trading", product.Supplier.CompanyName);
-    }
-
-    [Test]
-    public void ForeignPropertyTest()
-    {
-      var products = Session.Query.All<Product>();
-      var product = products.Where(p => p.Supplier.CompanyName=="Leka Trading").First();
-      Assert.IsNotNull(product);
-      Assert.AreEqual("Leka Trading", product.Supplier.CompanyName);
-      product =
-        products.Where(
-          p =>
-            p.Supplier.CompanyName=="Leka Trading" && p.Category.Key==categoryFirstKey &&
-              p.Supplier.ContactTitle=="Owner").First();
-      Assert.IsNotNull(product);
-      Assert.AreEqual("Leka Trading", product.Supplier.CompanyName);
-    }
-
-    [Test]
-    public void CoalesceTest()
-    {
-      var customers = Session.Query.All<Customer>();
-      var customer = customers.Where(c => (c.Address.City ?? "Seattle")=="Seattle").First();
-      Assert.IsNotNull(customer);
-      customer = customers.Where(c => (c.Address.City ?? c.Address.Country ?? "Seattle")=="Seattle").First();
-      Assert.IsNotNull(customer);
-    }
-
-    [Test]
-    public void ConditionalTest()
-    {
-      var orders = Session.Query.All<Order>();
-      var order = orders.Where(o => (o.Customer.Id=="ALFKI" ? 1000 : 0)==1000).First();
-      Assert.IsNotNull(order);
-      order =
-        orders.Where(o => (o.Customer.Id=="ALFKI" ? 1000 : o.Customer.Id=="ABCDE" ? 2000 : 0)==1000).First();
-      Assert.IsNotNull(order);
-    }
-
-    [Test]
-    public void StringLengthTest()
-    {
-      var customers = Session.Query.All<Customer>();
-      var customer = customers.Where(c => c.Address.City.Length==7).First();
-      Assert.IsNotNull(customer);
-    }
-
-    [Test]
-    public void StringStartsWithLiteralTest()
-    {
-      var customers = Session.Query.All<Category>();
-      var customer = customers.Where(c => c.CategoryName.StartsWith("M")).First();
-      Assert.IsNotNull(customer);
-    }
-
-    [Test]
-    public void StringStartsWithColumnTest()
-    {
-      var customers = Session.Query.All<Customer>();
-      var customer = customers.Where(c => c.ContactName.StartsWith(c.ContactName)).First();
-      Assert.IsNotNull(customer);
-    }
-
-    [Test]
-    public void StringEndsWithLiteralTest()
-    {
-      var customers = Session.Query.All<Customer>();
-      var customer = customers.Where(c => c.ContactName.EndsWith("s")).First();
-      Assert.IsNotNull(customer);
-    }
-
-    [Test]
-    public void StringEndsWithColumnTest()
-    {
-      var customers = Session.Query.All<Customer>();
-      var customer = customers.Where(c => c.ContactName.EndsWith(c.ContactName)).First();
-      Assert.IsNotNull(customer);
-    }
-
-    [Test]
-    public void StringContainsLiteralTest()
-    {
-      var customers = Session.Query.All<Customer>();
-      var customer = customers.Where(c => c.ContactName.Contains("and")).First();
-      Assert.IsNotNull(customer);
-    }
-
-    [Test]
-    public void StringContainsColumnTest()
-    {
-      var customers = Session.Query.All<Customer>();
-      var customer = customers.Where(c => c.ContactName.Contains(c.ContactName)).First();
-      Assert.IsNotNull(customer);
-    }
-
-    [Test]
-    public void StringConcatImplicitArgsTest()
-    {
-      var customers = Session.Query.All<Customer>();
-      var customer = customers.Where(c => c.ContactName + "X"=="X").FirstOrDefault();
-      Assert.IsNull(customer);
-    }
-
-    [Test]
-    public void StringConcatExplicitNArgTest()
-    {
-      var customers = Session.Query.All<Customer>();
-      var customer = customers.Where(c => string.Concat(c.ContactName, "X")=="X").FirstOrDefault();
-      Assert.IsNull(customer);
-      customer = customers.Where(c => string.Concat(c.ContactName, "X", c.Address.Country)=="X").FirstOrDefault();
-      Assert.IsNull(customer);
-    }
-
-    [Test]
-    public void StringIsNullOrEmptyTest()
-    {
-      var customers = Session.Query.All<Customer>();
-      var customer = customers.Where(c => string.IsNullOrEmpty(c.Address.Region)).First();
-      Assert.IsNotNull(customer);
-    }
-
-    [Test]
-    public void StringToUpperTest()
-    {
-      var customers = Session.Query.All<Customer>();
-      var customer = customers.Where(c => c.Address.City.ToUpper()=="SEATTLE").First();
-      Assert.IsNotNull(customer);
-    }
-
-    [Test]
-    public void StringToLowerTest()
-    {
-      var customers = Session.Query.All<Customer>();
-      var customer = customers.Where(c => c.Address.City.ToLower()=="seattle").First();
-      Assert.IsNotNull(customer);
-    }
-
-    [Test]
-    public void StringReplaceTest()
-    {
-      var customers = Session.Query.All<Customer>();
-      var customer = customers.Where(c => c.Address.City.Replace("ea", "ae")=="Saettle").First();
-      Assert.IsNotNull(customer);
-    }
-
-    [Test]
-    public void StringReplaceCharsTest()
-    {
-      var customers = Session.Query.All<Customer>();
-      var customer = customers.Where(c => c.Address.City.Replace("e", "y")=="Syattly").First();
-      Assert.IsNotNull(customer);
-    }
-
-    [Test]
-    public void StringSubstringTest()
-    {
-      var customers = Session.Query.All<Customer>();
-      var customer = customers.Where(c => c.Address.City.Substring(0, 4)=="Seat").First();
-      Assert.IsNotNull(customer);
-    }
-
-    [Test]
-    public void StringSubstringNoLengthTest()
-    {
-      var customers = Session.Query.All<Customer>();
-      var customer = customers.Where(c => c.Address.City.Substring(4)=="tle").First();
-      Assert.IsNotNull(customer);
-    }
-
-    [Test]
-    public void StringRemoveTest()
-    {
-      var customers = Session.Query.All<Customer>();
-      var customer = customers.Where(c => c.Address.City.Remove(1, 2)=="Sttle").First();
-      Assert.IsNotNull(customer);
-    }
-
-    [Test]
-    public void StringRemoveNoCountTest()
-    {
-      var customers = Session.Query.All<Customer>();
-      var customer = customers.Where(c => c.Address.City.Remove(3)=="Sea").First();
-      Assert.IsNotNull(customer);
-    }
-
-    [Test]
-    public void StringIndexOfTest()
-    {
-      var customers = Session.Query.All<Customer>();
-      var customer = customers.Where(c => c.Address.City.IndexOf("tt")==3).First();
-      Assert.IsNotNull(customer);
-    }
-
-    [Test]
-    public void StringIndexOfCharTest()
-    {
-      var customers = Session.Query.All<Customer>();
-      var customer = customers.Where(c => c.Address.City.IndexOf('t')==3).First();
-      Assert.IsNotNull(customer);
-    }
-
-    [Test]
-    public void StringTrimTest()
-    {
-      var customers = Session.Query.All<Customer>();
-      var customer = customers.Where(c => c.Address.City.Trim()=="Seattle").First();
-      Assert.IsNotNull(customer);
-    }
-
-    [Test]
-    public void StringToStringTest()
-    {
-      // just to prove this is a no op
-      var customers = Session.Query.All<Customer>();
-      var customer = customers.Where(c => c.Address.City.ToString()=="Seattle").First();
-      Assert.IsNotNull(customer);
-    }
-
-    [Test]
-    public void DateTimeConstructYMDTest()
-    {
-      var orders = Session.Query.All<Order>();
-      var order = orders.Where(o => o.OrderDate >= new DateTime(o.OrderDate.Value.Year, 1, 1)).First();
-      Assert.IsNotNull(order);
-    }
-
-    [Test]
-    public void DateTimeConstructYMDHMSTest()
-    {
-      var orders = Session.Query.All<Order>();
-      var order = orders.Where(o => o.OrderDate >= new DateTime(o.OrderDate.Value.Year, 1, 1, 10, 25, 55)).First();
-      Assert.IsNotNull(order);
-    }
-
-    [Test]
-    public void DateTimeTest()
-    {
-      var orders = Session.Query.All<Order>();
-      var order = orders.Where(o => ((DateTime?)o.OrderDate) < ((DateTime?)new DateTime(2010, 12, 31))).First();
-      Assert.IsNotNull(order);
-    }
-
-    [Test]
-    public void DateTimeDayTest()
-    {
-      var orders = Session.Query.All<Order>();
-      var order = orders.Where(o => o.OrderDate.Value.Day==5).First();
-      Assert.IsNotNull(order);
-    }
-
-    [Test]
-    public void DateTimeMonthTest()
-    {
-      var orders = Session.Query.All<Order>();
-      var order = orders.Where(o => o.OrderDate.Value.Month==12).First();
-      Assert.IsNotNull(order);
-    }
-
-    [Test]
-    public void DateTimeYearTest()
-    {
-      var orders = Session.Query.All<Order>();
-      var order = orders.Where(o => o.OrderDate.Value.Year==1997).First();
-      Assert.IsNotNull(order);
-    }
-
-    [Test]
-    public void DateTimeHourTest()
-    {
-      var orders = Session.Query.All<Order>();
-      var order = orders.Where(o => o.OrderDate.Value.Hour==0).First();
-      Assert.IsNotNull(order);
-    }
-
-    [Test]
-    public void DateTimeMinuteTest()
-    {
-      var orders = Session.Query.All<Order>();
-      var order = orders.Where(o => o.OrderDate.Value.Minute==0).First();
-      Assert.IsNotNull(order);
-    }
-
-    [Test]
-    public void DateTimeSecond()
-    {
-      var orders = Session.Query.All<Order>();
-      var order = orders.Where(o => o.OrderDate.Value.Second==0).First();
-      Assert.IsNotNull(order);
-    }
-
-    [Test]
-    public void DateTimeMillisecondTest()
-    {
-      var orders = Session.Query.All<Order>();
-      var order = orders.Where(o => o.OrderDate.Value.Millisecond==0).First();
-      Assert.IsNotNull(order);
-    }
-
-    [Test]
-    public void DateTimeDayOfWeekTest()
-    {
-      var orders = Session.Query.All<Order>();
-      var order = orders.Where(o => o.OrderDate.Value.DayOfWeek==DayOfWeek.Friday).First();
-      Assert.IsNotNull(order);
-    }
-
-    [Test]
-    public void DateTimeDayOfYearTest()
-    {
-      var orders = Session.Query.All<Order>();
-      var order = orders.Where(o => o.OrderDate.Value.DayOfYear==360).First();
-      Assert.IsNotNull(order);
-    }
-
-    [Test]
-    public void MathAbsTest()
-    {
-      var orders = Session.Query.All<Order>();
-      var order = orders.Where(o => Math.Abs(o.Id)==10 || o.Id > 0).First();
-      Assert.IsNotNull(order);
-    }
-
-    [Test]
-    public void MathAcosTest()
-    {
-      var orders = Session.Query.All<Order>();
-      var order = orders.Where(o => Math.Acos(Math.Sin(o.Id))==0 || o.Id > 0).First();
-      Assert.IsNotNull(order);
-    }
-
-    [Test]
-    public void MathAsinTest()
-    {
-      var orders = Session.Query.All<Order>();
-      var order = orders.Where(o => Math.Asin(Math.Cos(o.Id))==0 || o.Id > 0).First();
-      Assert.IsNotNull(order);
-    }
-
-    [Test]
-    public void MathAtanTest()
-    {
-      var orders = Session.Query.All<Order>();
-      var order = orders.Where(o => Math.Atan(o.Id)==0 || o.Id > 0).First();
-      Assert.IsNotNull(order);
-      order = orders.Where(o => Math.Atan2(o.Id, 3)==0 || o.Id > 0).First();
-      Assert.IsNotNull(order);
-    }
-
-    [Test]
-    public void MathCosTest()
-    {
-      var orders = Session.Query.All<Order>();
-      var order = orders.Where(o => Math.Cos(o.Id)==0 || o.Id > 0).First();
-      Assert.IsNotNull(order);
-    }
-
-    [Test]
-    public void MathSinTest()
-    {
-      var orders = Session.Query.All<Order>();
-      var order = orders.Where(o => Math.Sin(o.Id)==0 || o.Id > 0).First();
-      Assert.IsNotNull(order);
-    }
-
-    [Test]
-    public void MathTanTest()
-    {
-      var orders = Session.Query.All<Order>();
-      var order = orders.Where(o => Math.Tan(o.Id)==0 || o.Id > 0).First();
-      Assert.IsNotNull(order);
-    }
-
-    [Test]
-    public void MathExpTest()
-    {
-      var orders = Session.Query.All<Order>();
-      var order = orders.Where(o => Math.Exp(o.Id < 1000 ? 1 : 2)==0 || o.Id > 0).First();
-      Assert.IsNotNull(order);
-    }
-
-    [Test]
-    public void MathLogTest()
-    {
-      var orders = Session.Query.All<Order>();
-      var order = orders.Where(o => Math.Log(o.Id)==0 || o.Id > 0).First();
-      Assert.IsNotNull(order);
-    }
-
-    [Test]
-    public void MathLog10Test()
-    {
-      var orders = Session.Query.All<Order>();
-      var order = orders.Where(o => Math.Log10(o.Id)==0 || o.Id > 0).First();
-      Assert.IsNotNull(order);
-    }
-
-    [Test]
-    public void MathSqrtTest()
-    {
-      var orders = Session.Query.All<Order>();
-      var order = orders.Where(o => Math.Sqrt(o.Id)==0 || o.Id > 0).First();
-      Assert.IsNotNull(order);
-    }
-
-    [Test]
-    public void MathCeilingTest()
-    {
-      var orders = Session.Query.All<Order>();
-      var order = orders.Where(o => Math.Ceiling((double) o.Id)==0 || o.Id > 0).First();
-      Assert.IsNotNull(order);
-    }
-
-    [Test]
-    public void MathFloorTest()
-    {
-      var orders = Session.Query.All<Order>();
-      var order = orders.Where(o => Math.Floor((double) o.Id)==0 || o.Id > 0).First();
-      Assert.IsNotNull(order);
-    }
-
-    [Test]
-    public void MathPowTest()
-    {
-      var orders = Session.Query.All<Order>();
-      var order = orders.Where(o => Math.Pow(o.Id < 1000 ? 1 : 2, 3)==0 || o.Id > 0).First();
-      Assert.IsNotNull(order);
-    }
-
-    [Test]
-    public void MathRoundDefaultTest()
-    {
-      var orders = Session.Query.All<Order>();
-      var order = orders.Where(o => Math.Round((decimal) o.Id)==0 || o.Id > 0).First();
-      Assert.IsNotNull(order);
-    }
-
-    [Test]
-    public void MathRoundToPlaceTest()
-    {
-      var orders = Session.Query.All<Order>();
-      var order = orders.Where(o => Math.Round((decimal) o.Id, 2)==0 || o.Id > 0).First();
-      Assert.IsNotNull(order);
-    }
-
-    [Test]
-    public void MathTruncateTest()
-    {
-      var orders = Session.Query.All<Order>();
-      var order = orders.Where(o => Math.Truncate((double) o.Id)==0 || o.Id > 0).First();
-      Assert.IsNotNull(order);
-    }
-
-    [Test]
-    public void StringLessThanTest()
-    {
-      var customers = Session.Query.All<Customer>();
-      var customer = customers.Where(c => c.Address.City.LessThan("Seattle")).First();
-      Assert.IsNotNull(customer);
-    }
-
-    [Test]
-    public void StringLessThanOrEqualsTest()
-    {
-      var customers = Session.Query.All<Customer>();
-      var customer = customers.Where(c => c.Address.City.LessThanOrEqual("Seattle")).First();
-      Assert.IsNotNull(customer);
-    }
-
-    [Test]
-    public void StringGreaterThanTest()
-    {
-      var customers = Session.Query.All<Customer>();
-      var customer = customers.Where(c => c.Address.City.GreaterThan("Seattle")).First();
-      Assert.IsNotNull(customer);
-    }
-
-    [Test]
-    public void StringGreaterThanOrEqualsTest()
-    {
-      var customers = Session.Query.All<Customer>();
-      var customer = customers.Where(c => c.Address.City.GreaterThanOrEqual("Seattle")).First();
-      Assert.IsNotNull(customer);
-    }
-
-    [Test]
-    public void StringCompareToLTTest()
-    {
-      var customers = Session.Query.All<Customer>();
-      var customer = customers.Where(c => c.Address.City.CompareTo("Seattle") < 0).First();
-      Assert.IsNotNull(customer);
-    }
-
-    [Test]
-    public void StringCompareToLETest()
-    {
-      var customers = Session.Query.All<Customer>();
-      var customer = customers.Where(c => c.Address.City.CompareTo("Seattle") <= 0).First();
-      Assert.IsNotNull(customer);
-    }
-
-    [Test]
-    public void StringCompareToGTTest()
-    {
-      var customers = Session.Query.All<Customer>();
-      var customer = customers.Where(c => c.Address.City.CompareTo("Seattle") > 0).First();
-      Assert.IsNotNull(customer);
-    }
-
-    [Test]
-    public void StringCompareToGETest()
-    {
-      var customers = Session.Query.All<Customer>();
-      var customer = customers.Where(c => c.Address.City.CompareTo("Seattle") >= 0).First();
-      Assert.IsNotNull(customer);
-    }
-
-    [Test]
-    public void StringCompareToEQTest()
-    {
-      var customers = Session.Query.All<Customer>();
-      var customer = customers.Where(c => c.Address.City.CompareTo("Seattle")==0).First();
-      Assert.IsNotNull(customer);
-    }
-
-
-    [Test]
-    public void StringCompareToNETest()
-    {
-      var customers = Session.Query.All<Customer>();
-      var customer = customers.Where(c => c.Address.City.CompareTo("Seattle")!=0).First();
-      Assert.IsNotNull(customer);
-    }
-
-    [Test]
-    public void StringCompareLTTest()
-    {
-      var customers = Session.Query.All<Customer>();
-      var customer = customers.Where(c => string.Compare(c.Address.City, "Seattle") < 0).First();
-      Assert.IsNotNull(customer);
-    }
-
-    [Test]
-    public void StringCompareLETest()
-    {
-      var customers = Session.Query.All<Customer>();
-      var customer = customers.Where(c => string.Compare(c.Address.City, "Seattle") <= 0).First();
-      Assert.IsNotNull(customer);
-    }
-
-    [Test]
-    public void StringCompareGTTest()
-    {
-      var customers = Session.Query.All<Customer>();
-      var customer = customers.Where(c => string.Compare(c.Address.City, "Seattle") > 0).First();
-      Assert.IsNotNull(customer);
-    }
-
-    [Test]
-    public void StringCompareGETest()
-    {
-      var customers = Session.Query.All<Customer>();
-      var customer = customers.Where(c => string.Compare(c.Address.City, "Seattle") >= 0).First();
-      Assert.IsNotNull(customer);
-    }
-
-    [Test]
-    public void StringCompareEQTest()
-    {
-      var customers = Session.Query.All<Customer>();
-      var customer = customers.Where(c => string.Compare(c.Address.City, "Seattle")==0).First();
-      Assert.IsNotNull(customer);
-    }
-
-    [Test]
-    public void StringCompareNETest()
-    {
-      var customers = Session.Query.All<Customer>();
-      var customer = customers.Where(c => string.Compare(c.Address.City, "Seattle")!=0).First();
-      Assert.IsNotNull(customer);
-    }
-
-    [Test]
-    public void IntCompareToTest()
-    {
-      // prove that x.CompareTo(y) works for types other than string
-      var orders = Session.Query.All<Order>();
-      var order = orders.Where(o => o.Id.CompareTo(1000)==0 || o.Id > 0).First();
-      Assert.IsNotNull(order);
-    }
-
-    [Test]
-    public void DecimalCompareTest()
-    {
-      // prove that type.Compare(x,y) works with decimal
-      var orders = Session.Query.All<Order>();
-      var order = orders.Where(o => decimal.Compare((decimal) o.Id, 0.0m)==0 || o.Id > 0).First();
-      Assert.IsNotNull(order);
-    }
-
-    [Test]
-    public void DecimalAddTest()
-    {
-      var orders = Session.Query.All<Order>();
-      var order = orders.Where(o => decimal.Add(o.Id, 0.0m)==0.0m || o.Id > 0).First();
-      Assert.IsNotNull(order);
-    }
-
-    [Test]
-    public void DecimalSubtractTest()
-    {
-      var orders = Session.Query.All<Order>();
-      var order = orders.Where(o => decimal.Subtract(o.Id, 0.0m)==0.0m || o.Id > 0).First();
-      Assert.IsNotNull(order);
-    }
-
-    [Test]
-    public void DecimalMultiplyTest()
-    {
-      var orders = Session.Query.All<Order>();
-      var order = orders.Where(o => decimal.Multiply(o.Id, 1.0m)==1.0m || o.Id > 0).First();
-      Assert.IsNotNull(order);
-    }
-
-    [Test]
-    public void DecimalDivideTest()
-    {
-      var orders = Session.Query.All<Order>();
-      var order = orders.Where(o => decimal.Divide(o.Id, 1.0m)==1.0m || o.Id > 0).First();
-      Assert.IsNotNull(order);
-    }
-
-    [Test]
-    public void DecimalRemainderTest()
-    {
-      Require.ProviderIsNot(StorageProvider.SqlServerCe);
-      var orders = Session.Query.All<Order>();
-      var order = orders.Where(o => decimal.Remainder(o.Id, 1.0m)==0.0m || o.Id > 0).First();
-      Assert.IsNotNull(order);
-    }
-
-    [Test]
-    public void DecimalNegateTest()
-    {
-      var orders = Session.Query.All<Order>();
-      var order = orders.Where(o => decimal.Negate(o.Id)==1.0m || o.Id > 0).First();
-      Assert.IsNotNull(order);
-    }
-
-    [Test]
-    public void DecimalCeilingTest()
-    {
-      var orders = Session.Query.All<Order>();
-      var order = orders.Where(o => decimal.Ceiling(o.Id)==0.0m || o.Id > 0).First();
-      Assert.IsNotNull(order);
-    }
-
-    [Test]
-    public void DecimalFloorTest()
-    {
-      var orders = Session.Query.All<Order>();
-      var order = orders.Where(o => decimal.Floor(o.Id)==0.0m || o.Id > 0).First();
-      Assert.IsNotNull(order);
-    }
-
-    [Test]
-    public void DecimalRoundDefaultTest()
-    {
-      var orders = Session.Query.All<Order>();
-      var order = orders.Where(o => decimal.Round(o.Id)==0m || o.Id > 0).First();
-      Assert.IsNotNull(order);
-    }
-
-    [Test]
-    public void DecimalRoundPlacesTest()
-    {
-      var orders = Session.Query.All<Order>();
-      var order = orders.Where(o => decimal.Round(o.Id, 2)==0.00m || o.Id > 0).First();
-      Assert.IsNotNull(order);
-    }
-
-    [Test]
-    public void DecimalTruncateTest()
-    {
-      var orders = Session.Query.All<Order>();
-      var order = orders.Where(o => decimal.Truncate(o.Id)==0m || o.Id > 0).First();
-      Assert.IsNotNull(order);
-    }
-
-    [Test]
-    public void DecimalGTTest()
-    {
-      // prove that decimals are treated normally with respect to normal comparison operators
-      var orders = Session.Query.All<Order>();
-      var order = orders.Where(o => ((decimal) o.Id) > 0.0m).First();
-      Assert.IsNotNull(order);
-    }
-
-    [Test]
-    public void FkCompareTest()
-    {
-      var employee = Session.Query.All<Employee>().Where(e => e.ReportsTo.Id > 20).First();
-      Assert.IsNotNull(employee);
-    }
-
-    [Test]
-    public void IntLessThanTest()
-    {
-      var orders = Session.Query.All<Order>();
-      var order = orders.Where(o => o.Id < 0).FirstOrDefault();
-      Assert.IsNull(order);
-    }
-
-    [Test]
-    public void IntLessThanOrEqualTest()
-    {
-      var orders = Session.Query.All<Order>();
-      var order = orders.Where(o => o.Id <= 0).FirstOrDefault();
-      Assert.IsNull(order);
-    }
-
-    [Test]
-    public void IntGreaterThanTest()
-    {
-      var orders = Session.Query.All<Order>();
-      var order = orders.Where(o => o.Id > 0).First();
-      Assert.IsNotNull(order);
-    }
-
-    [Test]
-    public void IntGreaterThanOrEqualTest()
-    {
-      var orders = Session.Query.All<Order>();
-      var order = orders.Where(o => o.Id >= 0).First();
-      Assert.IsNotNull(order);
-    }
-
-    [Test]
-    public void IntEqualTest()
-    {
-      var orders = Session.Query.All<Order>();
-      var order = orders.Where(o => o.Id==0).FirstOrDefault();
-      Assert.IsNull(order);
-    }
-
-    [Test]
-    public void IntNotEqualTest()
-    {
-      var orders = Session.Query.All<Order>();
-      var order = orders.Where(o => o.Id!=0).First();
-      Assert.IsNotNull(order);
-    }
-
-    [Test]
-    public void IntAddTest()
-    {
-      var orders = Session.Query.All<Order>();
-      var order = orders.Where(o => o.Id + 0==0).FirstOrDefault();
-      Assert.IsNull(order);
-    }
-
-    [Test]
-    public void IntSubtractTest()
-    {
-      var orders = Session.Query.All<Order>();
-      var order = orders.Where(o => o.Id - 0==0).FirstOrDefault();
-      Assert.IsNull(order);
-    }
-
-    [Test]
-    public void IntMultiplyTest()
-    {
-      var orders = Session.Query.All<Order>();
-      var order = orders.Where(o => o.Id * 1==1 || o.Id > 0).First();
-      Assert.IsNotNull(order);
-    }
-
-    [Test]
-    public void IntDivideTest()
-    {
-      var orders = Session.Query.All<Order>();
-      var order = orders.Where(o => o.Id / 1==1 || o.Id > 0).First();
-      Assert.IsNotNull(order);
-    }
-
-    [Test]
-    public void IntModuloTest()
-    {
-      var orders = Session.Query.All<Order>();
-      var order = orders.Where(o => o.Id % 1==0).First();
-      Assert.IsNotNull(order);
-    }
-
-    [Test]
-    public void IntBitwiseAndTest()
-    {
-      var orders = Session.Query.All<Order>();
-      var order = orders.Where(o => (o.Id & 1)==0).First();
-      Assert.IsNotNull(order);
-    }
-
-    [Test]
-    public void IntBitwiseOrTest()
-    {
-      var orders = Session.Query.All<Order>();
-      var order = orders.Where(o => (o.Id | 1)==1 || o.Id > 0).First();
-      Assert.IsNotNull(order);
-    }
-
-
-    [Test]
-    public void IntBitwiseExclusiveOrTest()
-    {
-      var orders = Session.Query.All<Order>();
-      var order = orders.Where(o => (o.Id ^ 1)==1).FirstOrDefault();
-      Assert.IsNull(order);
-    }
-
-    [Test]
-    public void IntBitwiseNotTest()
-    {
-      var orders = Session.Query.All<Order>();
-      var order = orders.Where(o => ~o.Id==0).FirstOrDefault();
-      Assert.IsNull(order);
-    }
-
-    [Test]
-    public void IntNegateTest()
-    {
-      var orders = Session.Query.All<Order>();
-      var order = orders.Where(o => -o.Id==-1 || o.Id > 0).First();
-      Assert.IsNotNull(order);
-    }
-
-    [Test]
-    public void AndTest()
-    {
-      var orders = Session.Query.All<Order>();
-      var order = orders.Where(o => o.Id > 0 && o.Id < 2000).First();
-      Assert.IsNotNull(order);
-    }
-
-    [Test]
-    public void OrTest()
-    {
-      var orders = Session.Query.All<Order>();
-      var order = orders.Where(o => o.Id < 5 || o.Id > 10).First();
-      Assert.IsNotNull(order);
-    }
-
-    [Test]
-    public void NotTest()
-    {
-      var orders = Session.Query.All<Order>();
-      var order = orders.Where(o => !(o.Id==0)).First();
-      Assert.IsNotNull(order);
-    }
-
-    [Test]
-    public void EqualsNullTest()
-    {
-      //  TODO: Check IsNull or Equals(null)
-      var customers = Session.Query.All<Customer>();
-      var customer = customers.Where(c => c.Address.City!=null).First();
-      Assert.IsNotNull(customer);
-      customer = customers.Where(c => !c.Address.Region.Equals(null)).First();
-      Assert.IsNotNull(customer);
-      customer = customers.Where(c => c!=null).First();
-      Assert.IsNotNull(customer);
-      customer = customers.Where(c => !c.Equals(null)).First();
-      Assert.IsNotNull(customer);
-      customer = customers.Where(c => c.Address!=null).First();
-      Assert.IsNotNull(customer);
-      customer = customers.Where(c => !c.Address.Equals(null)).First();
-      Assert.IsNotNull(customer);
-    }
-
-    [Test]
-    public void EqualNullReverseTest()
-    {
-      var customers = Session.Query.All<Customer>();
-      var customer = customers.Where(c => null!=c.Address.City).First();
-      Assert.IsNotNull(customer);
-    }
-
-    [Test]
-    public void TimeSpanTest()
-    {
-      var maxProcessingTime = new TimeSpan(5, 0, 0, 0);
-      Session.Query.All<Order>().Where(o => o.ProcessingTime > maxProcessingTime).ToList();
-    }
-
-    [Test]
-    [ExpectedException(typeof (QueryTranslationException))]
-    public void NonPersistentFieldTest()
-    {
-      var result = from e in Session.Query.All<Employee>() where e.FullName!=null select e;
-      result.ToList();
-    }
-
-    [Test]
-    public void JoinTest()
-    {
-      var actual = from customer in Session.Query.All<Customer>()
-      join order in Session.Query.All<Order>() on customer equals order.Customer
-      where order.Freight > 30
-      orderby new {customer, order}
-      select new {customer, order};
-      var expected = from customer in Session.Query.All<Customer>().ToList()
-      join order in Session.Query.All<Order>().ToList() on customer equals order.Customer
-      where order.Freight > 30
-      orderby customer.Id , order.Id
-      select new {customer, order};
-      Assert.IsTrue(expected.SequenceEqual(actual));
-    }
-
-    [Test]
-    public void ApplyTest()
-    {
-      var actual = Session.Query.All<Customer>()
-        .Where(customer => customer.Orders.Any(o => o.Freight > 30));
-      var expected = Session.Query.All<Customer>()
-        .AsEnumerable() // AG: Just to remeber about it.
-        .Where(customer => customer.Orders.Any(o => o.Freight > 30));
-      Assert.IsTrue(expected.SequenceEqual(actual));
-    }
-  }
+// Copyright (C) 2003-2010 Xtensive LLC.
+// All rights reserved.
+// For conditions of distribution and use, see license.
+// Created by: Alexey Kochetov
+// Created:    2008.12.13
+
+using System;
+using System.Collections.Generic;
+using System.Linq;
+using NUnit.Framework;
+using Xtensive.Core;
+using Xtensive.Core.Helpers;
+using Xtensive.Storage.Linq;
+using Xtensive.Storage.Providers;
+using Xtensive.Storage.Tests.ObjectModel;
+using Xtensive.Storage.Tests.ObjectModel.NorthwindDO;
+
+namespace Xtensive.Storage.Tests.Linq
+{
+  public class TargetField
+  {
+    public TargetField(string name, object value)
+    {
+      if (string.IsNullOrEmpty(name))
+        throw new ArgumentException("Parameter 'name' cannot be null or empty.");
+
+      this.Name = name;
+      this.Value = value;
+    }
+
+    public string Name { get; private set; }
+
+    public object Value { get; private set; }
+  }
+
+  [Category("Linq")]
+  [TestFixture]
+  public class WhereTest : NorthwindDOModelTest
+  {
+    private Key supplierLekaKey;
+    private Key categoryFirstKey;
+
+    [TestFixtureSetUp]
+    public override void TestFixtureSetUp()
+    {
+      base.TestFixtureSetUp();
+
+      using (var session = Domain.OpenSession()) {
+        using (session.OpenTransaction()) {
+          supplierLekaKey = Session.Query.All<Supplier>().Single(s => s.CompanyName=="Leka Trading").Key;
+          categoryFirstKey = Session.Query.All<Category>().First().Key;
+        }
+      }
+    }
+
+    [Test]
+    public void IndexerTest()
+    {
+      var query = Session.Query.All<Order>();
+      var kvp = new Pair<string, object>("Customer", Session.Query.All<Customer>().First());
+      query = query.Where(order => order[kvp.First]==kvp.Second);
+      var r = query.ToList();
+    }
+
+    [Test]
+    public void IndexerNullTest()
+    {
+      var query = Session.Query.All<Order>();
+      var parameters = Session.Query.All<Customer>().Take(1).Select(c => new TargetField("Customer", (Customer)null)).ToList();
+      foreach (var item in parameters) {
+        var field = item; // This is important to use local variable
+        query = query.Where(order => order[field.Name]==field.Value);
+      }
+      var result = query.ToList<Order>();
+      }
+
+    [Test]
+    public void ReferenceFieldConditionTest()
+    {
+      var result = Session.Query.All<Order>()
+        .Where(order => order.Customer!=null)
+        .ToList();
+
+//      var expected = Session.Query.All<Order>()
+//        .AsEnumerable()
+//        .First(order => order.Customer!=null);
+//      Assert.AreEqual(expected.Customer, result.Customer);
+    }
+
+    [Test]
+    public void IndexerSimpleFieldTest()
+    {
+      object freight = Session.Query
+        .All<Order>()
+        .First(order => order.Freight > 0)
+        .Freight;
+      var result = Session.Query
+        .All<Order>()
+        .OrderBy(order => order.Id)
+        .Where(order => order["Freight"]==freight)
+        .ToList();
+      var expected = Session.Query
+        .All<Order>()
+        .AsEnumerable()
+        .OrderBy(order => order.Id)
+        .Where(order => order.Freight==(decimal?) freight)
+        .ToList();
+      Assert.IsTrue(expected.SequenceEqual(result));
+    }
+
+    [Test]
+    public void IndexerStructureTest()
+    {
+      object address = Session.Query
+        .All<Customer>()
+        .First(customer => customer.Address.City.Length > 0)
+        .Address;
+      var result = Session.Query
+        .All<Customer>()
+        .OrderBy(customer => customer.Id)
+        .Where(customer => customer["Address"]==address)
+        .ToList();
+#pragma warning disable 252,253
+      var expected = Session.Query
+        .All<Customer>()
+        .AsEnumerable()
+        .OrderBy(customer => customer.Id)
+        .Where(customer => customer.Address==address)
+        .ToList();
+#pragma warning restore 252,253
+      Assert.IsTrue(expected.SequenceEqual(result));
+    }
+
+    [Test]
+    public void IndexerEntity1Test()
+    {
+      object customer = Session.Query
+        .All<Order>()
+        .First(order => order.Customer!=null)
+        .Customer;
+      var result = Session.Query
+        .All<Order>()
+        .OrderBy(order => order.Id)
+        .Where(order => order["Customer"]==customer)
+        .ToList();
+      var expected = Session.Query
+        .All<Order>()
+        .AsEnumerable()
+        .OrderBy(order => order.Id)
+        .Where(order => order.Customer==customer)
+        .ToList();
+      Assert.IsTrue(expected.SequenceEqual(result));
+    }
+
+    [Test]
+    public void EntitySubqueryTest()
+    {
+      Require.ProviderIsNot(StorageProvider.SqlServerCe);
+      var result = Session.Query.All<Order>()
+        .OrderBy(order => order.Id)
+        .Where(order => order.Customer==
+          Session.Query.All<Order>()
+            .First(order2 => order2.Customer!=null)
+            .Customer)
+        .ToList();
+      var expected = Session.Query.All<Order>()
+        .AsEnumerable()
+        .OrderBy(order => order.Id)
+        .Where(order => order.Customer==
+          Session.Query.All<Order>()
+            .First(order2 => order2.Customer!=null)
+            .Customer)
+        .ToList();
+      Assert.IsTrue(expected.SequenceEqual(result));
+    }
+
+    [Test]
+    public void EntitySubqueryIndexerTest()
+    {
+      Require.ProviderIsNot(StorageProvider.SqlServerCe);
+      var result = Session.Query.All<Order>()
+        .OrderBy(order => order.Id)
+        .Where(order => order.Customer==
+          Session.Query.All<Order>()
+            .First(order2 => order2["Customer"]!=null)
+            .Customer)
+        .ToList();
+      var expected = Session.Query.All<Order>()
+        .AsEnumerable()
+        .OrderBy(order => order.Id)
+        .Where(order => order.Customer==
+          Session.Query.All<Order>()
+            .First(order2 => order2.Customer!=null)
+            .Customer)
+        .ToList();
+      Assert.IsTrue(expected.SequenceEqual(result));
+    }
+
+    [Test]
+    public void ParameterTest()
+    {
+      var category = Session.Query.All<Category>().First();
+      var result = Session.Query.All<Product>().Where(p => p.Category==category);
+      QueryDumper.Dump(result);
+    }
+
+    [Test]
+    public void MultipleConditionTest()
+    {
+      var customers = Session.Query.All<Customer>().Select(c => c.CompanyName).Where(cn => cn.StartsWith("A") || cn.StartsWith("B"));
+      var list = customers.ToList();
+    }
+
+    [Test]
+    public void AnonymousTest()
+    {
+      Customer first = Session.Query.All<Customer>().First();
+      var p = new {first.CompanyName, first.ContactName};
+      var result = Session.Query.All<Customer>().Select(c => new {c.CompanyName, c.ContactName}).Take(10).Where(x => x==p);
+      var list = result.ToList();
+    }
+
+
+    [Test]
+    public void AnonymousTest2()
+    {
+      Customer first = Session.Query.All<Customer>().First();
+      var p = new {first.CompanyName, first.ContactName};
+      var result = Session.Query.All<Customer>().Select(c => new {c.CompanyName, c.ContactName}).Take(10).Where(x => p==x);
+      var list = result.ToList();
+    }
+
+    [Test]
+    public void AnonymousWithParameterTest()
+    {
+      Customer first = Session.Query.All<Customer>().First();
+      var p = new {first.CompanyName, first.ContactName};
+      var result = Session.Query.All<Customer>().Where(c => new {c.CompanyName, c.ContactName}==p);
+      var list = result.ToList();
+    }
+
+    [Test]
+    public void AnonymousWithParameter2Test()
+    {
+      Customer first = Session.Query.All<Customer>().First();
+      var p = new {first.CompanyName, first.ContactName};
+      var k = new {InternalFiled = p};
+      var result = Session.Query.All<Customer>().Where(c => new {c.CompanyName, c.ContactName}==k.InternalFiled);
+      QueryDumper.Dump(result);
+    }
+
+
+    [Test]
+    public void AnonymousWithParameter3Test()
+    {
+      Customer first = Session.Query.All<Customer>().First();
+      var p = new {first.CompanyName, first.ContactName};
+      var k = new {InternalFiled = p};
+      var result = Session.Query.All<Customer>().Where(c => new {X = new {c.CompanyName, c.ContactName}}.X==k.InternalFiled);
+      QueryDumper.Dump(result);
+    }
+
+    [Test]
+    public void Anonymous2Test2()
+    {
+      Customer first = Session.Query.All<Customer>().First();
+      var p = new {first.CompanyName, first.ContactName};
+      var result = Session.Query.All<Customer>().Where(c => new {c.CompanyName}.CompanyName=="CompanyName");
+      var list = result.ToList();
+    }
+
+    [Test]
+    public void Anonymous3Test()
+    {
+      Customer first = Session.Query.All<Customer>().First();
+      var result = Session.Query.All<Customer>().Where(c => new {c.CompanyName, c.ContactName}==new {c.CompanyName, c.ContactName});
+      var list = result.ToList();
+    }
+
+    [Test]
+    public void Anonymous4Test()
+    {
+      Require.AllFeaturesSupported(ProviderFeatures.RowNumber);
+      Customer first = Session.Query.All<Customer>().First();
+      Customer second = Session.Query.All<Customer>().Skip(1).First();
+      var p = new {first.CompanyName, first.ContactName};
+      var l = new {second.CompanyName, second.ContactName};
+      var result = Session.Query.All<Customer>().Where(c => l==p);
+      var list = result.ToList();
+    }
+
+
+    [Test]
+    public void ColumnTest()
+    {
+      var suppliers = Session.Query.All<Supplier>();
+      var supplier = suppliers.Where(s => s.CompanyName=="Tokyo Traders").First();
+      Assert.IsNotNull(supplier);
+      Assert.AreEqual("Tokyo Traders", supplier.CompanyName);
+    }
+
+    [Test]
+    public void CalculatedTest()
+    {
+      var expected = Session.Query.All<Product>().ToList().Where(p => p.UnitPrice * p.UnitsInStock >= 100).ToList();
+      var actual = Session.Query.All<Product>().Where(p => p.UnitPrice * p.UnitsInStock >= 100).ToList();
+      Assert.AreEqual(expected.Count, actual.Count);
+    }
+
+    [Test]
+    public void StructureTest()
+    {
+      var suppliers = Session.Query.All<Supplier>();
+      var supplier = suppliers.Where(s => s.Address.Region=="Victoria").First();
+      Assert.IsNotNull(supplier);
+      Assert.AreEqual("Victoria", supplier.Address.Region);
+    }
+
+    [Test]
+    public void IdTest()
+    {
+      var suppliers = Session.Query.All<Supplier>();
+      var supplier = suppliers.Where(s => s.Id==supplierLekaKey.Value.GetValue<int>(0)).First();
+      Assert.IsNotNull(supplier);
+      Assert.AreEqual("Leka Trading", supplier.CompanyName);
+    }
+
+    [Test]
+    public void KeyTest()
+    {
+      var suppliers = Session.Query.All<Supplier>();
+      var key = Key.Create<Supplier>(supplierLekaKey.Value);
+      var supplier = suppliers.Where(s => s.Key==key).First();
+      Assert.IsNotNull(supplier);
+      Assert.AreEqual("Leka Trading", supplier.CompanyName);
+    }
+
+    [Test]
+    public void InstanceTest()
+    {
+      var supplierLeka = Session.Query.SingleOrDefault<Supplier>(supplierLekaKey);
+      var suppliers = Session.Query.All<Supplier>();
+      var supplier = suppliers.Where(s => s==supplierLeka).First();
+      Assert.IsNotNull(supplier);
+      Assert.AreEqual("Leka Trading", supplier.CompanyName);
+    }
+
+    [Test]
+    public void ForeignKeyTest()
+    {
+      var supplierLeka = Session.Query.SingleOrDefault<Supplier>(supplierLekaKey);
+      var products = Session.Query.All<Product>();
+      var product = products.Where(p => p.Supplier.Key==supplierLeka.Key).First();
+      Assert.IsNotNull(product);
+      Assert.AreEqual("Leka Trading", product.Supplier.CompanyName);
+    }
+
+    [Test]
+    public void ForeignIDTest()
+    {
+      var supplier20 = Session.Query.SingleOrDefault<Supplier>(supplierLekaKey);
+      var products = Session.Query.All<Product>();
+      var product = products.Where(p => p.Supplier.Id==supplier20.Id).First();
+      Assert.IsNotNull(product);
+      Assert.AreEqual("Leka Trading", product.Supplier.CompanyName);
+    }
+
+    [Test]
+    public void ForeignInstanceTest()
+    {
+      var supplier20 = Session.Query.SingleOrDefault<Supplier>(supplierLekaKey);
+      var products = Session.Query.All<Product>();
+      var product = products.Where(p => p.Supplier==supplier20).First();
+      Assert.IsNotNull(product);
+      Assert.AreEqual("Leka Trading", product.Supplier.CompanyName);
+    }
+
+    [Test]
+    public void ForeignPropertyTest()
+    {
+      var products = Session.Query.All<Product>();
+      var product = products.Where(p => p.Supplier.CompanyName=="Leka Trading").First();
+      Assert.IsNotNull(product);
+      Assert.AreEqual("Leka Trading", product.Supplier.CompanyName);
+      product =
+        products.Where(
+          p =>
+            p.Supplier.CompanyName=="Leka Trading" && p.Category.Key==categoryFirstKey &&
+              p.Supplier.ContactTitle=="Owner").First();
+      Assert.IsNotNull(product);
+      Assert.AreEqual("Leka Trading", product.Supplier.CompanyName);
+    }
+
+    [Test]
+    public void CoalesceTest()
+    {
+      var customers = Session.Query.All<Customer>();
+      var customer = customers.Where(c => (c.Address.City ?? "Seattle")=="Seattle").First();
+      Assert.IsNotNull(customer);
+      customer = customers.Where(c => (c.Address.City ?? c.Address.Country ?? "Seattle")=="Seattle").First();
+      Assert.IsNotNull(customer);
+    }
+
+    [Test]
+    public void ConditionalTest()
+    {
+      var orders = Session.Query.All<Order>();
+      var order = orders.Where(o => (o.Customer.Id=="ALFKI" ? 1000 : 0)==1000).First();
+      Assert.IsNotNull(order);
+      order =
+        orders.Where(o => (o.Customer.Id=="ALFKI" ? 1000 : o.Customer.Id=="ABCDE" ? 2000 : 0)==1000).First();
+      Assert.IsNotNull(order);
+    }
+
+    [Test]
+    public void StringLengthTest()
+    {
+      var customers = Session.Query.All<Customer>();
+      var customer = customers.Where(c => c.Address.City.Length==7).First();
+      Assert.IsNotNull(customer);
+    }
+
+    [Test]
+    public void StringStartsWithLiteralTest()
+    {
+      var customers = Session.Query.All<Category>();
+      var customer = customers.Where(c => c.CategoryName.StartsWith("M")).First();
+      Assert.IsNotNull(customer);
+    }
+
+    [Test]
+    public void StringStartsWithColumnTest()
+    {
+      var customers = Session.Query.All<Customer>();
+      var customer = customers.Where(c => c.ContactName.StartsWith(c.ContactName)).First();
+      Assert.IsNotNull(customer);
+    }
+
+    [Test]
+    public void StringEndsWithLiteralTest()
+    {
+      var customers = Session.Query.All<Customer>();
+      var customer = customers.Where(c => c.ContactName.EndsWith("s")).First();
+      Assert.IsNotNull(customer);
+    }
+
+    [Test]
+    public void StringEndsWithColumnTest()
+    {
+      var customers = Session.Query.All<Customer>();
+      var customer = customers.Where(c => c.ContactName.EndsWith(c.ContactName)).First();
+      Assert.IsNotNull(customer);
+    }
+
+    [Test]
+    public void StringContainsLiteralTest()
+    {
+      var customers = Session.Query.All<Customer>();
+      var customer = customers.Where(c => c.ContactName.Contains("and")).First();
+      Assert.IsNotNull(customer);
+    }
+
+    [Test]
+    public void StringContainsColumnTest()
+    {
+      var customers = Session.Query.All<Customer>();
+      var customer = customers.Where(c => c.ContactName.Contains(c.ContactName)).First();
+      Assert.IsNotNull(customer);
+    }
+
+    [Test]
+    public void StringConcatImplicitArgsTest()
+    {
+      var customers = Session.Query.All<Customer>();
+      var customer = customers.Where(c => c.ContactName + "X"=="X").FirstOrDefault();
+      Assert.IsNull(customer);
+    }
+
+    [Test]
+    public void StringConcatExplicitNArgTest()
+    {
+      var customers = Session.Query.All<Customer>();
+      var customer = customers.Where(c => string.Concat(c.ContactName, "X")=="X").FirstOrDefault();
+      Assert.IsNull(customer);
+      customer = customers.Where(c => string.Concat(c.ContactName, "X", c.Address.Country)=="X").FirstOrDefault();
+      Assert.IsNull(customer);
+    }
+
+    [Test]
+    public void StringIsNullOrEmptyTest()
+    {
+      var customers = Session.Query.All<Customer>();
+      var customer = customers.Where(c => string.IsNullOrEmpty(c.Address.Region)).First();
+      Assert.IsNotNull(customer);
+    }
+
+    [Test]
+    public void StringToUpperTest()
+    {
+      var customers = Session.Query.All<Customer>();
+      var customer = customers.Where(c => c.Address.City.ToUpper()=="SEATTLE").First();
+      Assert.IsNotNull(customer);
+    }
+
+    [Test]
+    public void StringToLowerTest()
+    {
+      var customers = Session.Query.All<Customer>();
+      var customer = customers.Where(c => c.Address.City.ToLower()=="seattle").First();
+      Assert.IsNotNull(customer);
+    }
+
+    [Test]
+    public void StringReplaceTest()
+    {
+      var customers = Session.Query.All<Customer>();
+      var customer = customers.Where(c => c.Address.City.Replace("ea", "ae")=="Saettle").First();
+      Assert.IsNotNull(customer);
+    }
+
+    [Test]
+    public void StringReplaceCharsTest()
+    {
+      var customers = Session.Query.All<Customer>();
+      var customer = customers.Where(c => c.Address.City.Replace("e", "y")=="Syattly").First();
+      Assert.IsNotNull(customer);
+    }
+
+    [Test]
+    public void StringSubstringTest()
+    {
+      var customers = Session.Query.All<Customer>();
+      var customer = customers.Where(c => c.Address.City.Substring(0, 4)=="Seat").First();
+      Assert.IsNotNull(customer);
+    }
+
+    [Test]
+    public void StringSubstringNoLengthTest()
+    {
+      var customers = Session.Query.All<Customer>();
+      var customer = customers.Where(c => c.Address.City.Substring(4)=="tle").First();
+      Assert.IsNotNull(customer);
+    }
+
+    [Test]
+    public void StringRemoveTest()
+    {
+      var customers = Session.Query.All<Customer>();
+      var customer = customers.Where(c => c.Address.City.Remove(1, 2)=="Sttle").First();
+      Assert.IsNotNull(customer);
+    }
+
+    [Test]
+    public void StringRemoveNoCountTest()
+    {
+      var customers = Session.Query.All<Customer>();
+      var customer = customers.Where(c => c.Address.City.Remove(3)=="Sea").First();
+      Assert.IsNotNull(customer);
+    }
+
+    [Test]
+    public void StringIndexOfTest()
+    {
+      var customers = Session.Query.All<Customer>();
+      var customer = customers.Where(c => c.Address.City.IndexOf("tt")==3).First();
+      Assert.IsNotNull(customer);
+    }
+
+    [Test]
+    public void StringIndexOfCharTest()
+    {
+      var customers = Session.Query.All<Customer>();
+      var customer = customers.Where(c => c.Address.City.IndexOf('t')==3).First();
+      Assert.IsNotNull(customer);
+    }
+
+    [Test]
+    public void StringTrimTest()
+    {
+      var customers = Session.Query.All<Customer>();
+      var customer = customers.Where(c => c.Address.City.Trim()=="Seattle").First();
+      Assert.IsNotNull(customer);
+    }
+
+    [Test]
+    public void StringToStringTest()
+    {
+      // just to prove this is a no op
+      var customers = Session.Query.All<Customer>();
+      var customer = customers.Where(c => c.Address.City.ToString()=="Seattle").First();
+      Assert.IsNotNull(customer);
+    }
+
+    [Test]
+    public void DateTimeConstructYMDTest()
+    {
+      var orders = Session.Query.All<Order>();
+      var order = orders.Where(o => o.OrderDate >= new DateTime(o.OrderDate.Value.Year, 1, 1)).First();
+      Assert.IsNotNull(order);
+    }
+
+    [Test]
+    public void DateTimeConstructYMDHMSTest()
+    {
+      var orders = Session.Query.All<Order>();
+      var order = orders.Where(o => o.OrderDate >= new DateTime(o.OrderDate.Value.Year, 1, 1, 10, 25, 55)).First();
+      Assert.IsNotNull(order);
+    }
+
+    [Test]
+    public void DateTimeTest()
+    {
+      var orders = Session.Query.All<Order>();
+      var order = orders.Where(o => ((DateTime?)o.OrderDate) < ((DateTime?)new DateTime(2010, 12, 31))).First();
+      Assert.IsNotNull(order);
+    }
+
+    [Test]
+    public void DateTimeDayTest()
+    {
+      var orders = Session.Query.All<Order>();
+      var order = orders.Where(o => o.OrderDate.Value.Day==5).First();
+      Assert.IsNotNull(order);
+    }
+
+    [Test]
+    public void DateTimeMonthTest()
+    {
+      var orders = Session.Query.All<Order>();
+      var order = orders.Where(o => o.OrderDate.Value.Month==12).First();
+      Assert.IsNotNull(order);
+    }
+
+    [Test]
+    public void DateTimeYearTest()
+    {
+      var orders = Session.Query.All<Order>();
+      var order = orders.Where(o => o.OrderDate.Value.Year==1997).First();
+      Assert.IsNotNull(order);
+    }
+
+    [Test]
+    public void DateTimeHourTest()
+    {
+      var orders = Session.Query.All<Order>();
+      var order = orders.Where(o => o.OrderDate.Value.Hour==0).First();
+      Assert.IsNotNull(order);
+    }
+
+    [Test]
+    public void DateTimeMinuteTest()
+    {
+      var orders = Session.Query.All<Order>();
+      var order = orders.Where(o => o.OrderDate.Value.Minute==0).First();
+      Assert.IsNotNull(order);
+    }
+
+    [Test]
+    public void DateTimeSecond()
+    {
+      var orders = Session.Query.All<Order>();
+      var order = orders.Where(o => o.OrderDate.Value.Second==0).First();
+      Assert.IsNotNull(order);
+    }
+
+    [Test]
+    public void DateTimeMillisecondTest()
+    {
+      var orders = Session.Query.All<Order>();
+      var order = orders.Where(o => o.OrderDate.Value.Millisecond==0).First();
+      Assert.IsNotNull(order);
+    }
+
+    [Test]
+    public void DateTimeDayOfWeekTest()
+    {
+      var orders = Session.Query.All<Order>();
+      var order = orders.Where(o => o.OrderDate.Value.DayOfWeek==DayOfWeek.Friday).First();
+      Assert.IsNotNull(order);
+    }
+
+    [Test]
+    public void DateTimeDayOfYearTest()
+    {
+      var orders = Session.Query.All<Order>();
+      var order = orders.Where(o => o.OrderDate.Value.DayOfYear==360).First();
+      Assert.IsNotNull(order);
+    }
+
+    [Test]
+    public void MathAbsTest()
+    {
+      var orders = Session.Query.All<Order>();
+      var order = orders.Where(o => Math.Abs(o.Id)==10 || o.Id > 0).First();
+      Assert.IsNotNull(order);
+    }
+
+    [Test]
+    public void MathAcosTest()
+    {
+      var orders = Session.Query.All<Order>();
+      var order = orders.Where(o => Math.Acos(Math.Sin(o.Id))==0 || o.Id > 0).First();
+      Assert.IsNotNull(order);
+    }
+
+    [Test]
+    public void MathAsinTest()
+    {
+      var orders = Session.Query.All<Order>();
+      var order = orders.Where(o => Math.Asin(Math.Cos(o.Id))==0 || o.Id > 0).First();
+      Assert.IsNotNull(order);
+    }
+
+    [Test]
+    public void MathAtanTest()
+    {
+      var orders = Session.Query.All<Order>();
+      var order = orders.Where(o => Math.Atan(o.Id)==0 || o.Id > 0).First();
+      Assert.IsNotNull(order);
+      order = orders.Where(o => Math.Atan2(o.Id, 3)==0 || o.Id > 0).First();
+      Assert.IsNotNull(order);
+    }
+
+    [Test]
+    public void MathCosTest()
+    {
+      var orders = Session.Query.All<Order>();
+      var order = orders.Where(o => Math.Cos(o.Id)==0 || o.Id > 0).First();
+      Assert.IsNotNull(order);
+    }
+
+    [Test]
+    public void MathSinTest()
+    {
+      var orders = Session.Query.All<Order>();
+      var order = orders.Where(o => Math.Sin(o.Id)==0 || o.Id > 0).First();
+      Assert.IsNotNull(order);
+    }
+
+    [Test]
+    public void MathTanTest()
+    {
+      var orders = Session.Query.All<Order>();
+      var order = orders.Where(o => Math.Tan(o.Id)==0 || o.Id > 0).First();
+      Assert.IsNotNull(order);
+    }
+
+    [Test]
+    public void MathExpTest()
+    {
+      var orders = Session.Query.All<Order>();
+      var order = orders.Where(o => Math.Exp(o.Id < 1000 ? 1 : 2)==0 || o.Id > 0).First();
+      Assert.IsNotNull(order);
+    }
+
+    [Test]
+    public void MathLogTest()
+    {
+      var orders = Session.Query.All<Order>();
+      var order = orders.Where(o => Math.Log(o.Id)==0 || o.Id > 0).First();
+      Assert.IsNotNull(order);
+    }
+
+    [Test]
+    public void MathLog10Test()
+    {
+      var orders = Session.Query.All<Order>();
+      var order = orders.Where(o => Math.Log10(o.Id)==0 || o.Id > 0).First();
+      Assert.IsNotNull(order);
+    }
+
+    [Test]
+    public void MathSqrtTest()
+    {
+      var orders = Session.Query.All<Order>();
+      var order = orders.Where(o => Math.Sqrt(o.Id)==0 || o.Id > 0).First();
+      Assert.IsNotNull(order);
+    }
+
+    [Test]
+    public void MathCeilingTest()
+    {
+      var orders = Session.Query.All<Order>();
+      var order = orders.Where(o => Math.Ceiling((double) o.Id)==0 || o.Id > 0).First();
+      Assert.IsNotNull(order);
+    }
+
+    [Test]
+    public void MathFloorTest()
+    {
+      var orders = Session.Query.All<Order>();
+      var order = orders.Where(o => Math.Floor((double) o.Id)==0 || o.Id > 0).First();
+      Assert.IsNotNull(order);
+    }
+
+    [Test]
+    public void MathPowTest()
+    {
+      var orders = Session.Query.All<Order>();
+      var order = orders.Where(o => Math.Pow(o.Id < 1000 ? 1 : 2, 3)==0 || o.Id > 0).First();
+      Assert.IsNotNull(order);
+    }
+
+    [Test]
+    public void MathRoundDefaultTest()
+    {
+      var orders = Session.Query.All<Order>();
+      var order = orders.Where(o => Math.Round((decimal) o.Id)==0 || o.Id > 0).First();
+      Assert.IsNotNull(order);
+    }
+
+    [Test]
+    public void MathRoundToPlaceTest()
+    {
+      var orders = Session.Query.All<Order>();
+      var order = orders.Where(o => Math.Round((decimal) o.Id, 2)==0 || o.Id > 0).First();
+      Assert.IsNotNull(order);
+    }
+
+    [Test]
+    public void MathTruncateTest()
+    {
+      var orders = Session.Query.All<Order>();
+      var order = orders.Where(o => Math.Truncate((double) o.Id)==0 || o.Id > 0).First();
+      Assert.IsNotNull(order);
+    }
+
+    [Test]
+    public void StringLessThanTest()
+    {
+      var customers = Session.Query.All<Customer>();
+      var customer = customers.Where(c => c.Address.City.LessThan("Seattle")).First();
+      Assert.IsNotNull(customer);
+    }
+
+    [Test]
+    public void StringLessThanOrEqualsTest()
+    {
+      var customers = Session.Query.All<Customer>();
+      var customer = customers.Where(c => c.Address.City.LessThanOrEqual("Seattle")).First();
+      Assert.IsNotNull(customer);
+    }
+
+    [Test]
+    public void StringGreaterThanTest()
+    {
+      var customers = Session.Query.All<Customer>();
+      var customer = customers.Where(c => c.Address.City.GreaterThan("Seattle")).First();
+      Assert.IsNotNull(customer);
+    }
+
+    [Test]
+    public void StringGreaterThanOrEqualsTest()
+    {
+      var customers = Session.Query.All<Customer>();
+      var customer = customers.Where(c => c.Address.City.GreaterThanOrEqual("Seattle")).First();
+      Assert.IsNotNull(customer);
+    }
+
+    [Test]
+    public void StringCompareToLTTest()
+    {
+      var customers = Session.Query.All<Customer>();
+      var customer = customers.Where(c => c.Address.City.CompareTo("Seattle") < 0).First();
+      Assert.IsNotNull(customer);
+    }
+
+    [Test]
+    public void StringCompareToLETest()
+    {
+      var customers = Session.Query.All<Customer>();
+      var customer = customers.Where(c => c.Address.City.CompareTo("Seattle") <= 0).First();
+      Assert.IsNotNull(customer);
+    }
+
+    [Test]
+    public void StringCompareToGTTest()
+    {
+      var customers = Session.Query.All<Customer>();
+      var customer = customers.Where(c => c.Address.City.CompareTo("Seattle") > 0).First();
+      Assert.IsNotNull(customer);
+    }
+
+    [Test]
+    public void StringCompareToGETest()
+    {
+      var customers = Session.Query.All<Customer>();
+      var customer = customers.Where(c => c.Address.City.CompareTo("Seattle") >= 0).First();
+      Assert.IsNotNull(customer);
+    }
+
+    [Test]
+    public void StringCompareToEQTest()
+    {
+      var customers = Session.Query.All<Customer>();
+      var customer = customers.Where(c => c.Address.City.CompareTo("Seattle")==0).First();
+      Assert.IsNotNull(customer);
+    }
+
+
+    [Test]
+    public void StringCompareToNETest()
+    {
+      var customers = Session.Query.All<Customer>();
+      var customer = customers.Where(c => c.Address.City.CompareTo("Seattle")!=0).First();
+      Assert.IsNotNull(customer);
+    }
+
+    [Test]
+    public void StringCompareLTTest()
+    {
+      var customers = Session.Query.All<Customer>();
+      var customer = customers.Where(c => string.Compare(c.Address.City, "Seattle") < 0).First();
+      Assert.IsNotNull(customer);
+    }
+
+    [Test]
+    public void StringCompareLETest()
+    {
+      var customers = Session.Query.All<Customer>();
+      var customer = customers.Where(c => string.Compare(c.Address.City, "Seattle") <= 0).First();
+      Assert.IsNotNull(customer);
+    }
+
+    [Test]
+    public void StringCompareGTTest()
+    {
+      var customers = Session.Query.All<Customer>();
+      var customer = customers.Where(c => string.Compare(c.Address.City, "Seattle") > 0).First();
+      Assert.IsNotNull(customer);
+    }
+
+    [Test]
+    public void StringCompareGETest()
+    {
+      var customers = Session.Query.All<Customer>();
+      var customer = customers.Where(c => string.Compare(c.Address.City, "Seattle") >= 0).First();
+      Assert.IsNotNull(customer);
+    }
+
+    [Test]
+    public void StringCompareEQTest()
+    {
+      var customers = Session.Query.All<Customer>();
+      var customer = customers.Where(c => string.Compare(c.Address.City, "Seattle")==0).First();
+      Assert.IsNotNull(customer);
+    }
+
+    [Test]
+    public void StringCompareNETest()
+    {
+      var customers = Session.Query.All<Customer>();
+      var customer = customers.Where(c => string.Compare(c.Address.City, "Seattle")!=0).First();
+      Assert.IsNotNull(customer);
+    }
+
+    [Test]
+    public void IntCompareToTest()
+    {
+      // prove that x.CompareTo(y) works for types other than string
+      var orders = Session.Query.All<Order>();
+      var order = orders.Where(o => o.Id.CompareTo(1000)==0 || o.Id > 0).First();
+      Assert.IsNotNull(order);
+    }
+
+    [Test]
+    public void DecimalCompareTest()
+    {
+      // prove that type.Compare(x,y) works with decimal
+      var orders = Session.Query.All<Order>();
+      var order = orders.Where(o => decimal.Compare((decimal) o.Id, 0.0m)==0 || o.Id > 0).First();
+      Assert.IsNotNull(order);
+    }
+
+    [Test]
+    public void DecimalAddTest()
+    {
+      var orders = Session.Query.All<Order>();
+      var order = orders.Where(o => decimal.Add(o.Id, 0.0m)==0.0m || o.Id > 0).First();
+      Assert.IsNotNull(order);
+    }
+
+    [Test]
+    public void DecimalSubtractTest()
+    {
+      var orders = Session.Query.All<Order>();
+      var order = orders.Where(o => decimal.Subtract(o.Id, 0.0m)==0.0m || o.Id > 0).First();
+      Assert.IsNotNull(order);
+    }
+
+    [Test]
+    public void DecimalMultiplyTest()
+    {
+      var orders = Session.Query.All<Order>();
+      var order = orders.Where(o => decimal.Multiply(o.Id, 1.0m)==1.0m || o.Id > 0).First();
+      Assert.IsNotNull(order);
+    }
+
+    [Test]
+    public void DecimalDivideTest()
+    {
+      var orders = Session.Query.All<Order>();
+      var order = orders.Where(o => decimal.Divide(o.Id, 1.0m)==1.0m || o.Id > 0).First();
+      Assert.IsNotNull(order);
+    }
+
+    [Test]
+    public void DecimalRemainderTest()
+    {
+      Require.ProviderIsNot(StorageProvider.SqlServerCe);
+      var orders = Session.Query.All<Order>();
+      var order = orders.Where(o => decimal.Remainder(o.Id, 1.0m)==0.0m || o.Id > 0).First();
+      Assert.IsNotNull(order);
+    }
+
+    [Test]
+    public void DecimalNegateTest()
+    {
+      var orders = Session.Query.All<Order>();
+      var order = orders.Where(o => decimal.Negate(o.Id)==1.0m || o.Id > 0).First();
+      Assert.IsNotNull(order);
+    }
+
+    [Test]
+    public void DecimalCeilingTest()
+    {
+      var orders = Session.Query.All<Order>();
+      var order = orders.Where(o => decimal.Ceiling(o.Id)==0.0m || o.Id > 0).First();
+      Assert.IsNotNull(order);
+    }
+
+    [Test]
+    public void DecimalFloorTest()
+    {
+      var orders = Session.Query.All<Order>();
+      var order = orders.Where(o => decimal.Floor(o.Id)==0.0m || o.Id > 0).First();
+      Assert.IsNotNull(order);
+    }
+
+    [Test]
+    public void DecimalRoundDefaultTest()
+    {
+      var orders = Session.Query.All<Order>();
+      var order = orders.Where(o => decimal.Round(o.Id)==0m || o.Id > 0).First();
+      Assert.IsNotNull(order);
+    }
+
+    [Test]
+    public void DecimalRoundPlacesTest()
+    {
+      var orders = Session.Query.All<Order>();
+      var order = orders.Where(o => decimal.Round(o.Id, 2)==0.00m || o.Id > 0).First();
+      Assert.IsNotNull(order);
+    }
+
+    [Test]
+    public void DecimalTruncateTest()
+    {
+      var orders = Session.Query.All<Order>();
+      var order = orders.Where(o => decimal.Truncate(o.Id)==0m || o.Id > 0).First();
+      Assert.IsNotNull(order);
+    }
+
+    [Test]
+    public void DecimalGTTest()
+    {
+      // prove that decimals are treated normally with respect to normal comparison operators
+      var orders = Session.Query.All<Order>();
+      var order = orders.Where(o => ((decimal) o.Id) > 0.0m).First();
+      Assert.IsNotNull(order);
+    }
+
+    [Test]
+    public void FkCompareTest()
+    {
+      var employee = Session.Query.All<Employee>().Where(e => e.ReportsTo.Id > 20).First();
+      Assert.IsNotNull(employee);
+    }
+
+    [Test]
+    public void IntLessThanTest()
+    {
+      var orders = Session.Query.All<Order>();
+      var order = orders.Where(o => o.Id < 0).FirstOrDefault();
+      Assert.IsNull(order);
+    }
+
+    [Test]
+    public void IntLessThanOrEqualTest()
+    {
+      var orders = Session.Query.All<Order>();
+      var order = orders.Where(o => o.Id <= 0).FirstOrDefault();
+      Assert.IsNull(order);
+    }
+
+    [Test]
+    public void IntGreaterThanTest()
+    {
+      var orders = Session.Query.All<Order>();
+      var order = orders.Where(o => o.Id > 0).First();
+      Assert.IsNotNull(order);
+    }
+
+    [Test]
+    public void IntGreaterThanOrEqualTest()
+    {
+      var orders = Session.Query.All<Order>();
+      var order = orders.Where(o => o.Id >= 0).First();
+      Assert.IsNotNull(order);
+    }
+
+    [Test]
+    public void IntEqualTest()
+    {
+      var orders = Session.Query.All<Order>();
+      var order = orders.Where(o => o.Id==0).FirstOrDefault();
+      Assert.IsNull(order);
+    }
+
+    [Test]
+    public void IntNotEqualTest()
+    {
+      var orders = Session.Query.All<Order>();
+      var order = orders.Where(o => o.Id!=0).First();
+      Assert.IsNotNull(order);
+    }
+
+    [Test]
+    public void IntAddTest()
+    {
+      var orders = Session.Query.All<Order>();
+      var order = orders.Where(o => o.Id + 0==0).FirstOrDefault();
+      Assert.IsNull(order);
+    }
+
+    [Test]
+    public void IntSubtractTest()
+    {
+      var orders = Session.Query.All<Order>();
+      var order = orders.Where(o => o.Id - 0==0).FirstOrDefault();
+      Assert.IsNull(order);
+    }
+
+    [Test]
+    public void IntMultiplyTest()
+    {
+      var orders = Session.Query.All<Order>();
+      var order = orders.Where(o => o.Id * 1==1 || o.Id > 0).First();
+      Assert.IsNotNull(order);
+    }
+
+    [Test]
+    public void IntDivideTest()
+    {
+      var orders = Session.Query.All<Order>();
+      var order = orders.Where(o => o.Id / 1==1 || o.Id > 0).First();
+      Assert.IsNotNull(order);
+    }
+
+    [Test]
+    public void IntModuloTest()
+    {
+      var orders = Session.Query.All<Order>();
+      var order = orders.Where(o => o.Id % 1==0).First();
+      Assert.IsNotNull(order);
+    }
+
+    [Test]
+    public void IntBitwiseAndTest()
+    {
+      var orders = Session.Query.All<Order>();
+      var order = orders.Where(o => (o.Id & 1)==0).First();
+      Assert.IsNotNull(order);
+    }
+
+    [Test]
+    public void IntBitwiseOrTest()
+    {
+      var orders = Session.Query.All<Order>();
+      var order = orders.Where(o => (o.Id | 1)==1 || o.Id > 0).First();
+      Assert.IsNotNull(order);
+    }
+
+
+    [Test]
+    public void IntBitwiseExclusiveOrTest()
+    {
+      var orders = Session.Query.All<Order>();
+      var order = orders.Where(o => (o.Id ^ 1)==1).FirstOrDefault();
+      Assert.IsNull(order);
+    }
+
+    [Test]
+    public void IntBitwiseNotTest()
+    {
+      var orders = Session.Query.All<Order>();
+      var order = orders.Where(o => ~o.Id==0).FirstOrDefault();
+      Assert.IsNull(order);
+    }
+
+    [Test]
+    public void IntNegateTest()
+    {
+      var orders = Session.Query.All<Order>();
+      var order = orders.Where(o => -o.Id==-1 || o.Id > 0).First();
+      Assert.IsNotNull(order);
+    }
+
+    [Test]
+    public void AndTest()
+    {
+      var orders = Session.Query.All<Order>();
+      var order = orders.Where(o => o.Id > 0 && o.Id < 2000).First();
+      Assert.IsNotNull(order);
+    }
+
+    [Test]
+    public void OrTest()
+    {
+      var orders = Session.Query.All<Order>();
+      var order = orders.Where(o => o.Id < 5 || o.Id > 10).First();
+      Assert.IsNotNull(order);
+    }
+
+    [Test]
+    public void NotTest()
+    {
+      var orders = Session.Query.All<Order>();
+      var order = orders.Where(o => !(o.Id==0)).First();
+      Assert.IsNotNull(order);
+    }
+
+    [Test]
+    public void EqualsNullTest()
+    {
+      //  TODO: Check IsNull or Equals(null)
+      var customers = Session.Query.All<Customer>();
+      var customer = customers.Where(c => c.Address.City!=null).First();
+      Assert.IsNotNull(customer);
+      customer = customers.Where(c => !c.Address.Region.Equals(null)).First();
+      Assert.IsNotNull(customer);
+      customer = customers.Where(c => c!=null).First();
+      Assert.IsNotNull(customer);
+      customer = customers.Where(c => !c.Equals(null)).First();
+      Assert.IsNotNull(customer);
+      customer = customers.Where(c => c.Address!=null).First();
+      Assert.IsNotNull(customer);
+      customer = customers.Where(c => !c.Address.Equals(null)).First();
+      Assert.IsNotNull(customer);
+    }
+
+    [Test]
+    public void EqualNullReverseTest()
+    {
+      var customers = Session.Query.All<Customer>();
+      var customer = customers.Where(c => null!=c.Address.City).First();
+      Assert.IsNotNull(customer);
+    }
+
+    [Test]
+    public void TimeSpanTest()
+    {
+      var maxProcessingTime = new TimeSpan(5, 0, 0, 0);
+      Session.Query.All<Order>().Where(o => o.ProcessingTime > maxProcessingTime).ToList();
+    }
+
+    [Test]
+    [ExpectedException(typeof (QueryTranslationException))]
+    public void NonPersistentFieldTest()
+    {
+      var result = from e in Session.Query.All<Employee>() where e.FullName!=null select e;
+      result.ToList();
+    }
+
+    [Test]
+    public void JoinTest()
+    {
+      var actual = from customer in Session.Query.All<Customer>()
+      join order in Session.Query.All<Order>() on customer equals order.Customer
+      where order.Freight > 30
+      orderby new {customer, order}
+      select new {customer, order};
+      var expected = from customer in Session.Query.All<Customer>().ToList()
+      join order in Session.Query.All<Order>().ToList() on customer equals order.Customer
+      where order.Freight > 30
+      orderby customer.Id , order.Id
+      select new {customer, order};
+      Assert.IsTrue(expected.SequenceEqual(actual));
+    }
+
+    [Test]
+    public void ApplyTest()
+    {
+      var actual = Session.Query.All<Customer>()
+        .Where(customer => customer.Orders.Any(o => o.Freight > 30));
+      var expected = Session.Query.All<Customer>()
+        .AsEnumerable() // AG: Just to remeber about it.
+        .Where(customer => customer.Orders.Any(o => o.Freight > 30));
+      Assert.IsTrue(expected.SequenceEqual(actual));
+    }
+  }
 }