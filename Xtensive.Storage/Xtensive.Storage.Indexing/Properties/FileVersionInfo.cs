--- conflicted
+++ resolved
@@ -1,19 +1,12 @@
-﻿// Copyright (C) 2007-2009 Xtensive LLC.
-// All rights reserved.
-// For conditions of distribution and use, see license.
-// Created by: Alex Yakunin
-// Created:    2009.06.14
-
-using System.Reflection;
-
-
-[assembly: AssemblyCopyright("Copyright © Xtensive LLC 2003-2010")]
-<<<<<<< HEAD
-[assembly: AssemblyFileVersion("1.0.5452.26410")]
-[assembly: AssemblyInformationalVersion("Part of DataObjects.Net v4.3.0 RC6 build 5453 for .NET 4.0, build date: 10.07.2010")]
-
-=======
-[assembly: AssemblyFileVersion("1.0.5455.13930")]
-[assembly: AssemblyInformationalVersion("Part of DataObjects.Net v4.3.0 RC6, build 5456 for .NET 4.0, build date: 11.07.2010")]
-
->>>>>>> c5a497c4
+﻿// Copyright (C) 2007-2009 Xtensive LLC.
+// All rights reserved.
+// For conditions of distribution and use, see license.
+// Created by: Alex Yakunin
+// Created:    2009.06.14
+
+using System.Reflection;
+
+
+[assembly: AssemblyCopyright("Copyright © Xtensive LLC 2003-2010")]
+[assembly: AssemblyFileVersion("1.0.5458.3089")]
+[assembly: AssemblyInformationalVersion("Part of DataObjects.Net v4.3.0 RC6, build 5458 for .NET 3.5, build date: 11.07.2010")]