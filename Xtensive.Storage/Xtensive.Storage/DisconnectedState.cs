// Copyright (C) 2003-2010 Xtensive LLC.
// All rights reserved.
// For conditions of distribution and use, see license.
// Created by: Ivan Galkin
// Created:    2009.10.23

using System;
using System.Collections;
using System.Collections.Generic;
using System.Linq;
using System.Runtime.Serialization;
using Xtensive.Core;
using Xtensive.Core.Diagnostics;
using Xtensive.Core.Disposing;
using Xtensive.Core.Internals.DocTemplates;
using Xtensive.Core.Tuples;
using Tuple = Xtensive.Core.Tuples.Tuple;
using Xtensive.Core.Tuples.Transform;
using Xtensive.Storage.Disconnected;
using Xtensive.Storage.Internals;
using Xtensive.Storage.Model;
using Xtensive.Storage.Operations;
using Xtensive.Storage.Resources;
using Xtensive.Storage.Services;

namespace Xtensive.Storage
{
  /// <summary>
  /// Disconnected state.
  /// </summary>
  [Serializable]
  public sealed class DisconnectedState : IEnumerable<Entity>,
    IVersionSetProvider
  {
    private OperationLog serializedOperations;
    private SerializableEntityState[] serializedState;
    private SerializableEntityState[] serializedOriginalState;
    private VersionSet versions;
    private VersionsUsageOptions versionsUsageOptions = VersionsUsageOptions.Default;
    private VersionsProviderType versionsProviderType = VersionsProviderType.Default;
    private OperationLogType operationLogType;
    private Func<OperationLog, IEnumerable<IOperation>> operationLogReplayFilter;
    private Func<Key, bool> versionUpdateFilter;

    [NonSerialized]
    private OperationLogType logType;
    [NonSerialized]
    private bool attachedWhenTransactionExisted;
    [NonSerialized]
    private Session session;
    [NonSerialized]
    private IVersionSetProvider versionsProvider;
    [NonSerialized]
    private IDisposable sessionHandlerSubstitutionScope;
    [NonSerialized] 
    private IDisposable logIndentScope;
    [NonSerialized]
    private DisconnectedSessionHandler handler;
    [NonSerialized]
    private StateRegistry transactionalState;
    [NonSerialized]
    private StateRegistry state;
    [NonSerialized]
    private StateRegistry originalState;
    [NonSerialized]
    private OperationCapturer operationCapturer;
    [NonSerialized]
    private AssociationCache associationCache;
  

    /// <summary>
    /// Gets the session this instance attached to.
    /// </summary>
    public Session Session {
      get { return session; }
    }

    /// <summary>
    /// Gets or sets the <see cref="VersionSet"/> storing
    /// original version of entities cached in this
    /// <see cref="DisconnectedState"/>.
    /// </summary>
    public VersionSet Versions {
      get { return versions; }
      set {
        ArgumentValidator.EnsureArgumentNotNull(value, "value");
        versions = value;
      }
    }

    /// <summary>
    /// Gets or sets the <see cref="Versions"/> provider used by this instance to
    /// refresh <see cref="Versions"/> content during <see cref="ApplyChanges()"/>
    /// method execution.
    /// <see langword="null" /> indicates that provider shouldn't be used.
    /// </summary>
    /// <remarks>
    /// When the value of this property is set, value of
    /// <see cref="VersionsProviderType"/> is automatically set to
    /// <see cref="Storage.VersionsProviderType.Other"/>.
    /// </remarks>
    public IVersionSetProvider VersionsProvider {
      get {
        switch (versionsProviderType) {
        case VersionsProviderType.Session:
          return session;
        case VersionsProviderType.DisconnectedState:
          return this;
        case VersionsProviderType.Other:
          return versionsProvider;
        default: // None
          return null;
        }
      }
      set {
        versionsProvider = value;
        versionsProviderType = VersionsProviderType.Other;
      }
    }

    /// <summary>
    /// Gets or sets the versions provider selection mode.
    /// </summary>
    public VersionsProviderType VersionsProviderType {
      get { return versionsProviderType; }
      set { versionsProviderType = value; }
    }

    /// <summary>
    /// Gets or sets the versions usage options.
    /// </summary>
    public VersionsUsageOptions VersionsUsageOptions {
      get { return versionsUsageOptions; }
      set { versionsUsageOptions = value; }
    }

    /// <summary>
    /// Gets the <see cref="OperationLog"/> storing
    /// information of <legacyBold>already committed</legacyBold> operations.
    /// So operations captured in the active transaction aren't exposed here.
    /// </summary>
    public OperationLog Operations {
      get { return state.Operations; }
    }

    /// <summary>
    /// Gets or sets the merge mode to use when loading state of new entities 
    /// into this <see cref="DisconnectedState"/>.
    /// </summary>
    public MergeMode MergeMode { get; set; }

    /// <summary>
    /// Gets or sets the type of the <see cref="OperationLog"/> to use.
    /// </summary>
    public OperationLogType OperationLogType {
      get { return operationLogType; }
      set {
        if (value==OperationLogType.UndoOperationLog)
          throw new ArgumentOutOfRangeException("value");
        EnsureNoTransaction();
        if (state.Operations.Count!=0)
          throw new InvalidOperationException(Strings.ExYouMustEitherApplyOrCancelCachedChangesToChangeThisProperty);
        operationLogType = value;
        state.Operations = new OperationLog(operationLogType);
      }
    }

    /// <summary>
    /// Gets or sets the operation log filter used by <see cref="ApplyChanges()"/>.
    /// Only operations returned by filter are applied; others are left in
    /// <see cref="Operations"/>.
    /// <see langword="null" /> value (default) indicates all the operations are applied.
    /// </summary>
    public Func<OperationLog, IEnumerable<IOperation>> OperationLogReplayFilter {
      get { return operationLogReplayFilter; }
      set { operationLogReplayFilter = value; }
    }

    /// <summary>
    /// Gets or sets the version filter.
    /// This predicate is used after <see cref="ApplyChanges()"/>
    /// to determine which <see cref="Versions"/> must be refreshed.
    /// <see langword="null" /> value (default) indicates all the versions are refreshed.
    /// </summary>
    public Func<Key, bool> VersionUpdateFilter {
      get { return versionUpdateFilter; }
      set { versionUpdateFilter = value; }
    }

    /// <summary>
    /// Gets a value indicating whether this instance is attached to <see cref="Session"/>.
    /// See <see cref="Attach()"/> method for details.
    /// </summary>
    public bool IsAttached {
      get { return sessionHandlerSubstitutionScope!=null; }
    }

    /// <summary>
    /// Gets a value indicating whether this instance is "connected".
    /// See <see cref="Connect"/> method for details.
    /// </summary>
    public bool IsConnected {
      get; private set;
    }

    /// <summary>
    /// Gets a value indicating whether local transaction is open.
    /// </summary>
    public bool IsLocalTransactionOpen {
      get { return transactionalState!=null; }
    }

    /// <summary>
    /// Attaches the disconnected state to the current session.
    /// </summary>
    /// <returns>A disposable object that will detach the disconnected state
    /// on its disposal.</returns>
    /// <exception cref="InvalidOperationException">Transaction is running.</exception>
    public IDisposable Attach()
    {
      return Attach(Session.Demand());
    }

    /// <summary>
    /// Attaches the disconnected state to the specified session.
    /// </summary>
    /// <param name="session">The session to attach disconnected state to.</param>
    /// <returns>A disposable object that will detach the disconnected state
    /// on its disposal.</returns>
    /// <exception cref="InvalidOperationException">Transaction is running.</exception>
    public IDisposable Attach(Session session)
    {
      ArgumentValidator.EnsureArgumentNotNull(session, "session");
      EnsureNotAttached();
      AttachInternal(session);
      return new Disposable<DisconnectedState>(this, (b, _this) => _this.DetachInternal());
    }

    /// <summary>
    /// "Connects" the disconnected state. 
    /// When disconnected state is connected, it is allowed to
    /// forward the queries to the underlying <see cref="Session"/>.
    /// </summary>
    /// <returns>A disposable object that will disconnected the disconnected state
    /// on its disposal.</returns>
    public IDisposable Connect()
    {
      EnsureIsAttached();
      if (IsConnected)
        return null;
      
      if (Session.IsDebugEventLoggingEnabled)
        Log.Debug(Strings.LogSessionXDisconnectedStateConnect, Session);
      ConnectInternal();

      return new Disposable(disposing => {
        if (!IsConnected)
          return;
        if (Session.IsDebugEventLoggingEnabled)
          Log.Debug(Strings.LogSessionXDisconnectedStateDisconnect, Session);
        DisconnectInternal();
      });
    }

    /// <summary>
    /// Applies all the changes to the attached <see cref="Session"/>.
    /// </summary>
    /// <returns>Resulting key mapping.</returns>
    public KeyMapping ApplyChanges()
    {
      EnsureIsAttached();
      return ApplyChanges(Session);
    }

    /// <summary>
    /// Applies all the changes to the specified <see cref="Session"/>.
    /// </summary>
    /// <param name="targetSession">The session to apply the changes to.</param>
    /// <returns>Resulting key mapping.</returns>
    public KeyMapping ApplyChanges(Session targetSession)
    {
      ArgumentValidator.EnsureArgumentNotNull(targetSession, "targetSession");

      IDisposable disposable = null;
      KeyMapping keyMapping;
      using (OpenDetachRegion())
      using (targetSession.Activate())
        try {
          if (targetSession.IsDebugEventLoggingEnabled) {
            disposable = Log.DebugRegion(Strings.LogSessionXDisconnectedStateApplyChanges, targetSession);
            Log.Debug("{0}", Operations);
          }
          var originalVersions = Versions; // Necessary, because it will be changed later
          var versionValidator = (VersionsUsageOptions & VersionsUsageOptions.Validate)!=0
            ? VersionValidator.Attach(targetSession, key => originalVersions[key])
            : null;
          using (versionValidator)
          using (var tx = Transaction.Open()) {
            var replayFilter = OperationLogReplayFilter ?? (log => log);
            var operations = state.Operations;
            var operationsToApply = new OperationLog(operationLogType, replayFilter.Invoke(operations));

            keyMapping = operations.Replay(targetSession);
            // Updating internal state.
            // Note that if commit will fail, the state will be inconsistent with DB.
            state.Commit(true);
            originalState.Remap(keyMapping);
            state = new StateRegistry(originalState);
            if (operationsToApply.Count != operations.Count) // Not everything is applied
              state.Operations = new OperationLog(operationLogType, operations.Except(operationsToApply));

            // Updating (refetching / rebuilding) versions
            var currentVersionProvider = VersionsProviderType==VersionsProviderType.Session
              ? targetSession // not session, but targetSession
              : VersionsProvider;
            if (currentVersionProvider!=null && (VersionsUsageOptions & VersionsUsageOptions.Update)!=0) {
              var versionUpdateFilter = VersionUpdateFilter ?? (key => true);
              Versions = currentVersionProvider.CreateVersionSet( AllKeys().Where(versionUpdateFilter) );
            }
            tx.Complete();
          }
          if (targetSession.IsDebugEventLoggingEnabled) {
            Log.Debug(Strings.LogChangesAreSuccessfullyApplied);
            Log.Debug("{0}", keyMapping);
          }
        }
        finally {
          disposable.DisposeSafely();
        }
      // Remapping Entity keys, if necessary
      if (IsAttached && keyMapping.Map.Count!=0)
        session.RemapEntityKeys(keyMapping);
      return keyMapping;
    }

    /// <summary>
    /// Cancels all the changes.
    /// </summary>
    public void CancelChanges()
    {
      EnsureNoTransaction();
      Log.Debug(Strings.LogDisconnectedStateCancelChanges);
      state = new StateRegistry(originalState);
    }

    /// <summary>
    /// Clones this instance.
    /// </summary>
    /// <returns>A clone of this instance.</returns>
    public DisconnectedState Clone()
    {
      EnsureNoTransaction();
      return Cloner.Default.Clone(this);
    }

    /// <summary>
    /// Merges this instance with the specified source <see cref="DisconnectedState"/>.
    /// </summary>
    /// <param name="source">The source <see cref="DisconnectedState"/>.</param>
    public void Merge(DisconnectedState source)
    {
      Merge(source, MergeMode);
    }

    /// <summary>
    /// Merges this instance with the specified source <see cref="DisconnectedState"/>.
    /// </summary>
    /// <param name="source">The source <see cref="DisconnectedState"/>.</param>
    /// <param name="mergeMode">The merge mode to use.</param>
    public void Merge(DisconnectedState source, MergeMode mergeMode)
    {
      ArgumentValidator.EnsureArgumentNotNull(source, "source");
      bool inTransaction = IsAttached && Session.Transaction!=null;

      if (inTransaction)
        Session.Persist(PersistReason.DisconnectedStateMerge);
      try {
        var sourceStates = source.originalState.EntityStates;
        foreach (var entityState in sourceStates)
          RegisterEntityState(
            entityState.Key,
            entityState.Tuple,
            source.Versions[entityState.Key],
            mergeMode);
      }
      finally {
        if (inTransaction)
          Session.Invalidate();
      }
    }

    /// <summary>
    /// Gets the state of the entity cached in <see cref="DisconnectedState"/>.
    /// </summary>
    /// <param name="key">The key of the entity.</param>
    /// <returns>Persistence state;
    /// <see langword="null" />, if entity isn't cached.</returns>
    public PersistenceState? GetPersistenceState(Key key)
    {
      return GetPersistenceState(GetEntityState(key));
    }

    /// <summary>
    /// Gets the sequence of all keys of entities cached by this <see cref="DisconnectedState"/>.
    /// Removed entity keys aren't included to this sequence.
    /// </summary>
    /// <returns>The sequence of all keys of entities cached by this <see cref="DisconnectedState"/>.</returns>
    public IEnumerable<Key> AllKeys()
    {
      return AllKeys(false);
    }

    /// <summary>
    /// Gets the sequence of all keys of entities cached by this <see cref="DisconnectedState"/>.
    /// </summary>
    /// <param name="includingRemovedEntityKeys">If set to <see langword="true"/> removed entity keys will also be included.</param>
    /// <returns>
    /// The sequence of all keys of entities cached by this <see cref="DisconnectedState"/>.
    /// </returns>
    public IEnumerable<Key> AllKeys(bool includingRemovedEntityKeys)
    {
      var keys = new HashSet<Key>();
      var currentState = GetCurrentState();
      while (currentState!=null) {
        keys.UnionWith(currentState.Keys);
        currentState = currentState.Origin;
      }
      if (!includingRemovedEntityKeys)
        return keys;
      else
        return 
          from key in keys
          let entityState = GetEntityState(key)
          let persistenceState = GetPersistenceState(entityState)
          where persistenceState.HasValue
          select key;
    }

    /// <summary>
    /// Gets the sequence of all keys and entity persistence states cached by this <see cref="DisconnectedState"/>.
    /// </summary>
    /// <returns>The sequence of all keys and entity persistence states.</returns>
    public IEnumerable<KeyValuePair<Key, PersistenceState>> AllPersistenceStates()
    {
      return 
        from key in AllKeys(true)
        let entityState = GetEntityState(key)
        let persistenceState = GetPersistenceState(entityState)
        where persistenceState.HasValue
        select new KeyValuePair<Key, PersistenceState>(entityState.Key, persistenceState.GetValueOrDefault());
    }

    /// <summary>
    /// Gets the sequence of all the entities of the specified type cached by <see cref="DisconnectedState"/>,
    /// except removed ones.
    /// </summary>
    /// <typeparam name="TEntity">The type of the entity.</typeparam>
    /// <returns>The sequence of all the entities of the specified type.</returns>
    public IEnumerable<TEntity> All<TEntity>()
      where TEntity : class, IEntity
    {
      return this.OfType<TEntity>();
    }

    #region IVersionSetProvider members

    /// <inheritdoc/>
    public VersionSet CreateVersionSet(IEnumerable<Key> keys)
    {
      var result = new VersionSet();
      foreach (var key in keys) {
        var entityState = GetEntityState(key);
        if (entityState==null)
          continue;
        var tuple = entityState.Tuple;
        if (tuple==null)
          continue;
        var version = GetVersion(entityState.Key.Type, tuple);
        if (version.IsVoid)
          continue;
        result.Add(entityState.Key, version, true);
      }
      return result;
    }

    #endregion

    #region IEnumerable<...> methods

    /// <inheritdoc/>
    IEnumerator IEnumerable.GetEnumerator()
    {
      return GetEnumerator();
    }

    /// <inheritdoc/>
    public IEnumerator<Entity> GetEnumerator()
    {
      EnsureIsAttached();
//      Session.Persist();
      var all =
        from pair in AllPersistenceStates()
        where pair.Value!=PersistenceState.Removed
        let entity = Session.Query.SingleOrDefault(pair.Key)
        where entity!=null
        select entity;
      return all.GetEnumerator();
    }

    #endregion

    #region Internal \ protected methods

    internal AssociationCache AssociationCache {
      get { return associationCache; }
    }

    internal void OnTransactionOpened()
    {
      DetachOperationCapturer();
      transactionalState = new StateRegistry(transactionalState ?? state);
      AttachOperationCapturer();
    }

    internal void OnTransactionCommited()
    {
      transactionalState.Commit(false);
      OnTransactionClosed();
    }

    internal void OnTransactionRollbacked()
    {
      OnTransactionClosed();
    }

    private void OnTransactionClosed()
    {
      DetachOperationCapturer();
      var origin = transactionalState.Origin;
      if (origin!=state) {
        transactionalState = origin;
        AttachOperationCapturer();
      }
      else {
        transactionalState = null;
      }
    }

    internal PersistenceState? GetPersistenceState(DisconnectedEntityState entityState)
    {
      if (entityState==null)
        return null;
      if (!entityState.IsLoadedOrRemoved)
        return null;
      if (entityState.IsRemoved)
        return PersistenceState.Removed;
      var originalEntityState = originalState.Get(entityState.Key);
      if (originalEntityState==null || originalEntityState.IsRemoved || !originalEntityState.IsLoadedOrRemoved)
        return PersistenceState.New;
      var differentialTuple = entityState.Tuple as DifferentialTuple;
      while (differentialTuple!=null) {
        if (differentialTuple.Difference!=null)
          return PersistenceState.Modified;
        differentialTuple = differentialTuple.Origin as DifferentialTuple;
      }
      return PersistenceState.Synchronized;
    }

    private StateRegistry GetCurrentState()
    {
      return transactionalState ?? state;
    }

    internal DisconnectedEntityState GetEntityState(Key key)
    {
      return GetCurrentState().Get(key);
    }
    
    internal DisconnectedEntityState RegisterEntityState(Key key, Tuple tuple)
    {
      RegisterEntityState(key, tuple, GetVersion(key.TypeReference.Type, tuple), MergeMode);
      return GetEntityState(key);
    }

    /// <exception cref="VersionConflictException">Version check failed.</exception>
    internal void RegisterEntityState(Key key, Tuple tuple, VersionInfo version, MergeMode mergeMode)
    {
      ArgumentValidator.EnsureArgumentNotNull(key, "key");
      var existingVersion = Versions[key];
      var versionConflict = 
        (VersionsUsageOptions & VersionsUsageOptions.Validate)!=0 
          && (!existingVersion.IsVoid)
            && existingVersion!=version;
      if (versionConflict && mergeMode == MergeMode.Strict) {
        if (Log.IsLogged(LogEventTypes.Info))
          Log.Info(Strings.LogSessionXVersionValidationFailedKeyYVersionZExpected3,
            Session!=null ? Session.ToString() : "None (DisconnectedState)", 
            key, version, existingVersion);
        throw new VersionConflictException(string.Format(
          Strings.ExVersionOfEntityWithKeyXDiffersFromTheExpectedOne, key));
      }

      if (tuple==null)
        return;
      var entityState = originalState.Get(key); // originalState must be used here, not the current one!

      if (entityState==null || !entityState.IsLoadedOrRemoved)
        originalState.Create(key, tuple, true);
      else if (mergeMode!=MergeMode.PreferOriginal)
        originalState.UpdateOrigin(key, tuple, MergeBehavior.PreferDifference); 
      else // mergeMode==MergeMode.PreferOrigin
        originalState.UpdateOrigin(key, tuple, MergeBehavior.PreferOrigin);
      if ((VersionsUsageOptions & VersionsUsageOptions.Update)!=0 && (existingVersion.IsVoid || mergeMode==MergeMode.PreferNew))
        Versions.Add(key, version, true);
    }

    internal DisconnectedEntitySetState RegisterEntitySetState(Key key, FieldInfo fieldInfo, bool isFullyLoaded, 
      List<Key> entities, List<Pair<Key, Tuple>> auxEntities)
    {
      EnsureIsAttached();

      if (auxEntities!=null)
        foreach (var entity in auxEntities)
          RegisterEntityState(entity.First, entity.Second);

      var state = this.state.GetOrCreate(key);
      var setState = state.GetEntitySetState(fieldInfo);
      setState.IsFullyLoaded = isFullyLoaded;
      foreach (var entity in entities)
        if (!setState.Items.ContainsKey(entity))
          setState.Items.Add(entity, entity);
      return transactionalState.Get(key).GetEntitySetState(fieldInfo);
    }

    internal void Persist(EntityState entityState, PersistActionKind persistAction)
    {
      EnsureIsAttached();

      switch (persistAction) {
      case PersistActionKind.Insert:
        transactionalState.Create(entityState.Key, entityState.Tuple.ToRegular(), false);
        break;
      case PersistActionKind.Update:
        transactionalState.Update(entityState.Key, entityState.DifferentialTuple.Difference.ToRegular());
        break;
      case PersistActionKind.Remove:
        transactionalState.Remove(entityState.Key);
        break;
      default:
        throw new ArgumentOutOfRangeException("persistAction");
      }
    }

    private void EnsureNotAttached()
    {
      if (IsAttached)
        throw new InvalidOperationException(Strings.ExDisconnectedStateIsAlreadyAttachedToSession);
    }

    private void EnsureIsAttached()
    {
      if (!IsAttached)
        throw new InvalidOperationException(Strings.ExDisconnectedStateIsDetached);
    }

    private void EnsureNoTransaction()
    {
      if (!IsAttached)
        return;
      if (Session.Transaction!=null)
        throw new InvalidOperationException(Strings.ExTransactionIsRunning);
    }

    private IDisposable OpenDetachRegion()
    {
      var oldSession = Session;
      bool wasConnected = false;
      if (oldSession!=null) {
        if (IsConnected) {
          wasConnected = true;
          DisconnectInternal();
        }
        DetachInternal();
      }
      return new Disposable(disposing => {
        if (oldSession!=null)
          AttachInternal(oldSession);
        if (wasConnected)
          ConnectInternal();
      });
    }

    private void AttachInternal(Session session)
    {
      logIndentScope = session.IsDebugEventLoggingEnabled 
        ? Log.DebugRegion(Strings.LogSessionXDisconnectedStateAttach, Session) 
        : null;
<<<<<<< HEAD
=======
      if (session.Transaction!=null)
        session.Persist(PersistReason.DisconnectedState);
      session.DisconnectedState = this;
      this.session = session;
>>>>>>> 9b68279f

      if (session.Transaction != null && !session.Transaction.IsActuallyStarted) {
        session.BeginTransaction(session.Transaction);
        session.EnsureTransactionIsStarted();
      }

      this.session = session;
      session.DisconnectedState = this;
      handler = new DisconnectedSessionHandler(session.Handler, this);
      var directSessionAccessor = session.Services.Get<DirectSessionAccessor>();
      sessionHandlerSubstitutionScope = directSessionAccessor.ChangeSessionHandler(handler);

      if (session.Transaction != null) {
        OnTransactionOpened();
        attachedWhenTransactionExisted = true;
      }

      if (versionsProvider==this)
        versionsProvider = session;
    }

    private void DetachInternal()
    {
      EnsureIsAttached();
      try
      {
        try {
          Session.Persist(PersistReason.DisconnectedStateAttach);
          if (attachedWhenTransactionExisted) {
            attachedWhenTransactionExisted = false;
            OnTransactionCommited();
          }
          if (IsConnected)
            DisconnectInternal();
        }
        finally {
          sessionHandlerSubstitutionScope.DisposeSafely();
        }
      }
      finally {
        try {
          logIndentScope.DisposeSafely();
        }
        finally {
          var oldSession = session;
          if (versionsProvider==oldSession)
            versionsProvider = this;
          session.DisconnectedState = null;
          sessionHandlerSubstitutionScope = null;
          logIndentScope = null;
          session = null;
          handler = null;
          oldSession.Invalidate();
        }
      }
    }

    private void ConnectInternal()
    {
      IsConnected = true;
      handler.Connect();
    }

    private void DisconnectInternal()
    {
      IsConnected = false;
      handler.Disconnect();
    }

    private static VersionInfo GetVersion(TypeInfo type, Tuple tuple)
    {
      if (type.VersionExtractor==null)
        return VersionInfo.Void;
      var versionTuple = type.VersionExtractor.Apply(TupleTransformType.Tuple, tuple);
      return new VersionInfo(versionTuple);
    }

    private void AttachOperationCapturer()
    {
      operationCapturer = OperationCapturer.Attach(Session, transactionalState.Operations);
    }

    private void DetachOperationCapturer()
    {
      try {
        operationCapturer.DisposeSafely();
      }
      finally {
        operationCapturer = null;
      }
    }

    #endregion


    // Constructors

    /// <summary>
    /// <see cref="ClassDocTemplate.Ctor" copy="true"/>
    /// </summary>
    public DisconnectedState()
    {
      associationCache = new AssociationCache(this);
      originalState = new StateRegistry(this, associationCache);
      state = new StateRegistry(originalState);
      versions = new VersionSet();
      versionsProvider = this;
    }


    // Serialization

    [OnSerializing]
    private void OnSerializing(StreamingContext context)
    {
      EnsureNoTransaction();
      serializedOperations = state.Operations;
      serializedOriginalState = originalState.EntityStates
        .Select(entityState => entityState.ToSerializable()).ToArray();
      serializedState = state.EntityStates
        .Select(entityState => entityState.ToSerializable()).ToArray();
    }

    [OnSerialized]
    private void OnSerialized(StreamingContext context)
    {
      serializedState = null;
      serializedOriginalState = null;
      serializedOperations = null;
    }

    [OnDeserialized]
    private void OnDeserialized(StreamingContext context)
    {
      session = Session.Demand();
      var domain = session.Domain;

      versionsProvider = this;
      associationCache = new AssociationCache(this);
      originalState = new StateRegistry(this, associationCache);
      state = new StateRegistry(originalState);
      
      foreach (var entityState in serializedOriginalState)
        originalState.AddState(DisconnectedEntityState.FromSerializable(entityState, originalState, domain));
      foreach (var entityState in serializedState)
        state.AddState(DisconnectedEntityState.FromSerializable(entityState, state, domain));
      state.Operations = serializedOperations;

      serializedOriginalState = null;
      serializedState = null;
      serializedOperations = null;
    }
  }
}<|MERGE_RESOLUTION|>--- conflicted
+++ resolved
@@ -1,858 +1,854 @@
-// Copyright (C) 2003-2010 Xtensive LLC.
-// All rights reserved.
-// For conditions of distribution and use, see license.
-// Created by: Ivan Galkin
-// Created:    2009.10.23
-
-using System;
-using System.Collections;
-using System.Collections.Generic;
-using System.Linq;
-using System.Runtime.Serialization;
-using Xtensive.Core;
-using Xtensive.Core.Diagnostics;
-using Xtensive.Core.Disposing;
-using Xtensive.Core.Internals.DocTemplates;
-using Xtensive.Core.Tuples;
-using Tuple = Xtensive.Core.Tuples.Tuple;
-using Xtensive.Core.Tuples.Transform;
-using Xtensive.Storage.Disconnected;
-using Xtensive.Storage.Internals;
-using Xtensive.Storage.Model;
-using Xtensive.Storage.Operations;
-using Xtensive.Storage.Resources;
-using Xtensive.Storage.Services;
-
-namespace Xtensive.Storage
-{
-  /// <summary>
-  /// Disconnected state.
-  /// </summary>
-  [Serializable]
-  public sealed class DisconnectedState : IEnumerable<Entity>,
-    IVersionSetProvider
-  {
-    private OperationLog serializedOperations;
-    private SerializableEntityState[] serializedState;
-    private SerializableEntityState[] serializedOriginalState;
-    private VersionSet versions;
-    private VersionsUsageOptions versionsUsageOptions = VersionsUsageOptions.Default;
-    private VersionsProviderType versionsProviderType = VersionsProviderType.Default;
-    private OperationLogType operationLogType;
-    private Func<OperationLog, IEnumerable<IOperation>> operationLogReplayFilter;
-    private Func<Key, bool> versionUpdateFilter;
-
-    [NonSerialized]
-    private OperationLogType logType;
-    [NonSerialized]
-    private bool attachedWhenTransactionExisted;
-    [NonSerialized]
-    private Session session;
-    [NonSerialized]
-    private IVersionSetProvider versionsProvider;
-    [NonSerialized]
-    private IDisposable sessionHandlerSubstitutionScope;
-    [NonSerialized] 
-    private IDisposable logIndentScope;
-    [NonSerialized]
-    private DisconnectedSessionHandler handler;
-    [NonSerialized]
-    private StateRegistry transactionalState;
-    [NonSerialized]
-    private StateRegistry state;
-    [NonSerialized]
-    private StateRegistry originalState;
-    [NonSerialized]
-    private OperationCapturer operationCapturer;
-    [NonSerialized]
-    private AssociationCache associationCache;
-  
-
-    /// <summary>
-    /// Gets the session this instance attached to.
-    /// </summary>
-    public Session Session {
-      get { return session; }
-    }
-
-    /// <summary>
-    /// Gets or sets the <see cref="VersionSet"/> storing
-    /// original version of entities cached in this
-    /// <see cref="DisconnectedState"/>.
-    /// </summary>
-    public VersionSet Versions {
-      get { return versions; }
-      set {
-        ArgumentValidator.EnsureArgumentNotNull(value, "value");
-        versions = value;
-      }
-    }
-
-    /// <summary>
-    /// Gets or sets the <see cref="Versions"/> provider used by this instance to
-    /// refresh <see cref="Versions"/> content during <see cref="ApplyChanges()"/>
-    /// method execution.
-    /// <see langword="null" /> indicates that provider shouldn't be used.
-    /// </summary>
-    /// <remarks>
-    /// When the value of this property is set, value of
-    /// <see cref="VersionsProviderType"/> is automatically set to
-    /// <see cref="Storage.VersionsProviderType.Other"/>.
-    /// </remarks>
-    public IVersionSetProvider VersionsProvider {
-      get {
-        switch (versionsProviderType) {
-        case VersionsProviderType.Session:
-          return session;
-        case VersionsProviderType.DisconnectedState:
-          return this;
-        case VersionsProviderType.Other:
-          return versionsProvider;
-        default: // None
-          return null;
-        }
-      }
-      set {
-        versionsProvider = value;
-        versionsProviderType = VersionsProviderType.Other;
-      }
-    }
-
-    /// <summary>
-    /// Gets or sets the versions provider selection mode.
-    /// </summary>
-    public VersionsProviderType VersionsProviderType {
-      get { return versionsProviderType; }
-      set { versionsProviderType = value; }
-    }
-
-    /// <summary>
-    /// Gets or sets the versions usage options.
-    /// </summary>
-    public VersionsUsageOptions VersionsUsageOptions {
-      get { return versionsUsageOptions; }
-      set { versionsUsageOptions = value; }
-    }
-
-    /// <summary>
-    /// Gets the <see cref="OperationLog"/> storing
-    /// information of <legacyBold>already committed</legacyBold> operations.
-    /// So operations captured in the active transaction aren't exposed here.
-    /// </summary>
-    public OperationLog Operations {
-      get { return state.Operations; }
-    }
-
-    /// <summary>
-    /// Gets or sets the merge mode to use when loading state of new entities 
-    /// into this <see cref="DisconnectedState"/>.
-    /// </summary>
-    public MergeMode MergeMode { get; set; }
-
-    /// <summary>
-    /// Gets or sets the type of the <see cref="OperationLog"/> to use.
-    /// </summary>
-    public OperationLogType OperationLogType {
-      get { return operationLogType; }
-      set {
-        if (value==OperationLogType.UndoOperationLog)
-          throw new ArgumentOutOfRangeException("value");
-        EnsureNoTransaction();
-        if (state.Operations.Count!=0)
-          throw new InvalidOperationException(Strings.ExYouMustEitherApplyOrCancelCachedChangesToChangeThisProperty);
-        operationLogType = value;
-        state.Operations = new OperationLog(operationLogType);
-      }
-    }
-
-    /// <summary>
-    /// Gets or sets the operation log filter used by <see cref="ApplyChanges()"/>.
-    /// Only operations returned by filter are applied; others are left in
-    /// <see cref="Operations"/>.
-    /// <see langword="null" /> value (default) indicates all the operations are applied.
-    /// </summary>
-    public Func<OperationLog, IEnumerable<IOperation>> OperationLogReplayFilter {
-      get { return operationLogReplayFilter; }
-      set { operationLogReplayFilter = value; }
-    }
-
-    /// <summary>
-    /// Gets or sets the version filter.
-    /// This predicate is used after <see cref="ApplyChanges()"/>
-    /// to determine which <see cref="Versions"/> must be refreshed.
-    /// <see langword="null" /> value (default) indicates all the versions are refreshed.
-    /// </summary>
-    public Func<Key, bool> VersionUpdateFilter {
-      get { return versionUpdateFilter; }
-      set { versionUpdateFilter = value; }
-    }
-
-    /// <summary>
-    /// Gets a value indicating whether this instance is attached to <see cref="Session"/>.
-    /// See <see cref="Attach()"/> method for details.
-    /// </summary>
-    public bool IsAttached {
-      get { return sessionHandlerSubstitutionScope!=null; }
-    }
-
-    /// <summary>
-    /// Gets a value indicating whether this instance is "connected".
-    /// See <see cref="Connect"/> method for details.
-    /// </summary>
-    public bool IsConnected {
-      get; private set;
-    }
-
-    /// <summary>
-    /// Gets a value indicating whether local transaction is open.
-    /// </summary>
-    public bool IsLocalTransactionOpen {
-      get { return transactionalState!=null; }
-    }
-
-    /// <summary>
-    /// Attaches the disconnected state to the current session.
-    /// </summary>
-    /// <returns>A disposable object that will detach the disconnected state
-    /// on its disposal.</returns>
-    /// <exception cref="InvalidOperationException">Transaction is running.</exception>
-    public IDisposable Attach()
-    {
-      return Attach(Session.Demand());
-    }
-
-    /// <summary>
-    /// Attaches the disconnected state to the specified session.
-    /// </summary>
-    /// <param name="session">The session to attach disconnected state to.</param>
-    /// <returns>A disposable object that will detach the disconnected state
-    /// on its disposal.</returns>
-    /// <exception cref="InvalidOperationException">Transaction is running.</exception>
-    public IDisposable Attach(Session session)
-    {
-      ArgumentValidator.EnsureArgumentNotNull(session, "session");
-      EnsureNotAttached();
-      AttachInternal(session);
-      return new Disposable<DisconnectedState>(this, (b, _this) => _this.DetachInternal());
-    }
-
-    /// <summary>
-    /// "Connects" the disconnected state. 
-    /// When disconnected state is connected, it is allowed to
-    /// forward the queries to the underlying <see cref="Session"/>.
-    /// </summary>
-    /// <returns>A disposable object that will disconnected the disconnected state
-    /// on its disposal.</returns>
-    public IDisposable Connect()
-    {
-      EnsureIsAttached();
-      if (IsConnected)
-        return null;
-      
-      if (Session.IsDebugEventLoggingEnabled)
-        Log.Debug(Strings.LogSessionXDisconnectedStateConnect, Session);
-      ConnectInternal();
-
-      return new Disposable(disposing => {
-        if (!IsConnected)
-          return;
-        if (Session.IsDebugEventLoggingEnabled)
-          Log.Debug(Strings.LogSessionXDisconnectedStateDisconnect, Session);
-        DisconnectInternal();
-      });
-    }
-
-    /// <summary>
-    /// Applies all the changes to the attached <see cref="Session"/>.
-    /// </summary>
-    /// <returns>Resulting key mapping.</returns>
-    public KeyMapping ApplyChanges()
-    {
-      EnsureIsAttached();
-      return ApplyChanges(Session);
-    }
-
-    /// <summary>
-    /// Applies all the changes to the specified <see cref="Session"/>.
-    /// </summary>
-    /// <param name="targetSession">The session to apply the changes to.</param>
-    /// <returns>Resulting key mapping.</returns>
-    public KeyMapping ApplyChanges(Session targetSession)
-    {
-      ArgumentValidator.EnsureArgumentNotNull(targetSession, "targetSession");
-
-      IDisposable disposable = null;
-      KeyMapping keyMapping;
-      using (OpenDetachRegion())
-      using (targetSession.Activate())
-        try {
-          if (targetSession.IsDebugEventLoggingEnabled) {
-            disposable = Log.DebugRegion(Strings.LogSessionXDisconnectedStateApplyChanges, targetSession);
-            Log.Debug("{0}", Operations);
-          }
-          var originalVersions = Versions; // Necessary, because it will be changed later
-          var versionValidator = (VersionsUsageOptions & VersionsUsageOptions.Validate)!=0
-            ? VersionValidator.Attach(targetSession, key => originalVersions[key])
-            : null;
-          using (versionValidator)
-          using (var tx = Transaction.Open()) {
-            var replayFilter = OperationLogReplayFilter ?? (log => log);
-            var operations = state.Operations;
-            var operationsToApply = new OperationLog(operationLogType, replayFilter.Invoke(operations));
-
-            keyMapping = operations.Replay(targetSession);
-            // Updating internal state.
-            // Note that if commit will fail, the state will be inconsistent with DB.
-            state.Commit(true);
-            originalState.Remap(keyMapping);
-            state = new StateRegistry(originalState);
-            if (operationsToApply.Count != operations.Count) // Not everything is applied
-              state.Operations = new OperationLog(operationLogType, operations.Except(operationsToApply));
-
-            // Updating (refetching / rebuilding) versions
-            var currentVersionProvider = VersionsProviderType==VersionsProviderType.Session
-              ? targetSession // not session, but targetSession
-              : VersionsProvider;
-            if (currentVersionProvider!=null && (VersionsUsageOptions & VersionsUsageOptions.Update)!=0) {
-              var versionUpdateFilter = VersionUpdateFilter ?? (key => true);
-              Versions = currentVersionProvider.CreateVersionSet( AllKeys().Where(versionUpdateFilter) );
-            }
-            tx.Complete();
-          }
-          if (targetSession.IsDebugEventLoggingEnabled) {
-            Log.Debug(Strings.LogChangesAreSuccessfullyApplied);
-            Log.Debug("{0}", keyMapping);
-          }
-        }
-        finally {
-          disposable.DisposeSafely();
-        }
-      // Remapping Entity keys, if necessary
-      if (IsAttached && keyMapping.Map.Count!=0)
-        session.RemapEntityKeys(keyMapping);
-      return keyMapping;
-    }
-
-    /// <summary>
-    /// Cancels all the changes.
-    /// </summary>
-    public void CancelChanges()
-    {
-      EnsureNoTransaction();
-      Log.Debug(Strings.LogDisconnectedStateCancelChanges);
-      state = new StateRegistry(originalState);
-    }
-
-    /// <summary>
-    /// Clones this instance.
-    /// </summary>
-    /// <returns>A clone of this instance.</returns>
-    public DisconnectedState Clone()
-    {
-      EnsureNoTransaction();
-      return Cloner.Default.Clone(this);
-    }
-
-    /// <summary>
-    /// Merges this instance with the specified source <see cref="DisconnectedState"/>.
-    /// </summary>
-    /// <param name="source">The source <see cref="DisconnectedState"/>.</param>
-    public void Merge(DisconnectedState source)
-    {
-      Merge(source, MergeMode);
-    }
-
-    /// <summary>
-    /// Merges this instance with the specified source <see cref="DisconnectedState"/>.
-    /// </summary>
-    /// <param name="source">The source <see cref="DisconnectedState"/>.</param>
-    /// <param name="mergeMode">The merge mode to use.</param>
-    public void Merge(DisconnectedState source, MergeMode mergeMode)
-    {
-      ArgumentValidator.EnsureArgumentNotNull(source, "source");
-      bool inTransaction = IsAttached && Session.Transaction!=null;
-
-      if (inTransaction)
-        Session.Persist(PersistReason.DisconnectedStateMerge);
-      try {
-        var sourceStates = source.originalState.EntityStates;
-        foreach (var entityState in sourceStates)
-          RegisterEntityState(
-            entityState.Key,
-            entityState.Tuple,
-            source.Versions[entityState.Key],
-            mergeMode);
-      }
-      finally {
-        if (inTransaction)
-          Session.Invalidate();
-      }
-    }
-
-    /// <summary>
-    /// Gets the state of the entity cached in <see cref="DisconnectedState"/>.
-    /// </summary>
-    /// <param name="key">The key of the entity.</param>
-    /// <returns>Persistence state;
-    /// <see langword="null" />, if entity isn't cached.</returns>
-    public PersistenceState? GetPersistenceState(Key key)
-    {
-      return GetPersistenceState(GetEntityState(key));
-    }
-
-    /// <summary>
-    /// Gets the sequence of all keys of entities cached by this <see cref="DisconnectedState"/>.
-    /// Removed entity keys aren't included to this sequence.
-    /// </summary>
-    /// <returns>The sequence of all keys of entities cached by this <see cref="DisconnectedState"/>.</returns>
-    public IEnumerable<Key> AllKeys()
-    {
-      return AllKeys(false);
-    }
-
-    /// <summary>
-    /// Gets the sequence of all keys of entities cached by this <see cref="DisconnectedState"/>.
-    /// </summary>
-    /// <param name="includingRemovedEntityKeys">If set to <see langword="true"/> removed entity keys will also be included.</param>
-    /// <returns>
-    /// The sequence of all keys of entities cached by this <see cref="DisconnectedState"/>.
-    /// </returns>
-    public IEnumerable<Key> AllKeys(bool includingRemovedEntityKeys)
-    {
-      var keys = new HashSet<Key>();
-      var currentState = GetCurrentState();
-      while (currentState!=null) {
-        keys.UnionWith(currentState.Keys);
-        currentState = currentState.Origin;
-      }
-      if (!includingRemovedEntityKeys)
-        return keys;
-      else
-        return 
-          from key in keys
-          let entityState = GetEntityState(key)
-          let persistenceState = GetPersistenceState(entityState)
-          where persistenceState.HasValue
-          select key;
-    }
-
-    /// <summary>
-    /// Gets the sequence of all keys and entity persistence states cached by this <see cref="DisconnectedState"/>.
-    /// </summary>
-    /// <returns>The sequence of all keys and entity persistence states.</returns>
-    public IEnumerable<KeyValuePair<Key, PersistenceState>> AllPersistenceStates()
-    {
-      return 
-        from key in AllKeys(true)
-        let entityState = GetEntityState(key)
-        let persistenceState = GetPersistenceState(entityState)
-        where persistenceState.HasValue
-        select new KeyValuePair<Key, PersistenceState>(entityState.Key, persistenceState.GetValueOrDefault());
-    }
-
-    /// <summary>
-    /// Gets the sequence of all the entities of the specified type cached by <see cref="DisconnectedState"/>,
-    /// except removed ones.
-    /// </summary>
-    /// <typeparam name="TEntity">The type of the entity.</typeparam>
-    /// <returns>The sequence of all the entities of the specified type.</returns>
-    public IEnumerable<TEntity> All<TEntity>()
-      where TEntity : class, IEntity
-    {
-      return this.OfType<TEntity>();
-    }
-
-    #region IVersionSetProvider members
-
-    /// <inheritdoc/>
-    public VersionSet CreateVersionSet(IEnumerable<Key> keys)
-    {
-      var result = new VersionSet();
-      foreach (var key in keys) {
-        var entityState = GetEntityState(key);
-        if (entityState==null)
-          continue;
-        var tuple = entityState.Tuple;
-        if (tuple==null)
-          continue;
-        var version = GetVersion(entityState.Key.Type, tuple);
-        if (version.IsVoid)
-          continue;
-        result.Add(entityState.Key, version, true);
-      }
-      return result;
-    }
-
-    #endregion
-
-    #region IEnumerable<...> methods
-
-    /// <inheritdoc/>
-    IEnumerator IEnumerable.GetEnumerator()
-    {
-      return GetEnumerator();
-    }
-
-    /// <inheritdoc/>
-    public IEnumerator<Entity> GetEnumerator()
-    {
-      EnsureIsAttached();
-//      Session.Persist();
-      var all =
-        from pair in AllPersistenceStates()
-        where pair.Value!=PersistenceState.Removed
-        let entity = Session.Query.SingleOrDefault(pair.Key)
-        where entity!=null
-        select entity;
-      return all.GetEnumerator();
-    }
-
-    #endregion
-
-    #region Internal \ protected methods
-
-    internal AssociationCache AssociationCache {
-      get { return associationCache; }
-    }
-
-    internal void OnTransactionOpened()
-    {
-      DetachOperationCapturer();
-      transactionalState = new StateRegistry(transactionalState ?? state);
-      AttachOperationCapturer();
-    }
-
-    internal void OnTransactionCommited()
-    {
-      transactionalState.Commit(false);
-      OnTransactionClosed();
-    }
-
-    internal void OnTransactionRollbacked()
-    {
-      OnTransactionClosed();
-    }
-
-    private void OnTransactionClosed()
-    {
-      DetachOperationCapturer();
-      var origin = transactionalState.Origin;
-      if (origin!=state) {
-        transactionalState = origin;
-        AttachOperationCapturer();
-      }
-      else {
-        transactionalState = null;
-      }
-    }
-
-    internal PersistenceState? GetPersistenceState(DisconnectedEntityState entityState)
-    {
-      if (entityState==null)
-        return null;
-      if (!entityState.IsLoadedOrRemoved)
-        return null;
-      if (entityState.IsRemoved)
-        return PersistenceState.Removed;
-      var originalEntityState = originalState.Get(entityState.Key);
-      if (originalEntityState==null || originalEntityState.IsRemoved || !originalEntityState.IsLoadedOrRemoved)
-        return PersistenceState.New;
-      var differentialTuple = entityState.Tuple as DifferentialTuple;
-      while (differentialTuple!=null) {
-        if (differentialTuple.Difference!=null)
-          return PersistenceState.Modified;
-        differentialTuple = differentialTuple.Origin as DifferentialTuple;
-      }
-      return PersistenceState.Synchronized;
-    }
-
-    private StateRegistry GetCurrentState()
-    {
-      return transactionalState ?? state;
-    }
-
-    internal DisconnectedEntityState GetEntityState(Key key)
-    {
-      return GetCurrentState().Get(key);
-    }
-    
-    internal DisconnectedEntityState RegisterEntityState(Key key, Tuple tuple)
-    {
-      RegisterEntityState(key, tuple, GetVersion(key.TypeReference.Type, tuple), MergeMode);
-      return GetEntityState(key);
-    }
-
-    /// <exception cref="VersionConflictException">Version check failed.</exception>
-    internal void RegisterEntityState(Key key, Tuple tuple, VersionInfo version, MergeMode mergeMode)
-    {
-      ArgumentValidator.EnsureArgumentNotNull(key, "key");
-      var existingVersion = Versions[key];
-      var versionConflict = 
-        (VersionsUsageOptions & VersionsUsageOptions.Validate)!=0 
-          && (!existingVersion.IsVoid)
-            && existingVersion!=version;
-      if (versionConflict && mergeMode == MergeMode.Strict) {
-        if (Log.IsLogged(LogEventTypes.Info))
-          Log.Info(Strings.LogSessionXVersionValidationFailedKeyYVersionZExpected3,
-            Session!=null ? Session.ToString() : "None (DisconnectedState)", 
-            key, version, existingVersion);
-        throw new VersionConflictException(string.Format(
-          Strings.ExVersionOfEntityWithKeyXDiffersFromTheExpectedOne, key));
-      }
-
-      if (tuple==null)
-        return;
-      var entityState = originalState.Get(key); // originalState must be used here, not the current one!
-
-      if (entityState==null || !entityState.IsLoadedOrRemoved)
-        originalState.Create(key, tuple, true);
-      else if (mergeMode!=MergeMode.PreferOriginal)
-        originalState.UpdateOrigin(key, tuple, MergeBehavior.PreferDifference); 
-      else // mergeMode==MergeMode.PreferOrigin
-        originalState.UpdateOrigin(key, tuple, MergeBehavior.PreferOrigin);
-      if ((VersionsUsageOptions & VersionsUsageOptions.Update)!=0 && (existingVersion.IsVoid || mergeMode==MergeMode.PreferNew))
-        Versions.Add(key, version, true);
-    }
-
-    internal DisconnectedEntitySetState RegisterEntitySetState(Key key, FieldInfo fieldInfo, bool isFullyLoaded, 
-      List<Key> entities, List<Pair<Key, Tuple>> auxEntities)
-    {
-      EnsureIsAttached();
-
-      if (auxEntities!=null)
-        foreach (var entity in auxEntities)
-          RegisterEntityState(entity.First, entity.Second);
-
-      var state = this.state.GetOrCreate(key);
-      var setState = state.GetEntitySetState(fieldInfo);
-      setState.IsFullyLoaded = isFullyLoaded;
-      foreach (var entity in entities)
-        if (!setState.Items.ContainsKey(entity))
-          setState.Items.Add(entity, entity);
-      return transactionalState.Get(key).GetEntitySetState(fieldInfo);
-    }
-
-    internal void Persist(EntityState entityState, PersistActionKind persistAction)
-    {
-      EnsureIsAttached();
-
-      switch (persistAction) {
-      case PersistActionKind.Insert:
-        transactionalState.Create(entityState.Key, entityState.Tuple.ToRegular(), false);
-        break;
-      case PersistActionKind.Update:
-        transactionalState.Update(entityState.Key, entityState.DifferentialTuple.Difference.ToRegular());
-        break;
-      case PersistActionKind.Remove:
-        transactionalState.Remove(entityState.Key);
-        break;
-      default:
-        throw new ArgumentOutOfRangeException("persistAction");
-      }
-    }
-
-    private void EnsureNotAttached()
-    {
-      if (IsAttached)
-        throw new InvalidOperationException(Strings.ExDisconnectedStateIsAlreadyAttachedToSession);
-    }
-
-    private void EnsureIsAttached()
-    {
-      if (!IsAttached)
-        throw new InvalidOperationException(Strings.ExDisconnectedStateIsDetached);
-    }
-
-    private void EnsureNoTransaction()
-    {
-      if (!IsAttached)
-        return;
-      if (Session.Transaction!=null)
-        throw new InvalidOperationException(Strings.ExTransactionIsRunning);
-    }
-
-    private IDisposable OpenDetachRegion()
-    {
-      var oldSession = Session;
-      bool wasConnected = false;
-      if (oldSession!=null) {
-        if (IsConnected) {
-          wasConnected = true;
-          DisconnectInternal();
-        }
-        DetachInternal();
-      }
-      return new Disposable(disposing => {
-        if (oldSession!=null)
-          AttachInternal(oldSession);
-        if (wasConnected)
-          ConnectInternal();
-      });
-    }
-
-    private void AttachInternal(Session session)
-    {
-      logIndentScope = session.IsDebugEventLoggingEnabled 
-        ? Log.DebugRegion(Strings.LogSessionXDisconnectedStateAttach, Session) 
-        : null;
-<<<<<<< HEAD
-=======
-      if (session.Transaction!=null)
-        session.Persist(PersistReason.DisconnectedState);
-      session.DisconnectedState = this;
-      this.session = session;
->>>>>>> 9b68279f
-
-      if (session.Transaction != null && !session.Transaction.IsActuallyStarted) {
-        session.BeginTransaction(session.Transaction);
-        session.EnsureTransactionIsStarted();
-      }
-
-      this.session = session;
-      session.DisconnectedState = this;
-      handler = new DisconnectedSessionHandler(session.Handler, this);
-      var directSessionAccessor = session.Services.Get<DirectSessionAccessor>();
-      sessionHandlerSubstitutionScope = directSessionAccessor.ChangeSessionHandler(handler);
-
-      if (session.Transaction != null) {
-        OnTransactionOpened();
-        attachedWhenTransactionExisted = true;
-      }
-
-      if (versionsProvider==this)
-        versionsProvider = session;
-    }
-
-    private void DetachInternal()
-    {
-      EnsureIsAttached();
-      try
-      {
-        try {
-          Session.Persist(PersistReason.DisconnectedStateAttach);
-          if (attachedWhenTransactionExisted) {
-            attachedWhenTransactionExisted = false;
-            OnTransactionCommited();
-          }
-          if (IsConnected)
-            DisconnectInternal();
-        }
-        finally {
-          sessionHandlerSubstitutionScope.DisposeSafely();
-        }
-      }
-      finally {
-        try {
-          logIndentScope.DisposeSafely();
-        }
-        finally {
-          var oldSession = session;
-          if (versionsProvider==oldSession)
-            versionsProvider = this;
-          session.DisconnectedState = null;
-          sessionHandlerSubstitutionScope = null;
-          logIndentScope = null;
-          session = null;
-          handler = null;
-          oldSession.Invalidate();
-        }
-      }
-    }
-
-    private void ConnectInternal()
-    {
-      IsConnected = true;
-      handler.Connect();
-    }
-
-    private void DisconnectInternal()
-    {
-      IsConnected = false;
-      handler.Disconnect();
-    }
-
-    private static VersionInfo GetVersion(TypeInfo type, Tuple tuple)
-    {
-      if (type.VersionExtractor==null)
-        return VersionInfo.Void;
-      var versionTuple = type.VersionExtractor.Apply(TupleTransformType.Tuple, tuple);
-      return new VersionInfo(versionTuple);
-    }
-
-    private void AttachOperationCapturer()
-    {
-      operationCapturer = OperationCapturer.Attach(Session, transactionalState.Operations);
-    }
-
-    private void DetachOperationCapturer()
-    {
-      try {
-        operationCapturer.DisposeSafely();
-      }
-      finally {
-        operationCapturer = null;
-      }
-    }
-
-    #endregion
-
-
-    // Constructors
-
-    /// <summary>
-    /// <see cref="ClassDocTemplate.Ctor" copy="true"/>
-    /// </summary>
-    public DisconnectedState()
-    {
-      associationCache = new AssociationCache(this);
-      originalState = new StateRegistry(this, associationCache);
-      state = new StateRegistry(originalState);
-      versions = new VersionSet();
-      versionsProvider = this;
-    }
-
-
-    // Serialization
-
-    [OnSerializing]
-    private void OnSerializing(StreamingContext context)
-    {
-      EnsureNoTransaction();
-      serializedOperations = state.Operations;
-      serializedOriginalState = originalState.EntityStates
-        .Select(entityState => entityState.ToSerializable()).ToArray();
-      serializedState = state.EntityStates
-        .Select(entityState => entityState.ToSerializable()).ToArray();
-    }
-
-    [OnSerialized]
-    private void OnSerialized(StreamingContext context)
-    {
-      serializedState = null;
-      serializedOriginalState = null;
-      serializedOperations = null;
-    }
-
-    [OnDeserialized]
-    private void OnDeserialized(StreamingContext context)
-    {
-      session = Session.Demand();
-      var domain = session.Domain;
-
-      versionsProvider = this;
-      associationCache = new AssociationCache(this);
-      originalState = new StateRegistry(this, associationCache);
-      state = new StateRegistry(originalState);
-      
-      foreach (var entityState in serializedOriginalState)
-        originalState.AddState(DisconnectedEntityState.FromSerializable(entityState, originalState, domain));
-      foreach (var entityState in serializedState)
-        state.AddState(DisconnectedEntityState.FromSerializable(entityState, state, domain));
-      state.Operations = serializedOperations;
-
-      serializedOriginalState = null;
-      serializedState = null;
-      serializedOperations = null;
-    }
-  }
+// Copyright (C) 2003-2010 Xtensive LLC.
+// All rights reserved.
+// For conditions of distribution and use, see license.
+// Created by: Ivan Galkin
+// Created:    2009.10.23
+
+using System;
+using System.Collections;
+using System.Collections.Generic;
+using System.Linq;
+using System.Runtime.Serialization;
+using Xtensive.Core;
+using Xtensive.Core.Diagnostics;
+using Xtensive.Core.Disposing;
+using Xtensive.Core.Internals.DocTemplates;
+using Xtensive.Core.Tuples;
+using Tuple = Xtensive.Core.Tuples.Tuple;
+using Xtensive.Core.Tuples.Transform;
+using Xtensive.Storage.Disconnected;
+using Xtensive.Storage.Internals;
+using Xtensive.Storage.Model;
+using Xtensive.Storage.Operations;
+using Xtensive.Storage.Resources;
+using Xtensive.Storage.Services;
+
+namespace Xtensive.Storage
+{
+  /// <summary>
+  /// Disconnected state.
+  /// </summary>
+  [Serializable]
+  public sealed class DisconnectedState : IEnumerable<Entity>,
+    IVersionSetProvider
+  {
+    private OperationLog serializedOperations;
+    private SerializableEntityState[] serializedState;
+    private SerializableEntityState[] serializedOriginalState;
+    private VersionSet versions;
+    private VersionsUsageOptions versionsUsageOptions = VersionsUsageOptions.Default;
+    private VersionsProviderType versionsProviderType = VersionsProviderType.Default;
+    private OperationLogType operationLogType;
+    private Func<OperationLog, IEnumerable<IOperation>> operationLogReplayFilter;
+    private Func<Key, bool> versionUpdateFilter;
+
+    [NonSerialized]
+    private OperationLogType logType;
+    [NonSerialized]
+    private bool attachedWhenTransactionExisted;
+    [NonSerialized]
+    private Session session;
+    [NonSerialized]
+    private IVersionSetProvider versionsProvider;
+    [NonSerialized]
+    private IDisposable sessionHandlerSubstitutionScope;
+    [NonSerialized] 
+    private IDisposable logIndentScope;
+    [NonSerialized]
+    private DisconnectedSessionHandler handler;
+    [NonSerialized]
+    private StateRegistry transactionalState;
+    [NonSerialized]
+    private StateRegistry state;
+    [NonSerialized]
+    private StateRegistry originalState;
+    [NonSerialized]
+    private OperationCapturer operationCapturer;
+    [NonSerialized]
+    private AssociationCache associationCache;
+  
+
+    /// <summary>
+    /// Gets the session this instance attached to.
+    /// </summary>
+    public Session Session {
+      get { return session; }
+    }
+
+    /// <summary>
+    /// Gets or sets the <see cref="VersionSet"/> storing
+    /// original version of entities cached in this
+    /// <see cref="DisconnectedState"/>.
+    /// </summary>
+    public VersionSet Versions {
+      get { return versions; }
+      set {
+        ArgumentValidator.EnsureArgumentNotNull(value, "value");
+        versions = value;
+      }
+    }
+
+    /// <summary>
+    /// Gets or sets the <see cref="Versions"/> provider used by this instance to
+    /// refresh <see cref="Versions"/> content during <see cref="ApplyChanges()"/>
+    /// method execution.
+    /// <see langword="null" /> indicates that provider shouldn't be used.
+    /// </summary>
+    /// <remarks>
+    /// When the value of this property is set, value of
+    /// <see cref="VersionsProviderType"/> is automatically set to
+    /// <see cref="Storage.VersionsProviderType.Other"/>.
+    /// </remarks>
+    public IVersionSetProvider VersionsProvider {
+      get {
+        switch (versionsProviderType) {
+        case VersionsProviderType.Session:
+          return session;
+        case VersionsProviderType.DisconnectedState:
+          return this;
+        case VersionsProviderType.Other:
+          return versionsProvider;
+        default: // None
+          return null;
+        }
+      }
+      set {
+        versionsProvider = value;
+        versionsProviderType = VersionsProviderType.Other;
+      }
+    }
+
+    /// <summary>
+    /// Gets or sets the versions provider selection mode.
+    /// </summary>
+    public VersionsProviderType VersionsProviderType {
+      get { return versionsProviderType; }
+      set { versionsProviderType = value; }
+    }
+
+    /// <summary>
+    /// Gets or sets the versions usage options.
+    /// </summary>
+    public VersionsUsageOptions VersionsUsageOptions {
+      get { return versionsUsageOptions; }
+      set { versionsUsageOptions = value; }
+    }
+
+    /// <summary>
+    /// Gets the <see cref="OperationLog"/> storing
+    /// information of <legacyBold>already committed</legacyBold> operations.
+    /// So operations captured in the active transaction aren't exposed here.
+    /// </summary>
+    public OperationLog Operations {
+      get { return state.Operations; }
+    }
+
+    /// <summary>
+    /// Gets or sets the merge mode to use when loading state of new entities 
+    /// into this <see cref="DisconnectedState"/>.
+    /// </summary>
+    public MergeMode MergeMode { get; set; }
+
+    /// <summary>
+    /// Gets or sets the type of the <see cref="OperationLog"/> to use.
+    /// </summary>
+    public OperationLogType OperationLogType {
+      get { return operationLogType; }
+      set {
+        if (value==OperationLogType.UndoOperationLog)
+          throw new ArgumentOutOfRangeException("value");
+        EnsureNoTransaction();
+        if (state.Operations.Count!=0)
+          throw new InvalidOperationException(Strings.ExYouMustEitherApplyOrCancelCachedChangesToChangeThisProperty);
+        operationLogType = value;
+        state.Operations = new OperationLog(operationLogType);
+      }
+    }
+
+    /// <summary>
+    /// Gets or sets the operation log filter used by <see cref="ApplyChanges()"/>.
+    /// Only operations returned by filter are applied; others are left in
+    /// <see cref="Operations"/>.
+    /// <see langword="null" /> value (default) indicates all the operations are applied.
+    /// </summary>
+    public Func<OperationLog, IEnumerable<IOperation>> OperationLogReplayFilter {
+      get { return operationLogReplayFilter; }
+      set { operationLogReplayFilter = value; }
+    }
+
+    /// <summary>
+    /// Gets or sets the version filter.
+    /// This predicate is used after <see cref="ApplyChanges()"/>
+    /// to determine which <see cref="Versions"/> must be refreshed.
+    /// <see langword="null" /> value (default) indicates all the versions are refreshed.
+    /// </summary>
+    public Func<Key, bool> VersionUpdateFilter {
+      get { return versionUpdateFilter; }
+      set { versionUpdateFilter = value; }
+    }
+
+    /// <summary>
+    /// Gets a value indicating whether this instance is attached to <see cref="Session"/>.
+    /// See <see cref="Attach()"/> method for details.
+    /// </summary>
+    public bool IsAttached {
+      get { return sessionHandlerSubstitutionScope!=null; }
+    }
+
+    /// <summary>
+    /// Gets a value indicating whether this instance is "connected".
+    /// See <see cref="Connect"/> method for details.
+    /// </summary>
+    public bool IsConnected {
+      get; private set;
+    }
+
+    /// <summary>
+    /// Gets a value indicating whether local transaction is open.
+    /// </summary>
+    public bool IsLocalTransactionOpen {
+      get { return transactionalState!=null; }
+    }
+
+    /// <summary>
+    /// Attaches the disconnected state to the current session.
+    /// </summary>
+    /// <returns>A disposable object that will detach the disconnected state
+    /// on its disposal.</returns>
+    /// <exception cref="InvalidOperationException">Transaction is running.</exception>
+    public IDisposable Attach()
+    {
+      return Attach(Session.Demand());
+    }
+
+    /// <summary>
+    /// Attaches the disconnected state to the specified session.
+    /// </summary>
+    /// <param name="session">The session to attach disconnected state to.</param>
+    /// <returns>A disposable object that will detach the disconnected state
+    /// on its disposal.</returns>
+    /// <exception cref="InvalidOperationException">Transaction is running.</exception>
+    public IDisposable Attach(Session session)
+    {
+      ArgumentValidator.EnsureArgumentNotNull(session, "session");
+      EnsureNotAttached();
+      AttachInternal(session);
+      return new Disposable<DisconnectedState>(this, (b, _this) => _this.DetachInternal());
+    }
+
+    /// <summary>
+    /// "Connects" the disconnected state. 
+    /// When disconnected state is connected, it is allowed to
+    /// forward the queries to the underlying <see cref="Session"/>.
+    /// </summary>
+    /// <returns>A disposable object that will disconnected the disconnected state
+    /// on its disposal.</returns>
+    public IDisposable Connect()
+    {
+      EnsureIsAttached();
+      if (IsConnected)
+        return null;
+      
+      if (Session.IsDebugEventLoggingEnabled)
+        Log.Debug(Strings.LogSessionXDisconnectedStateConnect, Session);
+      ConnectInternal();
+
+      return new Disposable(disposing => {
+        if (!IsConnected)
+          return;
+        if (Session.IsDebugEventLoggingEnabled)
+          Log.Debug(Strings.LogSessionXDisconnectedStateDisconnect, Session);
+        DisconnectInternal();
+      });
+    }
+
+    /// <summary>
+    /// Applies all the changes to the attached <see cref="Session"/>.
+    /// </summary>
+    /// <returns>Resulting key mapping.</returns>
+    public KeyMapping ApplyChanges()
+    {
+      EnsureIsAttached();
+      return ApplyChanges(Session);
+    }
+
+    /// <summary>
+    /// Applies all the changes to the specified <see cref="Session"/>.
+    /// </summary>
+    /// <param name="targetSession">The session to apply the changes to.</param>
+    /// <returns>Resulting key mapping.</returns>
+    public KeyMapping ApplyChanges(Session targetSession)
+    {
+      ArgumentValidator.EnsureArgumentNotNull(targetSession, "targetSession");
+
+      IDisposable disposable = null;
+      KeyMapping keyMapping;
+      using (OpenDetachRegion())
+      using (targetSession.Activate())
+        try {
+          if (targetSession.IsDebugEventLoggingEnabled) {
+            disposable = Log.DebugRegion(Strings.LogSessionXDisconnectedStateApplyChanges, targetSession);
+            Log.Debug("{0}", Operations);
+          }
+          var originalVersions = Versions; // Necessary, because it will be changed later
+          var versionValidator = (VersionsUsageOptions & VersionsUsageOptions.Validate)!=0
+            ? VersionValidator.Attach(targetSession, key => originalVersions[key])
+            : null;
+          using (versionValidator)
+          using (var tx = Transaction.Open()) {
+            var replayFilter = OperationLogReplayFilter ?? (log => log);
+            var operations = state.Operations;
+            var operationsToApply = new OperationLog(operationLogType, replayFilter.Invoke(operations));
+
+            keyMapping = operations.Replay(targetSession);
+            // Updating internal state.
+            // Note that if commit will fail, the state will be inconsistent with DB.
+            state.Commit(true);
+            originalState.Remap(keyMapping);
+            state = new StateRegistry(originalState);
+            if (operationsToApply.Count != operations.Count) // Not everything is applied
+              state.Operations = new OperationLog(operationLogType, operations.Except(operationsToApply));
+
+            // Updating (refetching / rebuilding) versions
+            var currentVersionProvider = VersionsProviderType==VersionsProviderType.Session
+              ? targetSession // not session, but targetSession
+              : VersionsProvider;
+            if (currentVersionProvider!=null && (VersionsUsageOptions & VersionsUsageOptions.Update)!=0) {
+              var versionUpdateFilter = VersionUpdateFilter ?? (key => true);
+              Versions = currentVersionProvider.CreateVersionSet( AllKeys().Where(versionUpdateFilter) );
+            }
+            tx.Complete();
+          }
+          if (targetSession.IsDebugEventLoggingEnabled) {
+            Log.Debug(Strings.LogChangesAreSuccessfullyApplied);
+            Log.Debug("{0}", keyMapping);
+          }
+        }
+        finally {
+          disposable.DisposeSafely();
+        }
+      // Remapping Entity keys, if necessary
+      if (IsAttached && keyMapping.Map.Count!=0)
+        session.RemapEntityKeys(keyMapping);
+      return keyMapping;
+    }
+
+    /// <summary>
+    /// Cancels all the changes.
+    /// </summary>
+    public void CancelChanges()
+    {
+      EnsureNoTransaction();
+      Log.Debug(Strings.LogDisconnectedStateCancelChanges);
+      state = new StateRegistry(originalState);
+    }
+
+    /// <summary>
+    /// Clones this instance.
+    /// </summary>
+    /// <returns>A clone of this instance.</returns>
+    public DisconnectedState Clone()
+    {
+      EnsureNoTransaction();
+      return Cloner.Default.Clone(this);
+    }
+
+    /// <summary>
+    /// Merges this instance with the specified source <see cref="DisconnectedState"/>.
+    /// </summary>
+    /// <param name="source">The source <see cref="DisconnectedState"/>.</param>
+    public void Merge(DisconnectedState source)
+    {
+      Merge(source, MergeMode);
+    }
+
+    /// <summary>
+    /// Merges this instance with the specified source <see cref="DisconnectedState"/>.
+    /// </summary>
+    /// <param name="source">The source <see cref="DisconnectedState"/>.</param>
+    /// <param name="mergeMode">The merge mode to use.</param>
+    public void Merge(DisconnectedState source, MergeMode mergeMode)
+    {
+      ArgumentValidator.EnsureArgumentNotNull(source, "source");
+      bool inTransaction = IsAttached && Session.Transaction!=null;
+
+      if (inTransaction)
+        Session.Persist(PersistReason.DisconnectedStateMerge);
+      try {
+        var sourceStates = source.originalState.EntityStates;
+        foreach (var entityState in sourceStates)
+          RegisterEntityState(
+            entityState.Key,
+            entityState.Tuple,
+            source.Versions[entityState.Key],
+            mergeMode);
+      }
+      finally {
+        if (inTransaction)
+          Session.Invalidate();
+      }
+    }
+
+    /// <summary>
+    /// Gets the state of the entity cached in <see cref="DisconnectedState"/>.
+    /// </summary>
+    /// <param name="key">The key of the entity.</param>
+    /// <returns>Persistence state;
+    /// <see langword="null" />, if entity isn't cached.</returns>
+    public PersistenceState? GetPersistenceState(Key key)
+    {
+      return GetPersistenceState(GetEntityState(key));
+    }
+
+    /// <summary>
+    /// Gets the sequence of all keys of entities cached by this <see cref="DisconnectedState"/>.
+    /// Removed entity keys aren't included to this sequence.
+    /// </summary>
+    /// <returns>The sequence of all keys of entities cached by this <see cref="DisconnectedState"/>.</returns>
+    public IEnumerable<Key> AllKeys()
+    {
+      return AllKeys(false);
+    }
+
+    /// <summary>
+    /// Gets the sequence of all keys of entities cached by this <see cref="DisconnectedState"/>.
+    /// </summary>
+    /// <param name="includingRemovedEntityKeys">If set to <see langword="true"/> removed entity keys will also be included.</param>
+    /// <returns>
+    /// The sequence of all keys of entities cached by this <see cref="DisconnectedState"/>.
+    /// </returns>
+    public IEnumerable<Key> AllKeys(bool includingRemovedEntityKeys)
+    {
+      var keys = new HashSet<Key>();
+      var currentState = GetCurrentState();
+      while (currentState!=null) {
+        keys.UnionWith(currentState.Keys);
+        currentState = currentState.Origin;
+      }
+      if (!includingRemovedEntityKeys)
+        return keys;
+      else
+        return 
+          from key in keys
+          let entityState = GetEntityState(key)
+          let persistenceState = GetPersistenceState(entityState)
+          where persistenceState.HasValue
+          select key;
+    }
+
+    /// <summary>
+    /// Gets the sequence of all keys and entity persistence states cached by this <see cref="DisconnectedState"/>.
+    /// </summary>
+    /// <returns>The sequence of all keys and entity persistence states.</returns>
+    public IEnumerable<KeyValuePair<Key, PersistenceState>> AllPersistenceStates()
+    {
+      return 
+        from key in AllKeys(true)
+        let entityState = GetEntityState(key)
+        let persistenceState = GetPersistenceState(entityState)
+        where persistenceState.HasValue
+        select new KeyValuePair<Key, PersistenceState>(key, persistenceState.GetValueOrDefault());
+    }
+
+    /// <summary>
+    /// Gets the sequence of all the entities of the specified type cached by <see cref="DisconnectedState"/>,
+    /// except removed ones.
+    /// </summary>
+    /// <typeparam name="TEntity">The type of the entity.</typeparam>
+    /// <returns>The sequence of all the entities of the specified type.</returns>
+    public IEnumerable<TEntity> All<TEntity>()
+      where TEntity : class, IEntity
+    {
+      return this.OfType<TEntity>();
+    }
+
+    #region IVersionSetProvider members
+
+    /// <inheritdoc/>
+    public VersionSet CreateVersionSet(IEnumerable<Key> keys)
+    {
+      var result = new VersionSet();
+      foreach (var key in keys) {
+        var entityState = GetEntityState(key);
+        if (entityState==null)
+          continue;
+        var tuple = entityState.Tuple;
+        if (tuple==null)
+          continue;
+        var version = GetVersion(entityState.Key.Type, tuple);
+        if (version.IsVoid)
+          continue;
+        result.Add(entityState.Key, version, true);
+      }
+      return result;
+    }
+
+    #endregion
+
+    #region IEnumerable<...> methods
+
+    /// <inheritdoc/>
+    IEnumerator IEnumerable.GetEnumerator()
+    {
+      return GetEnumerator();
+    }
+
+    /// <inheritdoc/>
+    public IEnumerator<Entity> GetEnumerator()
+    {
+      EnsureIsAttached();
+//      Session.Persist();
+      var all =
+        from pair in AllPersistenceStates()
+        where pair.Value!=PersistenceState.Removed
+        let entity = Session.Query.SingleOrDefault(pair.Key)
+        where entity!=null
+        select entity;
+      return all.GetEnumerator();
+    }
+
+    #endregion
+
+    #region Internal \ protected methods
+
+    internal AssociationCache AssociationCache {
+      get { return associationCache; }
+    }
+
+    internal void OnTransactionOpened()
+    {
+      DetachOperationCapturer();
+      transactionalState = new StateRegistry(transactionalState ?? state);
+      AttachOperationCapturer();
+    }
+
+    internal void OnTransactionCommited()
+    {
+      transactionalState.Commit(false);
+      OnTransactionClosed();
+    }
+
+    internal void OnTransactionRollbacked()
+    {
+      OnTransactionClosed();
+    }
+
+    private void OnTransactionClosed()
+    {
+      DetachOperationCapturer();
+      var origin = transactionalState.Origin;
+      if (origin!=state) {
+        transactionalState = origin;
+        AttachOperationCapturer();
+      }
+      else {
+        transactionalState = null;
+      }
+    }
+
+    internal PersistenceState? GetPersistenceState(DisconnectedEntityState entityState)
+    {
+      if (entityState==null)
+        return null;
+      if (!entityState.IsLoadedOrRemoved)
+        return null;
+      if (entityState.IsRemoved)
+        return PersistenceState.Removed;
+      var originalEntityState = originalState.Get(entityState.Key);
+      if (originalEntityState==null || originalEntityState.IsRemoved || !originalEntityState.IsLoadedOrRemoved)
+        return PersistenceState.New;
+      var differentialTuple = entityState.Tuple as DifferentialTuple;
+      while (differentialTuple!=null) {
+        if (differentialTuple.Difference!=null)
+          return PersistenceState.Modified;
+        differentialTuple = differentialTuple.Origin as DifferentialTuple;
+      }
+      return PersistenceState.Synchronized;
+    }
+
+    private StateRegistry GetCurrentState()
+    {
+      return transactionalState ?? state;
+    }
+
+    internal DisconnectedEntityState GetEntityState(Key key)
+    {
+      return GetCurrentState().Get(key);
+    }
+    
+    internal DisconnectedEntityState RegisterEntityState(Key key, Tuple tuple)
+    {
+      RegisterEntityState(key, tuple, GetVersion(key.TypeReference.Type, tuple), MergeMode);
+      return GetEntityState(key);
+    }
+
+    /// <exception cref="VersionConflictException">Version check failed.</exception>
+    internal void RegisterEntityState(Key key, Tuple tuple, VersionInfo version, MergeMode mergeMode)
+    {
+      ArgumentValidator.EnsureArgumentNotNull(key, "key");
+      var existingVersion = Versions[key];
+      var versionConflict = 
+        (VersionsUsageOptions & VersionsUsageOptions.Validate)!=0 
+          && (!existingVersion.IsVoid)
+            && existingVersion!=version;
+      if (versionConflict && mergeMode == MergeMode.Strict) {
+        if (Log.IsLogged(LogEventTypes.Info))
+          Log.Info(Strings.LogSessionXVersionValidationFailedKeyYVersionZExpected3,
+            Session!=null ? Session.ToString() : "None (DisconnectedState)", 
+            key, version, existingVersion);
+        throw new VersionConflictException(string.Format(
+          Strings.ExVersionOfEntityWithKeyXDiffersFromTheExpectedOne, key));
+      }
+
+      if (tuple==null)
+        return;
+      var entityState = originalState.Get(key); // originalState must be used here, not the current one!
+
+      if (entityState==null || !entityState.IsLoadedOrRemoved)
+        originalState.Create(key, tuple, true);
+      else if (mergeMode!=MergeMode.PreferOriginal)
+        originalState.UpdateOrigin(key, tuple, MergeBehavior.PreferDifference); 
+      else // mergeMode==MergeMode.PreferOrigin
+        originalState.UpdateOrigin(key, tuple, MergeBehavior.PreferOrigin);
+      if ((VersionsUsageOptions & VersionsUsageOptions.Update)!=0 && (existingVersion.IsVoid || mergeMode==MergeMode.PreferNew))
+        Versions.Add(key, version, true);
+    }
+
+    internal DisconnectedEntitySetState RegisterEntitySetState(Key key, FieldInfo fieldInfo, bool isFullyLoaded, 
+      List<Key> entities, List<Pair<Key, Tuple>> auxEntities)
+    {
+      EnsureIsAttached();
+
+      if (auxEntities!=null)
+        foreach (var entity in auxEntities)
+          RegisterEntityState(entity.First, entity.Second);
+
+      var state = this.state.GetOrCreate(key);
+      var setState = state.GetEntitySetState(fieldInfo);
+      setState.IsFullyLoaded = isFullyLoaded;
+      foreach (var entity in entities)
+        if (!setState.Items.ContainsKey(entity))
+          setState.Items.Add(entity, entity);
+      return transactionalState.Get(key).GetEntitySetState(fieldInfo);
+    }
+
+    internal void Persist(EntityState entityState, PersistActionKind persistAction)
+    {
+      EnsureIsAttached();
+
+      switch (persistAction) {
+      case PersistActionKind.Insert:
+        transactionalState.Create(entityState.Key, entityState.Tuple.ToRegular(), false);
+        break;
+      case PersistActionKind.Update:
+        transactionalState.Update(entityState.Key, entityState.DifferentialTuple.Difference.ToRegular());
+        break;
+      case PersistActionKind.Remove:
+        transactionalState.Remove(entityState.Key);
+        break;
+      default:
+        throw new ArgumentOutOfRangeException("persistAction");
+      }
+    }
+
+    private void EnsureNotAttached()
+    {
+      if (IsAttached)
+        throw new InvalidOperationException(Strings.ExDisconnectedStateIsAlreadyAttachedToSession);
+    }
+
+    private void EnsureIsAttached()
+    {
+      if (!IsAttached)
+        throw new InvalidOperationException(Strings.ExDisconnectedStateIsDetached);
+    }
+
+    private void EnsureNoTransaction()
+    {
+      if (!IsAttached)
+        return;
+      if (Session.Transaction!=null)
+        throw new InvalidOperationException(Strings.ExTransactionIsRunning);
+    }
+
+    private IDisposable OpenDetachRegion()
+    {
+      var oldSession = Session;
+      bool wasConnected = false;
+      if (oldSession!=null) {
+        if (IsConnected) {
+          wasConnected = true;
+          DisconnectInternal();
+        }
+        DetachInternal();
+      }
+      return new Disposable(disposing => {
+        if (oldSession!=null)
+          AttachInternal(oldSession);
+        if (wasConnected)
+          ConnectInternal();
+      });
+    }
+
+    private void AttachInternal(Session session)
+    {
+      logIndentScope = session.IsDebugEventLoggingEnabled 
+        ? Log.DebugRegion(Strings.LogSessionXDisconnectedStateAttach, Session) 
+        : null;
+
+      if (session.Transaction!=null) {
+        session.Persist(PersistReason.DisconnectedStateAttach);
+        if (!session.Transaction.IsActuallyStarted) {
+          session.BeginTransaction(session.Transaction);
+          session.EnsureTransactionIsStarted();
+        }
+        session.Invalidate();
+      }
+
+      this.session = session;
+      session.DisconnectedState = this;
+      handler = new DisconnectedSessionHandler(session.Handler, this);
+      var directSessionAccessor = session.Services.Get<DirectSessionAccessor>();
+      sessionHandlerSubstitutionScope = directSessionAccessor.ChangeSessionHandler(handler);
+
+      if (session.Transaction != null) {
+        OnTransactionOpened();
+        attachedWhenTransactionExisted = true;
+      }
+
+      if (versionsProvider==this)
+        versionsProvider = session;
+    }
+
+    private void DetachInternal()
+    {
+      EnsureIsAttached();
+      try
+      {
+        try {
+          if (attachedWhenTransactionExisted) {
+            attachedWhenTransactionExisted = false;
+            OnTransactionCommited();
+          }
+          if (IsConnected)
+            DisconnectInternal();
+        }
+        finally {
+          sessionHandlerSubstitutionScope.DisposeSafely();
+        }
+      }
+      finally {
+        try {
+          logIndentScope.DisposeSafely();
+        }
+        finally {
+          var oldSession = session;
+          if (versionsProvider==oldSession)
+            versionsProvider = this;
+          session.DisconnectedState = null;
+          sessionHandlerSubstitutionScope = null;
+          logIndentScope = null;
+          session = null;
+          handler = null;
+          oldSession.Invalidate();
+        }
+      }
+    }
+
+    private void ConnectInternal()
+    {
+      IsConnected = true;
+      handler.Connect();
+    }
+
+    private void DisconnectInternal()
+    {
+      IsConnected = false;
+      handler.Disconnect();
+    }
+
+    private static VersionInfo GetVersion(TypeInfo type, Tuple tuple)
+    {
+      if (type.VersionExtractor==null)
+        return VersionInfo.Void;
+      var versionTuple = type.VersionExtractor.Apply(TupleTransformType.Tuple, tuple);
+      return new VersionInfo(versionTuple);
+    }
+
+    private void AttachOperationCapturer()
+    {
+      operationCapturer = OperationCapturer.Attach(Session, transactionalState.Operations);
+    }
+
+    private void DetachOperationCapturer()
+    {
+      try {
+        operationCapturer.DisposeSafely();
+      }
+      finally {
+        operationCapturer = null;
+      }
+    }
+
+    #endregion
+
+
+    // Constructors
+
+    /// <summary>
+    /// <see cref="ClassDocTemplate.Ctor" copy="true"/>
+    /// </summary>
+    public DisconnectedState()
+    {
+      associationCache = new AssociationCache(this);
+      originalState = new StateRegistry(this, associationCache);
+      state = new StateRegistry(originalState);
+      versions = new VersionSet();
+      versionsProvider = this;
+    }
+
+
+    // Serialization
+
+    [OnSerializing]
+    private void OnSerializing(StreamingContext context)
+    {
+      EnsureNoTransaction();
+      serializedOperations = state.Operations;
+      serializedOriginalState = originalState.EntityStates
+        .Select(entityState => entityState.ToSerializable()).ToArray();
+      serializedState = state.EntityStates
+        .Select(entityState => entityState.ToSerializable()).ToArray();
+    }
+
+    [OnSerialized]
+    private void OnSerialized(StreamingContext context)
+    {
+      serializedState = null;
+      serializedOriginalState = null;
+      serializedOperations = null;
+    }
+
+    [OnDeserialized]
+    private void OnDeserialized(StreamingContext context)
+    {
+      session = Session.Demand();
+      var domain = session.Domain;
+
+      versionsProvider = this;
+      associationCache = new AssociationCache(this);
+      originalState = new StateRegistry(this, associationCache);
+      state = new StateRegistry(originalState);
+      
+      foreach (var entityState in serializedOriginalState)
+        originalState.AddState(DisconnectedEntityState.FromSerializable(entityState, originalState, domain));
+      foreach (var entityState in serializedState)
+        state.AddState(DisconnectedEntityState.FromSerializable(entityState, state, domain));
+      state.Operations = serializedOperations;
+
+      serializedOriginalState = null;
+      serializedState = null;
+      serializedOperations = null;
+    }
+  }
 }