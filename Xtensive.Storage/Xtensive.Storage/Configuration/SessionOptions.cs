// Copyright (C) 2003-2010 Xtensive LLC.
// All rights reserved.
// For conditions of distribution and use, see license.
// Created by: Alex Yakunin
// Created:    2008.10.06

using System;

namespace Xtensive.Storage.Configuration
{
  /// <summary>
  /// Enumerates possible options of the <see cref="Session"/>.
  /// </summary>
  [Flags]
  public enum SessionOptions
  {
    /// <summary>
    /// None of <see cref="SessionOptions"/>.
    /// Value is <see langword="0x0"/>.
    /// </summary>
    None = 0x0,

    /// <summary>
    /// Session will persist changes transparently before transaction commit and queries.
    /// </summary>
    AutoPersist = 0x2,

    /// <summary>
    /// Entity state will not cross transaction boundaries.
    /// </summary>
    Transactional = 0x4,

    /// <summary>
    /// Transactions will actually be opened just before execution of DB command. 
    /// This option is ignored for non-SQL providers.
    /// Value is <see langword="0x8" />.
    /// </summary>
<<<<<<< HEAD
    AutoShortenTransactions = 0x8
=======
    AutoShortenTransactions = 0x4,

    /// <summary>
    /// Enables activation of this <see cref="Session"/> from another session having this option.
    /// </summary>
    /// <remarks>
    /// <para>
    /// By default, activation of one session from another leads to exception, 
    /// since normally this indicates the same thread controls two sessions (and transactions),
    /// which is dangerous (may lead to application-level deadlock).
    /// </para>
    /// <para>
    /// Alternatively, this might indicate unintentional usage of data fetched by 
    /// one session inside another.
    /// </para>
    /// <para>
    /// So to activate one session from another, you must use either <see cref="Session.Deactivate"/>
    /// method or this option.
    /// </para>
    /// </remarks>
    AllowSwitching = 0x8,
>>>>>>> b83821fc
  }
}<|MERGE_RESOLUTION|>--- conflicted
+++ resolved
@@ -1,64 +1,61 @@
-// Copyright (C) 2003-2010 Xtensive LLC.
-// All rights reserved.
-// For conditions of distribution and use, see license.
-// Created by: Alex Yakunin
-// Created:    2008.10.06
-
-using System;
-
-namespace Xtensive.Storage.Configuration
-{
-  /// <summary>
-  /// Enumerates possible options of the <see cref="Session"/>.
-  /// </summary>
-  [Flags]
-  public enum SessionOptions
-  {
-    /// <summary>
-    /// None of <see cref="SessionOptions"/>.
-    /// Value is <see langword="0x0"/>.
-    /// </summary>
-    None = 0x0,
-
-    /// <summary>
-    /// Session will persist changes transparently before transaction commit and queries.
-    /// </summary>
-    AutoPersist = 0x2,
-
-    /// <summary>
-    /// Entity state will not cross transaction boundaries.
-    /// </summary>
-    Transactional = 0x4,
-
-    /// <summary>
-    /// Transactions will actually be opened just before execution of DB command. 
-    /// This option is ignored for non-SQL providers.
-    /// Value is <see langword="0x8" />.
-    /// </summary>
-<<<<<<< HEAD
-    AutoShortenTransactions = 0x8
-=======
-    AutoShortenTransactions = 0x4,
-
-    /// <summary>
-    /// Enables activation of this <see cref="Session"/> from another session having this option.
-    /// </summary>
-    /// <remarks>
-    /// <para>
-    /// By default, activation of one session from another leads to exception, 
-    /// since normally this indicates the same thread controls two sessions (and transactions),
-    /// which is dangerous (may lead to application-level deadlock).
-    /// </para>
-    /// <para>
-    /// Alternatively, this might indicate unintentional usage of data fetched by 
-    /// one session inside another.
-    /// </para>
-    /// <para>
-    /// So to activate one session from another, you must use either <see cref="Session.Deactivate"/>
-    /// method or this option.
-    /// </para>
-    /// </remarks>
-    AllowSwitching = 0x8,
->>>>>>> b83821fc
-  }
+// Copyright (C) 2003-2010 Xtensive LLC.
+// All rights reserved.
+// For conditions of distribution and use, see license.
+// Created by: Alex Yakunin
+// Created:    2008.10.06
+
+using System;
+
+namespace Xtensive.Storage.Configuration
+{
+  /// <summary>
+  /// Enumerates possible options of the <see cref="Session"/>.
+  /// </summary>
+  [Flags]
+  public enum SessionOptions
+  {
+    /// <summary>
+    /// None of <see cref="SessionOptions"/>.
+    /// Value is <see langword="0x0"/>.
+    /// </summary>
+    None = 0x0,
+
+    /// <summary>
+    /// Session will persist changes transparently before transaction commit and queries.
+    /// </summary>
+    AutoPersist = 0x2,
+
+    /// <summary>
+    /// Entity state will not cross transaction boundaries.
+    /// </summary>
+    Transactional = 0x4,
+
+    /// <summary>
+    /// Transactions will actually be opened just before execution of DB command. 
+    /// This option is ignored for non-SQL providers.
+    /// Value is <see langword="0x8" />.
+    /// </summary>
+    AutoShortenTransactions = 0x8
+    
+
+    /// <summary>
+    /// Enables activation of this <see cref="Session"/> from another session having this option.
+    /// </summary>
+    /// <remarks>
+    /// <para>
+    /// By default, activation of one session from another leads to exception, 
+    /// since normally this indicates the same thread controls two sessions (and transactions),
+    /// which is dangerous (may lead to application-level deadlock).
+    /// </para>
+    /// <para>
+    /// Alternatively, this might indicate unintentional usage of data fetched by 
+    /// one session inside another.
+    /// </para>
+    /// <para>
+    /// So to activate one session from another, you must use either <see cref="Session.Deactivate"/>
+    /// method or this option.
+    /// </para>
+    /// </remarks>
+    AllowSwitching = 0x8,
+  }
 }