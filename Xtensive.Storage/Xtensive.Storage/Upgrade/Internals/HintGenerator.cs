// Copyright (C) 2003-2010 Xtensive LLC.
// All rights reserved.
// For conditions of distribution and use, see license.
// Created by: Denis Krjuchkov
// Created:    2009.06.04

using System;
using System.Collections.Generic;
using System.Linq;
using Xtensive.Core;
using Xtensive.Core.Collections;
using Xtensive.Core.Reflection;
using Xtensive.Modelling.Comparison.Hints;
using Xtensive.Storage.Model;
using Xtensive.Storage.Model.Stored;
using Xtensive.Storage.Resources;
using Xtensive.Storage.Indexing.Model;
using Xtensive.Storage.Building;

namespace Xtensive.Storage.Upgrade
{
  internal sealed class HintGenerator
  {
    private readonly StoredDomainModel storedModel;
    private readonly StoredDomainModel currentModel;
    private readonly StorageInfo extractedModel;

    private readonly Dictionary<string, StoredTypeInfo> currentTypes;
    private readonly Dictionary<string, StoredTypeInfo> storedTypes;
    private readonly Dictionary<StoredTypeInfo, StoredTypeInfo> typeMapping;
    private readonly Dictionary<StoredTypeInfo, StoredTypeInfo> reverseTypeMapping;
    private readonly Dictionary<StoredFieldInfo, StoredFieldInfo> fieldMapping;
    private readonly Dictionary<StoredFieldInfo, StoredFieldInfo> reverseFieldMapping;
    
    private readonly List<Hint> schemaHints = new List<Hint>();

    public HintGenerationResult GenerateHints(IEnumerable<UpgradeHint> upgradeHints)
    {
      // Starting from generics
      var hints = new NativeTypeClassifier<UpgradeHint>(true);
      hints.AddRange(RewriteGenericTypeHints(upgradeHints));
      
      // Type-level processing
      
      // Processing type renames
      var renameTypeHints = hints.GetItems<RenameTypeHint>().ToList();
      var removeTypeHints = hints.GetItems<RemoveTypeHint>().ToList();
      BuildTypeMapping(renameTypeHints, removeTypeHints);

      // Field-level processing
      
      // Building field mapping
      var renameFieldHints = hints.GetItems<RenameFieldHint>().ToList();
      var changeFieldTypeHints = hints.GetItems<ChangeFieldTypeHint>().ToList();
      BuildFieldMapping(renameFieldHints, changeFieldTypeHints);

      // Updating mappings for connector types
      BuildConnectorTypeMapping();
      
      // Processing field movements
      var moveFieldHints = hints.GetItems<MoveFieldHint>().ToList();
      hints.AddRange(RewriteMoveFieldHints(moveFieldHints));
      hints.AddRange(GenerateTypeIdFieldRemoveHintsForConcreteTable());
      
      // Generating schema hints

      GenerateRenameTableHints();
      GenerateRenameColumnHints();

      var copyFieldHints = hints.GetItems<CopyFieldHint>().ToList();
      GenerateCopyColumnHints(copyFieldHints);

      var removedTypes = GetRemovedTypes(storedModel);
      GenerateRecordCleanupHints(removedTypes, false);
      
      var movedTypes = GetMovedTypes(storedModel);
      GenerateRecordCleanupHints(movedTypes, true);
      
      // Adding useful info

      CalculateAffectedTablesAndColumns(hints);

      // Hints validation
      ValidateHints(hints);

      return new HintGenerationResult(hints.ToList(), schemaHints);
    }

    #region Validation

    private void ValidateHints(NativeTypeClassifier<UpgradeHint> hints)
    {
      ValidateRenameTypeHints(hints.GetItems<RenameTypeHint>());
      ValidateRemoveTypeHints(hints.GetItems<RemoveTypeHint>());
      ValidateRenameFieldHints(hints.GetItems<RenameFieldHint>());
      ValidateRemoveFieldHints(hints.GetItems<RemoveFieldHint>());
      ValidateCopyFieldHints(hints.GetItems<CopyFieldHint>());
    }

    private void ValidateRenameTypeHints(IEnumerable<RenameTypeHint> hints)
    {
      var sourceTypes = new Dictionary<string, RenameTypeHint>();
      var targetTypes = new Dictionary<Type, RenameTypeHint>();
      foreach (var hint in hints) {
        var newTypeName = hint.NewType.GetFullName();
        var oldTypeName = hint.OldType;
        // Checking that types exists in models
        if (!currentModel.Types.Any(type => type.UnderlyingType==newTypeName))
          throw TypeNotFound(hint.NewType.GetFullName());
        if (!storedModel.Types.Any(type => type.UnderlyingType==oldTypeName))
          throw TypeNotFound(hint.OldType);
        // Each original type should be used only once
        // Each result type should be used only once
        RenameTypeHint evilHint;
        if (sourceTypes.TryGetValue(hint.OldType, out evilHint))
          throw HintConflict(hint, evilHint);
        if (targetTypes.TryGetValue(hint.NewType, out evilHint))
          throw HintConflict(hint, evilHint);
        sourceTypes.Add(hint.OldType, hint);
        targetTypes.Add(hint.NewType, hint);
      }
    }
    
    private void ValidateRenameFieldHints(IEnumerable<RenameFieldHint> hints)
    {
      var sourceFields = new Dictionary<Pair<Type, string>, RenameFieldHint>();
      var targetFields = new Dictionary<Pair<Type, string>, RenameFieldHint>();
      foreach (var hint in hints) {
        // Both target and source fields should exist
        var targetTypeName = hint.TargetType.GetFullName();
        var targetType = currentModel.Types.SingleOrDefault(type => type.UnderlyingType==targetTypeName);
        if (targetType==null)
          throw TypeNotFound(targetTypeName);
        var sourceType = reverseTypeMapping[targetType];
        var sourceTypeName = sourceType.UnderlyingType;
        if (!sourceType.Fields.Any(field => field.Name==hint.OldFieldName))
          throw FieldNotFound(sourceTypeName, hint.OldFieldName);
        if (!targetType.Fields.Any(field => field.Name==hint.NewFieldName))
          throw FieldNotFound(targetTypeName, hint.NewFieldName);
        // Each source field should be used only once
        // Each destination field should be used only once
        RenameFieldHint evilHint;
        var sourceField = new Pair<Type, string>(hint.TargetType, hint.OldFieldName);
        var targetField = new Pair<Type, string>(hint.TargetType, hint.NewFieldName);
        if (sourceFields.TryGetValue(sourceField, out evilHint))
          throw HintConflict(hint, evilHint);
        if (targetFields.TryGetValue(targetField, out evilHint))
          throw HintConflict(hint, evilHint);
        sourceFields.Add(sourceField, hint);
        targetFields.Add(targetField, hint);
      }
    }

    private void ValidateCopyFieldHints(IEnumerable<CopyFieldHint> hints)
    {
      foreach (var hint in hints) {
        // Checking source type and field
        var sourceTypeName = hint.SourceType;
        var sourceType = storedModel.Types.SingleOrDefault(type => type.UnderlyingType==sourceTypeName);
        if (sourceType==null)
          throw TypeNotFound(sourceTypeName);
        if (!sourceType.AllFields.Any(field => field.Name==hint.SourceField))
          throw FieldNotFound(sourceTypeName, hint.SourceField);
        // Checking destination type and field
        var targetTypeName = hint.TargetType.GetFullName();
        var targetType = currentModel.Types.SingleOrDefault(type => type.UnderlyingType==targetTypeName);
        if (targetType==null)
          throw TypeNotFound(targetTypeName);
        if (!targetType.AllFields.Any(field => field.Name==hint.TargetField))
          throw FieldNotFound(targetTypeName, hint.TargetField);
      }
    }

    private void ValidateRemoveFieldHints(IEnumerable<RemoveFieldHint> hints)
    {
      foreach (var hint in hints) {
        // Checking source type and field
        var sourceTypeName = hint.Type;
        var sourceType = storedModel.Types.SingleOrDefault(type => type.UnderlyingType==sourceTypeName);
        if (sourceType==null)
          throw TypeNotFound(sourceTypeName);
        if (!sourceType.AllFields.Any(field => field.Name==hint.Field))
          throw FieldNotFound(sourceTypeName, hint.Field);
      }
    }

    private void ValidateRemoveTypeHints(IEnumerable<RemoveTypeHint> hints)
    {
      foreach (var hint in hints) {
        // Checking source type
        var sourceTypeName = hint.Type;
        var sourceType = storedModel.Types.SingleOrDefault(type => type.UnderlyingType==sourceTypeName);
        if (sourceType==null)
          throw TypeNotFound(sourceTypeName);
      }
    }

    #endregion

    #region Map

    private void MapType(StoredTypeInfo oldType, StoredTypeInfo newType)
    {
      if (typeMapping.ContainsKey(oldType))
        throw new InvalidOperationException(String.Format(Strings.ExTypeMappingDoesNotContainXType, oldType));
      typeMapping[oldType] = newType;
      reverseTypeMapping[newType] = oldType;
      reverseTypeMapping[newType] = oldType;
    }

    private void MapField(StoredFieldInfo oldField, StoredFieldInfo newField)
    {
      if (fieldMapping.ContainsKey(oldField))
        throw new InvalidOperationException(String.Format(Strings.ExFieldMappingDoesNotContainField, oldField));
      fieldMapping[oldField] = newField;
      reverseFieldMapping[newField] = oldField;
    }

    private void MapNestedFields(StoredFieldInfo oldField, StoredFieldInfo newField)
    {
      var oldNestedFields = ((IEnumerable<StoredFieldInfo>) oldField.Fields).ToArray();
      if (oldNestedFields.Length==0)
        return;
      var oldValueType = storedModel.Types
        .Single(type => type.UnderlyingType==oldField.ValueType);
      foreach (var oldNestedField in oldNestedFields) {
        var oldNestedFieldOriginalName = oldNestedField.OriginalName;
        var oldNestedFieldOrigin = oldValueType.AllFields
          .Single(field => field.Name==oldNestedFieldOriginalName);
        if (!fieldMapping.ContainsKey(oldNestedFieldOrigin))
          continue;
        var newNestedFieldOrigin = fieldMapping[oldNestedFieldOrigin];
        var newNestedField = newField.Fields
          .Single(field => field.OriginalName==newNestedFieldOrigin.Name);
        MapFieldRecursively(oldNestedField, newNestedField);
      }
    }

    private void MapFieldRecursively(StoredFieldInfo oldField, StoredFieldInfo newField)
    {
      MapField(oldField, newField);
      MapNestedFields(oldField, newField);
    }

    private void BuildTypeMapping(IEnumerable<RenameTypeHint> renames, IEnumerable<RemoveTypeHint> removes)
    {
      // Excluding EntitySetItem<TL,TR> descendants.
      // They're not interesting at all for us, since
      // these types aren't ever referenced.
      IEnumerable<StoredTypeInfo> oldModelTypes = GetNonConnectorTypes(storedModel);

      var newConnectorTypes = currentModel.Associations
        .Select(association => association.ConnectorType)
        .Where(type => type!=null)
        .ToHashSet();

      var newModelTypes = currentModel.Types
        .Where(type => !newConnectorTypes.Contains(type))
        .ToDictionary(type => type.UnderlyingType);

      var renameLookup = renames.ToDictionary(hint => hint.OldType);
      var removeLookup = removes.ToDictionary(hint => hint.Type);

      // Mapping types
      foreach (var oldType in oldModelTypes) {
        var removeTypeHint = removeLookup.GetValueOrDefault(oldType.UnderlyingType);
        if (removeTypeHint!=null)
          continue;
        var renameTypeHint = renameLookup.GetValueOrDefault(oldType.UnderlyingType);
        var newTypeName = renameTypeHint!=null
          ? renameTypeHint.NewType.GetFullName()
          : oldType.UnderlyingType;
        var newType = newModelTypes.GetValueOrDefault(newTypeName);
        if (newType != null)
          MapType(oldType, newType);
      }
    }

    private void BuildFieldMapping(IEnumerable<RenameFieldHint> renames, IEnumerable<ChangeFieldTypeHint> typeChanges)
    {
      foreach (var pair in typeMapping)
        BuildFieldMapping(renames, typeChanges, pair.Key, pair.Value);
      foreach (var pair in fieldMapping.ToList()) // Will be modified, so .ToList is necessary
        MapNestedFields(pair.Key, pair.Value);
    }

    private void BuildFieldMapping(IEnumerable<RenameFieldHint> renames, IEnumerable<ChangeFieldTypeHint> typeChanges, 
      StoredTypeInfo oldType, StoredTypeInfo newType)
    {
      var newFields = newType.Fields.ToDictionary(field => field.Name);
      foreach (var oldField in oldType.Fields) {
        var renameHint = renames
          .FirstOrDefault(hint => hint.OldFieldName==oldField.Name && hint.TargetType.GetFullName()==newType.UnderlyingType);
        var newFieldName = renameHint!=null
          ? renameHint.NewFieldName
          : oldField.Name;
        var newField = newFields.GetValueOrDefault(newFieldName);
        if (newField==null)
          continue;
        if (oldField.IsStructure) {
          // If it is structure, we map it immediately
          MapField(oldField, newField);
          continue;
        }
        var typeChangeHint = typeChanges
          .FirstOrDefault(hint => hint.Type.GetFullName()==newType.UnderlyingType && hint.FieldName==newField.Name);
        if (typeChangeHint==null) {
          // Check & skip field if type is changed
          var newValueTypeName = newField.IsEntitySet
            ? newField.ItemType
            : newField.ValueType;
          var oldValueTypeName = oldField.IsEntitySet
            ? oldField.ItemType
            : oldField.ValueType;
          var newValueType = currentTypes.GetValueOrDefault(newValueTypeName);
          var oldValueType = storedTypes.GetValueOrDefault(oldValueTypeName);
          if (newValueType!=null && oldValueType!=null) {
            // We deal with reference field
            var mappedOldValueType = typeMapping.GetValueOrDefault(oldValueType);
            if (mappedOldValueType==null)
              // Mapped to nothing = removed
              continue;
            if (mappedOldValueType!=newValueType && !newValueType.AllDescendants.Contains(mappedOldValueType))
              // This isn't a Dog -> Animal type mapping
              continue;
          }
          else
            // We deal with regular field
            if (oldValueTypeName!=newValueTypeName)
              continue;
        }
        MapField(oldField, newField);
      }
    }

    private void BuildConnectorTypeMapping()
    {
      var oldAssociations = storedModel.Associations
        .Where(association => association.ConnectorType!=null);
      foreach (var oldAssociation in oldAssociations) {
        if (typeMapping.ContainsKey(oldAssociation.ConnectorType))
          continue;
        
        var oldReferencingField = oldAssociation.ReferencingField;
        var oldReferencingType = oldReferencingField.DeclaringType;

        var newReferencingType = typeMapping.GetValueOrDefault(oldReferencingType);
        if (newReferencingType==null)
          continue;

        var newReferencingField = fieldMapping.GetValueOrDefault(oldReferencingField);
        if (newReferencingField==null)
          newReferencingField = newReferencingType.Fields
            .SingleOrDefault(field => field.Name==oldReferencingField.Name);
        if (newReferencingField==null)
          continue;

        var newAssociation = currentModel.Associations
          .SingleOrDefault(association => association.ReferencingField==newReferencingField);
        if (newAssociation==null || newAssociation.ConnectorType==null)
          continue;
          
        MapType(oldAssociation.ConnectorType, newAssociation.ConnectorType);

        var oldMaster = oldAssociation.ConnectorType.AllFields
          .Single(field => field.Name==WellKnown.MasterFieldName);
        var newMaster = newAssociation.ConnectorType.AllFields
          .Single(field => field.Name==WellKnown.MasterFieldName);
        var oldSlave = oldAssociation.ConnectorType.AllFields
          .Single(field => field.Name==WellKnown.SlaveFieldName);
        var newSlave = newAssociation.ConnectorType.AllFields
          .Single(field => field.Name==WellKnown.SlaveFieldName);

        MapFieldRecursively(oldMaster, newMaster);
        MapFieldRecursively(oldSlave, newSlave);
      }
    }

    #endregion

    #region Hint rewriting

    private IEnumerable<UpgradeHint> RewriteGenericTypeHints(IEnumerable<UpgradeHint> hints)
    {
      var renameTypeHints = hints.OfType<RenameTypeHint>().ToList();
      var renameGenericTypeHints = renameTypeHints.Where(hint => hint.NewType.IsGenericTypeDefinition).ToList();
      var renameFieldHints = hints.OfType<RenameFieldHint>().Where(hint => hint.TargetType.IsGenericTypeDefinition).ToList();

      // Build generic types mapping
      var genericTypeMapping = new List<Triplet<string, Type, List<Pair<string, Type>>>>();
      var oldGenericTypes = GetGenericTypes(storedModel);
      var newGenericTypes = GetGenericTypes(BuildingContext.Demand().Model);
      var renamedTypesLookup = renameTypeHints.ToDictionary(h => h.OldType);
      var newTypesLookup     = newGenericTypes.GetClasses().ToDictionary(t => t.GetFullName());
      foreach (var oldGenericDefName in oldGenericTypes.GetClasses()) {
        var newGenericDefType = GetNewType(oldGenericDefName, newTypesLookup, renamedTypesLookup);
        if (newGenericDefType==null)
          continue;
        foreach (var pair in oldGenericTypes.GetItems(oldGenericDefName)) {
          var genericArgumentsMapping = new List<Pair<string, Type>>();
          foreach (string oldGenericArgumentType in pair.Second) {
            var newGenericArgumentType = GetNewType(oldGenericArgumentType, newTypesLookup, renamedTypesLookup);
            if (newGenericArgumentType==null)
              break;
            genericArgumentsMapping.Add(new Pair<string, Type>(oldGenericArgumentType, newGenericArgumentType));
          }
          if (genericArgumentsMapping.Count == pair.Second.Length)
            genericTypeMapping.Add(new Triplet<string, Type, List<Pair<string, Type>>>(
              oldGenericDefName, newGenericDefType, genericArgumentsMapping));
        }
      }

      // Build rename generic type hints
      var rewrittenHints = new List<UpgradeHint>();
      foreach (var triplet in genericTypeMapping) {
        var oldGenericArguments = triplet.Third.Select(pair => pair.First).ToArray();
        var newGenericArguments = triplet.Third.Select(pair => pair.Second).ToArray();
        var oldTypeFullName = GetGenericTypeFullName(triplet.First, oldGenericArguments);
        var newType = triplet.Second.MakeGenericType(newGenericArguments);
        if (oldTypeFullName != newType.GetFullName())
          rewrittenHints.Add(new RenameTypeHint(oldTypeFullName, newType));
      }

      var genericTypeDefLookup = (
        from triplet in genericTypeMapping
        group triplet by triplet.Second.GetGenericTypeDefinition()
        into g
        select new {Definition = g.Key, Instances = g.ToArray()}
        ).ToDictionary(g => g.Definition);
      
      // Build rename generic type field hints
      foreach (var hint in renameFieldHints) {
        var newGenericDefType = hint.TargetType;
        var instanceGroup = genericTypeDefLookup.GetValueOrDefault(newGenericDefType);
        if (instanceGroup==null)
          continue;
        foreach (var triplet in instanceGroup.Instances) {
          var newGenericArguments = triplet.Third.Select(pair => pair.Second).ToArray();
          rewrittenHints.Add(new RenameFieldHint(newGenericDefType.MakeGenericType(newGenericArguments), 
            hint.OldFieldName, hint.NewFieldName));
        }
      }

      // Return new hint set
      return hints
        .Except(renameGenericTypeHints.Cast<UpgradeHint>())
        .Except(renameFieldHints.Cast<UpgradeHint>())
        .Concat(rewrittenHints);
    }

    private IEnumerable<UpgradeHint> RewriteMoveFieldHints(IEnumerable<MoveFieldHint> moveFieldHints)
    {
      foreach (var hint in moveFieldHints) {
        yield return new CopyFieldHint(hint.SourceType, hint.SourceField, hint.TargetType, hint.TargetField);
        yield return new RemoveFieldHint(hint.SourceType, hint.SourceField);
      }
    }

    #endregion

    #region Hint generation

    private IEnumerable<UpgradeHint> GenerateTypeIdFieldRemoveHintsForConcreteTable()
    {
      // Removes TypeId field ( = column) from hierarchies with ConcreteTable inheritance mapping
      var result = new List<UpgradeHint>();
      var types =
        from pair in typeMapping
        let sourceHierarchy = pair.Key.Hierarchy
        let targetHierarchy = pair.Value.Hierarchy
        where
          targetHierarchy != null && sourceHierarchy != null &&
          targetHierarchy.InheritanceSchema == InheritanceSchema.ConcreteTable
        select pair.Key;
      foreach (var type in types) {
        var typeIdField = type.Fields.SingleOrDefault(f => f.IsTypeId);
        if (typeIdField==null) // Table of old type may not contain TypeId
          continue;
        var targetType = typeMapping[type];
        var targetTypeIdField = targetType.Fields.Single(f => f.IsTypeId);
        if (targetTypeIdField.IsPrimaryKey)
          continue;
        if (!extractedModel.Tables.Contains(type.MappingName))
          continue;
        if (!extractedModel.Tables[type.MappingName].Columns.Contains(typeIdField.MappingName))
          continue;
        var hint = new RemoveFieldHint(type.UnderlyingType, typeIdField.Name);
        result.Add(hint);
      }
      return result;
    }

    private void GenerateRenameTableHints()
    {
      var mappingsToProcess = typeMapping
        .Where(type => type.Key.IsEntity)
        .Where(type => type.Key.Hierarchy.InheritanceSchema!=InheritanceSchema.SingleTable || type.Key.Hierarchy.Root==type.Key);
      foreach (var mapping in mappingsToProcess) {
        var oldTable = mapping.Key.MappingName;
        var newTable = mapping.Value.MappingName;
        if (oldTable != newTable)
          RegisterRenameTableHint(oldTable, newTable);
      }
    }

    private void GenerateRenameColumnHints()
    {
      var fieldsToProcess = fieldMapping
        .Where(m => m.Key.IsPrimitive && m.Key.DeclaringType.IsEntity);
      foreach (var mapping in fieldsToProcess) {
        var oldField = mapping.Key;
        var newField = mapping.Value;
        var newType = newField.DeclaringType;
        switch (newType.Hierarchy.InheritanceSchema) {
        case InheritanceSchema.ClassTable:
          // Rename column in inheritors only when field is a key
          GenerateRenameFieldHint(oldField, newField, newType, newField.IsPrimaryKey);
          break;
        case InheritanceSchema.SingleTable:
          // Always rename only one column
          GenerateRenameFieldHint(oldField, newField, newType, false);
          break;
        case InheritanceSchema.ConcreteTable:
          // Rename column in all inheritors and type itself
          GenerateRenameFieldHint(oldField, newField, newType, true);
          break;
        default:
          throw Exceptions.InternalError(String.Format(Strings.ExInheritanceSchemaIsInvalid, newType.Hierarchy.InheritanceSchema), Log.Instance);
        }
      }
    }

    private void GenerateRenameFieldHint(StoredFieldInfo oldField, StoredFieldInfo newField,
      StoredTypeInfo newType, bool includeInheritors)
    {
      if (oldField.MappingName==newField.MappingName)
        return;
      foreach (var newTargetType in GetAffectedMappedTypes(newType, includeInheritors)) {
        StoredTypeInfo oldTargetType;
        if (!reverseTypeMapping.TryGetValue(newTargetType, out oldTargetType))
          continue;
        RegisterRenameFieldHint(oldTargetType.MappingName, newTargetType.MappingName,
          oldField.MappingName, newField.MappingName);
      }
    }
    
    private void GenerateCopyColumnHints(IEnumerable<CopyFieldHint> hints)
    {
      foreach (var hint in hints)
        GenerateCopyColumnHint(hint);
    }

    private void GenerateCopyColumnHint(CopyFieldHint hint)
    {
      // searching for all required objects
      var targetTypeName = hint.TargetType.GetFullName();
      var targetType = currentModel.Types.SingleOrDefault(type => type.UnderlyingType==targetTypeName);
      if (targetType==null)
        throw new InvalidOperationException(String.Format(Strings.ExUpgradeHintTargetTypeNotFound, targetTypeName));
      var targetField = targetType.AllFields.SingleOrDefault(field => field.Name==hint.TargetField);
      if (targetField==null)
        throw new InvalidOperationException(String.Format(Strings.ExUpgradeHintTargetFieldNotFound, hint.TargetField));
      var targetHierarchy = targetType.Hierarchy;

      var sourceTypeName = hint.SourceType;
      var sourceType = storedModel.Types.SingleOrDefault(type => type.UnderlyingType==sourceTypeName);
      if (sourceType==null)
<<<<<<< HEAD
        return;

      var sourceField = sourceType.AllFields.SingleOrDefault(field => field.Name==hint.SourceField);
      if (sourceField==null)
        return;

=======
        throw new InvalidOperationException(String.Format(Strings.ExUpgradeHintSourceTypeNotFound, sourceTypeName));
      var sourceField = sourceType.AllFields.SingleOrDefault(field => field.Name==hint.SourceField);
      if (sourceField==null)
        throw new InvalidOperationException(String.Format(Strings.ExUpgradeHintSourceFieldNotFound, hint.SourceField));
>>>>>>> 8aa5f11e
      var sourceHierarchy = sourceType.Hierarchy;
      
      // checking that types have hierarchies
      if (sourceHierarchy==null)
        throw TypeIsNotInHierarchy(hint.SourceType);
      if (targetHierarchy == null)
        throw TypeIsNotInHierarchy(targetTypeName);
      
      // building set of key columns
      var pairedKeyColumns = AssociateMappedKeyFields(sourceHierarchy, targetHierarchy);
      if (pairedKeyColumns==null)
        throw KeysDoNotMatch(sourceTypeName, targetTypeName);

      // building set of copied columns
      var pairedColumns = AssociateMappedFields(new Pair<StoredFieldInfo>(sourceField, targetField));
      if (pairedColumns==null)
        throw FieldsDoNotMatch(sourceField, targetField);

      // building source/destination table/column names
      var sourceTable = sourceType.MappingName;
      var targetTables = GetAffectedMappedTypes(targetType, targetHierarchy.InheritanceSchema==InheritanceSchema.ConcreteTable)
        .Select(type => type.MappingName);

      // generating result hints
      foreach (var targetTable in targetTables) {
        var sourceTablePath = GetTablePath(sourceTable);
        var identities = new List<IdentityPair>();
        var copiedColumns = new List<Pair<string>>();
        foreach (var keyColumnPair in pairedKeyColumns)
          identities.Add(new IdentityPair(
            GetColumnPath(sourceTable, keyColumnPair.First),
            GetColumnPath(targetTable, keyColumnPair.Second),
            false));
        foreach (var columnPair in pairedColumns)
          copiedColumns.Add(new Pair<string>(
            GetColumnPath(sourceTable, columnPair.First),
            GetColumnPath(targetTable, columnPair.Second)));
        schemaHints.Add(new CopyDataHint(sourceTablePath, identities, copiedColumns));
      }
    }

    private void GenerateRecordCleanupHints(List<StoredTypeInfo> removedTypes, bool isMovedToAnotherHierarchy)
    {
      if (!isMovedToAnotherHierarchy)
        removedTypes.ForEach(GenerateCleanupByForegnKeyHints);
      removedTypes.ForEach(type => GenerateCleanupByPrimaryKeyHints(type, isMovedToAnotherHierarchy));
    }

    private void GenerateCleanupByPrimaryKeyHints(StoredTypeInfo removedType, bool isMovedToAnotherHierarchy)
    {
      var typesToProcess = new List<StoredTypeInfo>();
      var hierarchy = removedType.Hierarchy;
      switch (hierarchy.InheritanceSchema) {
      case InheritanceSchema.ClassTable:
        if (!isMovedToAnotherHierarchy)
          typesToProcess.Add(removedType);
        typesToProcess.AddRange(removedType.AllAncestors);
        break;
      case InheritanceSchema.SingleTable:
        typesToProcess.Add(hierarchy.Root);
        break;
      case InheritanceSchema.ConcreteTable:
        typesToProcess.Add(removedType);
        break;
      default:
        throw Exceptions.InternalError(String.Format(Strings.ExInheritanceSchemaIsInvalid, hierarchy.InheritanceSchema), Log.Instance);
      }
      foreach (var type in typesToProcess) {
        var tableName = type.MappingName;
        var sourceTablePath = GetTablePath(tableName);
        var identities = new List<IdentityPair>();
        // ConcreteTable schema doesn't include TypeId
        if (hierarchy.InheritanceSchema != InheritanceSchema.ConcreteTable)
          identities.Add(new IdentityPair(
            GetColumnPath(tableName, GetTypeIdMappingName(type)),
            removedType.TypeId.ToString(),
            true));
        schemaHints.Add(
          new DeleteDataHint(sourceTablePath, identities, isMovedToAnotherHierarchy));
      }
    }
    
    private void GenerateCleanupByForegnKeyHints(StoredTypeInfo removedType)
    {
      var removedTypeAndAncestors = removedType.AllAncestors.AddOne(removedType).ToHashSet();
      var affectedAssociations = (
        from association in storedModel.Associations
        let requiresInverseCleanup = 
          association.IsMaster &&
          association.ConnectorType!=null &&
          removedTypeAndAncestors.Contains(association.ReferencingField.DeclaringType)
        where
          // Regular association X.Y, Y must be cleaned up
          removedTypeAndAncestors.Contains(association.ReferencedType) ||
          // X.EntitySet<Y>, where X is in removedTypeAndAncestors,
          // connectorType.X must be cleaned up as well
          requiresInverseCleanup
        select new {association, requiresInverseCleanup}
        ).ToList();
      foreach (var pair in affectedAssociations) {
        var association = pair.association;
        bool requiresInverseCleanup = pair.requiresInverseCleanup;
        if (association.ConnectorType==null) {
          // This is regular reference
          var declaringType = association.ReferencingField.DeclaringType;
          var inheritanceSchema = declaringType.Hierarchy.InheritanceSchema;
          GenerateClearReferenceHints(
            removedType, 
            GetAffectedMappedTypes(declaringType, inheritanceSchema==InheritanceSchema.ConcreteTable).ToArray(),
            association,
            requiresInverseCleanup);
        }
        else
          // This is EntitySet
          GenerateClearReferenceHints(
            removedType, 
            new [] {association.ConnectorType},
            association,
            requiresInverseCleanup);
      }
    }

    private void GenerateClearReferenceHints(
      StoredTypeInfo removedType, 
      StoredTypeInfo[] updatedTypes,
      StoredAssociationInfo association,
      bool inverse)
    {
      foreach (var updatedType in updatedTypes)
        GenerateClearReferenceHint(
          removedType,
          updatedType,
          association,
          inverse);
    }

    private void GenerateClearReferenceHint(
      StoredTypeInfo removedType, 
      StoredTypeInfo updatedType,
      StoredAssociationInfo association,
      bool inverse)
    {
      if (association.ReferencingField.IsEntitySet && association.ConnectorType==null)
        // There is nothing to cleanup in class containing EntitySet<T> property,
        // when T is removed, and EntitySet<T> was paired to a property of T.
        return;

      var identityFieldsOfRemovedType = removedType.AllFields.Where(f => f.IsPrimaryKey).ToList();
      var identityFieldsOfUpdatedType = association.ConnectorType!=null
        ? association.ConnectorType.Fields
          .Single(field => field.Name==((association.IsMaster ^ inverse) ? WellKnown.SlaveFieldName : WellKnown.MasterFieldName))
          .Fields
        : association.ReferencingField.Fields;
      var pairedIdentityFields = JoinFieldsByOriginalName(identityFieldsOfRemovedType, identityFieldsOfUpdatedType);
      var pairedIdentityColumns = AssociateMappedFields(pairedIdentityFields);
      if (pairedIdentityColumns==null)
        throw new InvalidOperationException(
          String.Format(Strings.ExPairedIdentityColumnsForTypesXAndXNotFound, removedType, updatedType));

      var sourceTablePath = GetTablePath(updatedType.MappingName);
      var identities = pairedIdentityColumns.Select(pair =>
        new IdentityPair(
          GetColumnPath(updatedType.MappingName, pair.Second),
          GetColumnPath(removedType.MappingName, pair.First), false))
        .ToList();
      if (removedType.Hierarchy.InheritanceSchema!=InheritanceSchema.ConcreteTable)
        identities.Add(new IdentityPair(
          GetColumnPath(removedType.MappingName, GetTypeIdMappingName(removedType)),
          removedType.TypeId.ToString(), true));
      var updatedColumns = pairedIdentityColumns.Select(pair =>
        new Pair<string, object>(GetColumnPath(updatedType.MappingName, pair.Second), null))
        .ToList();

      if (association.ConnectorType==null)
        schemaHints.Add(new UpdateDataHint(sourceTablePath, identities, updatedColumns));
      else
        schemaHints.Add(new DeleteDataHint(sourceTablePath, identities));
    }

    #endregion

    #region Generate additional info

    private void CalculateAffectedTablesAndColumns(IEnumerable<UpgradeHint> hints)
    {
      foreach (var hint in hints) {
        if (hint is RemoveTypeHint)
          UpdateAffectedTables((RemoveTypeHint) hint);
        if (hint is RemoveFieldHint)
          UpdateAffectedColumns((RemoveFieldHint)hint);
        if (hint is ChangeFieldTypeHint)
          UpdateAffectedColumns((ChangeFieldTypeHint)hint);
      }
    }

    private void UpdateAffectedTables(RemoveTypeHint hint)
    {
      var affectedTables = new List<string>();
      var typeName = hint.Type;
      var storedType = storedModel.Types.SingleOrDefault(type =>
        type.UnderlyingType == typeName);
      if (storedType == null)
        throw TypeNotFound(typeName);
      var inheritanceSchema = storedType.Hierarchy.InheritanceSchema;

      switch (inheritanceSchema)
      {
        case InheritanceSchema.ClassTable:
          affectedTables.Add(GetTablePath(storedType.MappingName));
          break;
        case InheritanceSchema.SingleTable:
          affectedTables.Add(GetTablePath(storedType.Hierarchy.Root.MappingName));
          break;
        case InheritanceSchema.ConcreteTable:
          var typeToProcess = GetAffectedMappedTypes(storedType,
            storedType.Hierarchy.InheritanceSchema == InheritanceSchema.ConcreteTable);
          affectedTables.AddRange(
            typeToProcess.Select(type => GetTablePath(type.MappingName)));
          break;
        default:
          throw Exceptions.InternalError(String.Format(
            Strings.ExInheritanceSchemaIsInvalid, inheritanceSchema), Log.Instance);
      }
      hint.AffectedTables = new ReadOnlyList<string>(affectedTables);
    }

    private void UpdateAffectedColumns(ChangeFieldTypeHint hint)
    {
      var affectedColumns = new List<string>();
      var currentTypeName = hint.Type.GetFullName();
      var currentType = currentModel.Types.SingleOrDefault(type =>
        type.UnderlyingType == currentTypeName);
      if (currentType == null)
        throw TypeNotFound(currentTypeName);
      var currentField = currentType.AllFields
        .SingleOrDefault(field => field.Name == hint.FieldName);
      if (currentField == null)
        throw FieldNotFound(currentTypeName, hint.FieldName);
      var inheritanceSchema = currentType.Hierarchy.InheritanceSchema;

      switch (inheritanceSchema)
      {
        case InheritanceSchema.ClassTable:
          affectedColumns.Add(GetColumnPath(currentField.DeclaringType.MappingName, currentField.MappingName));
          break;
        case InheritanceSchema.SingleTable:
          affectedColumns.Add(GetColumnPath(currentType.Hierarchy.Root.MappingName, currentField.MappingName));
          break;
        case InheritanceSchema.ConcreteTable:
          var typeToProcess = GetAffectedMappedTypes(currentType,
            currentType.Hierarchy.InheritanceSchema == InheritanceSchema.ConcreteTable);
          affectedColumns.AddRange(
            typeToProcess.Select(type => GetColumnPath(type.MappingName, currentField.MappingName)));
          break;
        default:
          throw Exceptions.InternalError(String.Format(
            Strings.ExInheritanceSchemaIsInvalid, inheritanceSchema), Log.Instance);
      }
      hint.AffectedColumns = new ReadOnlyList<string>(affectedColumns);
    }

    private void UpdateAffectedColumns(RemoveFieldHint hint)
    {
      var affectedColumns = new List<string>();
      var typeName = hint.Type;
      var storedType = storedModel.Types.SingleOrDefault(type => type.UnderlyingType == typeName);
      if (storedType == null)
        throw TypeNotFound(typeName);
      var storedField = storedType.AllFields
        .SingleOrDefault(field => field.Name == hint.Field);
      if (storedField == null)
        throw FieldNotFound(typeName, hint.Field);
      foreach (var primitiveField in storedField.PrimitiveFields)
      {
        var inheritanceSchema = storedType.Hierarchy.InheritanceSchema;
        switch (inheritanceSchema)
        {
          case InheritanceSchema.ClassTable:
            affectedColumns.Add(
              GetColumnPath(primitiveField.DeclaringType.MappingName, primitiveField.MappingName));
            break;
          case InheritanceSchema.SingleTable:
            affectedColumns.Add(
              GetColumnPath(storedType.Hierarchy.Root.MappingName, primitiveField.MappingName));
            break;
          case InheritanceSchema.ConcreteTable:
            var typeToProcess = GetAffectedMappedTypes(
              storedType,
              storedType.Hierarchy.InheritanceSchema == InheritanceSchema.ConcreteTable);
            affectedColumns.AddRange(
              typeToProcess.Select(type => GetColumnPath(type.MappingName, primitiveField.MappingName)));
            break;
          default:
            throw Exceptions.InternalError(String.Format(Strings.ExInheritanceSchemaIsInvalid, inheritanceSchema), Log.Instance);
        }
      }
      hint.AffectedColumns = new ReadOnlyList<string>(affectedColumns);
    }

    #endregion

    #region Helpers

    private bool IsRemoved(StoredTypeInfo type)
    {
      return !typeMapping.ContainsKey(type);
    }

    private bool IsRemoved(StoredFieldInfo field)
    {
      return !fieldMapping.ContainsKey(field);
    }

    private bool IsMovedToAnotherHierarchy(StoredTypeInfo oldType)
    {
      var newType = typeMapping.GetValueOrDefault(oldType);
      if (newType==null)
        return false; // Type is removed
      var oldRoot = oldType.Hierarchy.Root;
      if (oldRoot==null)
        return false; // Just to be sure
      var newRoot = newType.Hierarchy.Root;
      if (newRoot==null)
        return false; // Just to be sure
      return newRoot!=typeMapping.GetValueOrDefault(oldRoot);
    }

    private void RegisterRenameTableHint(string oldTableName, string newTableName)
    {
      if (EnsureTableExist(oldTableName))
        schemaHints.Add(new RenameHint(GetTablePath(oldTableName), GetTablePath(newTableName)));
    }

    private void RegisterRenameFieldHint(string oldTableName, string newTableName, string oldColumnName, string newColumnName)
    {
      if (EnsureTableExist(oldTableName) && EnsureFieldExist(oldTableName, oldColumnName))
        schemaHints.Add(new RenameHint(
          GetColumnPath(oldTableName, oldColumnName),
          GetColumnPath(newTableName, newColumnName)));
        
    }

    private bool EnsureTableExist(string tableName)
    {
      if (!extractedModel.Tables.Contains(tableName)) {
        Log.Warning(Strings.ExTableXIsNotFound, tableName);
        return false;
      }
      return true;
    }

    private bool EnsureFieldExist(string tableName, string fieldName)
    {
      if (!EnsureTableExist(tableName))
        return false;
      if (!extractedModel.Tables[tableName].Columns.Contains(fieldName)) {
        Log.Warning(Strings.ExColumnXIsNotFoundInTableY, fieldName, tableName);
        return false;
      }
      return true;
    }

    #endregion
    
    #region Static helpers

    private static IEnumerable<StoredTypeInfo> GetNonConnectorTypes(StoredDomainModel model)
    {
      var connectorTypes = (
        from association in model.Associations
        let type = association.ConnectorType
        where type != null
        select type
        ).ToHashSet();
      return model.Types.Where(type => !connectorTypes.Contains(type));
    }

    private List<StoredTypeInfo> GetRemovedTypes(StoredDomainModel model)
    {
      return (
        from type in GetNonConnectorTypes(model)
        where type.IsEntity && (!type.IsAbstract) && (!type.IsGeneric) && (!type.IsInterface)
        where IsRemoved(type)
        select type
        ).ToList();
    }

    private List<StoredTypeInfo> GetMovedTypes(StoredDomainModel model)
    {
      return (
        from type in GetNonConnectorTypes(model)
        where type.IsEntity && (!type.IsAbstract) && (!type.IsGeneric) && (!type.IsInterface)
        where IsMovedToAnotherHierarchy(type)
        select type
        ).ToList();
    }

    private static IEnumerable<StoredTypeInfo> GetAffectedMappedTypes(StoredTypeInfo type, bool includeInheritors)
    {
      var result = EnumerableUtils.One(type);
      if (includeInheritors)
        result = result.Concat(type.AllDescendants);
      if (type.Hierarchy.InheritanceSchema==InheritanceSchema.ConcreteTable)
        result = result.Where(t => !t.IsAbstract);
      return result;
    }

    private static Type GetNewType(string oldTypeName, Dictionary<string,Type> newTypes, Dictionary<string,RenameTypeHint> hints)
    {
      RenameTypeHint hint;
      Type newType;
      return hints.TryGetValue(oldTypeName, out hint)
        ? hint.NewType
        : (newTypes.TryGetValue(oldTypeName, out newType) ? newType : null);
    }

    private static ClassifiedCollection<string,  Pair<string, string[]>> GetGenericTypes(StoredDomainModel model)
    {
      var genericTypes = new ClassifiedCollection<string,  Pair<string, string[]>>(pair => new [] {pair.First});
      foreach (var typeInfo in model.Types.Where(type => type.IsGeneric)) {
        var typeDefinitionName = typeInfo.GenericTypeDefinition;
        genericTypes.Add(new Pair<string, string[]>(typeDefinitionName, typeInfo.GenericArguments));
      }
      return genericTypes;
    }

    private static ClassifiedCollection<Type,  Pair<Type, Type[]>> GetGenericTypes(DomainModel model)
    {
      var genericTypes = new ClassifiedCollection<Type,  Pair<Type, Type[]>>(pair => new [] {pair.First});
      foreach (var typeInfo in model.Types.Where(type => type.UnderlyingType.IsGenericType)) {
        var typeDefinition = typeInfo.UnderlyingType.GetGenericTypeDefinition();
        genericTypes.Add(new Pair<Type, Type[]>(typeDefinition, typeInfo.UnderlyingType.GetGenericArguments()));
      }
      return genericTypes;
    }

    private static string GetGenericTypeFullName(string genericDefinitionTypeName, string[] genericArgumentNames)
    {
      return string.Format("{0}<{1}>", genericDefinitionTypeName.Replace("<>", string.Empty), 
        genericArgumentNames.ToCommaDelimitedString());
    }

    private static string GetTablePath(string name)
    {
      return string.Format("Tables/{0}", name);
    }

    private static string GetColumnPath(string tableName, string columnName)
    {
      return string.Format("Tables/{0}/Columns/{1}", tableName, columnName);
    }

    private static string GetTypeIdMappingName(StoredTypeInfo type)
    {
      var typeIdField = type.AllFields.Single(field => field.Name==WellKnown.TypeIdFieldName);
      return typeIdField.MappingName;
    }

    private static Pair<StoredFieldInfo>[] JoinFieldsByOriginalName(
      IEnumerable<StoredFieldInfo> sources, IEnumerable<StoredFieldInfo> targets)
    {
      var result =
        from source in sources
        join target in targets
          on source.OriginalName equals target.OriginalName
        select new Pair<StoredFieldInfo>(source, target);
      return result.ToArray();
    }

    private static Pair<string>[] AssociateMappedKeyFields(
      StoredHierarchyInfo sourceHierarchy,
      StoredHierarchyInfo targetHierarchy)
    {
      var sourceKeyFields = sourceHierarchy.Root.Fields
        .Where(field => field.IsPrimaryKey)
        .ToArray();
      var targetKeyFields = targetHierarchy.Root.Fields
        .Where(field => field.IsPrimaryKey)
        .ToArray();
      if (sourceKeyFields.Length != targetKeyFields.Length)
        return null;
      var pairedKeyFields = JoinFieldsByOriginalName(sourceKeyFields, targetKeyFields);
      if (pairedKeyFields.Length != sourceKeyFields.Length)
        return null;
      return AssociateMappedFields(pairedKeyFields);
    }

    private static Pair<string>[] AssociateMappedFields(params Pair<StoredFieldInfo>[] fieldsToProcess)
    {
      var result = new List<Pair<StoredFieldInfo>>();
      var tasks = new Queue<Pair<StoredFieldInfo>>();
      foreach (var task in fieldsToProcess)
        tasks.Enqueue(task);
      while (tasks.Count > 0) {
        var task = tasks.Dequeue();
        var source = task.First;
        var target = task.Second;
        // both fields are primitive -> put to result is types match
        if (source.IsPrimitive && target.IsPrimitive) {
          if (source.ValueType!=target.ValueType)
            return null;
          result.Add(task);
          continue;
        }
        // exactly one of the fields is primitive -> failure
        if (source.IsPrimitive || target.IsPrimitive)
          return null;
        // both fields are not primitive -> recursively process nested fields
        if (source.Fields.Length != target.Fields.Length)
          return null;
        var pairedNestedFields = JoinFieldsByOriginalName(source.Fields, target.Fields);
        if (pairedNestedFields.Length != source.Fields.Length)
          return null;
        foreach (var newTask in pairedNestedFields)
          tasks.Enqueue(newTask);
      }
      return result
        .Select(mapping => new Pair<string>(mapping.First.MappingName, mapping.Second.MappingName))
        .ToArray();
    }

    #endregion

    #region Exception helpers

    private static InvalidOperationException TypeNotFound(string name)
    {
      return new InvalidOperationException(string.Format(
        Strings.ExTypeXIsNotFound, name));
    }

    private static InvalidOperationException FieldNotFound(string typeName, string fieldName)
    {
      return new InvalidOperationException(string.Format(
        Strings.ExFieldXYIsNotFound, typeName, fieldName));
    }

    private static InvalidOperationException HintConflict(UpgradeHint hintOne, UpgradeHint hintTwo)
    {
      return new InvalidOperationException(string.Format(
        Strings.ExHintXIsConflictingWithHintY, hintOne, hintTwo));
    }

    private static InvalidOperationException KeysDoNotMatch(string typeOne, string typeTwo)
    {
      return new InvalidOperationException(string.Format(
        Strings.ExKeyOfXDoesNotMatchKeyOfY, typeOne, typeTwo));
    }

    private static InvalidOperationException FieldsDoNotMatch(StoredFieldInfo fieldOne, StoredFieldInfo fieldTwo)
    {
      var nameOne = fieldOne.DeclaringType.UnderlyingType + "." + fieldOne.Name;
      var nameTwo = fieldTwo.DeclaringType.UnderlyingType + "." + fieldTwo.Name;
      return new InvalidOperationException(string.Format(
        Strings.ExStructureOfFieldXDoesNotMatchStructureOfFieldY, nameOne, nameTwo));
    }

    private static InvalidOperationException TypeIsNotInHierarchy(string type)
    {
      return new InvalidOperationException(string.Format(
        Strings.ExTypeXMustBelongToHierarchy, type));
    }

    #endregion
    
    
    // Constructors

    public HintGenerator(StoredDomainModel storedModel, DomainModel currentModel, StorageInfo extractedModel)
    {
      reverseFieldMapping = new Dictionary<StoredFieldInfo, StoredFieldInfo>();
      fieldMapping = new Dictionary<StoredFieldInfo, StoredFieldInfo>();
      reverseTypeMapping = new Dictionary<StoredTypeInfo, StoredTypeInfo>();
      typeMapping = new Dictionary<StoredTypeInfo, StoredTypeInfo>();
      this.extractedModel = extractedModel;
      this.storedModel = storedModel;
      this.currentModel = currentModel.ToStoredModel();
      this.currentModel.UpdateReferences();
      currentTypes = this.currentModel.Types.ToDictionary(t => t.UnderlyingType);
      storedTypes = this.storedModel.Types.ToDictionary(t => t.UnderlyingType);
    }
  }
}
<|MERGE_RESOLUTION|>--- conflicted
+++ resolved
@@ -1,1163 +1,1154 @@
-// Copyright (C) 2003-2010 Xtensive LLC.
-// All rights reserved.
-// For conditions of distribution and use, see license.
-// Created by: Denis Krjuchkov
-// Created:    2009.06.04
-
-using System;
-using System.Collections.Generic;
-using System.Linq;
-using Xtensive.Core;
-using Xtensive.Core.Collections;
-using Xtensive.Core.Reflection;
-using Xtensive.Modelling.Comparison.Hints;
-using Xtensive.Storage.Model;
-using Xtensive.Storage.Model.Stored;
-using Xtensive.Storage.Resources;
-using Xtensive.Storage.Indexing.Model;
-using Xtensive.Storage.Building;
-
-namespace Xtensive.Storage.Upgrade
-{
-  internal sealed class HintGenerator
-  {
-    private readonly StoredDomainModel storedModel;
-    private readonly StoredDomainModel currentModel;
-    private readonly StorageInfo extractedModel;
-
-    private readonly Dictionary<string, StoredTypeInfo> currentTypes;
-    private readonly Dictionary<string, StoredTypeInfo> storedTypes;
-    private readonly Dictionary<StoredTypeInfo, StoredTypeInfo> typeMapping;
-    private readonly Dictionary<StoredTypeInfo, StoredTypeInfo> reverseTypeMapping;
-    private readonly Dictionary<StoredFieldInfo, StoredFieldInfo> fieldMapping;
-    private readonly Dictionary<StoredFieldInfo, StoredFieldInfo> reverseFieldMapping;
-    
-    private readonly List<Hint> schemaHints = new List<Hint>();
-
-    public HintGenerationResult GenerateHints(IEnumerable<UpgradeHint> upgradeHints)
-    {
-      // Starting from generics
-      var hints = new NativeTypeClassifier<UpgradeHint>(true);
-      hints.AddRange(RewriteGenericTypeHints(upgradeHints));
-      
-      // Type-level processing
-      
-      // Processing type renames
-      var renameTypeHints = hints.GetItems<RenameTypeHint>().ToList();
-      var removeTypeHints = hints.GetItems<RemoveTypeHint>().ToList();
-      BuildTypeMapping(renameTypeHints, removeTypeHints);
-
-      // Field-level processing
-      
-      // Building field mapping
-      var renameFieldHints = hints.GetItems<RenameFieldHint>().ToList();
-      var changeFieldTypeHints = hints.GetItems<ChangeFieldTypeHint>().ToList();
-      BuildFieldMapping(renameFieldHints, changeFieldTypeHints);
-
-      // Updating mappings for connector types
-      BuildConnectorTypeMapping();
-      
-      // Processing field movements
-      var moveFieldHints = hints.GetItems<MoveFieldHint>().ToList();
-      hints.AddRange(RewriteMoveFieldHints(moveFieldHints));
-      hints.AddRange(GenerateTypeIdFieldRemoveHintsForConcreteTable());
-      
-      // Generating schema hints
-
-      GenerateRenameTableHints();
-      GenerateRenameColumnHints();
-
-      var copyFieldHints = hints.GetItems<CopyFieldHint>().ToList();
-      GenerateCopyColumnHints(copyFieldHints);
-
-      var removedTypes = GetRemovedTypes(storedModel);
-      GenerateRecordCleanupHints(removedTypes, false);
-      
-      var movedTypes = GetMovedTypes(storedModel);
-      GenerateRecordCleanupHints(movedTypes, true);
-      
-      // Adding useful info
-
-      CalculateAffectedTablesAndColumns(hints);
-
-      // Hints validation
-      ValidateHints(hints);
-
-      return new HintGenerationResult(hints.ToList(), schemaHints);
-    }
-
-    #region Validation
-
-    private void ValidateHints(NativeTypeClassifier<UpgradeHint> hints)
-    {
-      ValidateRenameTypeHints(hints.GetItems<RenameTypeHint>());
-      ValidateRemoveTypeHints(hints.GetItems<RemoveTypeHint>());
-      ValidateRenameFieldHints(hints.GetItems<RenameFieldHint>());
-      ValidateRemoveFieldHints(hints.GetItems<RemoveFieldHint>());
-      ValidateCopyFieldHints(hints.GetItems<CopyFieldHint>());
-    }
-
-    private void ValidateRenameTypeHints(IEnumerable<RenameTypeHint> hints)
-    {
-      var sourceTypes = new Dictionary<string, RenameTypeHint>();
-      var targetTypes = new Dictionary<Type, RenameTypeHint>();
-      foreach (var hint in hints) {
-        var newTypeName = hint.NewType.GetFullName();
-        var oldTypeName = hint.OldType;
-        // Checking that types exists in models
-        if (!currentModel.Types.Any(type => type.UnderlyingType==newTypeName))
-          throw TypeNotFound(hint.NewType.GetFullName());
-        if (!storedModel.Types.Any(type => type.UnderlyingType==oldTypeName))
-          throw TypeNotFound(hint.OldType);
-        // Each original type should be used only once
-        // Each result type should be used only once
-        RenameTypeHint evilHint;
-        if (sourceTypes.TryGetValue(hint.OldType, out evilHint))
-          throw HintConflict(hint, evilHint);
-        if (targetTypes.TryGetValue(hint.NewType, out evilHint))
-          throw HintConflict(hint, evilHint);
-        sourceTypes.Add(hint.OldType, hint);
-        targetTypes.Add(hint.NewType, hint);
-      }
-    }
-    
-    private void ValidateRenameFieldHints(IEnumerable<RenameFieldHint> hints)
-    {
-      var sourceFields = new Dictionary<Pair<Type, string>, RenameFieldHint>();
-      var targetFields = new Dictionary<Pair<Type, string>, RenameFieldHint>();
-      foreach (var hint in hints) {
-        // Both target and source fields should exist
-        var targetTypeName = hint.TargetType.GetFullName();
-        var targetType = currentModel.Types.SingleOrDefault(type => type.UnderlyingType==targetTypeName);
-        if (targetType==null)
-          throw TypeNotFound(targetTypeName);
-        var sourceType = reverseTypeMapping[targetType];
-        var sourceTypeName = sourceType.UnderlyingType;
-        if (!sourceType.Fields.Any(field => field.Name==hint.OldFieldName))
-          throw FieldNotFound(sourceTypeName, hint.OldFieldName);
-        if (!targetType.Fields.Any(field => field.Name==hint.NewFieldName))
-          throw FieldNotFound(targetTypeName, hint.NewFieldName);
-        // Each source field should be used only once
-        // Each destination field should be used only once
-        RenameFieldHint evilHint;
-        var sourceField = new Pair<Type, string>(hint.TargetType, hint.OldFieldName);
-        var targetField = new Pair<Type, string>(hint.TargetType, hint.NewFieldName);
-        if (sourceFields.TryGetValue(sourceField, out evilHint))
-          throw HintConflict(hint, evilHint);
-        if (targetFields.TryGetValue(targetField, out evilHint))
-          throw HintConflict(hint, evilHint);
-        sourceFields.Add(sourceField, hint);
-        targetFields.Add(targetField, hint);
-      }
-    }
-
-    private void ValidateCopyFieldHints(IEnumerable<CopyFieldHint> hints)
-    {
-      foreach (var hint in hints) {
-        // Checking source type and field
-        var sourceTypeName = hint.SourceType;
-        var sourceType = storedModel.Types.SingleOrDefault(type => type.UnderlyingType==sourceTypeName);
-        if (sourceType==null)
-          throw TypeNotFound(sourceTypeName);
-        if (!sourceType.AllFields.Any(field => field.Name==hint.SourceField))
-          throw FieldNotFound(sourceTypeName, hint.SourceField);
-        // Checking destination type and field
-        var targetTypeName = hint.TargetType.GetFullName();
-        var targetType = currentModel.Types.SingleOrDefault(type => type.UnderlyingType==targetTypeName);
-        if (targetType==null)
-          throw TypeNotFound(targetTypeName);
-        if (!targetType.AllFields.Any(field => field.Name==hint.TargetField))
-          throw FieldNotFound(targetTypeName, hint.TargetField);
-      }
-    }
-
-    private void ValidateRemoveFieldHints(IEnumerable<RemoveFieldHint> hints)
-    {
-      foreach (var hint in hints) {
-        // Checking source type and field
-        var sourceTypeName = hint.Type;
-        var sourceType = storedModel.Types.SingleOrDefault(type => type.UnderlyingType==sourceTypeName);
-        if (sourceType==null)
-          throw TypeNotFound(sourceTypeName);
-        if (!sourceType.AllFields.Any(field => field.Name==hint.Field))
-          throw FieldNotFound(sourceTypeName, hint.Field);
-      }
-    }
-
-    private void ValidateRemoveTypeHints(IEnumerable<RemoveTypeHint> hints)
-    {
-      foreach (var hint in hints) {
-        // Checking source type
-        var sourceTypeName = hint.Type;
-        var sourceType = storedModel.Types.SingleOrDefault(type => type.UnderlyingType==sourceTypeName);
-        if (sourceType==null)
-          throw TypeNotFound(sourceTypeName);
-      }
-    }
-
-    #endregion
-
-    #region Map
-
-    private void MapType(StoredTypeInfo oldType, StoredTypeInfo newType)
-    {
-      if (typeMapping.ContainsKey(oldType))
-        throw new InvalidOperationException(String.Format(Strings.ExTypeMappingDoesNotContainXType, oldType));
-      typeMapping[oldType] = newType;
-      reverseTypeMapping[newType] = oldType;
-      reverseTypeMapping[newType] = oldType;
-    }
-
-    private void MapField(StoredFieldInfo oldField, StoredFieldInfo newField)
-    {
-      if (fieldMapping.ContainsKey(oldField))
-        throw new InvalidOperationException(String.Format(Strings.ExFieldMappingDoesNotContainField, oldField));
-      fieldMapping[oldField] = newField;
-      reverseFieldMapping[newField] = oldField;
-    }
-
-    private void MapNestedFields(StoredFieldInfo oldField, StoredFieldInfo newField)
-    {
-      var oldNestedFields = ((IEnumerable<StoredFieldInfo>) oldField.Fields).ToArray();
-      if (oldNestedFields.Length==0)
-        return;
-      var oldValueType = storedModel.Types
-        .Single(type => type.UnderlyingType==oldField.ValueType);
-      foreach (var oldNestedField in oldNestedFields) {
-        var oldNestedFieldOriginalName = oldNestedField.OriginalName;
-        var oldNestedFieldOrigin = oldValueType.AllFields
-          .Single(field => field.Name==oldNestedFieldOriginalName);
-        if (!fieldMapping.ContainsKey(oldNestedFieldOrigin))
-          continue;
-        var newNestedFieldOrigin = fieldMapping[oldNestedFieldOrigin];
-        var newNestedField = newField.Fields
-          .Single(field => field.OriginalName==newNestedFieldOrigin.Name);
-        MapFieldRecursively(oldNestedField, newNestedField);
-      }
-    }
-
-    private void MapFieldRecursively(StoredFieldInfo oldField, StoredFieldInfo newField)
-    {
-      MapField(oldField, newField);
-      MapNestedFields(oldField, newField);
-    }
-
-    private void BuildTypeMapping(IEnumerable<RenameTypeHint> renames, IEnumerable<RemoveTypeHint> removes)
-    {
-      // Excluding EntitySetItem<TL,TR> descendants.
-      // They're not interesting at all for us, since
-      // these types aren't ever referenced.
-      IEnumerable<StoredTypeInfo> oldModelTypes = GetNonConnectorTypes(storedModel);
-
-      var newConnectorTypes = currentModel.Associations
-        .Select(association => association.ConnectorType)
-        .Where(type => type!=null)
-        .ToHashSet();
-
-      var newModelTypes = currentModel.Types
-        .Where(type => !newConnectorTypes.Contains(type))
-        .ToDictionary(type => type.UnderlyingType);
-
-      var renameLookup = renames.ToDictionary(hint => hint.OldType);
-      var removeLookup = removes.ToDictionary(hint => hint.Type);
-
-      // Mapping types
-      foreach (var oldType in oldModelTypes) {
-        var removeTypeHint = removeLookup.GetValueOrDefault(oldType.UnderlyingType);
-        if (removeTypeHint!=null)
-          continue;
-        var renameTypeHint = renameLookup.GetValueOrDefault(oldType.UnderlyingType);
-        var newTypeName = renameTypeHint!=null
-          ? renameTypeHint.NewType.GetFullName()
-          : oldType.UnderlyingType;
-        var newType = newModelTypes.GetValueOrDefault(newTypeName);
-        if (newType != null)
-          MapType(oldType, newType);
-      }
-    }
-
-    private void BuildFieldMapping(IEnumerable<RenameFieldHint> renames, IEnumerable<ChangeFieldTypeHint> typeChanges)
-    {
-      foreach (var pair in typeMapping)
-        BuildFieldMapping(renames, typeChanges, pair.Key, pair.Value);
-      foreach (var pair in fieldMapping.ToList()) // Will be modified, so .ToList is necessary
-        MapNestedFields(pair.Key, pair.Value);
-    }
-
-    private void BuildFieldMapping(IEnumerable<RenameFieldHint> renames, IEnumerable<ChangeFieldTypeHint> typeChanges, 
-      StoredTypeInfo oldType, StoredTypeInfo newType)
-    {
-      var newFields = newType.Fields.ToDictionary(field => field.Name);
-      foreach (var oldField in oldType.Fields) {
-        var renameHint = renames
-          .FirstOrDefault(hint => hint.OldFieldName==oldField.Name && hint.TargetType.GetFullName()==newType.UnderlyingType);
-        var newFieldName = renameHint!=null
-          ? renameHint.NewFieldName
-          : oldField.Name;
-        var newField = newFields.GetValueOrDefault(newFieldName);
-        if (newField==null)
-          continue;
-        if (oldField.IsStructure) {
-          // If it is structure, we map it immediately
-          MapField(oldField, newField);
-          continue;
-        }
-        var typeChangeHint = typeChanges
-          .FirstOrDefault(hint => hint.Type.GetFullName()==newType.UnderlyingType && hint.FieldName==newField.Name);
-        if (typeChangeHint==null) {
-          // Check & skip field if type is changed
-          var newValueTypeName = newField.IsEntitySet
-            ? newField.ItemType
-            : newField.ValueType;
-          var oldValueTypeName = oldField.IsEntitySet
-            ? oldField.ItemType
-            : oldField.ValueType;
-          var newValueType = currentTypes.GetValueOrDefault(newValueTypeName);
-          var oldValueType = storedTypes.GetValueOrDefault(oldValueTypeName);
-          if (newValueType!=null && oldValueType!=null) {
-            // We deal with reference field
-            var mappedOldValueType = typeMapping.GetValueOrDefault(oldValueType);
-            if (mappedOldValueType==null)
-              // Mapped to nothing = removed
-              continue;
-            if (mappedOldValueType!=newValueType && !newValueType.AllDescendants.Contains(mappedOldValueType))
-              // This isn't a Dog -> Animal type mapping
-              continue;
-          }
-          else
-            // We deal with regular field
-            if (oldValueTypeName!=newValueTypeName)
-              continue;
-        }
-        MapField(oldField, newField);
-      }
-    }
-
-    private void BuildConnectorTypeMapping()
-    {
-      var oldAssociations = storedModel.Associations
-        .Where(association => association.ConnectorType!=null);
-      foreach (var oldAssociation in oldAssociations) {
-        if (typeMapping.ContainsKey(oldAssociation.ConnectorType))
-          continue;
-        
-        var oldReferencingField = oldAssociation.ReferencingField;
-        var oldReferencingType = oldReferencingField.DeclaringType;
-
-        var newReferencingType = typeMapping.GetValueOrDefault(oldReferencingType);
-        if (newReferencingType==null)
-          continue;
-
-        var newReferencingField = fieldMapping.GetValueOrDefault(oldReferencingField);
-        if (newReferencingField==null)
-          newReferencingField = newReferencingType.Fields
-            .SingleOrDefault(field => field.Name==oldReferencingField.Name);
-        if (newReferencingField==null)
-          continue;
-
-        var newAssociation = currentModel.Associations
-          .SingleOrDefault(association => association.ReferencingField==newReferencingField);
-        if (newAssociation==null || newAssociation.ConnectorType==null)
-          continue;
-          
-        MapType(oldAssociation.ConnectorType, newAssociation.ConnectorType);
-
-        var oldMaster = oldAssociation.ConnectorType.AllFields
-          .Single(field => field.Name==WellKnown.MasterFieldName);
-        var newMaster = newAssociation.ConnectorType.AllFields
-          .Single(field => field.Name==WellKnown.MasterFieldName);
-        var oldSlave = oldAssociation.ConnectorType.AllFields
-          .Single(field => field.Name==WellKnown.SlaveFieldName);
-        var newSlave = newAssociation.ConnectorType.AllFields
-          .Single(field => field.Name==WellKnown.SlaveFieldName);
-
-        MapFieldRecursively(oldMaster, newMaster);
-        MapFieldRecursively(oldSlave, newSlave);
-      }
-    }
-
-    #endregion
-
-    #region Hint rewriting
-
-    private IEnumerable<UpgradeHint> RewriteGenericTypeHints(IEnumerable<UpgradeHint> hints)
-    {
-      var renameTypeHints = hints.OfType<RenameTypeHint>().ToList();
-      var renameGenericTypeHints = renameTypeHints.Where(hint => hint.NewType.IsGenericTypeDefinition).ToList();
-      var renameFieldHints = hints.OfType<RenameFieldHint>().Where(hint => hint.TargetType.IsGenericTypeDefinition).ToList();
-
-      // Build generic types mapping
-      var genericTypeMapping = new List<Triplet<string, Type, List<Pair<string, Type>>>>();
-      var oldGenericTypes = GetGenericTypes(storedModel);
-      var newGenericTypes = GetGenericTypes(BuildingContext.Demand().Model);
-      var renamedTypesLookup = renameTypeHints.ToDictionary(h => h.OldType);
-      var newTypesLookup     = newGenericTypes.GetClasses().ToDictionary(t => t.GetFullName());
-      foreach (var oldGenericDefName in oldGenericTypes.GetClasses()) {
-        var newGenericDefType = GetNewType(oldGenericDefName, newTypesLookup, renamedTypesLookup);
-        if (newGenericDefType==null)
-          continue;
-        foreach (var pair in oldGenericTypes.GetItems(oldGenericDefName)) {
-          var genericArgumentsMapping = new List<Pair<string, Type>>();
-          foreach (string oldGenericArgumentType in pair.Second) {
-            var newGenericArgumentType = GetNewType(oldGenericArgumentType, newTypesLookup, renamedTypesLookup);
-            if (newGenericArgumentType==null)
-              break;
-            genericArgumentsMapping.Add(new Pair<string, Type>(oldGenericArgumentType, newGenericArgumentType));
-          }
-          if (genericArgumentsMapping.Count == pair.Second.Length)
-            genericTypeMapping.Add(new Triplet<string, Type, List<Pair<string, Type>>>(
-              oldGenericDefName, newGenericDefType, genericArgumentsMapping));
-        }
-      }
-
-      // Build rename generic type hints
-      var rewrittenHints = new List<UpgradeHint>();
-      foreach (var triplet in genericTypeMapping) {
-        var oldGenericArguments = triplet.Third.Select(pair => pair.First).ToArray();
-        var newGenericArguments = triplet.Third.Select(pair => pair.Second).ToArray();
-        var oldTypeFullName = GetGenericTypeFullName(triplet.First, oldGenericArguments);
-        var newType = triplet.Second.MakeGenericType(newGenericArguments);
-        if (oldTypeFullName != newType.GetFullName())
-          rewrittenHints.Add(new RenameTypeHint(oldTypeFullName, newType));
-      }
-
-      var genericTypeDefLookup = (
-        from triplet in genericTypeMapping
-        group triplet by triplet.Second.GetGenericTypeDefinition()
-        into g
-        select new {Definition = g.Key, Instances = g.ToArray()}
-        ).ToDictionary(g => g.Definition);
-      
-      // Build rename generic type field hints
-      foreach (var hint in renameFieldHints) {
-        var newGenericDefType = hint.TargetType;
-        var instanceGroup = genericTypeDefLookup.GetValueOrDefault(newGenericDefType);
-        if (instanceGroup==null)
-          continue;
-        foreach (var triplet in instanceGroup.Instances) {
-          var newGenericArguments = triplet.Third.Select(pair => pair.Second).ToArray();
-          rewrittenHints.Add(new RenameFieldHint(newGenericDefType.MakeGenericType(newGenericArguments), 
-            hint.OldFieldName, hint.NewFieldName));
-        }
-      }
-
-      // Return new hint set
-      return hints
-        .Except(renameGenericTypeHints.Cast<UpgradeHint>())
-        .Except(renameFieldHints.Cast<UpgradeHint>())
-        .Concat(rewrittenHints);
-    }
-
-    private IEnumerable<UpgradeHint> RewriteMoveFieldHints(IEnumerable<MoveFieldHint> moveFieldHints)
-    {
-      foreach (var hint in moveFieldHints) {
-        yield return new CopyFieldHint(hint.SourceType, hint.SourceField, hint.TargetType, hint.TargetField);
-        yield return new RemoveFieldHint(hint.SourceType, hint.SourceField);
-      }
-    }
-
-    #endregion
-
-    #region Hint generation
-
-    private IEnumerable<UpgradeHint> GenerateTypeIdFieldRemoveHintsForConcreteTable()
-    {
-      // Removes TypeId field ( = column) from hierarchies with ConcreteTable inheritance mapping
-      var result = new List<UpgradeHint>();
-      var types =
-        from pair in typeMapping
-        let sourceHierarchy = pair.Key.Hierarchy
-        let targetHierarchy = pair.Value.Hierarchy
-        where
-          targetHierarchy != null && sourceHierarchy != null &&
-          targetHierarchy.InheritanceSchema == InheritanceSchema.ConcreteTable
-        select pair.Key;
-      foreach (var type in types) {
-        var typeIdField = type.Fields.SingleOrDefault(f => f.IsTypeId);
-        if (typeIdField==null) // Table of old type may not contain TypeId
-          continue;
-        var targetType = typeMapping[type];
-        var targetTypeIdField = targetType.Fields.Single(f => f.IsTypeId);
-        if (targetTypeIdField.IsPrimaryKey)
-          continue;
-        if (!extractedModel.Tables.Contains(type.MappingName))
-          continue;
-        if (!extractedModel.Tables[type.MappingName].Columns.Contains(typeIdField.MappingName))
-          continue;
-        var hint = new RemoveFieldHint(type.UnderlyingType, typeIdField.Name);
-        result.Add(hint);
-      }
-      return result;
-    }
-
-    private void GenerateRenameTableHints()
-    {
-      var mappingsToProcess = typeMapping
-        .Where(type => type.Key.IsEntity)
-        .Where(type => type.Key.Hierarchy.InheritanceSchema!=InheritanceSchema.SingleTable || type.Key.Hierarchy.Root==type.Key);
-      foreach (var mapping in mappingsToProcess) {
-        var oldTable = mapping.Key.MappingName;
-        var newTable = mapping.Value.MappingName;
-        if (oldTable != newTable)
-          RegisterRenameTableHint(oldTable, newTable);
-      }
-    }
-
-    private void GenerateRenameColumnHints()
-    {
-      var fieldsToProcess = fieldMapping
-        .Where(m => m.Key.IsPrimitive && m.Key.DeclaringType.IsEntity);
-      foreach (var mapping in fieldsToProcess) {
-        var oldField = mapping.Key;
-        var newField = mapping.Value;
-        var newType = newField.DeclaringType;
-        switch (newType.Hierarchy.InheritanceSchema) {
-        case InheritanceSchema.ClassTable:
-          // Rename column in inheritors only when field is a key
-          GenerateRenameFieldHint(oldField, newField, newType, newField.IsPrimaryKey);
-          break;
-        case InheritanceSchema.SingleTable:
-          // Always rename only one column
-          GenerateRenameFieldHint(oldField, newField, newType, false);
-          break;
-        case InheritanceSchema.ConcreteTable:
-          // Rename column in all inheritors and type itself
-          GenerateRenameFieldHint(oldField, newField, newType, true);
-          break;
-        default:
-          throw Exceptions.InternalError(String.Format(Strings.ExInheritanceSchemaIsInvalid, newType.Hierarchy.InheritanceSchema), Log.Instance);
-        }
-      }
-    }
-
-    private void GenerateRenameFieldHint(StoredFieldInfo oldField, StoredFieldInfo newField,
-      StoredTypeInfo newType, bool includeInheritors)
-    {
-      if (oldField.MappingName==newField.MappingName)
-        return;
-      foreach (var newTargetType in GetAffectedMappedTypes(newType, includeInheritors)) {
-        StoredTypeInfo oldTargetType;
-        if (!reverseTypeMapping.TryGetValue(newTargetType, out oldTargetType))
-          continue;
-        RegisterRenameFieldHint(oldTargetType.MappingName, newTargetType.MappingName,
-          oldField.MappingName, newField.MappingName);
-      }
-    }
-    
-    private void GenerateCopyColumnHints(IEnumerable<CopyFieldHint> hints)
-    {
-      foreach (var hint in hints)
-        GenerateCopyColumnHint(hint);
-    }
-
-    private void GenerateCopyColumnHint(CopyFieldHint hint)
-    {
-      // searching for all required objects
-      var targetTypeName = hint.TargetType.GetFullName();
-      var targetType = currentModel.Types.SingleOrDefault(type => type.UnderlyingType==targetTypeName);
-      if (targetType==null)
-        throw new InvalidOperationException(String.Format(Strings.ExUpgradeHintTargetTypeNotFound, targetTypeName));
-      var targetField = targetType.AllFields.SingleOrDefault(field => field.Name==hint.TargetField);
-      if (targetField==null)
-        throw new InvalidOperationException(String.Format(Strings.ExUpgradeHintTargetFieldNotFound, hint.TargetField));
-      var targetHierarchy = targetType.Hierarchy;
-
-      var sourceTypeName = hint.SourceType;
-      var sourceType = storedModel.Types.SingleOrDefault(type => type.UnderlyingType==sourceTypeName);
-      if (sourceType==null)
-<<<<<<< HEAD
-        return;
-
-      var sourceField = sourceType.AllFields.SingleOrDefault(field => field.Name==hint.SourceField);
-      if (sourceField==null)
-        return;
-
-=======
-        throw new InvalidOperationException(String.Format(Strings.ExUpgradeHintSourceTypeNotFound, sourceTypeName));
-      var sourceField = sourceType.AllFields.SingleOrDefault(field => field.Name==hint.SourceField);
-      if (sourceField==null)
-        throw new InvalidOperationException(String.Format(Strings.ExUpgradeHintSourceFieldNotFound, hint.SourceField));
->>>>>>> 8aa5f11e
-      var sourceHierarchy = sourceType.Hierarchy;
-      
-      // checking that types have hierarchies
-      if (sourceHierarchy==null)
-        throw TypeIsNotInHierarchy(hint.SourceType);
-      if (targetHierarchy == null)
-        throw TypeIsNotInHierarchy(targetTypeName);
-      
-      // building set of key columns
-      var pairedKeyColumns = AssociateMappedKeyFields(sourceHierarchy, targetHierarchy);
-      if (pairedKeyColumns==null)
-        throw KeysDoNotMatch(sourceTypeName, targetTypeName);
-
-      // building set of copied columns
-      var pairedColumns = AssociateMappedFields(new Pair<StoredFieldInfo>(sourceField, targetField));
-      if (pairedColumns==null)
-        throw FieldsDoNotMatch(sourceField, targetField);
-
-      // building source/destination table/column names
-      var sourceTable = sourceType.MappingName;
-      var targetTables = GetAffectedMappedTypes(targetType, targetHierarchy.InheritanceSchema==InheritanceSchema.ConcreteTable)
-        .Select(type => type.MappingName);
-
-      // generating result hints
-      foreach (var targetTable in targetTables) {
-        var sourceTablePath = GetTablePath(sourceTable);
-        var identities = new List<IdentityPair>();
-        var copiedColumns = new List<Pair<string>>();
-        foreach (var keyColumnPair in pairedKeyColumns)
-          identities.Add(new IdentityPair(
-            GetColumnPath(sourceTable, keyColumnPair.First),
-            GetColumnPath(targetTable, keyColumnPair.Second),
-            false));
-        foreach (var columnPair in pairedColumns)
-          copiedColumns.Add(new Pair<string>(
-            GetColumnPath(sourceTable, columnPair.First),
-            GetColumnPath(targetTable, columnPair.Second)));
-        schemaHints.Add(new CopyDataHint(sourceTablePath, identities, copiedColumns));
-      }
-    }
-
-    private void GenerateRecordCleanupHints(List<StoredTypeInfo> removedTypes, bool isMovedToAnotherHierarchy)
-    {
-      if (!isMovedToAnotherHierarchy)
-        removedTypes.ForEach(GenerateCleanupByForegnKeyHints);
-      removedTypes.ForEach(type => GenerateCleanupByPrimaryKeyHints(type, isMovedToAnotherHierarchy));
-    }
-
-    private void GenerateCleanupByPrimaryKeyHints(StoredTypeInfo removedType, bool isMovedToAnotherHierarchy)
-    {
-      var typesToProcess = new List<StoredTypeInfo>();
-      var hierarchy = removedType.Hierarchy;
-      switch (hierarchy.InheritanceSchema) {
-      case InheritanceSchema.ClassTable:
-        if (!isMovedToAnotherHierarchy)
-          typesToProcess.Add(removedType);
-        typesToProcess.AddRange(removedType.AllAncestors);
-        break;
-      case InheritanceSchema.SingleTable:
-        typesToProcess.Add(hierarchy.Root);
-        break;
-      case InheritanceSchema.ConcreteTable:
-        typesToProcess.Add(removedType);
-        break;
-      default:
-        throw Exceptions.InternalError(String.Format(Strings.ExInheritanceSchemaIsInvalid, hierarchy.InheritanceSchema), Log.Instance);
-      }
-      foreach (var type in typesToProcess) {
-        var tableName = type.MappingName;
-        var sourceTablePath = GetTablePath(tableName);
-        var identities = new List<IdentityPair>();
-        // ConcreteTable schema doesn't include TypeId
-        if (hierarchy.InheritanceSchema != InheritanceSchema.ConcreteTable)
-          identities.Add(new IdentityPair(
-            GetColumnPath(tableName, GetTypeIdMappingName(type)),
-            removedType.TypeId.ToString(),
-            true));
-        schemaHints.Add(
-          new DeleteDataHint(sourceTablePath, identities, isMovedToAnotherHierarchy));
-      }
-    }
-    
-    private void GenerateCleanupByForegnKeyHints(StoredTypeInfo removedType)
-    {
-      var removedTypeAndAncestors = removedType.AllAncestors.AddOne(removedType).ToHashSet();
-      var affectedAssociations = (
-        from association in storedModel.Associations
-        let requiresInverseCleanup = 
-          association.IsMaster &&
-          association.ConnectorType!=null &&
-          removedTypeAndAncestors.Contains(association.ReferencingField.DeclaringType)
-        where
-          // Regular association X.Y, Y must be cleaned up
-          removedTypeAndAncestors.Contains(association.ReferencedType) ||
-          // X.EntitySet<Y>, where X is in removedTypeAndAncestors,
-          // connectorType.X must be cleaned up as well
-          requiresInverseCleanup
-        select new {association, requiresInverseCleanup}
-        ).ToList();
-      foreach (var pair in affectedAssociations) {
-        var association = pair.association;
-        bool requiresInverseCleanup = pair.requiresInverseCleanup;
-        if (association.ConnectorType==null) {
-          // This is regular reference
-          var declaringType = association.ReferencingField.DeclaringType;
-          var inheritanceSchema = declaringType.Hierarchy.InheritanceSchema;
-          GenerateClearReferenceHints(
-            removedType, 
-            GetAffectedMappedTypes(declaringType, inheritanceSchema==InheritanceSchema.ConcreteTable).ToArray(),
-            association,
-            requiresInverseCleanup);
-        }
-        else
-          // This is EntitySet
-          GenerateClearReferenceHints(
-            removedType, 
-            new [] {association.ConnectorType},
-            association,
-            requiresInverseCleanup);
-      }
-    }
-
-    private void GenerateClearReferenceHints(
-      StoredTypeInfo removedType, 
-      StoredTypeInfo[] updatedTypes,
-      StoredAssociationInfo association,
-      bool inverse)
-    {
-      foreach (var updatedType in updatedTypes)
-        GenerateClearReferenceHint(
-          removedType,
-          updatedType,
-          association,
-          inverse);
-    }
-
-    private void GenerateClearReferenceHint(
-      StoredTypeInfo removedType, 
-      StoredTypeInfo updatedType,
-      StoredAssociationInfo association,
-      bool inverse)
-    {
-      if (association.ReferencingField.IsEntitySet && association.ConnectorType==null)
-        // There is nothing to cleanup in class containing EntitySet<T> property,
-        // when T is removed, and EntitySet<T> was paired to a property of T.
-        return;
-
-      var identityFieldsOfRemovedType = removedType.AllFields.Where(f => f.IsPrimaryKey).ToList();
-      var identityFieldsOfUpdatedType = association.ConnectorType!=null
-        ? association.ConnectorType.Fields
-          .Single(field => field.Name==((association.IsMaster ^ inverse) ? WellKnown.SlaveFieldName : WellKnown.MasterFieldName))
-          .Fields
-        : association.ReferencingField.Fields;
-      var pairedIdentityFields = JoinFieldsByOriginalName(identityFieldsOfRemovedType, identityFieldsOfUpdatedType);
-      var pairedIdentityColumns = AssociateMappedFields(pairedIdentityFields);
-      if (pairedIdentityColumns==null)
-        throw new InvalidOperationException(
-          String.Format(Strings.ExPairedIdentityColumnsForTypesXAndXNotFound, removedType, updatedType));
-
-      var sourceTablePath = GetTablePath(updatedType.MappingName);
-      var identities = pairedIdentityColumns.Select(pair =>
-        new IdentityPair(
-          GetColumnPath(updatedType.MappingName, pair.Second),
-          GetColumnPath(removedType.MappingName, pair.First), false))
-        .ToList();
-      if (removedType.Hierarchy.InheritanceSchema!=InheritanceSchema.ConcreteTable)
-        identities.Add(new IdentityPair(
-          GetColumnPath(removedType.MappingName, GetTypeIdMappingName(removedType)),
-          removedType.TypeId.ToString(), true));
-      var updatedColumns = pairedIdentityColumns.Select(pair =>
-        new Pair<string, object>(GetColumnPath(updatedType.MappingName, pair.Second), null))
-        .ToList();
-
-      if (association.ConnectorType==null)
-        schemaHints.Add(new UpdateDataHint(sourceTablePath, identities, updatedColumns));
-      else
-        schemaHints.Add(new DeleteDataHint(sourceTablePath, identities));
-    }
-
-    #endregion
-
-    #region Generate additional info
-
-    private void CalculateAffectedTablesAndColumns(IEnumerable<UpgradeHint> hints)
-    {
-      foreach (var hint in hints) {
-        if (hint is RemoveTypeHint)
-          UpdateAffectedTables((RemoveTypeHint) hint);
-        if (hint is RemoveFieldHint)
-          UpdateAffectedColumns((RemoveFieldHint)hint);
-        if (hint is ChangeFieldTypeHint)
-          UpdateAffectedColumns((ChangeFieldTypeHint)hint);
-      }
-    }
-
-    private void UpdateAffectedTables(RemoveTypeHint hint)
-    {
-      var affectedTables = new List<string>();
-      var typeName = hint.Type;
-      var storedType = storedModel.Types.SingleOrDefault(type =>
-        type.UnderlyingType == typeName);
-      if (storedType == null)
-        throw TypeNotFound(typeName);
-      var inheritanceSchema = storedType.Hierarchy.InheritanceSchema;
-
-      switch (inheritanceSchema)
-      {
-        case InheritanceSchema.ClassTable:
-          affectedTables.Add(GetTablePath(storedType.MappingName));
-          break;
-        case InheritanceSchema.SingleTable:
-          affectedTables.Add(GetTablePath(storedType.Hierarchy.Root.MappingName));
-          break;
-        case InheritanceSchema.ConcreteTable:
-          var typeToProcess = GetAffectedMappedTypes(storedType,
-            storedType.Hierarchy.InheritanceSchema == InheritanceSchema.ConcreteTable);
-          affectedTables.AddRange(
-            typeToProcess.Select(type => GetTablePath(type.MappingName)));
-          break;
-        default:
-          throw Exceptions.InternalError(String.Format(
-            Strings.ExInheritanceSchemaIsInvalid, inheritanceSchema), Log.Instance);
-      }
-      hint.AffectedTables = new ReadOnlyList<string>(affectedTables);
-    }
-
-    private void UpdateAffectedColumns(ChangeFieldTypeHint hint)
-    {
-      var affectedColumns = new List<string>();
-      var currentTypeName = hint.Type.GetFullName();
-      var currentType = currentModel.Types.SingleOrDefault(type =>
-        type.UnderlyingType == currentTypeName);
-      if (currentType == null)
-        throw TypeNotFound(currentTypeName);
-      var currentField = currentType.AllFields
-        .SingleOrDefault(field => field.Name == hint.FieldName);
-      if (currentField == null)
-        throw FieldNotFound(currentTypeName, hint.FieldName);
-      var inheritanceSchema = currentType.Hierarchy.InheritanceSchema;
-
-      switch (inheritanceSchema)
-      {
-        case InheritanceSchema.ClassTable:
-          affectedColumns.Add(GetColumnPath(currentField.DeclaringType.MappingName, currentField.MappingName));
-          break;
-        case InheritanceSchema.SingleTable:
-          affectedColumns.Add(GetColumnPath(currentType.Hierarchy.Root.MappingName, currentField.MappingName));
-          break;
-        case InheritanceSchema.ConcreteTable:
-          var typeToProcess = GetAffectedMappedTypes(currentType,
-            currentType.Hierarchy.InheritanceSchema == InheritanceSchema.ConcreteTable);
-          affectedColumns.AddRange(
-            typeToProcess.Select(type => GetColumnPath(type.MappingName, currentField.MappingName)));
-          break;
-        default:
-          throw Exceptions.InternalError(String.Format(
-            Strings.ExInheritanceSchemaIsInvalid, inheritanceSchema), Log.Instance);
-      }
-      hint.AffectedColumns = new ReadOnlyList<string>(affectedColumns);
-    }
-
-    private void UpdateAffectedColumns(RemoveFieldHint hint)
-    {
-      var affectedColumns = new List<string>();
-      var typeName = hint.Type;
-      var storedType = storedModel.Types.SingleOrDefault(type => type.UnderlyingType == typeName);
-      if (storedType == null)
-        throw TypeNotFound(typeName);
-      var storedField = storedType.AllFields
-        .SingleOrDefault(field => field.Name == hint.Field);
-      if (storedField == null)
-        throw FieldNotFound(typeName, hint.Field);
-      foreach (var primitiveField in storedField.PrimitiveFields)
-      {
-        var inheritanceSchema = storedType.Hierarchy.InheritanceSchema;
-        switch (inheritanceSchema)
-        {
-          case InheritanceSchema.ClassTable:
-            affectedColumns.Add(
-              GetColumnPath(primitiveField.DeclaringType.MappingName, primitiveField.MappingName));
-            break;
-          case InheritanceSchema.SingleTable:
-            affectedColumns.Add(
-              GetColumnPath(storedType.Hierarchy.Root.MappingName, primitiveField.MappingName));
-            break;
-          case InheritanceSchema.ConcreteTable:
-            var typeToProcess = GetAffectedMappedTypes(
-              storedType,
-              storedType.Hierarchy.InheritanceSchema == InheritanceSchema.ConcreteTable);
-            affectedColumns.AddRange(
-              typeToProcess.Select(type => GetColumnPath(type.MappingName, primitiveField.MappingName)));
-            break;
-          default:
-            throw Exceptions.InternalError(String.Format(Strings.ExInheritanceSchemaIsInvalid, inheritanceSchema), Log.Instance);
-        }
-      }
-      hint.AffectedColumns = new ReadOnlyList<string>(affectedColumns);
-    }
-
-    #endregion
-
-    #region Helpers
-
-    private bool IsRemoved(StoredTypeInfo type)
-    {
-      return !typeMapping.ContainsKey(type);
-    }
-
-    private bool IsRemoved(StoredFieldInfo field)
-    {
-      return !fieldMapping.ContainsKey(field);
-    }
-
-    private bool IsMovedToAnotherHierarchy(StoredTypeInfo oldType)
-    {
-      var newType = typeMapping.GetValueOrDefault(oldType);
-      if (newType==null)
-        return false; // Type is removed
-      var oldRoot = oldType.Hierarchy.Root;
-      if (oldRoot==null)
-        return false; // Just to be sure
-      var newRoot = newType.Hierarchy.Root;
-      if (newRoot==null)
-        return false; // Just to be sure
-      return newRoot!=typeMapping.GetValueOrDefault(oldRoot);
-    }
-
-    private void RegisterRenameTableHint(string oldTableName, string newTableName)
-    {
-      if (EnsureTableExist(oldTableName))
-        schemaHints.Add(new RenameHint(GetTablePath(oldTableName), GetTablePath(newTableName)));
-    }
-
-    private void RegisterRenameFieldHint(string oldTableName, string newTableName, string oldColumnName, string newColumnName)
-    {
-      if (EnsureTableExist(oldTableName) && EnsureFieldExist(oldTableName, oldColumnName))
-        schemaHints.Add(new RenameHint(
-          GetColumnPath(oldTableName, oldColumnName),
-          GetColumnPath(newTableName, newColumnName)));
-        
-    }
-
-    private bool EnsureTableExist(string tableName)
-    {
-      if (!extractedModel.Tables.Contains(tableName)) {
-        Log.Warning(Strings.ExTableXIsNotFound, tableName);
-        return false;
-      }
-      return true;
-    }
-
-    private bool EnsureFieldExist(string tableName, string fieldName)
-    {
-      if (!EnsureTableExist(tableName))
-        return false;
-      if (!extractedModel.Tables[tableName].Columns.Contains(fieldName)) {
-        Log.Warning(Strings.ExColumnXIsNotFoundInTableY, fieldName, tableName);
-        return false;
-      }
-      return true;
-    }
-
-    #endregion
-    
-    #region Static helpers
-
-    private static IEnumerable<StoredTypeInfo> GetNonConnectorTypes(StoredDomainModel model)
-    {
-      var connectorTypes = (
-        from association in model.Associations
-        let type = association.ConnectorType
-        where type != null
-        select type
-        ).ToHashSet();
-      return model.Types.Where(type => !connectorTypes.Contains(type));
-    }
-
-    private List<StoredTypeInfo> GetRemovedTypes(StoredDomainModel model)
-    {
-      return (
-        from type in GetNonConnectorTypes(model)
-        where type.IsEntity && (!type.IsAbstract) && (!type.IsGeneric) && (!type.IsInterface)
-        where IsRemoved(type)
-        select type
-        ).ToList();
-    }
-
-    private List<StoredTypeInfo> GetMovedTypes(StoredDomainModel model)
-    {
-      return (
-        from type in GetNonConnectorTypes(model)
-        where type.IsEntity && (!type.IsAbstract) && (!type.IsGeneric) && (!type.IsInterface)
-        where IsMovedToAnotherHierarchy(type)
-        select type
-        ).ToList();
-    }
-
-    private static IEnumerable<StoredTypeInfo> GetAffectedMappedTypes(StoredTypeInfo type, bool includeInheritors)
-    {
-      var result = EnumerableUtils.One(type);
-      if (includeInheritors)
-        result = result.Concat(type.AllDescendants);
-      if (type.Hierarchy.InheritanceSchema==InheritanceSchema.ConcreteTable)
-        result = result.Where(t => !t.IsAbstract);
-      return result;
-    }
-
-    private static Type GetNewType(string oldTypeName, Dictionary<string,Type> newTypes, Dictionary<string,RenameTypeHint> hints)
-    {
-      RenameTypeHint hint;
-      Type newType;
-      return hints.TryGetValue(oldTypeName, out hint)
-        ? hint.NewType
-        : (newTypes.TryGetValue(oldTypeName, out newType) ? newType : null);
-    }
-
-    private static ClassifiedCollection<string,  Pair<string, string[]>> GetGenericTypes(StoredDomainModel model)
-    {
-      var genericTypes = new ClassifiedCollection<string,  Pair<string, string[]>>(pair => new [] {pair.First});
-      foreach (var typeInfo in model.Types.Where(type => type.IsGeneric)) {
-        var typeDefinitionName = typeInfo.GenericTypeDefinition;
-        genericTypes.Add(new Pair<string, string[]>(typeDefinitionName, typeInfo.GenericArguments));
-      }
-      return genericTypes;
-    }
-
-    private static ClassifiedCollection<Type,  Pair<Type, Type[]>> GetGenericTypes(DomainModel model)
-    {
-      var genericTypes = new ClassifiedCollection<Type,  Pair<Type, Type[]>>(pair => new [] {pair.First});
-      foreach (var typeInfo in model.Types.Where(type => type.UnderlyingType.IsGenericType)) {
-        var typeDefinition = typeInfo.UnderlyingType.GetGenericTypeDefinition();
-        genericTypes.Add(new Pair<Type, Type[]>(typeDefinition, typeInfo.UnderlyingType.GetGenericArguments()));
-      }
-      return genericTypes;
-    }
-
-    private static string GetGenericTypeFullName(string genericDefinitionTypeName, string[] genericArgumentNames)
-    {
-      return string.Format("{0}<{1}>", genericDefinitionTypeName.Replace("<>", string.Empty), 
-        genericArgumentNames.ToCommaDelimitedString());
-    }
-
-    private static string GetTablePath(string name)
-    {
-      return string.Format("Tables/{0}", name);
-    }
-
-    private static string GetColumnPath(string tableName, string columnName)
-    {
-      return string.Format("Tables/{0}/Columns/{1}", tableName, columnName);
-    }
-
-    private static string GetTypeIdMappingName(StoredTypeInfo type)
-    {
-      var typeIdField = type.AllFields.Single(field => field.Name==WellKnown.TypeIdFieldName);
-      return typeIdField.MappingName;
-    }
-
-    private static Pair<StoredFieldInfo>[] JoinFieldsByOriginalName(
-      IEnumerable<StoredFieldInfo> sources, IEnumerable<StoredFieldInfo> targets)
-    {
-      var result =
-        from source in sources
-        join target in targets
-          on source.OriginalName equals target.OriginalName
-        select new Pair<StoredFieldInfo>(source, target);
-      return result.ToArray();
-    }
-
-    private static Pair<string>[] AssociateMappedKeyFields(
-      StoredHierarchyInfo sourceHierarchy,
-      StoredHierarchyInfo targetHierarchy)
-    {
-      var sourceKeyFields = sourceHierarchy.Root.Fields
-        .Where(field => field.IsPrimaryKey)
-        .ToArray();
-      var targetKeyFields = targetHierarchy.Root.Fields
-        .Where(field => field.IsPrimaryKey)
-        .ToArray();
-      if (sourceKeyFields.Length != targetKeyFields.Length)
-        return null;
-      var pairedKeyFields = JoinFieldsByOriginalName(sourceKeyFields, targetKeyFields);
-      if (pairedKeyFields.Length != sourceKeyFields.Length)
-        return null;
-      return AssociateMappedFields(pairedKeyFields);
-    }
-
-    private static Pair<string>[] AssociateMappedFields(params Pair<StoredFieldInfo>[] fieldsToProcess)
-    {
-      var result = new List<Pair<StoredFieldInfo>>();
-      var tasks = new Queue<Pair<StoredFieldInfo>>();
-      foreach (var task in fieldsToProcess)
-        tasks.Enqueue(task);
-      while (tasks.Count > 0) {
-        var task = tasks.Dequeue();
-        var source = task.First;
-        var target = task.Second;
-        // both fields are primitive -> put to result is types match
-        if (source.IsPrimitive && target.IsPrimitive) {
-          if (source.ValueType!=target.ValueType)
-            return null;
-          result.Add(task);
-          continue;
-        }
-        // exactly one of the fields is primitive -> failure
-        if (source.IsPrimitive || target.IsPrimitive)
-          return null;
-        // both fields are not primitive -> recursively process nested fields
-        if (source.Fields.Length != target.Fields.Length)
-          return null;
-        var pairedNestedFields = JoinFieldsByOriginalName(source.Fields, target.Fields);
-        if (pairedNestedFields.Length != source.Fields.Length)
-          return null;
-        foreach (var newTask in pairedNestedFields)
-          tasks.Enqueue(newTask);
-      }
-      return result
-        .Select(mapping => new Pair<string>(mapping.First.MappingName, mapping.Second.MappingName))
-        .ToArray();
-    }
-
-    #endregion
-
-    #region Exception helpers
-
-    private static InvalidOperationException TypeNotFound(string name)
-    {
-      return new InvalidOperationException(string.Format(
-        Strings.ExTypeXIsNotFound, name));
-    }
-
-    private static InvalidOperationException FieldNotFound(string typeName, string fieldName)
-    {
-      return new InvalidOperationException(string.Format(
-        Strings.ExFieldXYIsNotFound, typeName, fieldName));
-    }
-
-    private static InvalidOperationException HintConflict(UpgradeHint hintOne, UpgradeHint hintTwo)
-    {
-      return new InvalidOperationException(string.Format(
-        Strings.ExHintXIsConflictingWithHintY, hintOne, hintTwo));
-    }
-
-    private static InvalidOperationException KeysDoNotMatch(string typeOne, string typeTwo)
-    {
-      return new InvalidOperationException(string.Format(
-        Strings.ExKeyOfXDoesNotMatchKeyOfY, typeOne, typeTwo));
-    }
-
-    private static InvalidOperationException FieldsDoNotMatch(StoredFieldInfo fieldOne, StoredFieldInfo fieldTwo)
-    {
-      var nameOne = fieldOne.DeclaringType.UnderlyingType + "." + fieldOne.Name;
-      var nameTwo = fieldTwo.DeclaringType.UnderlyingType + "." + fieldTwo.Name;
-      return new InvalidOperationException(string.Format(
-        Strings.ExStructureOfFieldXDoesNotMatchStructureOfFieldY, nameOne, nameTwo));
-    }
-
-    private static InvalidOperationException TypeIsNotInHierarchy(string type)
-    {
-      return new InvalidOperationException(string.Format(
-        Strings.ExTypeXMustBelongToHierarchy, type));
-    }
-
-    #endregion
-    
-    
-    // Constructors
-
-    public HintGenerator(StoredDomainModel storedModel, DomainModel currentModel, StorageInfo extractedModel)
-    {
-      reverseFieldMapping = new Dictionary<StoredFieldInfo, StoredFieldInfo>();
-      fieldMapping = new Dictionary<StoredFieldInfo, StoredFieldInfo>();
-      reverseTypeMapping = new Dictionary<StoredTypeInfo, StoredTypeInfo>();
-      typeMapping = new Dictionary<StoredTypeInfo, StoredTypeInfo>();
-      this.extractedModel = extractedModel;
-      this.storedModel = storedModel;
-      this.currentModel = currentModel.ToStoredModel();
-      this.currentModel.UpdateReferences();
-      currentTypes = this.currentModel.Types.ToDictionary(t => t.UnderlyingType);
-      storedTypes = this.storedModel.Types.ToDictionary(t => t.UnderlyingType);
-    }
-  }
-}
+// Copyright (C) 2003-2010 Xtensive LLC.
+// All rights reserved.
+// For conditions of distribution and use, see license.
+// Created by: Denis Krjuchkov
+// Created:    2009.06.04
+
+using System;
+using System.Collections.Generic;
+using System.Linq;
+using Xtensive.Core;
+using Xtensive.Core.Collections;
+using Xtensive.Core.Reflection;
+using Xtensive.Modelling.Comparison.Hints;
+using Xtensive.Storage.Model;
+using Xtensive.Storage.Model.Stored;
+using Xtensive.Storage.Resources;
+using Xtensive.Storage.Indexing.Model;
+using Xtensive.Storage.Building;
+
+namespace Xtensive.Storage.Upgrade
+{
+  internal sealed class HintGenerator
+  {
+    private readonly StoredDomainModel storedModel;
+    private readonly StoredDomainModel currentModel;
+    private readonly StorageInfo extractedModel;
+
+    private readonly Dictionary<string, StoredTypeInfo> currentTypes;
+    private readonly Dictionary<string, StoredTypeInfo> storedTypes;
+    private readonly Dictionary<StoredTypeInfo, StoredTypeInfo> typeMapping;
+    private readonly Dictionary<StoredTypeInfo, StoredTypeInfo> reverseTypeMapping;
+    private readonly Dictionary<StoredFieldInfo, StoredFieldInfo> fieldMapping;
+    private readonly Dictionary<StoredFieldInfo, StoredFieldInfo> reverseFieldMapping;
+    
+    private readonly List<Hint> schemaHints = new List<Hint>();
+
+    public HintGenerationResult GenerateHints(IEnumerable<UpgradeHint> upgradeHints)
+    {
+      // Starting from generics
+      var hints = new NativeTypeClassifier<UpgradeHint>(true);
+      hints.AddRange(RewriteGenericTypeHints(upgradeHints));
+      
+      // Type-level processing
+      
+      // Processing type renames
+      var renameTypeHints = hints.GetItems<RenameTypeHint>().ToList();
+      var removeTypeHints = hints.GetItems<RemoveTypeHint>().ToList();
+      BuildTypeMapping(renameTypeHints, removeTypeHints);
+
+      // Field-level processing
+      
+      // Building field mapping
+      var renameFieldHints = hints.GetItems<RenameFieldHint>().ToList();
+      var changeFieldTypeHints = hints.GetItems<ChangeFieldTypeHint>().ToList();
+      BuildFieldMapping(renameFieldHints, changeFieldTypeHints);
+
+      // Updating mappings for connector types
+      BuildConnectorTypeMapping();
+      
+      // Processing field movements
+      var moveFieldHints = hints.GetItems<MoveFieldHint>().ToList();
+      hints.AddRange(RewriteMoveFieldHints(moveFieldHints));
+      hints.AddRange(GenerateTypeIdFieldRemoveHintsForConcreteTable());
+      
+      // Generating schema hints
+
+      GenerateRenameTableHints();
+      GenerateRenameColumnHints();
+
+      var copyFieldHints = hints.GetItems<CopyFieldHint>().ToList();
+      GenerateCopyColumnHints(copyFieldHints);
+
+      var removedTypes = GetRemovedTypes(storedModel);
+      GenerateRecordCleanupHints(removedTypes, false);
+      
+      var movedTypes = GetMovedTypes(storedModel);
+      GenerateRecordCleanupHints(movedTypes, true);
+      
+      // Adding useful info
+
+      CalculateAffectedTablesAndColumns(hints);
+
+      // Hints validation
+      ValidateHints(hints);
+
+      return new HintGenerationResult(hints.ToList(), schemaHints);
+    }
+
+    #region Validation
+
+    private void ValidateHints(NativeTypeClassifier<UpgradeHint> hints)
+    {
+      ValidateRenameTypeHints(hints.GetItems<RenameTypeHint>());
+      ValidateRemoveTypeHints(hints.GetItems<RemoveTypeHint>());
+      ValidateRenameFieldHints(hints.GetItems<RenameFieldHint>());
+      ValidateRemoveFieldHints(hints.GetItems<RemoveFieldHint>());
+      ValidateCopyFieldHints(hints.GetItems<CopyFieldHint>());
+    }
+
+    private void ValidateRenameTypeHints(IEnumerable<RenameTypeHint> hints)
+    {
+      var sourceTypes = new Dictionary<string, RenameTypeHint>();
+      var targetTypes = new Dictionary<Type, RenameTypeHint>();
+      foreach (var hint in hints) {
+        var newTypeName = hint.NewType.GetFullName();
+        var oldTypeName = hint.OldType;
+        // Checking that types exists in models
+        if (!currentModel.Types.Any(type => type.UnderlyingType==newTypeName))
+          throw TypeNotFound(hint.NewType.GetFullName());
+        if (!storedModel.Types.Any(type => type.UnderlyingType==oldTypeName))
+          throw TypeNotFound(hint.OldType);
+        // Each original type should be used only once
+        // Each result type should be used only once
+        RenameTypeHint evilHint;
+        if (sourceTypes.TryGetValue(hint.OldType, out evilHint))
+          throw HintConflict(hint, evilHint);
+        if (targetTypes.TryGetValue(hint.NewType, out evilHint))
+          throw HintConflict(hint, evilHint);
+        sourceTypes.Add(hint.OldType, hint);
+        targetTypes.Add(hint.NewType, hint);
+      }
+    }
+    
+    private void ValidateRenameFieldHints(IEnumerable<RenameFieldHint> hints)
+    {
+      var sourceFields = new Dictionary<Pair<Type, string>, RenameFieldHint>();
+      var targetFields = new Dictionary<Pair<Type, string>, RenameFieldHint>();
+      foreach (var hint in hints) {
+        // Both target and source fields should exist
+        var targetTypeName = hint.TargetType.GetFullName();
+        var targetType = currentModel.Types.SingleOrDefault(type => type.UnderlyingType==targetTypeName);
+        if (targetType==null)
+          throw TypeNotFound(targetTypeName);
+        var sourceType = reverseTypeMapping[targetType];
+        var sourceTypeName = sourceType.UnderlyingType;
+        if (!sourceType.Fields.Any(field => field.Name==hint.OldFieldName))
+          throw FieldNotFound(sourceTypeName, hint.OldFieldName);
+        if (!targetType.Fields.Any(field => field.Name==hint.NewFieldName))
+          throw FieldNotFound(targetTypeName, hint.NewFieldName);
+        // Each source field should be used only once
+        // Each destination field should be used only once
+        RenameFieldHint evilHint;
+        var sourceField = new Pair<Type, string>(hint.TargetType, hint.OldFieldName);
+        var targetField = new Pair<Type, string>(hint.TargetType, hint.NewFieldName);
+        if (sourceFields.TryGetValue(sourceField, out evilHint))
+          throw HintConflict(hint, evilHint);
+        if (targetFields.TryGetValue(targetField, out evilHint))
+          throw HintConflict(hint, evilHint);
+        sourceFields.Add(sourceField, hint);
+        targetFields.Add(targetField, hint);
+      }
+    }
+
+    private void ValidateCopyFieldHints(IEnumerable<CopyFieldHint> hints)
+    {
+      foreach (var hint in hints) {
+        // Checking source type and field
+        var sourceTypeName = hint.SourceType;
+        var sourceType = storedModel.Types.SingleOrDefault(type => type.UnderlyingType==sourceTypeName);
+        if (sourceType==null)
+          throw TypeNotFound(sourceTypeName);
+        if (!sourceType.AllFields.Any(field => field.Name==hint.SourceField))
+          throw FieldNotFound(sourceTypeName, hint.SourceField);
+        // Checking destination type and field
+        var targetTypeName = hint.TargetType.GetFullName();
+        var targetType = currentModel.Types.SingleOrDefault(type => type.UnderlyingType==targetTypeName);
+        if (targetType==null)
+          throw TypeNotFound(targetTypeName);
+        if (!targetType.AllFields.Any(field => field.Name==hint.TargetField))
+          throw FieldNotFound(targetTypeName, hint.TargetField);
+      }
+    }
+
+    private void ValidateRemoveFieldHints(IEnumerable<RemoveFieldHint> hints)
+    {
+      foreach (var hint in hints) {
+        // Checking source type and field
+        var sourceTypeName = hint.Type;
+        var sourceType = storedModel.Types.SingleOrDefault(type => type.UnderlyingType==sourceTypeName);
+        if (sourceType==null)
+          throw TypeNotFound(sourceTypeName);
+        if (!sourceType.AllFields.Any(field => field.Name==hint.Field))
+          throw FieldNotFound(sourceTypeName, hint.Field);
+      }
+    }
+
+    private void ValidateRemoveTypeHints(IEnumerable<RemoveTypeHint> hints)
+    {
+      foreach (var hint in hints) {
+        // Checking source type
+        var sourceTypeName = hint.Type;
+        var sourceType = storedModel.Types.SingleOrDefault(type => type.UnderlyingType==sourceTypeName);
+        if (sourceType==null)
+          throw TypeNotFound(sourceTypeName);
+      }
+    }
+
+    #endregion
+
+    #region Map
+
+    private void MapType(StoredTypeInfo oldType, StoredTypeInfo newType)
+    {
+      if (typeMapping.ContainsKey(oldType))
+        throw new InvalidOperationException(String.Format(Strings.ExTypeMappingDoesNotContainXType, oldType));
+      typeMapping[oldType] = newType;
+      reverseTypeMapping[newType] = oldType;
+      reverseTypeMapping[newType] = oldType;
+    }
+
+    private void MapField(StoredFieldInfo oldField, StoredFieldInfo newField)
+    {
+      if (fieldMapping.ContainsKey(oldField))
+        throw new InvalidOperationException(String.Format(Strings.ExFieldMappingDoesNotContainField, oldField));
+      fieldMapping[oldField] = newField;
+      reverseFieldMapping[newField] = oldField;
+    }
+
+    private void MapNestedFields(StoredFieldInfo oldField, StoredFieldInfo newField)
+    {
+      var oldNestedFields = ((IEnumerable<StoredFieldInfo>) oldField.Fields).ToArray();
+      if (oldNestedFields.Length==0)
+        return;
+      var oldValueType = storedModel.Types
+        .Single(type => type.UnderlyingType==oldField.ValueType);
+      foreach (var oldNestedField in oldNestedFields) {
+        var oldNestedFieldOriginalName = oldNestedField.OriginalName;
+        var oldNestedFieldOrigin = oldValueType.AllFields
+          .Single(field => field.Name==oldNestedFieldOriginalName);
+        if (!fieldMapping.ContainsKey(oldNestedFieldOrigin))
+          continue;
+        var newNestedFieldOrigin = fieldMapping[oldNestedFieldOrigin];
+        var newNestedField = newField.Fields
+          .Single(field => field.OriginalName==newNestedFieldOrigin.Name);
+        MapFieldRecursively(oldNestedField, newNestedField);
+      }
+    }
+
+    private void MapFieldRecursively(StoredFieldInfo oldField, StoredFieldInfo newField)
+    {
+      MapField(oldField, newField);
+      MapNestedFields(oldField, newField);
+    }
+
+    private void BuildTypeMapping(IEnumerable<RenameTypeHint> renames, IEnumerable<RemoveTypeHint> removes)
+    {
+      // Excluding EntitySetItem<TL,TR> descendants.
+      // They're not interesting at all for us, since
+      // these types aren't ever referenced.
+      IEnumerable<StoredTypeInfo> oldModelTypes = GetNonConnectorTypes(storedModel);
+
+      var newConnectorTypes = currentModel.Associations
+        .Select(association => association.ConnectorType)
+        .Where(type => type!=null)
+        .ToHashSet();
+
+      var newModelTypes = currentModel.Types
+        .Where(type => !newConnectorTypes.Contains(type))
+        .ToDictionary(type => type.UnderlyingType);
+
+      var renameLookup = renames.ToDictionary(hint => hint.OldType);
+      var removeLookup = removes.ToDictionary(hint => hint.Type);
+
+      // Mapping types
+      foreach (var oldType in oldModelTypes) {
+        var removeTypeHint = removeLookup.GetValueOrDefault(oldType.UnderlyingType);
+        if (removeTypeHint!=null)
+          continue;
+        var renameTypeHint = renameLookup.GetValueOrDefault(oldType.UnderlyingType);
+        var newTypeName = renameTypeHint!=null
+          ? renameTypeHint.NewType.GetFullName()
+          : oldType.UnderlyingType;
+        var newType = newModelTypes.GetValueOrDefault(newTypeName);
+        if (newType != null)
+          MapType(oldType, newType);
+      }
+    }
+
+    private void BuildFieldMapping(IEnumerable<RenameFieldHint> renames, IEnumerable<ChangeFieldTypeHint> typeChanges)
+    {
+      foreach (var pair in typeMapping)
+        BuildFieldMapping(renames, typeChanges, pair.Key, pair.Value);
+      foreach (var pair in fieldMapping.ToList()) // Will be modified, so .ToList is necessary
+        MapNestedFields(pair.Key, pair.Value);
+    }
+
+    private void BuildFieldMapping(IEnumerable<RenameFieldHint> renames, IEnumerable<ChangeFieldTypeHint> typeChanges, 
+      StoredTypeInfo oldType, StoredTypeInfo newType)
+    {
+      var newFields = newType.Fields.ToDictionary(field => field.Name);
+      foreach (var oldField in oldType.Fields) {
+        var renameHint = renames
+          .FirstOrDefault(hint => hint.OldFieldName==oldField.Name && hint.TargetType.GetFullName()==newType.UnderlyingType);
+        var newFieldName = renameHint!=null
+          ? renameHint.NewFieldName
+          : oldField.Name;
+        var newField = newFields.GetValueOrDefault(newFieldName);
+        if (newField==null)
+          continue;
+        if (oldField.IsStructure) {
+          // If it is structure, we map it immediately
+          MapField(oldField, newField);
+          continue;
+        }
+        var typeChangeHint = typeChanges
+          .FirstOrDefault(hint => hint.Type.GetFullName()==newType.UnderlyingType && hint.FieldName==newField.Name);
+        if (typeChangeHint==null) {
+          // Check & skip field if type is changed
+          var newValueTypeName = newField.IsEntitySet
+            ? newField.ItemType
+            : newField.ValueType;
+          var oldValueTypeName = oldField.IsEntitySet
+            ? oldField.ItemType
+            : oldField.ValueType;
+          var newValueType = currentTypes.GetValueOrDefault(newValueTypeName);
+          var oldValueType = storedTypes.GetValueOrDefault(oldValueTypeName);
+          if (newValueType!=null && oldValueType!=null) {
+            // We deal with reference field
+            var mappedOldValueType = typeMapping.GetValueOrDefault(oldValueType);
+            if (mappedOldValueType==null)
+              // Mapped to nothing = removed
+              continue;
+            if (mappedOldValueType!=newValueType && !newValueType.AllDescendants.Contains(mappedOldValueType))
+              // This isn't a Dog -> Animal type mapping
+              continue;
+          }
+          else
+            // We deal with regular field
+            if (oldValueTypeName!=newValueTypeName)
+              continue;
+        }
+        MapField(oldField, newField);
+      }
+    }
+
+    private void BuildConnectorTypeMapping()
+    {
+      var oldAssociations = storedModel.Associations
+        .Where(association => association.ConnectorType!=null);
+      foreach (var oldAssociation in oldAssociations) {
+        if (typeMapping.ContainsKey(oldAssociation.ConnectorType))
+          continue;
+        
+        var oldReferencingField = oldAssociation.ReferencingField;
+        var oldReferencingType = oldReferencingField.DeclaringType;
+
+        var newReferencingType = typeMapping.GetValueOrDefault(oldReferencingType);
+        if (newReferencingType==null)
+          continue;
+
+        var newReferencingField = fieldMapping.GetValueOrDefault(oldReferencingField);
+        if (newReferencingField==null)
+          newReferencingField = newReferencingType.Fields
+            .SingleOrDefault(field => field.Name==oldReferencingField.Name);
+        if (newReferencingField==null)
+          continue;
+
+        var newAssociation = currentModel.Associations
+          .SingleOrDefault(association => association.ReferencingField==newReferencingField);
+        if (newAssociation==null || newAssociation.ConnectorType==null)
+          continue;
+          
+        MapType(oldAssociation.ConnectorType, newAssociation.ConnectorType);
+
+        var oldMaster = oldAssociation.ConnectorType.AllFields
+          .Single(field => field.Name==WellKnown.MasterFieldName);
+        var newMaster = newAssociation.ConnectorType.AllFields
+          .Single(field => field.Name==WellKnown.MasterFieldName);
+        var oldSlave = oldAssociation.ConnectorType.AllFields
+          .Single(field => field.Name==WellKnown.SlaveFieldName);
+        var newSlave = newAssociation.ConnectorType.AllFields
+          .Single(field => field.Name==WellKnown.SlaveFieldName);
+
+        MapFieldRecursively(oldMaster, newMaster);
+        MapFieldRecursively(oldSlave, newSlave);
+      }
+    }
+
+    #endregion
+
+    #region Hint rewriting
+
+    private IEnumerable<UpgradeHint> RewriteGenericTypeHints(IEnumerable<UpgradeHint> hints)
+    {
+      var renameTypeHints = hints.OfType<RenameTypeHint>().ToList();
+      var renameGenericTypeHints = renameTypeHints.Where(hint => hint.NewType.IsGenericTypeDefinition).ToList();
+      var renameFieldHints = hints.OfType<RenameFieldHint>().Where(hint => hint.TargetType.IsGenericTypeDefinition).ToList();
+
+      // Build generic types mapping
+      var genericTypeMapping = new List<Triplet<string, Type, List<Pair<string, Type>>>>();
+      var oldGenericTypes = GetGenericTypes(storedModel);
+      var newGenericTypes = GetGenericTypes(BuildingContext.Demand().Model);
+      var renamedTypesLookup = renameTypeHints.ToDictionary(h => h.OldType);
+      var newTypesLookup     = newGenericTypes.GetClasses().ToDictionary(t => t.GetFullName());
+      foreach (var oldGenericDefName in oldGenericTypes.GetClasses()) {
+        var newGenericDefType = GetNewType(oldGenericDefName, newTypesLookup, renamedTypesLookup);
+        if (newGenericDefType==null)
+          continue;
+        foreach (var pair in oldGenericTypes.GetItems(oldGenericDefName)) {
+          var genericArgumentsMapping = new List<Pair<string, Type>>();
+          foreach (string oldGenericArgumentType in pair.Second) {
+            var newGenericArgumentType = GetNewType(oldGenericArgumentType, newTypesLookup, renamedTypesLookup);
+            if (newGenericArgumentType==null)
+              break;
+            genericArgumentsMapping.Add(new Pair<string, Type>(oldGenericArgumentType, newGenericArgumentType));
+          }
+          if (genericArgumentsMapping.Count == pair.Second.Length)
+            genericTypeMapping.Add(new Triplet<string, Type, List<Pair<string, Type>>>(
+              oldGenericDefName, newGenericDefType, genericArgumentsMapping));
+        }
+      }
+
+      // Build rename generic type hints
+      var rewrittenHints = new List<UpgradeHint>();
+      foreach (var triplet in genericTypeMapping) {
+        var oldGenericArguments = triplet.Third.Select(pair => pair.First).ToArray();
+        var newGenericArguments = triplet.Third.Select(pair => pair.Second).ToArray();
+        var oldTypeFullName = GetGenericTypeFullName(triplet.First, oldGenericArguments);
+        var newType = triplet.Second.MakeGenericType(newGenericArguments);
+        if (oldTypeFullName != newType.GetFullName())
+          rewrittenHints.Add(new RenameTypeHint(oldTypeFullName, newType));
+      }
+
+      var genericTypeDefLookup = (
+        from triplet in genericTypeMapping
+        group triplet by triplet.Second.GetGenericTypeDefinition()
+        into g
+        select new {Definition = g.Key, Instances = g.ToArray()}
+        ).ToDictionary(g => g.Definition);
+      
+      // Build rename generic type field hints
+      foreach (var hint in renameFieldHints) {
+        var newGenericDefType = hint.TargetType;
+        var instanceGroup = genericTypeDefLookup.GetValueOrDefault(newGenericDefType);
+        if (instanceGroup==null)
+          continue;
+        foreach (var triplet in instanceGroup.Instances) {
+          var newGenericArguments = triplet.Third.Select(pair => pair.Second).ToArray();
+          rewrittenHints.Add(new RenameFieldHint(newGenericDefType.MakeGenericType(newGenericArguments), 
+            hint.OldFieldName, hint.NewFieldName));
+        }
+      }
+
+      // Return new hint set
+      return hints
+        .Except(renameGenericTypeHints.Cast<UpgradeHint>())
+        .Except(renameFieldHints.Cast<UpgradeHint>())
+        .Concat(rewrittenHints);
+    }
+
+    private IEnumerable<UpgradeHint> RewriteMoveFieldHints(IEnumerable<MoveFieldHint> moveFieldHints)
+    {
+      foreach (var hint in moveFieldHints) {
+        yield return new CopyFieldHint(hint.SourceType, hint.SourceField, hint.TargetType, hint.TargetField);
+        yield return new RemoveFieldHint(hint.SourceType, hint.SourceField);
+      }
+    }
+
+    #endregion
+
+    #region Hint generation
+
+    private IEnumerable<UpgradeHint> GenerateTypeIdFieldRemoveHintsForConcreteTable()
+    {
+      // Removes TypeId field ( = column) from hierarchies with ConcreteTable inheritance mapping
+      var result = new List<UpgradeHint>();
+      var types =
+        from pair in typeMapping
+        let sourceHierarchy = pair.Key.Hierarchy
+        let targetHierarchy = pair.Value.Hierarchy
+        where
+          targetHierarchy != null && sourceHierarchy != null &&
+          targetHierarchy.InheritanceSchema == InheritanceSchema.ConcreteTable
+        select pair.Key;
+      foreach (var type in types) {
+        var typeIdField = type.Fields.SingleOrDefault(f => f.IsTypeId);
+        if (typeIdField==null) // Table of old type may not contain TypeId
+          continue;
+        var targetType = typeMapping[type];
+        var targetTypeIdField = targetType.Fields.Single(f => f.IsTypeId);
+        if (targetTypeIdField.IsPrimaryKey)
+          continue;
+        if (!extractedModel.Tables.Contains(type.MappingName))
+          continue;
+        if (!extractedModel.Tables[type.MappingName].Columns.Contains(typeIdField.MappingName))
+          continue;
+        var hint = new RemoveFieldHint(type.UnderlyingType, typeIdField.Name);
+        result.Add(hint);
+      }
+      return result;
+    }
+
+    private void GenerateRenameTableHints()
+    {
+      var mappingsToProcess = typeMapping
+        .Where(type => type.Key.IsEntity)
+        .Where(type => type.Key.Hierarchy.InheritanceSchema!=InheritanceSchema.SingleTable || type.Key.Hierarchy.Root==type.Key);
+      foreach (var mapping in mappingsToProcess) {
+        var oldTable = mapping.Key.MappingName;
+        var newTable = mapping.Value.MappingName;
+        if (oldTable != newTable)
+          RegisterRenameTableHint(oldTable, newTable);
+      }
+    }
+
+    private void GenerateRenameColumnHints()
+    {
+      var fieldsToProcess = fieldMapping
+        .Where(m => m.Key.IsPrimitive && m.Key.DeclaringType.IsEntity);
+      foreach (var mapping in fieldsToProcess) {
+        var oldField = mapping.Key;
+        var newField = mapping.Value;
+        var newType = newField.DeclaringType;
+        switch (newType.Hierarchy.InheritanceSchema) {
+        case InheritanceSchema.ClassTable:
+          // Rename column in inheritors only when field is a key
+          GenerateRenameFieldHint(oldField, newField, newType, newField.IsPrimaryKey);
+          break;
+        case InheritanceSchema.SingleTable:
+          // Always rename only one column
+          GenerateRenameFieldHint(oldField, newField, newType, false);
+          break;
+        case InheritanceSchema.ConcreteTable:
+          // Rename column in all inheritors and type itself
+          GenerateRenameFieldHint(oldField, newField, newType, true);
+          break;
+        default:
+          throw Exceptions.InternalError(String.Format(Strings.ExInheritanceSchemaIsInvalid, newType.Hierarchy.InheritanceSchema), Log.Instance);
+        }
+      }
+    }
+
+    private void GenerateRenameFieldHint(StoredFieldInfo oldField, StoredFieldInfo newField,
+      StoredTypeInfo newType, bool includeInheritors)
+    {
+      if (oldField.MappingName==newField.MappingName)
+        return;
+      foreach (var newTargetType in GetAffectedMappedTypes(newType, includeInheritors)) {
+        StoredTypeInfo oldTargetType;
+        if (!reverseTypeMapping.TryGetValue(newTargetType, out oldTargetType))
+          continue;
+        RegisterRenameFieldHint(oldTargetType.MappingName, newTargetType.MappingName,
+          oldField.MappingName, newField.MappingName);
+      }
+    }
+    
+    private void GenerateCopyColumnHints(IEnumerable<CopyFieldHint> hints)
+    {
+      foreach (var hint in hints)
+        GenerateCopyColumnHint(hint);
+    }
+
+    private void GenerateCopyColumnHint(CopyFieldHint hint)
+    {
+      // searching for all required objects
+      var targetTypeName = hint.TargetType.GetFullName();
+      var targetType = currentModel.Types.SingleOrDefault(type => type.UnderlyingType==targetTypeName);
+      if (targetType==null)
+        throw new InvalidOperationException(String.Format(Strings.ExUpgradeHintTargetTypeNotFound, targetTypeName));
+      var targetField = targetType.AllFields.SingleOrDefault(field => field.Name==hint.TargetField);
+      if (targetField==null)
+        throw new InvalidOperationException(String.Format(Strings.ExUpgradeHintTargetFieldNotFound, hint.TargetField));
+      var targetHierarchy = targetType.Hierarchy;
+
+      var sourceTypeName = hint.SourceType;
+      var sourceType = storedModel.Types.SingleOrDefault(type => type.UnderlyingType==sourceTypeName);
+      if (sourceType==null)
+        throw new InvalidOperationException(String.Format(Strings.ExUpgradeHintSourceTypeNotFound, sourceTypeName));
+      var sourceField = sourceType.AllFields.SingleOrDefault(field => field.Name==hint.SourceField);
+      if (sourceField==null)
+        throw new InvalidOperationException(String.Format(Strings.ExUpgradeHintSourceFieldNotFound, hint.SourceField));
+      var sourceHierarchy = sourceType.Hierarchy;
+      
+      // checking that types have hierarchies
+      if (sourceHierarchy==null)
+        throw TypeIsNotInHierarchy(hint.SourceType);
+      if (targetHierarchy == null)
+        throw TypeIsNotInHierarchy(targetTypeName);
+      
+      // building set of key columns
+      var pairedKeyColumns = AssociateMappedKeyFields(sourceHierarchy, targetHierarchy);
+      if (pairedKeyColumns==null)
+        throw KeysDoNotMatch(sourceTypeName, targetTypeName);
+
+      // building set of copied columns
+      var pairedColumns = AssociateMappedFields(new Pair<StoredFieldInfo>(sourceField, targetField));
+      if (pairedColumns==null)
+        throw FieldsDoNotMatch(sourceField, targetField);
+
+      // building source/destination table/column names
+      var sourceTable = sourceType.MappingName;
+      var targetTables = GetAffectedMappedTypes(targetType, targetHierarchy.InheritanceSchema==InheritanceSchema.ConcreteTable)
+        .Select(type => type.MappingName);
+
+      // generating result hints
+      foreach (var targetTable in targetTables) {
+        var sourceTablePath = GetTablePath(sourceTable);
+        var identities = new List<IdentityPair>();
+        var copiedColumns = new List<Pair<string>>();
+        foreach (var keyColumnPair in pairedKeyColumns)
+          identities.Add(new IdentityPair(
+            GetColumnPath(sourceTable, keyColumnPair.First),
+            GetColumnPath(targetTable, keyColumnPair.Second),
+            false));
+        foreach (var columnPair in pairedColumns)
+          copiedColumns.Add(new Pair<string>(
+            GetColumnPath(sourceTable, columnPair.First),
+            GetColumnPath(targetTable, columnPair.Second)));
+        schemaHints.Add(new CopyDataHint(sourceTablePath, identities, copiedColumns));
+      }
+    }
+
+    private void GenerateRecordCleanupHints(List<StoredTypeInfo> removedTypes, bool isMovedToAnotherHierarchy)
+    {
+      if (!isMovedToAnotherHierarchy)
+        removedTypes.ForEach(GenerateCleanupByForegnKeyHints);
+      removedTypes.ForEach(type => GenerateCleanupByPrimaryKeyHints(type, isMovedToAnotherHierarchy));
+    }
+
+    private void GenerateCleanupByPrimaryKeyHints(StoredTypeInfo removedType, bool isMovedToAnotherHierarchy)
+    {
+      var typesToProcess = new List<StoredTypeInfo>();
+      var hierarchy = removedType.Hierarchy;
+      switch (hierarchy.InheritanceSchema) {
+      case InheritanceSchema.ClassTable:
+        if (!isMovedToAnotherHierarchy)
+          typesToProcess.Add(removedType);
+        typesToProcess.AddRange(removedType.AllAncestors);
+        break;
+      case InheritanceSchema.SingleTable:
+        typesToProcess.Add(hierarchy.Root);
+        break;
+      case InheritanceSchema.ConcreteTable:
+        typesToProcess.Add(removedType);
+        break;
+      default:
+        throw Exceptions.InternalError(String.Format(Strings.ExInheritanceSchemaIsInvalid, hierarchy.InheritanceSchema), Log.Instance);
+      }
+      foreach (var type in typesToProcess) {
+        var tableName = type.MappingName;
+        var sourceTablePath = GetTablePath(tableName);
+        var identities = new List<IdentityPair>();
+        // ConcreteTable schema doesn't include TypeId
+        if (hierarchy.InheritanceSchema != InheritanceSchema.ConcreteTable)
+          identities.Add(new IdentityPair(
+            GetColumnPath(tableName, GetTypeIdMappingName(type)),
+            removedType.TypeId.ToString(),
+            true));
+        schemaHints.Add(
+          new DeleteDataHint(sourceTablePath, identities, isMovedToAnotherHierarchy));
+      }
+    }
+    
+    private void GenerateCleanupByForegnKeyHints(StoredTypeInfo removedType)
+    {
+      var removedTypeAndAncestors = removedType.AllAncestors.AddOne(removedType).ToHashSet();
+      var affectedAssociations = (
+        from association in storedModel.Associations
+        let requiresInverseCleanup = 
+          association.IsMaster &&
+          association.ConnectorType!=null &&
+          removedTypeAndAncestors.Contains(association.ReferencingField.DeclaringType)
+        where
+          // Regular association X.Y, Y must be cleaned up
+          removedTypeAndAncestors.Contains(association.ReferencedType) ||
+          // X.EntitySet<Y>, where X is in removedTypeAndAncestors,
+          // connectorType.X must be cleaned up as well
+          requiresInverseCleanup
+        select new {association, requiresInverseCleanup}
+        ).ToList();
+      foreach (var pair in affectedAssociations) {
+        var association = pair.association;
+        bool requiresInverseCleanup = pair.requiresInverseCleanup;
+        if (association.ConnectorType==null) {
+          // This is regular reference
+          var declaringType = association.ReferencingField.DeclaringType;
+          var inheritanceSchema = declaringType.Hierarchy.InheritanceSchema;
+          GenerateClearReferenceHints(
+            removedType, 
+            GetAffectedMappedTypes(declaringType, inheritanceSchema==InheritanceSchema.ConcreteTable).ToArray(),
+            association,
+            requiresInverseCleanup);
+        }
+        else
+          // This is EntitySet
+          GenerateClearReferenceHints(
+            removedType, 
+            new [] {association.ConnectorType},
+            association,
+            requiresInverseCleanup);
+      }
+    }
+
+    private void GenerateClearReferenceHints(
+      StoredTypeInfo removedType, 
+      StoredTypeInfo[] updatedTypes,
+      StoredAssociationInfo association,
+      bool inverse)
+    {
+      foreach (var updatedType in updatedTypes)
+        GenerateClearReferenceHint(
+          removedType,
+          updatedType,
+          association,
+          inverse);
+    }
+
+    private void GenerateClearReferenceHint(
+      StoredTypeInfo removedType, 
+      StoredTypeInfo updatedType,
+      StoredAssociationInfo association,
+      bool inverse)
+    {
+      if (association.ReferencingField.IsEntitySet && association.ConnectorType==null)
+        // There is nothing to cleanup in class containing EntitySet<T> property,
+        // when T is removed, and EntitySet<T> was paired to a property of T.
+        return;
+
+      var identityFieldsOfRemovedType = removedType.AllFields.Where(f => f.IsPrimaryKey).ToList();
+      var identityFieldsOfUpdatedType = association.ConnectorType!=null
+        ? association.ConnectorType.Fields
+          .Single(field => field.Name==((association.IsMaster ^ inverse) ? WellKnown.SlaveFieldName : WellKnown.MasterFieldName))
+          .Fields
+        : association.ReferencingField.Fields;
+      var pairedIdentityFields = JoinFieldsByOriginalName(identityFieldsOfRemovedType, identityFieldsOfUpdatedType);
+      var pairedIdentityColumns = AssociateMappedFields(pairedIdentityFields);
+      if (pairedIdentityColumns==null)
+        throw new InvalidOperationException(
+          String.Format(Strings.ExPairedIdentityColumnsForTypesXAndXNotFound, removedType, updatedType));
+
+      var sourceTablePath = GetTablePath(updatedType.MappingName);
+      var identities = pairedIdentityColumns.Select(pair =>
+        new IdentityPair(
+          GetColumnPath(updatedType.MappingName, pair.Second),
+          GetColumnPath(removedType.MappingName, pair.First), false))
+        .ToList();
+      if (removedType.Hierarchy.InheritanceSchema!=InheritanceSchema.ConcreteTable)
+        identities.Add(new IdentityPair(
+          GetColumnPath(removedType.MappingName, GetTypeIdMappingName(removedType)),
+          removedType.TypeId.ToString(), true));
+      var updatedColumns = pairedIdentityColumns.Select(pair =>
+        new Pair<string, object>(GetColumnPath(updatedType.MappingName, pair.Second), null))
+        .ToList();
+
+      if (association.ConnectorType==null)
+        schemaHints.Add(new UpdateDataHint(sourceTablePath, identities, updatedColumns));
+      else
+        schemaHints.Add(new DeleteDataHint(sourceTablePath, identities));
+    }
+
+    #endregion
+
+    #region Generate additional info
+
+    private void CalculateAffectedTablesAndColumns(IEnumerable<UpgradeHint> hints)
+    {
+      foreach (var hint in hints) {
+        if (hint is RemoveTypeHint)
+          UpdateAffectedTables((RemoveTypeHint) hint);
+        if (hint is RemoveFieldHint)
+          UpdateAffectedColumns((RemoveFieldHint)hint);
+        if (hint is ChangeFieldTypeHint)
+          UpdateAffectedColumns((ChangeFieldTypeHint)hint);
+      }
+    }
+
+    private void UpdateAffectedTables(RemoveTypeHint hint)
+    {
+      var affectedTables = new List<string>();
+      var typeName = hint.Type;
+      var storedType = storedModel.Types.SingleOrDefault(type =>
+        type.UnderlyingType == typeName);
+      if (storedType == null)
+        throw TypeNotFound(typeName);
+      var inheritanceSchema = storedType.Hierarchy.InheritanceSchema;
+
+      switch (inheritanceSchema)
+      {
+        case InheritanceSchema.ClassTable:
+          affectedTables.Add(GetTablePath(storedType.MappingName));
+          break;
+        case InheritanceSchema.SingleTable:
+          affectedTables.Add(GetTablePath(storedType.Hierarchy.Root.MappingName));
+          break;
+        case InheritanceSchema.ConcreteTable:
+          var typeToProcess = GetAffectedMappedTypes(storedType,
+            storedType.Hierarchy.InheritanceSchema == InheritanceSchema.ConcreteTable);
+          affectedTables.AddRange(
+            typeToProcess.Select(type => GetTablePath(type.MappingName)));
+          break;
+        default:
+          throw Exceptions.InternalError(String.Format(
+            Strings.ExInheritanceSchemaIsInvalid, inheritanceSchema), Log.Instance);
+      }
+      hint.AffectedTables = new ReadOnlyList<string>(affectedTables);
+    }
+
+    private void UpdateAffectedColumns(ChangeFieldTypeHint hint)
+    {
+      var affectedColumns = new List<string>();
+      var currentTypeName = hint.Type.GetFullName();
+      var currentType = currentModel.Types.SingleOrDefault(type =>
+        type.UnderlyingType == currentTypeName);
+      if (currentType == null)
+        throw TypeNotFound(currentTypeName);
+      var currentField = currentType.AllFields
+        .SingleOrDefault(field => field.Name == hint.FieldName);
+      if (currentField == null)
+        throw FieldNotFound(currentTypeName, hint.FieldName);
+      var inheritanceSchema = currentType.Hierarchy.InheritanceSchema;
+
+      switch (inheritanceSchema)
+      {
+        case InheritanceSchema.ClassTable:
+          affectedColumns.Add(GetColumnPath(currentField.DeclaringType.MappingName, currentField.MappingName));
+          break;
+        case InheritanceSchema.SingleTable:
+          affectedColumns.Add(GetColumnPath(currentType.Hierarchy.Root.MappingName, currentField.MappingName));
+          break;
+        case InheritanceSchema.ConcreteTable:
+          var typeToProcess = GetAffectedMappedTypes(currentType,
+            currentType.Hierarchy.InheritanceSchema == InheritanceSchema.ConcreteTable);
+          affectedColumns.AddRange(
+            typeToProcess.Select(type => GetColumnPath(type.MappingName, currentField.MappingName)));
+          break;
+        default:
+          throw Exceptions.InternalError(String.Format(
+            Strings.ExInheritanceSchemaIsInvalid, inheritanceSchema), Log.Instance);
+      }
+      hint.AffectedColumns = new ReadOnlyList<string>(affectedColumns);
+    }
+
+    private void UpdateAffectedColumns(RemoveFieldHint hint)
+    {
+      var affectedColumns = new List<string>();
+      var typeName = hint.Type;
+      var storedType = storedModel.Types.SingleOrDefault(type => type.UnderlyingType == typeName);
+      if (storedType == null)
+        throw TypeNotFound(typeName);
+      var storedField = storedType.AllFields
+        .SingleOrDefault(field => field.Name == hint.Field);
+      if (storedField == null)
+        throw FieldNotFound(typeName, hint.Field);
+      foreach (var primitiveField in storedField.PrimitiveFields)
+      {
+        var inheritanceSchema = storedType.Hierarchy.InheritanceSchema;
+        switch (inheritanceSchema)
+        {
+          case InheritanceSchema.ClassTable:
+            affectedColumns.Add(
+              GetColumnPath(primitiveField.DeclaringType.MappingName, primitiveField.MappingName));
+            break;
+          case InheritanceSchema.SingleTable:
+            affectedColumns.Add(
+              GetColumnPath(storedType.Hierarchy.Root.MappingName, primitiveField.MappingName));
+            break;
+          case InheritanceSchema.ConcreteTable:
+            var typeToProcess = GetAffectedMappedTypes(
+              storedType,
+              storedType.Hierarchy.InheritanceSchema == InheritanceSchema.ConcreteTable);
+            affectedColumns.AddRange(
+              typeToProcess.Select(type => GetColumnPath(type.MappingName, primitiveField.MappingName)));
+            break;
+          default:
+            throw Exceptions.InternalError(String.Format(Strings.ExInheritanceSchemaIsInvalid, inheritanceSchema), Log.Instance);
+        }
+      }
+      hint.AffectedColumns = new ReadOnlyList<string>(affectedColumns);
+    }
+
+    #endregion
+
+    #region Helpers
+
+    private bool IsRemoved(StoredTypeInfo type)
+    {
+      return !typeMapping.ContainsKey(type);
+    }
+
+    private bool IsRemoved(StoredFieldInfo field)
+    {
+      return !fieldMapping.ContainsKey(field);
+    }
+
+    private bool IsMovedToAnotherHierarchy(StoredTypeInfo oldType)
+    {
+      var newType = typeMapping.GetValueOrDefault(oldType);
+      if (newType==null)
+        return false; // Type is removed
+      var oldRoot = oldType.Hierarchy.Root;
+      if (oldRoot==null)
+        return false; // Just to be sure
+      var newRoot = newType.Hierarchy.Root;
+      if (newRoot==null)
+        return false; // Just to be sure
+      return newRoot!=typeMapping.GetValueOrDefault(oldRoot);
+    }
+
+    private void RegisterRenameTableHint(string oldTableName, string newTableName)
+    {
+      if (EnsureTableExist(oldTableName))
+        schemaHints.Add(new RenameHint(GetTablePath(oldTableName), GetTablePath(newTableName)));
+    }
+
+    private void RegisterRenameFieldHint(string oldTableName, string newTableName, string oldColumnName, string newColumnName)
+    {
+      if (EnsureTableExist(oldTableName) && EnsureFieldExist(oldTableName, oldColumnName))
+        schemaHints.Add(new RenameHint(
+          GetColumnPath(oldTableName, oldColumnName),
+          GetColumnPath(newTableName, newColumnName)));
+        
+    }
+
+    private bool EnsureTableExist(string tableName)
+    {
+      if (!extractedModel.Tables.Contains(tableName)) {
+        Log.Warning(Strings.ExTableXIsNotFound, tableName);
+        return false;
+      }
+      return true;
+    }
+
+    private bool EnsureFieldExist(string tableName, string fieldName)
+    {
+      if (!EnsureTableExist(tableName))
+        return false;
+      if (!extractedModel.Tables[tableName].Columns.Contains(fieldName)) {
+        Log.Warning(Strings.ExColumnXIsNotFoundInTableY, fieldName, tableName);
+        return false;
+      }
+      return true;
+    }
+
+    #endregion
+    
+    #region Static helpers
+
+    private static IEnumerable<StoredTypeInfo> GetNonConnectorTypes(StoredDomainModel model)
+    {
+      var connectorTypes = (
+        from association in model.Associations
+        let type = association.ConnectorType
+        where type != null
+        select type
+        ).ToHashSet();
+      return model.Types.Where(type => !connectorTypes.Contains(type));
+    }
+
+    private List<StoredTypeInfo> GetRemovedTypes(StoredDomainModel model)
+    {
+      return (
+        from type in GetNonConnectorTypes(model)
+        where type.IsEntity && (!type.IsAbstract) && (!type.IsGeneric) && (!type.IsInterface)
+        where IsRemoved(type)
+        select type
+        ).ToList();
+    }
+
+    private List<StoredTypeInfo> GetMovedTypes(StoredDomainModel model)
+    {
+      return (
+        from type in GetNonConnectorTypes(model)
+        where type.IsEntity && (!type.IsAbstract) && (!type.IsGeneric) && (!type.IsInterface)
+        where IsMovedToAnotherHierarchy(type)
+        select type
+        ).ToList();
+    }
+
+    private static IEnumerable<StoredTypeInfo> GetAffectedMappedTypes(StoredTypeInfo type, bool includeInheritors)
+    {
+      var result = EnumerableUtils.One(type);
+      if (includeInheritors)
+        result = result.Concat(type.AllDescendants);
+      if (type.Hierarchy.InheritanceSchema==InheritanceSchema.ConcreteTable)
+        result = result.Where(t => !t.IsAbstract);
+      return result;
+    }
+
+    private static Type GetNewType(string oldTypeName, Dictionary<string,Type> newTypes, Dictionary<string,RenameTypeHint> hints)
+    {
+      RenameTypeHint hint;
+      Type newType;
+      return hints.TryGetValue(oldTypeName, out hint)
+        ? hint.NewType
+        : (newTypes.TryGetValue(oldTypeName, out newType) ? newType : null);
+    }
+
+    private static ClassifiedCollection<string,  Pair<string, string[]>> GetGenericTypes(StoredDomainModel model)
+    {
+      var genericTypes = new ClassifiedCollection<string,  Pair<string, string[]>>(pair => new [] {pair.First});
+      foreach (var typeInfo in model.Types.Where(type => type.IsGeneric)) {
+        var typeDefinitionName = typeInfo.GenericTypeDefinition;
+        genericTypes.Add(new Pair<string, string[]>(typeDefinitionName, typeInfo.GenericArguments));
+      }
+      return genericTypes;
+    }
+
+    private static ClassifiedCollection<Type,  Pair<Type, Type[]>> GetGenericTypes(DomainModel model)
+    {
+      var genericTypes = new ClassifiedCollection<Type,  Pair<Type, Type[]>>(pair => new [] {pair.First});
+      foreach (var typeInfo in model.Types.Where(type => type.UnderlyingType.IsGenericType)) {
+        var typeDefinition = typeInfo.UnderlyingType.GetGenericTypeDefinition();
+        genericTypes.Add(new Pair<Type, Type[]>(typeDefinition, typeInfo.UnderlyingType.GetGenericArguments()));
+      }
+      return genericTypes;
+    }
+
+    private static string GetGenericTypeFullName(string genericDefinitionTypeName, string[] genericArgumentNames)
+    {
+      return string.Format("{0}<{1}>", genericDefinitionTypeName.Replace("<>", string.Empty), 
+        genericArgumentNames.ToCommaDelimitedString());
+    }
+
+    private static string GetTablePath(string name)
+    {
+      return string.Format("Tables/{0}", name);
+    }
+
+    private static string GetColumnPath(string tableName, string columnName)
+    {
+      return string.Format("Tables/{0}/Columns/{1}", tableName, columnName);
+    }
+
+    private static string GetTypeIdMappingName(StoredTypeInfo type)
+    {
+      var typeIdField = type.AllFields.Single(field => field.Name==WellKnown.TypeIdFieldName);
+      return typeIdField.MappingName;
+    }
+
+    private static Pair<StoredFieldInfo>[] JoinFieldsByOriginalName(
+      IEnumerable<StoredFieldInfo> sources, IEnumerable<StoredFieldInfo> targets)
+    {
+      var result =
+        from source in sources
+        join target in targets
+          on source.OriginalName equals target.OriginalName
+        select new Pair<StoredFieldInfo>(source, target);
+      return result.ToArray();
+    }
+
+    private static Pair<string>[] AssociateMappedKeyFields(
+      StoredHierarchyInfo sourceHierarchy,
+      StoredHierarchyInfo targetHierarchy)
+    {
+      var sourceKeyFields = sourceHierarchy.Root.Fields
+        .Where(field => field.IsPrimaryKey)
+        .ToArray();
+      var targetKeyFields = targetHierarchy.Root.Fields
+        .Where(field => field.IsPrimaryKey)
+        .ToArray();
+      if (sourceKeyFields.Length != targetKeyFields.Length)
+        return null;
+      var pairedKeyFields = JoinFieldsByOriginalName(sourceKeyFields, targetKeyFields);
+      if (pairedKeyFields.Length != sourceKeyFields.Length)
+        return null;
+      return AssociateMappedFields(pairedKeyFields);
+    }
+
+    private static Pair<string>[] AssociateMappedFields(params Pair<StoredFieldInfo>[] fieldsToProcess)
+    {
+      var result = new List<Pair<StoredFieldInfo>>();
+      var tasks = new Queue<Pair<StoredFieldInfo>>();
+      foreach (var task in fieldsToProcess)
+        tasks.Enqueue(task);
+      while (tasks.Count > 0) {
+        var task = tasks.Dequeue();
+        var source = task.First;
+        var target = task.Second;
+        // both fields are primitive -> put to result is types match
+        if (source.IsPrimitive && target.IsPrimitive) {
+          if (source.ValueType!=target.ValueType)
+            return null;
+          result.Add(task);
+          continue;
+        }
+        // exactly one of the fields is primitive -> failure
+        if (source.IsPrimitive || target.IsPrimitive)
+          return null;
+        // both fields are not primitive -> recursively process nested fields
+        if (source.Fields.Length != target.Fields.Length)
+          return null;
+        var pairedNestedFields = JoinFieldsByOriginalName(source.Fields, target.Fields);
+        if (pairedNestedFields.Length != source.Fields.Length)
+          return null;
+        foreach (var newTask in pairedNestedFields)
+          tasks.Enqueue(newTask);
+      }
+      return result
+        .Select(mapping => new Pair<string>(mapping.First.MappingName, mapping.Second.MappingName))
+        .ToArray();
+    }
+
+    #endregion
+
+    #region Exception helpers
+
+    private static InvalidOperationException TypeNotFound(string name)
+    {
+      return new InvalidOperationException(string.Format(
+        Strings.ExTypeXIsNotFound, name));
+    }
+
+    private static InvalidOperationException FieldNotFound(string typeName, string fieldName)
+    {
+      return new InvalidOperationException(string.Format(
+        Strings.ExFieldXYIsNotFound, typeName, fieldName));
+    }
+
+    private static InvalidOperationException HintConflict(UpgradeHint hintOne, UpgradeHint hintTwo)
+    {
+      return new InvalidOperationException(string.Format(
+        Strings.ExHintXIsConflictingWithHintY, hintOne, hintTwo));
+    }
+
+    private static InvalidOperationException KeysDoNotMatch(string typeOne, string typeTwo)
+    {
+      return new InvalidOperationException(string.Format(
+        Strings.ExKeyOfXDoesNotMatchKeyOfY, typeOne, typeTwo));
+    }
+
+    private static InvalidOperationException FieldsDoNotMatch(StoredFieldInfo fieldOne, StoredFieldInfo fieldTwo)
+    {
+      var nameOne = fieldOne.DeclaringType.UnderlyingType + "." + fieldOne.Name;
+      var nameTwo = fieldTwo.DeclaringType.UnderlyingType + "." + fieldTwo.Name;
+      return new InvalidOperationException(string.Format(
+        Strings.ExStructureOfFieldXDoesNotMatchStructureOfFieldY, nameOne, nameTwo));
+    }
+
+    private static InvalidOperationException TypeIsNotInHierarchy(string type)
+    {
+      return new InvalidOperationException(string.Format(
+        Strings.ExTypeXMustBelongToHierarchy, type));
+    }
+
+    #endregion
+    
+    
+    // Constructors
+
+    public HintGenerator(StoredDomainModel storedModel, DomainModel currentModel, StorageInfo extractedModel)
+    {
+      reverseFieldMapping = new Dictionary<StoredFieldInfo, StoredFieldInfo>();
+      fieldMapping = new Dictionary<StoredFieldInfo, StoredFieldInfo>();
+      reverseTypeMapping = new Dictionary<StoredTypeInfo, StoredTypeInfo>();
+      typeMapping = new Dictionary<StoredTypeInfo, StoredTypeInfo>();
+      this.extractedModel = extractedModel;
+      this.storedModel = storedModel;
+      this.currentModel = currentModel.ToStoredModel();
+      this.currentModel.UpdateReferences();
+      currentTypes = this.currentModel.Types.ToDictionary(t => t.UnderlyingType);
+      storedTypes = this.storedModel.Types.ToDictionary(t => t.UnderlyingType);
+    }
+  }
+}