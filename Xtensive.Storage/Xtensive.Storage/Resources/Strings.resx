﻿<?xml version="1.0" encoding="utf-8"?>
<root>
  <!-- 
    Microsoft ResX Schema 
    
    Version 2.0
    
    The primary goals of this format is to allow a simple XML format 
    that is mostly human readable. The generation and parsing of the 
    various data types are done through the TypeConverter classes 
    associated with the data types.
    
    Example:
    
    ... ado.net/XML headers & schema ...
    <resheader name="resmimetype">text/microsoft-resx</resheader>
    <resheader name="version">2.0</resheader>
    <resheader name="reader">System.Resources.ResXResourceReader, System.Windows.Forms, ...</resheader>
    <resheader name="writer">System.Resources.ResXResourceWriter, System.Windows.Forms, ...</resheader>
    <data name="Name1"><value>this is my long string</value><comment>this is a comment</comment></data>
    <data name="Color1" type="System.Drawing.Color, System.Drawing">Blue</data>
    <data name="Bitmap1" mimetype="application/x-microsoft.net.object.binary.base64">
        <value>[base64 mime encoded serialized .NET Framework object]</value>
    </data>
    <data name="Icon1" type="System.Drawing.Icon, System.Drawing" mimetype="application/x-microsoft.net.object.bytearray.base64">
        <value>[base64 mime encoded string representing a byte array form of the .NET Framework object]</value>
        <comment>This is a comment</comment>
    </data>
                
    There are any number of "resheader" rows that contain simple 
    name/value pairs.
    
    Each data row contains a name, and value. The row also contains a 
    type or mimetype. Type corresponds to a .NET class that support 
    text/value conversion through the TypeConverter architecture. 
    Classes that don't support this are serialized and stored with the 
    mimetype set.
    
    The mimetype is used for serialized objects, and tells the 
    ResXResourceReader how to depersist the object. This is currently not 
    extensible. For a given mimetype the value must be set accordingly:
    
    Note - application/x-microsoft.net.object.binary.base64 is the format 
    that the ResXResourceWriter will generate, however the reader can 
    read any of the formats listed below.
    
    mimetype: application/x-microsoft.net.object.binary.base64
    value   : The object must be serialized with 
            : System.Runtime.Serialization.Formatters.Binary.BinaryFormatter
            : and then encoded with base64 encoding.
    
    mimetype: application/x-microsoft.net.object.soap.base64
    value   : The object must be serialized with 
            : System.Runtime.Serialization.Formatters.Soap.SoapFormatter
            : and then encoded with base64 encoding.

    mimetype: application/x-microsoft.net.object.bytearray.base64
    value   : The object must be serialized into a byte array 
            : using a System.ComponentModel.TypeConverter
            : and then encoded with base64 encoding.
    -->
  <xsd:schema id="root" xmlns="" xmlns:xsd="http://www.w3.org/2001/XMLSchema" xmlns:msdata="urn:schemas-microsoft-com:xml-msdata">
    <xsd:import namespace="http://www.w3.org/XML/1998/namespace" />
    <xsd:element name="root" msdata:IsDataSet="true">
      <xsd:complexType>
        <xsd:choice maxOccurs="unbounded">
          <xsd:element name="metadata">
            <xsd:complexType>
              <xsd:sequence>
                <xsd:element name="value" type="xsd:string" minOccurs="0" />
              </xsd:sequence>
              <xsd:attribute name="name" use="required" type="xsd:string" />
              <xsd:attribute name="type" type="xsd:string" />
              <xsd:attribute name="mimetype" type="xsd:string" />
              <xsd:attribute ref="xml:space" />
            </xsd:complexType>
          </xsd:element>
          <xsd:element name="assembly">
            <xsd:complexType>
              <xsd:attribute name="alias" type="xsd:string" />
              <xsd:attribute name="name" type="xsd:string" />
            </xsd:complexType>
          </xsd:element>
          <xsd:element name="data">
            <xsd:complexType>
              <xsd:sequence>
                <xsd:element name="value" type="xsd:string" minOccurs="0" msdata:Ordinal="1" />
                <xsd:element name="comment" type="xsd:string" minOccurs="0" msdata:Ordinal="2" />
              </xsd:sequence>
              <xsd:attribute name="name" type="xsd:string" use="required" msdata:Ordinal="1" />
              <xsd:attribute name="type" type="xsd:string" msdata:Ordinal="3" />
              <xsd:attribute name="mimetype" type="xsd:string" msdata:Ordinal="4" />
              <xsd:attribute ref="xml:space" />
            </xsd:complexType>
          </xsd:element>
          <xsd:element name="resheader">
            <xsd:complexType>
              <xsd:sequence>
                <xsd:element name="value" type="xsd:string" minOccurs="0" msdata:Ordinal="1" />
              </xsd:sequence>
              <xsd:attribute name="name" type="xsd:string" use="required" />
            </xsd:complexType>
          </xsd:element>
        </xsd:choice>
      </xsd:complexType>
    </xsd:element>
  </xsd:schema>
  <resheader name="resmimetype">
    <value>text/microsoft-resx</value>
  </resheader>
  <resheader name="version">
    <value>2.0</value>
  </resheader>
  <resheader name="reader">
    <value>System.Resources.ResXResourceReader, System.Windows.Forms, Version=4.0.0.0, Culture=neutral, PublicKeyToken=b77a5c561934e089</value>
  </resheader>
  <resheader name="writer">
    <value>System.Resources.ResXResourceWriter, System.Windows.Forms, Version=4.0.0.0, Culture=neutral, PublicKeyToken=b77a5c561934e089</value>
  </resheader>
  <data name="ExCouldNotLoadTypesFromAssembly" xml:space="preserve">
    <value>Could not load types from assembly '{0}'.</value>
  </data>
  <data name="ExThereAreNoSuitableTypes" xml:space="preserve">
    <value>There are no suitable types in '{0}'.</value>
  </data>
  <data name="ExElementWithNameContainedInThisInstanceAlready" xml:space="preserve">
    <value>Element with name '{0}' is contained in this instance already.</value>
  </data>
  <data name="ExServiceWithNameAlreadyExistsInStorageInfoServicesCollection" xml:space="preserve">
    <value>Service with name '{0}' already exists in StorageInfo.Services collection.</value>
  </data>
  <data name="ExFieldWithNameAlreadyExistsInEntityFieldsCollection" xml:space="preserve">
    <value>Field with name '{0}' already exists in EntityInfo.Fields collection.</value>
  </data>
  <data name="ExIndexWithNameAlreadyExistsInEntityInfoIndexesCollection" xml:space="preserve">
    <value>Index with name '{0}' already exists in EntityInfo.Indexes collection.</value>
  </data>
  <data name="ExUnsupportedType" xml:space="preserve">
    <value>Unsupported type: '{0}'.</value>
  </data>
  <data name="ExElementWithTypeIsContainedInThisInstanceAlready" xml:space="preserve">
    <value>Element with type '{0}' is already contained in this instance.</value>
  </data>
  <data name="ExComparerForTypeIsNotAvailable" xml:space="preserve">
    <value>Comparer for type '{0}' is not available.</value>
  </data>
  <data name="ExTypeCantBeNull" xml:space="preserve">
    <value>Type cannot be null.</value>
  </data>
  <data name="ExIndexAlreadyContainsField" xml:space="preserve">
    <value>Index already contains field '{0}'.</value>
  </data>
  <data name="ExIndexFieldXIsIncorrect" xml:space="preserve">
    <value>Index field '{0}' is incorrect.</value>
  </data>
  <data name="ExTransactionRequired" xml:space="preserve">
    <value>Unable to process operation without a transaction. Use Transaction.Open(...) to open it.</value>
  </data>
  <data name="ExTypeNotFoundInModel" xml:space="preserve">
    <value>Type '{0}' is not found in model.</value>
  </data>
  <data name="ExOutOfTransactionScope" xml:space="preserve">
    <value>Object is outside of initial transaction scope.</value>
  </data>
  <data name="ExUnableToModifyDeletedObject" xml:space="preserve">
    <value>Unable to modify removed object.</value>
  </data>
  <data name="ExSessionBoundObjectOutOfSessionScope" xml:space="preserve">
    <value>Session bound object is out of session scope.</value>
  </data>
  <data name="ExFieldNotFoundInModel" xml:space="preserve">
    <value>Field '{0}' is not found in model.</value>
  </data>
  <data name="ExResultTypeIncorrect" xml:space="preserve">
    <value>Value of '{0}' type cannot be assigned to property of '{1}' type.</value>
  </data>
  <data name="ExStorageProviderNotFound" xml:space="preserve">
    <value>Handler provider is not found for "{0}" connection type.</value>
  </data>
  <data name="ExInvalidKeyParams" xml:space="preserve">
    <value>Unable to create Key. Key params do not correspond to its structure.</value>
  </data>
  <data name="ExTypeInfoHierarchyMistmatch" xml:space="preserve">
    <value>TypeInfo hierarchy does not correspond to provided hierarchy.</value>
  </data>
  <data name="ExPrimaryKeyFieldCantBeChanged" xml:space="preserve">
    <value>Field '{0}' is a part of primary key. It can't be changed.</value>
  </data>
  <data name="ExEntityRemoved" xml:space="preserve">
    <value>Unable to modify removed entity.</value>
  </data>
  <data name="AspectExMultipleAttributesOfTypeXAreNotAllowedHere" xml:space="preserve">
    <value>{0}: multiple attributes of type '{1}' are not allowed here.</value>
  </data>
  <data name="ExColumnLength" xml:space="preserve">
    <value>Value length {0} is greater than column length {1}.</value>
  </data>
  <data name="ExColumnNotNullable" xml:space="preserve">
    <value>Unable to assign null to non-nullable column.</value>
  </data>
  <data name="ExTypeMustBeEntityDescendant" xml:space="preserve">
    <value>Invalid type specified.</value>
  </data>
  <data name="ExInvalidSession" xml:space="preserve">
    <value>The Session of specified ISessionBound object is invalid.</value>
  </data>
  <data name="ValueCanNotBeNull" xml:space="preserve">
    <value>Value can not be null.</value>
  </data>
  <data name="ExEntityIsRemoved" xml:space="preserve">
    <value>Entity is removed.</value>
  </data>
  <data name="ValueLengthCanNotExceedX" xml:space="preserve">
    <value>Value can not exceed {0}.</value>
  </data>
  <data name="ValueShouldMatchRegexPatternX" xml:space="preserve">
    <value>Value should match regex pattern '{0}'</value>
  </data>
  <data name="ExInvalidFieldValueConstraintXIsViolated" xml:space="preserve">
    <value>Invalid field value, constraint {0} is violated.</value>
  </data>
  <data name="ValueCanNotBeLessThenX" xml:space="preserve">
    <value>Value can not be less then {0}.</value>
  </data>
  <data name="ExErrorsDuringStorageBuild" xml:space="preserve">
    <value>Some errors have been occurred during storage build. See error log for details.</value>
  </data>
  <data name="ExKeyFieldXWasNotFoundInTypeY" xml:space="preserve">
    <value>Key field '{0}' was not found in type '{1}'.</value>
  </data>
  <data name="ValueTypeMismatchForFieldX" xml:space="preserve">
    <value>Value type mismatch for field '{0}'</value>
  </data>
  <data name="ExFieldWithNameXIsAlreadyRegistered" xml:space="preserve">
    <value>Field with name '{0}' is already registered.</value>
  </data>
  <data name="ExFieldXIsAlreadyDefinedInTypeXOrItsAncestor" xml:space="preserve">
    <value>Field '{0}' is already defined in type '{1}' or in its ancestor.</value>
  </data>
  <data name="ExInterfaceXDoesNotBelongToXHierarchy" xml:space="preserve">
    <value>Interface '{0}' does not belong to '{1}' hierarchy.</value>
  </data>
  <data name="TypeXDoesNotImplementYZField" xml:space="preserve">
    <value>Type '{0}' does not implement '{1}.{2}' property.</value>
  </data>
  <data name="ExConstraintViolation" xml:space="preserve">
    <value>Constraint violation: constraint {0} on field '{1}.{2}' of object '{3}' failed on value {4}.</value>
  </data>
  <data name="ValueCanNotBeRemovedEntity" xml:space="preserve">
    <value>Value can not be an entity that is already removed.</value>
  </data>
  <data name="ExIndexedPropertiesAreNotSupported" xml:space="preserve">
    <value>Indexed properties are not supported.</value>
  </data>
  <data name="ExTypeXIsNotRegisteredInTheModel" xml:space="preserve">
    <value>Type '{0}' is not registered in the model.</value>
  </data>
  <data name="ExFieldXCannotBeLazyLoadAsItIsIncludedInPrimaryKey" xml:space="preserve">
    <value>Field '{0}' cannot be LazyLoad as it is included into primary key.</value>
  </data>
  <data name="ExTypeWithNameXIsAlreadyDefined" xml:space="preserve">
    <value>Type with name '{0}' is already defined.</value>
  </data>
  <data name="ExTypeXIsAlreadyDefined" xml:space="preserve">
    <value>Type '{0}' is already defined.</value>
  </data>
  <data name="ExIndexWithNameXIsAlreadyRegistered" xml:space="preserve">
    <value>Index with name '{0}' is already registered.</value>
  </data>
  <data name="ExTypeXWasNotRegisteredForActivation" xml:space="preserve">
    <value>Type '{0}' was not registered for activation.</value>
  </data>
  <data name="ExTypeDefXIsAlreadyBelongsToHierarchyWithTheRootY" xml:space="preserve">
    <value>TypeDef '{0}' already belongs to hierarchy with '{1}' root.</value>
  </data>
  <data name="ExXDescendantIsAlreadyARootOfAnotherHierarchy" xml:space="preserve">
    <value>'{0}' descendant is already a root of another hierarchy.</value>
  </data>
  <data name="ExPairedFieldXHasWrongTypeItShouldBeReferenceToEntityOrAEntitySet" xml:space="preserve">
    <value>Paired field '{0}' has wrong type. A descendant of Entity or EntitySet is expected.</value>
  </data>
  <data name="ExReferencedFieldXAndPairedFieldAreEqual" xml:space="preserve">
    <value>Referenced field '{0}' and paired field are equal.</value>
  </data>
  <data name="ExPairedFieldXYWasNotFoundInZType" xml:space="preserve">
    <value>Paired field '{0}.{1}' was not found in '{2}' type.</value>
  </data>
  <data name="ExAssociationAttributeCanNotBeAppliedToXField" xml:space="preserve">
    <value>'AssociationAttribute' can't be applied to '{0}' field.</value>
  </data>
  <data name="ExKeyProviderXShouldDefineAtLeastOneKeyField" xml:space="preserve">
    <value>Key provider '{0}' should define at least one key field.</value>
  </data>
  <data name="ExKeyProviderXAndHierarchyYKeyFieldAmountMismatch" xml:space="preserve">
    <value>Key provider '{0}' and hierarchy {1} key field amount mismatch.</value>
  </data>
  <data name="ExInvalidLengthAttributeOnXField" xml:space="preserve">
    <value>Invalid Length attribute on '{0}' field.</value>
  </data>
  <data name="ExFieldXHasYTypeButIsMarkedAsNotNullable" xml:space="preserve">
    <value>Field '{0}' has '{1}' type but is marked as not nullable.</value>
  </data>
  <data name="LogExplicitLazyLoadAttributeOnFieldXIsRedundant" xml:space="preserve">
    <value>Explicit LazyLoad=true on field '{0}' is redundant.</value>
  </data>
  <data name="ExplicitMappingNameSettingIsRedundantTheSameNameXWillBeGeneratedAutomatically" xml:space="preserve">
    <value>Explicit mapping name setting is redundant. The same name '{0}' will be generated automatically.</value>
  </data>
  <data name="ExInvalidMappingNameX" xml:space="preserve">
    <value>Invalid mapping name '{0}'.</value>
  </data>
  <data name="ExIndexMustContainAtLeastOneField" xml:space="preserve">
    <value>Index must contain at least one field.</value>
  </data>
  <data name="ExInvalidFillFactorXValueMustBeBetween0And1" xml:space="preserve">
    <value>Invalid fill factor '{0}'. Value must be between 0 and 1.</value>
  </data>
  <data name="ExColumnXIsNotFound" xml:space="preserve">
    <value>Column '{0}' is not found.</value>
  </data>
  <data name="ExTypeXDoesNotImplementYInterface" xml:space="preserve">
    <value>Type '{0}' does not implement '{1}' interface.</value>
  </data>
  <data name="ExTypeXIsNotCollatable" xml:space="preserve">
    <value>Type '{0}' is not collatable.</value>
  </data>
  <data name="XIsNotApplicableToYDescendants" xml:space="preserve">
    <value>'{0}' is not applicable to '{1}' descendants.</value>
  </data>
  <data name="ExNameXIsInvalid" xml:space="preserve">
    <value>Name '{0}' is invalid.</value>
  </data>
  <data name="ExIndexNameXIsInvalid" xml:space="preserve">
    <value>Index name '{0}' is invalid.</value>
  </data>
  <data name="ExPropertyXMustBeDeclaredInTypeY" xml:space="preserve">
    <value>Property '{0}' must be declared in type '{1}'.</value>
  </data>
  <data name="ExUnsupportedFieldTypeX" xml:space="preserve">
    <value>Unsupported field type: '{0}'</value>
  </data>
  <data name="ExKeyXWasNotFoundInStorage" xml:space="preserve">
    <value>Key '{0}' was not found in storage.</value>
  </data>
  <data name="ExCannotFindHandlerOfTypeX" xml:space="preserve">
    <value>Cannot find a handler of type '{0}'.</value>
  </data>
  <data name="ExKeyCanNotBeNull" xml:space="preserve">
    <value>Key can not be null.</value>
  </data>
  <data name="LogCreatingX" xml:space="preserve">
    <value>Creating {0}</value>
  </data>
  <data name="LogBuildingX" xml:space="preserve">
    <value>Building {0}</value>
  </data>
  <data name="Model" xml:space="preserve">
    <value>Model</value>
  </data>
  <data name="Generators" xml:space="preserve">
    <value>Generators</value>
  </data>
  <data name="ActualModel" xml:space="preserve">
    <value>Actual Model</value>
  </data>
  <data name="ModelDefinition" xml:space="preserve">
    <value>Model Definition</value>
  </data>
  <data name="CustomDefinitions" xml:space="preserve">
    <value>Custom Definitions</value>
  </data>
  <data name="Types" xml:space="preserve">
    <value>Types</value>
  </data>
  <data name="LogDefiningX" xml:space="preserve">
    <value>Defining '{0}'</value>
  </data>
  <data name="Associations" xml:space="preserve">
    <value>Associations</value>
  </data>
  <data name="Indexes" xml:space="preserve">
    <value>Indexes</value>
  </data>
  <data name="Columns" xml:space="preserve">
    <value>Columns</value>
  </data>
  <data name="HierarchyColumns" xml:space="preserve">
    <value>Hierarchy columns</value>
  </data>
  <data name="ExWrongPersistentTypeCandidate" xml:space="preserve">
    <value>Wrong persistent type candidate: '{0}'.</value>
  </data>
  <data name="ExNotNullableConstraintViolationOnFieldX" xml:space="preserve">
    <value>'NotNullable' constraint violation on field '{0}'.</value>
  </data>
  <data name="ExLengthConstraintViolationOnFieldX" xml:space="preserve">
    <value>'Length' constraint violation on field '{0}'.</value>
  </data>
  <data name="ExSessionIsAlreadyDisposed" xml:space="preserve">
    <value>Session is already disposed.</value>
  </data>
  <data name="ExCannotUseDefaultGeneratorForComplexKeys" xml:space="preserve">
    <value>Cannot use default generator for complex (multicolumn) Keys.</value>
  </data>
  <data name="ExUnableToCloneNonUserSessionConfiguration" xml:space="preserve">
    <value>Unable to clone non-user session configuration.</value>
  </data>
  <data name="ExEntityIsInInconsistentState" xml:space="preserve">
    <value>Entity is in inconsistent state.</value>
  </data>
  <data name="ExCanNotOpenTransactionNoCurrentSession" xml:space="preserve">
    <value>Can not open a transaction: there is no current Session.</value>
  </data>
  <data name="ExFieldXYIsNotFound" xml:space="preserve">
    <value>Field '{0}.{1}' is not found.</value>
  </data>
  <data name="ExEntityXIsBoundToAnotherSession" xml:space="preserve">
    <value>Entity '{0}' is bound to another Session.</value>
  </data>
  <data name="ExValueShouldBeXDescendant" xml:space="preserve">
    <value>Value should be '{0}' descendant.</value>
  </data>
  <data name="ExEntitySetCanTBeAssigned" xml:space="preserve">
    <value>EntitySet can't be assigned.</value>
  </data>
  <data name="ExAssociationMultiplicityIsNotValidForField" xml:space="preserve">
    <value>Association multiplicity '{0}' is not valid for field '{1}'.</value>
  </data>
  <data name="ExMasterAssociationIsAlreadyPaired" xml:space="preserve">
    <value>Master association '{0}' is already paired with '{1}'.</value>
  </data>
  <data name="ExUnableToActivateEntitySetWithoutAssociation" xml:space="preserve">
    <value>Unable to activate EntitySet for '{0}' field because it does not has association.</value>
  </data>
  <data name="ExEntitySetInvalidBecauseTransactionIsNotActive" xml:space="preserve">
    <value>Entity set is invalid due to current transaction is not active.</value>
  </data>
  <data name="ExCanNotCommitATransactionValidationContextIsInInconsistentState" xml:space="preserve">
    <value>Can not commit a transaction: ValidationContext is in inconsistent state.</value>
  </data>
  <data name="ExItemNotFoundInEntitySet" xml:space="preserve">
    <value>Item is not found in EntitySet.</value>
  </data>
  <data name="ExCanNotGetValidationContextThereIsNoActiveTransaction" xml:space="preserve">
    <value>Can not get validation context: there is no active transaction.</value>
  </data>
  <data name="ExDefaultGeneratorCanServeHierarchyWithExactlyOneKeyField" xml:space="preserve">
    <value>Default generator can serve hierarchy with exactly one key field.</value>
  </data>
  <data name="ExTypeXIsNotSupported" xml:space="preserve">
    <value>Type '{0}' is not supported.</value>
  </data>
  <data name="ExKeyFieldXInTypeYShouldNotHaveSetAccessor" xml:space="preserve">
    <value>Key property '{0}' declared in '{1}' should not have public or protected set accessor. Use base protected constructor to set Key value.</value>
  </data>
  <data name="ExUnableToSetKeyFieldXExplicitly" xml:space="preserve">
    <value>Unable to set Key field '{0}' explicitly.</value>
  </data>
  <data name="ExSectionIsNotFoundInApplicationConfigurationFile" xml:space="preserve">
    <value>Section '{0}' is not found in application configuration file.</value>
  </data>
  <data name="ExConfigurationForDomainIsNotFoundInApplicationConfigurationFile" xml:space="preserve">
    <value>Configuration for Domain with name '{0}' is not found in application configuration file (section '{1}').</value>
  </data>
  <data name="ExFieldXCannotBeNullableAsItIsIncludedInPrimaryKey" xml:space="preserve">
    <value>Field '{0}' cannot be Nullable as it is included into primary key.</value>
  </data>
  <data name="ExNoCurrentSession" xml:space="preserve">
    <value>There is no current Session.</value>
  </data>
  <data name="ExWrongKeyStructure" xml:space="preserve">
    <value>Wrong key structure.</value>
  </data>
  <data name="ExStateTransactionIsDifferent" xml:space="preserve">
    <value>StateTransaction property value differs from the current transaction.</value>
  </data>
  <data name="ExInvalidKeyString" xml:space="preserve">
    <value>String representaion of the Key has invalid format.</value>
  </data>
  <data name="ExCannotAssociateNonEmptyEntityStateWithKeyOfUnknownType" xml:space="preserve">
    <value>Attempt to associate non-empty EntityState with Key of unknown type.</value>
  </data>
  <data name="ExPairToAttributeCanNotBeAppliedToXField" xml:space="preserve">
    <value>[Association] attribute with PairTo can not be use with field '{0}' of type '{1}'. It is already applied to field '{2}' of type '{3}'.</value>
  </data>
  <data name="ExSessionWithNameXAlreadyExists" xml:space="preserve">
    <value>Session with name '{0}' already exists.</value>
  </data>
  <data name="ExUnknownExpressionType" xml:space="preserve">
    <value>Unknown expression type: '{0} ({1})'.</value>
  </data>
  <data name="SystemTypes" xml:space="preserve">
    <value>system types</value>
  </data>
  <data name="ExUnsupportedExpressionType" xml:space="preserve">
    <value>Unsupported expression type: '{0}'.</value>
  </data>
  <data name="ExFieldIsNotAnEntityField" xml:space="preserve">
    <value>Field '{0}' is not an Entity field in Type '{1}'.</value>
  </data>
  <data name="TypeXIsNotAnYDescendant" xml:space="preserve">
    <value>Type '{0}' is not an '{1}' descendant.</value>
  </data>
  <data name="ExSessionIsNotOpen" xml:space="preserve">
    <value>Session is not open. Use Session.Open(...) to open it.</value>
  </data>
  <data name="ExPersistentAttributeIsNotSetOnTypeXOrAssemblyYIsNotProcessedByPostSharp" xml:space="preserve">
    <value>Assembly '{1}' is not processed by PostSharp. See section 2 of Manual for details.</value>
  </data>
  <data name="ExActiveSerializationContextIsNotFound" xml:space="preserve">
    <value>Active serialization context is not found.</value>
  </data>
  <data name="ExCannotResolveEntityWithKeyX" xml:space="preserve">
    <value>Cannot resolve entity with key '{0}'.</value>
  </data>
  <data name="ExUnableToResolveTypeForKeyX" xml:space="preserve">
    <value>Unable to resolve type for Key '{0}'.</value>
  </data>
  <data name="ExUnknownEntitySerializationKindX" xml:space="preserve">
    <value>Unknown entity serialization kind '{0}'.</value>
  </data>
  <data name="ExUnableToCreateKeyForXHierarchy" xml:space="preserve">
    <value>Unable to create key for '{0}' hierarchy. Key value or key generator should be specified.</value>
  </data>
  <data name="ExCompilerContainerAttributeIsNotAppliedToTypeX" xml:space="preserve">
    <value>[CompilerContainer] attribute isn't applied to type '{0}'.</value>
  </data>
  <data name="ExInvalidUpgraderVersion" xml:space="preserve">
    <value>Invalid upgrader version.</value>
  </data>
  <data name="ExTypeIdForTypeXIsNotFound" xml:space="preserve">
    <value>TypeId for type '{0}' is not found.</value>
  </data>
  <data name="ExTypeWithTypeIdXIsNotFound" xml:space="preserve">
    <value>Type with type TypeId='{0}' is not found.</value>
  </data>
  <data name="ExActualSchemaVersionOfAssemblyXIsExpectedToBeYButCurrentlyItIsZ" xml:space="preserve">
    <value>Actual schema version of assembly '{0}' is expected to be '{1}', but currently it is '{2}'.</value>
  </data>
  <data name="ExOnlyEqualityRangesAreSupported" xml:space="preserve">
    <value>Only equality ranges are supported.</value>
  </data>
  <data name="ExCouldNotFindFieldSegmentForFieldX" xml:space="preserve">
    <value>Could not find field segment for field '{0}'.</value>
  </data>
  <data name="ExCouldNotFindEntityMappingForFieldX" xml:space="preserve">
    <value>Could not find entity mapping for field '{0}'.</value>
  </data>
  <data name="ExCouldNotFindAnonymousMappingForFieldX" xml:space="preserve">
    <value>Could not find anonymous mapping for field '{0}'.</value>
  </data>
  <data name="ExBinaryExpressionsWithNodeTypeXAreNotSupported" xml:space="preserve">
    <value>Binary expressions with NodeType = 'ExpressionType.{0}' aren't supported.</value>
  </data>
  <data name="ExCouldNotFindGroupingMappingForFieldX" xml:space="preserve">
    <value>Could not find grouping mapping for field '{0}'.</value>
  </data>
  <data name="ExCouldNotFindSubqueryMappingForFieldX" xml:space="preserve">
    <value>Could not find subquery mapping for field '{0}'.</value>
  </data>
  <data name="ExSpecifiedValuesArentEnoughToCreateKeyForTypeX" xml:space="preserve">
    <value>Specified values aren't enough to create key for type '{0}'.</value>
  </data>
  <data name="ExExtractedSchemaIsNotCompatibleWithTheTargetSchema_DetailsX" xml:space="preserve">
    <value>Extracted schema is not compatible with the target schema. Details:
{0}</value>
  </data>
  <data name="ExCanNotUpgradeSchemaSafely_DetailsX" xml:space="preserve">
    <value>Cannot upgrade schema safely. Details:
{0}</value>
  </data>
  <data name="ExUpgradeOfAssemblyXFromVersionYToZIsNotSupported" xml:space="preserve">
    <value>Upgrade of assembly '{0}' from version '{1}' to '{2}' is not supported.</value>
  </data>
  <data name="ZeroAssemblyVersion" xml:space="preserve">
    <value>&lt;none&gt;</value>
  </data>
  <data name="ExDuplicateAssemblyNameX" xml:space="preserve">
    <value>Duplicate assembly name: '{0}'.</value>
  </data>
  <data name="ExNoUpgradeHandlerIsFoundForAssemblyXVersionY" xml:space="preserve">
    <value>No upgrade handler is found for assembly '{0}', version '{1}'.</value>
  </data>
  <data name="ExTypeWithNameXIsNotFoundInMetadata" xml:space="preserve">
    <value>Type with name '{0}' is not found in metadata.</value>
  </data>
  <data name="LogMetadataTypeRenamedXToY" xml:space="preserve">
    <value>Metadata.Type renamed: '{0}' to '{1}'.</value>
  </data>
  <data name="MetadataAssemblyFormat" xml:space="preserve">
    <value>{0} (Version={1})</value>
  </data>
  <data name="MetadataTypeFormat" xml:space="preserve">
    <value>{0} (Id={1})</value>
  </data>
  <data name="LogMetadataAssemblyCreatedX" xml:space="preserve">
    <value>Metadata.Assembly created: '{0}'.</value>
  </data>
  <data name="LogMetadataAssemblyUpdatedXFromVersionYToZ" xml:space="preserve">
    <value>Metadata.Assembly updated: '{0}', from version '{1}' to '{2}'.</value>
  </data>
  <data name="ExMoreThanOneEnabledXIsProvidedForAssemblyY" xml:space="preserve">
    <value>More than one enabled {0} is provided for assembly '{1}'.</value>
  </data>
  <data name="ExExtractedSchemaIsNotEqualToTheTargetSchema_DetailsX" xml:space="preserve">
    <value>Extracted schema is not equal to the target schema. Details:
{0}</value>
  </data>
  <data name="SchemaComparisonResultFormat" xml:space="preserve">
    <value>Schema comparison result: {0}
Has unsafe actions: {1}
Has column type changes: {2} 
Compatible in ValidateLegacy mode: {3}

Unsafe actions:
{4}
Schema hints:
{5}
Schema difference:
{6}</value>
  </data>
  <data name="LogComparisonResultX" xml:space="preserve">
    <value>Comparison result:
{0}</value>
  </data>
  <data name="LogClearingComparisonResultX" xml:space="preserve">
    <value>Clearing comparison result:
{0}</value>
  </data>
  <data name="LogSynchronizingSchemaInXMode" xml:space="preserve">
    <value>Synchronizing schema in {0} mode</value>
  </data>
  <data name="LogTargetSchema" xml:space="preserve">
    <value>Target schema:</value>
  </data>
  <data name="LogExtractedSchema" xml:space="preserve">
    <value>Extracted schema:</value>
  </data>
  <data name="ExStructuresDoNotSupportFieldsOfTypeX" xml:space="preserve">
    <value>Structures do not support fields of type '{0}'.</value>
  </data>
  <data name="LogDefiningHierarchyForTypeX" xml:space="preserve">
    <value>Defining hierarchy for type '{0}'</value>
  </data>
  <data name="LogDefiningFieldX" xml:space="preserve">
    <value>Defining field '{0}'</value>
  </data>
  <data name="LogBuildingDeclaredFieldXY" xml:space="preserve">
    <value>Building declared field '{0}.{1}'</value>
  </data>
  <data name="LogBuildingInheritedFieldXY" xml:space="preserve">
    <value>Building inherited field '{0}.{1}'</value>
  </data>
  <data name="LogBuildingInterfaceFieldXY" xml:space="preserve">
    <value>Building interface field '{0}.{1}'</value>
  </data>
  <data name="LogDefiningIndexes" xml:space="preserve">
    <value>Defining indexes</value>
  </data>
  <data name="LogBuildingIndexX" xml:space="preserve">
    <value>Building index '{0}'</value>
  </data>
  <data name="LogSkippingEntityXAsItDoesNotBelongToAnyHierarchyThusItCannotBePersistent" xml:space="preserve">
    <value>Skipping entity '{0}' as it does not belong to any hierarchy thus it cannot be persistent.</value>
  </data>
  <data name="ExDowncastFromXToXNotSupportedUseOfTypeOrAsOperatorInstead" xml:space="preserve">
    <value>Unable to translate '{0}' expression. Downcast from '{1}' to '{2}' not supported. Use 'OfType' or 'as' operator instead.</value>
  </data>
  <data name="ExAsOperatorSupportsEntityOnly" xml:space="preserve">
    <value>'as' operator supports casting only inside Entity hierarchy.</value>
  </data>
  <data name="ExPrefetchDoesNotSupportQueryProviderOfTypeX" xml:space="preserve">
    <value>Prefetch does not support query provider of type '{0}'.</value>
  </data>
  <data name="ExExcludeFieldsDoesNotSupportQueryProviderOfTypeX" xml:space="preserve">
    <value>ExcludeFields does not support query provider of type '{0}'.</value>
  </data>
  <data name="ExIncludeFieldsDoesNotSupportQueryProviderOfTypeX" xml:space="preserve">
    <value>IncludeFields does not support query provider of type '{0}'.</value>
  </data>
  <data name="ExMethodXNotFound" xml:space="preserve">
    <value>Method '{0}' is not found.</value>
  </data>
  <data name="ExOfTypeSupportsOnlyEntityConversion" xml:space="preserve">
    <value>OfType supports casting only inside Entity hierarchy.</value>
  </data>
  <data name="ExLambdaParameterIsOutOfScope" xml:space="preserve">
    <value>Lambda parameter is out of scope.</value>
  </data>
  <data name="LogFailedToExtractDomainModelFromStorage" xml:space="preserve">
    <value>Failed to extract domain model from the storage.</value>
  </data>
  <data name="LogDomainModelIsNotFoundInStorage" xml:space="preserve">
    <value>Domain model is not found in the storage.</value>
  </data>
  <data name="ExTypeXIsNotFound" xml:space="preserve">
    <value>Type '{0}' is not found.</value>
  </data>
  <data name="ExHintXIsConflictingWithHintY" xml:space="preserve">
    <value>Hint '{0}' is conflicting with hint '{1}'</value>
  </data>
  <data name="ExKeyOfXDoesNotMatchKeyOfY" xml:space="preserve">
    <value>Key of '{0}' does not match key of '{1}'.</value>
  </data>
  <data name="ExTypeXMustBelongToHierarchy" xml:space="preserve">
    <value>Type '{0}' must belong to hierarchy.</value>
  </data>
  <data name="ExUnauthorizedAccessDeclarationOfCallerTypeIsNotInRegisteredAssembly" xml:space="preserve">
    <value>Unauthorized: the caller is declared outside of any of registered assemblies.</value>
  </data>
  <data name="ExStructureOfFieldXDoesNotMatchStructureOfFieldY" xml:space="preserve">
    <value>Structure of field '{0}' does not match structure of field '{1}'.</value>
  </data>
  <data name="ExInvalidScaleAttributeOnFieldX" xml:space="preserve">
    <value>Invalid Scale attribute on field '{0}'.</value>
  </data>
  <data name="ExInvalidPrecisionAttributeOnFieldX" xml:space="preserve">
    <value>Invalid Precision attribute on field '{0}'.</value>
  </data>
  <data name="ExKeyComparerNotSupportedInGroupJoin" xml:space="preserve">
    <value>Unable to translate expression '{0}'. Key comparer is not supported in GroupJoin.</value>
  </data>
  <data name="TypeXDoesNotParticipateInTheSpecifiedAssociation" xml:space="preserve">
    <value>Type '{0}' does not participate in the specified association.</value>
  </data>
  <data name="ExActiveSessionIsRequiredForThisOperation" xml:space="preserve">
    <value>Active Session is required for this operation. Use Session.Open(...) to open it.</value>
  </data>
  <data name="ExReferentialIntegrityViolation" xml:space="preserve">
    <value>Referential integrity violation.</value>
  </data>
  <data name="ReferentialIntegrityViolationOnAttemptToRemoveXKeyY" xml:space="preserve">
    <value>Referential integrity violation on attempt to remove '{0}', Key='{1}'.</value>
  </data>
  <data name="ExLeftJoinDoesNotSupportQueryProviderOfTypeX" xml:space="preserve">
    <value>LeftJoin does not support query provider of type '{0}'.</value>
  </data>
  <data name="ExTypeXDoesNotHaveAParameterlessConstructor" xml:space="preserve">
    <value>Type '{0}' does not have a parameterless constructor.</value>
  </data>
  <data name="ExCurrentSessionGetterIsAlreadyAssigned" xml:space="preserve">
    <value>Current session getter is already assigned.</value>
  </data>
  <data name="ExValueIsAlreadyAssigned" xml:space="preserve">
    <value>Value is already assigned.</value>
  </data>
  <data name="ExMaterializationErrorTypeIdColumnDoesNotExistsInTheUnderlyingRecordSet" xml:space="preserve">
    <value>Materialization error: Entity's TypeId column does not exist in the underlying RecordSet.</value>
  </data>
  <data name="KeyFormat" xml:space="preserve">
    <value>{0}, {1}</value>
  </data>
  <data name="KeyFormatUnknownKeyType" xml:space="preserve">
    <value>{0} (unknown), {1}</value>
  </data>
  <data name="ExKeyValuesArrayIsEmpty" xml:space="preserve">
    <value>Key values array is empty.</value>
  </data>
  <data name="ExKeyIndexesAreSpecifiedForNonGenericKey" xml:space="preserve">
    <value>Key indexes are specified for non-generic Key.</value>
  </data>
  <data name="ExSequenceContainsNoElements" xml:space="preserve">
    <value>Sequence contains no elements.</value>
  </data>
  <data name="EntityStateFormat" xml:space="preserve">
    <value>Key = '{0}', Tuple = {1}, State = {2}</value>
  </data>
  <data name="NA" xml:space="preserve">
    <value>n/a</value>
  </data>
  <data name="ExTableXIsNotFound" xml:space="preserve">
    <value>Table with name '{0}' is not found.</value>
  </data>
  <data name="ExColumnXIsNotFoundInTableY" xml:space="preserve">
    <value>Column with name '{0}' is not found in table '{1}'.</value>
  </data>
  <data name="ExProviderXIsNotSupportedUseOneOfTheFollowingY" xml:space="preserve">
    <value>Provider "{0}" is not supported. Use one of the following: "{1}".</value>
  </data>
  <data name="ExTypeXDoesNotContainYField" xml:space="preserve">
    <value>Type '{0}' does not contain '{1}' field.</value>
  </data>
  <data name="ExFieldMustBeOfEntitySetType" xml:space="preserve">
    <value>Field must be of EntitySet&lt;&gt; type.</value>
  </data>
  <data name="ExFieldXIsNotAnEntitySetField" xml:space="preserve">
    <value>Field '{0}' is not an EntitySet field.</value>
  </data>
  <data name="ExEntityOfTypeXIsIncompatibleWithThisEntitySet" xml:space="preserve">
    <value>Entity of type '{0}' is incompatible with this EntitySet.</value>
  </data>
  <data name="EntityWithKeyXDoesNotExist" xml:space="preserve">
    <value>Entity with Key = '{0}' does not exist.</value>
  </data>
  <data name="ExThereIsNoCurrentHttpRequestOrSessionManagerIsnTBoundToItYet" xml:space="preserve">
    <value>There is no current HttpRequest, or SessionManager is not bound to it yet.</value>
  </data>
  <data name="ExQueryContainsClosuresOfDifferentTypes" xml:space="preserve">
    <value>The query contains closures of different types.</value>
  </data>
  <data name="ExInvalidPrefetchSelectorX" xml:space="preserve">
    <value>Invalid prefetch selector '{0}'.</value>
  </data>
  <data name="ExCanNotCommitATransactionValidationContextIsInInvalidState" xml:space="preserve">
    <value>Can not commit a transaction. Validation context is in invalid state.</value>
  </data>
  <data name="ExLockDoesNotSupportQueryProviderOfTypeX" xml:space="preserve">
    <value>Lock does not support query provider of type '{0}'.</value>
  </data>
  <data name="ExCurrentTransactionIsDifferentFromTransactionBoundToThisInstance" xml:space="preserve">
    <value>The current transaction is different from the transaction bound to this instance.</value>
  </data>
  <data name="ExOnOwnerRemoveActionIsNotEqualToOnTargetRemoveAction" xml:space="preserve">
    <value>'{0}.{1}' OnOwnerRemove action is not equal to '{2}.{3}' OnTargetRemove action.</value>
  </data>
  <data name="ExTypeMappingDoesNotContainXType" xml:space="preserve">
    <value>Type mapping does not contain '{0}' type.</value>
  </data>
  <data name="ExFieldMappingDoesNotContainField" xml:space="preserve">
    <value>Field mapping does not contain '{0} field.</value>
  </data>
  <data name="ExInheritanceSchemaIsInvalid" xml:space="preserve">
    <value>Inheritance schema '{0}' is invalid.</value>
  </data>
  <data name="ExVisitKeyFieldIsNotSupportedByX" xml:space="preserve">
    <value>VisitKeyField is not supported by '{0}'.</value>
  </data>
  <data name="ExPairedIdentityColumnsForTypesXAndXNotFound" xml:space="preserve">
    <value>Paired identity columns for types '{0}' and '{1}' not found</value>
  </data>
  <data name="ExCouldNotGetMemberXFromExpression" xml:space="preserve">
    <value>Could not get member {0} from expression.</value>
  </data>
  <data name="ExIncorrectNamespaceSynonyms" xml:space="preserve">
    <value>Incorrect namespace synonyms.</value>
  </data>
  <data name="ExMethodXIsntSupported" xml:space="preserve">
    <value>'{0}' method isn't supported.</value>
  </data>
  <data name="ExpressionXIsUnknown" xml:space="preserve">
    <value>Expression '{0}' is unknown.</value>
  </data>
  <data name="ExFieldIsNotStructure" xml:space="preserve">
    <value>Field '{0}' is not structure.</value>
  </data>
  <data name="ExNestedFieldXIsNotSupported" xml:space="preserve">
    <value>Nested field '{0}' is not supported.</value>
  </data>
  <data name="ExFieldXIsNotPrimitive" xml:space="preserve">
    <value>Field '{0}' is not primitive.</value>
  </data>
  <data name="ExFieldXIsNotEntity" xml:space="preserve">
    <value>Field '{0}' is not entity.</value>
  </data>
  <data name="ExPersistentTypeXIsNotEntityOrPersistentInterface" xml:space="preserve">
    <value>Persistent type '{0}' is not entity or persistent interface.</value>
  </data>
  <data name="ExConfigurationWithXNameAlreadyRegistered" xml:space="preserve">
    <value>Configuration with '{0}' name already registered.</value>
  </data>
  <data name="ExXNameCantBeEmpty" xml:space="preserve">
    <value>'{0}' name can't be empty.</value>
  </data>
  <data name="ExXIsNotValidNameForX" xml:space="preserve">
    <value>'{0}' is not valid name for {1}.</value>
  </data>
  <data name="ExHierarchyXDoesntContainAnyKeyFields" xml:space="preserve">
    <value>Hierarchy '{0}' doesn't contain any key fields.</value>
  </data>
  <data name="ExKeyStructureForXContainsNULLValue" xml:space="preserve">
    <value>Key structure for '{0}' contains NULL value.</value>
  </data>
  <data name="ExKeyFieldXXIsNotFound" xml:space="preserve">
    <value>Key field '{0}.{1}' is not found.</value>
  </data>
  <data name="ExKeyFieldCantBeOfXType" xml:space="preserve">
    <value>Key field can't be of '{0}' type.</value>
  </data>
  <data name="ExXMustBeInheritedFromX" xml:space="preserve">
    <value>'{0}' must be inherited from '{1}'.</value>
  </data>
  <data name="ExFieldOfTypeXCannotBeNullableForValueTypesConsiderUsingNullableT" xml:space="preserve">
    <value>Field of type '{0}' cannot be nullable. For value types consider using Nullable&lt;T&gt;.</value>
  </data>
  <data name="ExStructureXCantContainFieldOfTheSameType" xml:space="preserve">
    <value>Structure '{0}' can't contain field of the same type.</value>
  </data>
  <data name="ExValueIsNotAcceptableForOnTargetRemoveProperty" xml:space="preserve">
    <value>'{0}.{1}': '{2}' value is not acceptable for 'OnTargetRemove' property.</value>
  </data>
  <data name="ExHierarchyIsNotFoundForTypeX" xml:space="preserve">
    <value>Hierarchy is not found for type '{0}'.</value>
  </data>
  <data name="ExUnableToBuildGenericInstanceTypesForXTypeBecauseItContainsMoreThen1GenericParameter" xml:space="preserve">
    <value>Unable to build generic instance types for '{0}' type because it contains more then 1 generic parameter.</value>
  </data>
  <data name="ExUnableToBuildGenericInstanceTypesForXTypeBecauseParameterIsNotConstrained" xml:space="preserve">
    <value>Unable to build generic instance types for '{0}' type because parameter is not constrained.</value>
  </data>
  <data name="ExItemByKeyXWasNotFound" xml:space="preserve">
    <value>Item by key ='{0}' was not found.</value>
  </data>
  <data name="ExAtLeastOneLoopHaveBeenFoundInPersistentTypeDependenciesGraphSuspiciousTypesX" xml:space="preserve">
    <value>At least one loop have been found in persistent type dependencies graph. Suspicious types: {0}</value>
  </data>
  <data name="ExKeyFieldsXAndXHaveTheSamePositionX" xml:space="preserve">
    <value>Key fields '{0}' and '{1}' have the same position: '{2}'.</value>
  </data>
  <data name="ExUnableToRemapFieldExpression" xml:space="preserve">
    <value>Unable to remap FieldExpression.</value>
  </data>
  <data name="ExAggregatesForNonPrimitiveTypesAreNotSupported" xml:space="preserve">
    <value>Unable to translate '{0}' expression. Aggregates for non primitive types are not supported.</value>
  </data>
  <data name="ExParameterExpressionMustHaveSameTypeAsProjectionExpressionItemProjector" xml:space="preserve">
    <value>ParameterExpression must have same type as ProjectionExpression.ItemProjector</value>
  </data>
  <data name="ExXDoesNotSupportX" xml:space="preserve">
    <value>'{0}' does not support '{1}'.</value>
  </data>
  <data name="ExHierarchyRootIsNotRegistered" xml:space="preserve">
    <value>Hierarchy root is not registered.</value>
  </data>
  <data name="ExOnlyEntitiesCouldBeHierarchyRoots" xml:space="preserve">
    <value>Only entities could be hierarchy roots.</value>
  </data>
  <data name="ExFieldXIsNotAnEntityReferenceNorEntitySet" xml:space="preserve">
    <value>Field '{0}' is not an entity reference, nor entity set.</value>
  </data>
  <data name="ExUnableToRemapKeyExpression" xml:space="preserve">
    <value>Unable to remap KeyExpression.</value>
  </data>
  <data name="ExUnableToHandleEntitySetExpressionWithoutSpecifiedOwner" xml:space="preserve">
    <value>Unable to handle EntitySetExpression without specified Owner.</value>
  </data>
  <data name="ExUnableToRemoveOwnerFromEntitySetExpression" xml:space="preserve">
    <value>Unable to remove Owner from EntitySetExpression.</value>
  </data>
  <data name="ExUnableToUseBaseImplementationOfVisitGenericExpressionWithoutSpecifyingGenericProcessorDelegate" xml:space="preserve">
    <value>Unable to use base implementation of VisitGenericExpression without specifying genericProcessor delegate.</value>
  </data>
  <data name="ExUnableToResolveOwnerOfStructureExpressionX" xml:space="preserve">
    <value>Unable to resolve owner of StructureExpression '{0}'.</value>
  </data>
  <data name="ExUnableToResolveOwnerOfFieldExpressionX" xml:space="preserve">
    <value>Unable to resolve owner of FieldExpression '{0}'.</value>
  </data>
  <data name="ExSelectManyCollectionSelector0MustHaveOnlyOneLambdaParameter" xml:space="preserve">
    <value>SelectMany collection selector '{0}' must have only one lambda parameter.</value>
  </data>
  <data name="SubqueryXHeaderMustHaveOnlyOneColumn" xml:space="preserve">
    <value>Subquery '{0}' header must have only one column.</value>
  </data>
  <data name="ExLinqTranslatorDoesNotSupportMethodX" xml:space="preserve">
    <value>Unable to translate expression '{0}'. LINQ translator does not support method '{1}'.</value>
  </data>
  <data name="ExContainsMethodIsOnlySupportedForRootExpressionsOrSubqueries" xml:space="preserve">
    <value>'Contains' method is only supported for root expressions or subqueries.</value>
  </data>
  <data name="ExAllMethodIsOnlySupportedForRootExpressionsOrSubqueries" xml:space="preserve">
    <value>'All' method is only supported for root expressions or subqueries.</value>
  </data>
  <data name="ExAnyMethodIsOnlySupportedForRootExpressionsOrSubqueries" xml:space="preserve">
    <value>'Any' method is only supported for root expressions or subqueries.</value>
  </data>
  <data name="ExTypeIsMethodSupportsOnlyEntitiesAndStructures" xml:space="preserve">
    <value>'TypeIs' method supports only Entities and Structures.</value>
  </data>
  <data name="ExBinaryExpressionXOfTypeXIsNotSupported" xml:space="preserve">
    <value>Binary expression '{0}' of type '{1}' is not supported.</value>
  </data>
  <data name="ExBothLeftAndRightPartOfBinaryExpressionXAreNULLOrNotStructureExpression" xml:space="preserve">
    <value>Both left and right part of binary expression '{0}' are NULL or not StructureExpression.</value>
  </data>
  <data name="ExBothLeftAndRightPartOfBinaryExpressionXAreNULLOrNotEntityExpressionEntityFieldExpression" xml:space="preserve">
    <value>Both left and right part of binary expression '{0}' are NULL or not EntityExpression(EntityFieldExpression).</value>
  </data>
  <data name="ExBothLeftAndRightPartOfBinaryExpressionXAreNULLOrNotKeyExpression" xml:space="preserve">
    <value>Both left and right part of binary expression '{0}' are NULL or not KeyExpression.</value>
  </data>
  <data name="ExMistmatchCountOfLeftAndRightExpressions" xml:space="preserve">
    <value>Mistmatch count of left and right expressions.</value>
  </data>
  <data name="ExUnableToBuildSubqueryResultForExpressionXStateContainsNoParameters" xml:space="preserve">
    <value>Unable to build subquery result for expression '{0}'. State contains no parameters.</value>
  </data>
  <data name="ExUnableToBuildSubqueryResultForExpressionXResultTypeIsNotIEnumerable" xml:space="preserve">
    <value>Unable to build subquery result for expression '{0}'. resultType is not IEnumerable&lt;&gt;.</value>
  </data>
  <data name="ExMethodCallExpressionXIsNotSupported" xml:space="preserve">
    <value>MethodCall expression '{0}' is not supported.</value>
  </data>
  <data name="ExLambdaXMustHaveOnlyOneParameter" xml:space="preserve">
    <value>Lambda '{0}' must have only one parameter.</value>
  </data>
  <data name="ExAggregateMethodXIsNotSupported" xml:space="preserve">
    <value>Unable to translate '{0}' expression. Aggregate method '{1} is not supported.</value>
  </data>
  <data name="ExCantAccessMemberOfTypeEntitySet" xml:space="preserve">
    <value>Can't access member of type 'EntitySet&lt;&gt;'.</value>
  </data>
  <data name="CantAccessMemberX" xml:space="preserve">
    <value>Can't access member '{0}'</value>
  </data>
  <data name="ExUnableToTranslateLambdaExpressionXBecauseItRequiresToMaterializeEntityOfTypeX" xml:space="preserve">
    <value>Unable to translate lambda expression '{0}' because it requires to materialize entity of type '{1}'.</value>
  </data>
  <data name="ExTypeXIsNotSupportedInNewExpression" xml:space="preserve">
    <value>Type '{0}' is not supported in 'new' expression.</value>
  </data>
  <data name="ExCanNotCommitATransactionEntitiesValidationFailed" xml:space="preserve">
    <value>Can not commit a transaction. Entities validation failed.</value>
  </data>
  <data name="ExTypeXIsNotStructure" xml:space="preserve">
    <value>Type '{0}' is not structure.</value>
  </data>
  <data name="ExUnableToMaterializeBackLocalCollectionItem" xml:space="preserve">
    <value>Unable to materialize back local collection item '{0}'.</value>
  </data>
  <data name="ExTypeXDoesNotHasAnyPublicReadablePropertiesOrFieldsSoItCanTBePersistedToStorage" xml:space="preserve">
    <value>Type '{0}' does not has any public readable properties or fields, so it can't be persisted to storage.</value>
  </data>
  <data name="ExSpecifiedTypeHierarchyIsDifferentFromKeyHierarchy" xml:space="preserve">
    <value>The specified type's hierarchy is different from the key's hierarchy.</value>
  </data>
  <data name="ExFieldXIsNotDeclaredInTypeYOrInOneOfItsAncestors" xml:space="preserve">
    <value>The field {0} is not declared in the type {1} or in one of its ancestors.</value>
  </data>
  <data name="ExIndexesOfColumnsToBeLoadedAreNotSpecified" xml:space="preserve">
    <value>Indexes of columns to be loaded are not specified.</value>
  </data>
  <data name="ExReferencingEntityWithKeyXIsNotFound" xml:space="preserve">
    <value>The referencing entity with key {0} is not found.</value>
  </data>
  <data name="ExReferencingEntityTupleIsNotLoaded" xml:space="preserve">
    <value>The referencing entity's tuple is not loaded.</value>
  </data>
  <data name="ExForeignKeyValueHaveNotBeenLoaded" xml:space="preserve">
    <value>The foreign key's value have not been loaded.</value>
  </data>
  <data name="ExSpecifiedExpressionIsNotMemberExpression" xml:space="preserve">
    <value>The specified expression is not MemberExpression</value>
  </data>
  <data name="ExAccessToTypeMemberCanNotBeExtractedFromSpecifiedExpression" xml:space="preserve">
    <value>The access to a type's member can not be extracted from the specified expression.</value>
  </data>
  <data name="ExAccessedMemberIsNotProperty" xml:space="preserve">
    <value>The accessed member is not a property.</value>
  </data>
  <data name="ExSpecifiedPropertyXIsNotPersistent" xml:space="preserve">
    <value>The specified property {0} is not persistent.</value>
  </data>
  <data name="ExPrimaryKeyFieldXCanTBeMarkedAsVersion" xml:space="preserve">
    <value>Primary key field '{0}' can't be marked as Version.</value>
  </data>
  <data name="ExVersionFieldXCanTBeLazyLoadField" xml:space="preserve">
    <value>Version field '{0}' can't be LazyLoad field.</value>
  </data>
  <data name="ExVersionFieldXCanTBeOfYType" xml:space="preserve">
    <value>Version field '{0}' can't be of {1} type.</value>
  </data>
  <data name="ExVersionFieldXCanTBeSystemField" xml:space="preserve">
    <value>Version field '{0}' can't be System field.</value>
  </data>
  <data name="VersionFieldXCanTBeTypeIdField" xml:space="preserve">
    <value>Version field '{0}' can't be TypeId field.</value>
  </data>
  <data name="ExTypeXCantContainsVersionFieldsAsItsNotAHierarchyRoot" xml:space="preserve">
    <value>Type '{0}' can't contain Version fields, because it is not a hierarchy root type.</value>
  </data>
  <data name="ExTakeDoesNotSupportQueryProviderOfTypeX" xml:space="preserve">
    <value>'Take' does not support query provider of type '{0}'.</value>
  </data>
  <data name="ExSkipDoesNotSupportQueryProviderOfTypeX" xml:space="preserve">
    <value>'Skip' does not support query provider of type '{0}'.</value>
  </data>
  <data name="ExVersionRootObjectCantImplementIHasVersionRoots" xml:space="preserve">
    <value>Version root object can't implement IHasVersionRoots.</value>
  </data>
  <data name="ExUnableToUseIQueryableXInQueryExecuteStatement" xml:space="preserve">
    <value>Unable to use IQueryable '{0}' in Query.Execute statement.</value>
  </data>
  <data name="ExCouldNotConstructNewKeyInstanceTypeXIsNotAnEntity" xml:space="preserve">
    <value>Could not construct new Key instance. Type '{0}' is not an entity.</value>
  </data>
  <data name="CantChangeTypeOfColumnX" xml:space="preserve">
    <value> (can't change type of column '{0}')</value>
  </data>
  <data name="CantRemoveTableX" xml:space="preserve">
    <value> (can't remove table '{0}')</value>
  </data>
  <data name="CantRemoveColumnX" xml:space="preserve">
    <value> (can't remove column '{0}')</value>
  </data>
  <data name="ExUnableToBuildIndexXBecauseItWasBuiltOverInheritedFields" xml:space="preserve">
    <value>Unable to build index {0} because it contains inherited fields.</value>
  </data>
  <data name="LogSessionXDisposing" xml:space="preserve">
    <value>Session '{0}'. Disposing.</value>
  </data>
  <data name="LogDomainIsDisposing" xml:space="preserve">
    <value>Domain is disposing.</value>
  </data>
  <data name="LogDomainIsDisposingByAFinalizer" xml:space="preserve">
    <value>Domain is disposing by a finalizer.</value>
  </data>
  <data name="LogOpeningSessionX" xml:space="preserve">
    <value>Opening session '{0}'.</value>
  </data>
  <data name="LogSessionXRemovingKeyY" xml:space="preserve">
    <value>Session '{0}'. Removing: Key = '{1}'.</value>
  </data>
  <data name="LogSessionXMaterializingYKeyZ" xml:space="preserve">
    <value>Session '{0}'. Materializing {1}: Key = '{2}'.</value>
  </data>
  <data name="LogSessionXGettingValueKeyYFieldZ" xml:space="preserve">
    <value>Session '{0}'. Getting value: Key = '{1}', Field = '{2}'.</value>
  </data>
  <data name="LogSessionXSettingValueKeyYFieldZ" xml:space="preserve">
    <value>Session '{0}'. Setting value: Key = '{1}', Field = '{2}'.</value>
  </data>
  <data name="LogSessionXResolvingKeyYExactTypeIsUnknownFetchIsRequired" xml:space="preserve">
    <value>Session '{0}'. Resolving key '{1}'. Exact type is unknown. Fetch is required.</value>
  </data>
  <data name="LogSessionXResolvingKeyYExactTypeIsZ" xml:space="preserve">
    <value>Session '{0}'. Resolving key '{1}'. Exact type is {0}.</value>
  </data>
  <data name="Known" xml:space="preserve">
    <value>known</value>
  </data>
  <data name="Unknown" xml:space="preserve">
    <value>unknown</value>
  </data>
  <data name="LogSessionXResolvingKeyYKeyIsAlreadyResolved" xml:space="preserve">
    <value>Session '{0}'. Resolving key '{1}'. Key is already resolved.</value>
  </data>
  <data name="LogSessionXCachingY" xml:space="preserve">
    <value>Session '{0}'. Caching: {1}.</value>
  </data>
  <data name="LogSessionXUpdatingCacheY" xml:space="preserve">
    <value>Session '{0}'. Updating cache: {1}.</value>
  </data>
  <data name="LogSessionXPersistingReasonY" xml:space="preserve">
    <value>Session '{0}'. Persisting (reason: {1}).</value>
  </data>
  <data name="Partial" xml:space="preserve">
    <value>partial</value>
  </data>
  <data name="Full" xml:space="preserve">
    <value>full</value>
  </data>
  <data name="LogSessionXPersistCompleted" xml:space="preserve">
    <value>Session '{0}'. Persist completed.</value>
  </data>
  <data name="LogProcessingFixupActions" xml:space="preserve">
    <value>Processing fixup actions</value>
  </data>
  <data name="LogExecutingActionX" xml:space="preserve">
    <value>Executing action: '{0}'</value>
  </data>
  <data name="LogHierarchyX" xml:space="preserve">
    <value>Hierarchy: '{0}'</value>
  </data>
  <data name="LogFieldX" xml:space="preserve">
    <value>Field: '{0}'</value>
  </data>
  <data name="LogIndexX" xml:space="preserve">
    <value>Index: '{0}'</value>
  </data>
  <data name="LogInspectingHierarchyX" xml:space="preserve">
    <value>Inspecting hierarchy '{0}'</value>
  </data>
  <data name="LogInspectingTypeX" xml:space="preserve">
    <value>Inspecting type '{0}'</value>
  </data>
  <data name="LogInspectingModelDefinition" xml:space="preserve">
    <value>Inspecting model definition</value>
  </data>
  <data name="Null" xml:space="preserve">
    <value>null</value>
  </data>
  <data name="ExMemberXOfTypeYIsNotInitializedCheckIfConstructorArgumentIsCorrectOrFieldInitializedThroughInitializer" xml:space="preserve">
    <value>Member '{0}' of type '{1}' is not initialized. Check if constructor argument is correct or field initialized through initializer.</value>
  </data>
  <data name="ExInvalidNumberOfParametersInNewExpression" xml:space="preserve">
    <value>Invalid number of parameters in NewExpression.</value>
  </data>
  <data name="ExElementAtDoesNotSupportQueryProviderOfTypeX" xml:space="preserve">
    <value>'ElementAt' does not support query provider of type '{0}'.</value>
  </data>
  <data name="ExElementAtOrDefaultDoesNotSupportQueryProviderOfTypeX" xml:space="preserve">
    <value>'ElementAtOrDefault' does not support query provider of type '{0}'.</value>
  </data>
  <data name="ExUnableToUseElementAtIntInQueryExecuteUseElementAtFuncIntInstead" xml:space="preserve">
    <value>Usage of ElementAt(int) or ElementAtOrDefault(int) in Query.Execute is wrong. Use ElementAt(Func&lt;int&gt;) or ElementAtOrDefault(Func&lt;int&gt;) instead.</value>
  </data>
  <data name="ExElementAtIndexMustBeGreaterOrEqualToZero" xml:space="preserve">
    <value>ElementAt index must be greater or equal to zero.</value>
  </data>
  <data name="ExLocalCollectionShouldNotBeQueryRoot" xml:space="preserve">
    <value>Local collection should not be query root.</value>
  </data>
  <data name="ExConnectionIsRequired" xml:space="preserve">
    <value>Connection is required.</value>
  </data>
  <data name="ExDisconnectedStateIsAlreadyAttachedToSession" xml:space="preserve">
    <value>DisconnectedState is already attached to session.</value>
  </data>
  <data name="ExDisconnectedStateIsDetached" xml:space="preserve">
    <value>DisconnectedState is detached.</value>
  </data>
  <data name="ExStateWithKeyXIsAlreadyExists" xml:space="preserve">
    <value>State with key '{0}' is already exists.</value>
  </data>
  <data name="ExStateIsNotLoaded" xml:space="preserve">
    <value>State is not loaded.</value>
  </data>
  <data name="ExStateIsRemoved" xml:space="preserve">
    <value>State is removed.</value>
  </data>
  <data name="ExKeyXShouldHaveExactType" xml:space="preserve">
    <value>Key {0} should have exact type.</value>
  </data>
  <data name="ExServiceXIsNotSupported" xml:space="preserve">
    <value>Service '{0}' is not supported.</value>
  </data>
  <data name="ExTransactionIsRequired" xml:space="preserve">
    <value>Transaction is required.</value>
  </data>
  <data name="ExXIsObsoleteUseYAndZInstead" xml:space="preserve">
    <value>{0} is obsolete. Use {1} and {2} instead.</value>
  </data>
  <data name="ExCanNotCompleteOuterTransactionInnerTransactionIsActive" xml:space="preserve">
    <value>Can not complete outer transaction: inner transaction is active.</value>
  </data>
  <data name="ExCanNotOpenMoreThanOneInnerTransaction" xml:space="preserve">
    <value>Can not open more than one inner transaction.</value>
  </data>
  <data name="ExCanNotReuseOpenedTransactionRequestedIsolationLevelIsDifferent" xml:space="preserve">
    <value>Can not reuse opened transaction: requested isolation level is different.</value>
  </data>
  <data name="ExCanNotMarkStateAsModifiedItIsNotValidInCurrentTransaction" xml:space="preserve">
    <value>Can not mark state as modified: it is not valid in current transaction.</value>
  </data>
  <data name="ExTransactionIsNotActive" xml:space="preserve">
    <value>Transaction is not active.</value>
  </data>
  <data name="ExVersionOfEntityWithKeyXDiffersFromTheExpectedOne" xml:space="preserve">
    <value>Version of entity with key '{0}' differs from the expected one.</value>
  </data>
  <data name="ExTheServiceIsAlreadyAttachedToSession" xml:space="preserve">
    <value>The service is already attached to Session.</value>
  </data>
  <data name="ExServiceCanNotBeAttachedToSessionWhileItIsPersistingTheChanges" xml:space="preserve">
    <value>Service can not be attached to Session while it is persisting the changes.</value>
  </data>
  <data name="ExCantRegisterState" xml:space="preserve">
    <value>Can't register state.</value>
  </data>
  <data name="ExCantMergeState" xml:space="preserve">
    <value>Can't merge state.</value>
  </data>
  <data name="LogSessionXOpeningTransaction" xml:space="preserve">
    <value>Session '{0}'. Opening transaction.</value>
  </data>
  <data name="LogSessionXCommittingTransaction" xml:space="preserve">
    <value>Session '{0}'. Committing transaction.</value>
  </data>
  <data name="LogSessionXCommittedTransaction" xml:space="preserve">
    <value>Session '{0}'. Committed transaction.</value>
  </data>
  <data name="LogSessionXRollingBackTransaction" xml:space="preserve">
    <value>Session '{0}'. Rolling back transaction.</value>
  </data>
  <data name="LogSessionXRolledBackTransaction" xml:space="preserve">
    <value>Session '{0}'. Rolled back transaction.</value>
  </data>
  <data name="ExUnableToTranslateXExpressionSeeInnerExceptionForDetails" xml:space="preserve">
    <value>Unable to translate '{0}' expression. See inner exception for details.</value>
  </data>
  <data name="ExExpressionDefinedOutsideOfCachingQueryClosure" xml:space="preserve">
    <value>Expression '{0}' defined outside of CachingQuery closure.</value>
  </data>
  <data name="ExExpressionXIsNotASequence" xml:space="preserve">
    <value>Expression '{0}' is not a sequence.</value>
  </data>
  <data name="ExTakeNotSupportedInCompiledQueries" xml:space="preserve">
    <value>'Take({0})' not supported in compiled queries (Query.Execute). Use 'Take(Expression&lt;Func&lt;int&gt;&gt;)' instead.For example use 'Take(()=&gt;{0})'.</value>
  </data>
  <data name="ExSkipNotSupportedInCompiledQueries" xml:space="preserve">
    <value>'Skip({0})' not supported in compiled queries (Query.Execute). Use 'Skip(Expression&lt;Func&lt;int&gt;&gt;)' instead.For example use 'Skip(()=&gt;{0})'.</value>
  </data>
  <data name="ExElementAtNotSupportedInCompiledQueries" xml:space="preserve">
    <value>'ElementAt({0})' not supported in compiled queries (Query.Execute). Use 'ElementAt(Expression&lt;Func&lt;int&gt;&gt;)' instead.For example use 'ElementAt(()=&gt;{0})'.</value>
  </data>
  <data name="ExElementAtOrDefaultNotSupportedInCompiledQueries" xml:space="preserve">
    <value>'ElementAtOrDefault({0})' not supported in compiled queries (Query.Execute). Use 'ElementAtOrDefault(Expression&lt;Func&lt;int&gt;&gt;)' instead.For example use 'ElementAtOrDefault(()=&gt;{0})'.</value>
  </data>
  <data name="ExCanNotPersistThereArePinnedEntities" xml:space="preserve">
    <value>Can not persist: there are pinned entities.</value>
  </data>
  <data name="ExTypeDiscriminatorValueIsRequiredUnlessXIsMarkedAsDefaultTypeInHierarchy" xml:space="preserve">
    <value>Type discriminator value is required unless {0} is marked as default type in hierarchy.</value>
  </data>
  <data name="ExXFieldIsNotDeclaredInEntityDescendantSoCannotBeUsedAsTypeDiscriminator" xml:space="preserve">
    <value>'{0}' field is not declared in Entity descendant, so cannot be used as type discriminator.</value>
  </data>
  <data name="ExUnableToPersistTypeXBecauseOfLoopReference" xml:space="preserve">
    <value>Unable to persist type '{0}' to storage because of loop reference.</value>
  </data>
  <data name="ExUnableToStoreUntypedKeyToStorage" xml:space="preserve">
    <value>Unable to store untyped 'Key' to storage. Use '{0}' instead of 'Key'.</value>
  </data>
  <data name="ExFieldBelongsToADifferentType" xml:space="preserve">
    <value>Field belongs to a different type.</value>
  </data>
  <data name="LogSessionManagerEndRequestMethodWasNotInvoked" xml:space="preserve">
    <value>SessionManager.EndRequest method was not invoked during processing of the previous request to this module.</value>
  </data>
  <data name="ExBothPartsOfBinaryExpressionXAreOfTheDifferentType" xml:space="preserve">
    <value>Both parts of binary expression '{0}' are of the different type. Use type cast.</value>
  </data>
  <data name="ExFieldXNotFoundInTypeX" xml:space="preserve">
    <value>Field '{0}' not found in type '{1}'.</value>
  </data>
  <data name="ExUnableToBuildFulltextIndexesForHierarchyWithInheritanceSchemaClassTable" xml:space="preserve">
    <value>Unable to build full-text indexes for hierarchy '{0}' with InheritanceSchema.ClassTable.</value>
  </data>
  <data name="ExUseMethodXOnFirstInsteadOfSingle" xml:space="preserve">
    <value>Unable to translate '{0}'. Use method ('{1}') on First/FirstOrDefault instead of Single/SingleOrDefault.</value>
  </data>
  <data name="LogSessionXTransaction" xml:space="preserve">
    <value>Session '{0}'. Transaction</value>
  </data>
  <data name="ExUnknownInSyntax" xml:space="preserve">
    <value>Unable to translate '{0}' expression. Unknown "In" syntax.</value>
  </data>
  <data name="ExFieldMustBePersistent" xml:space="preserve">
    <value>Field '{0}' must be persistent (marked by [Field] attribute).</value>
  </data>
  <data name="ExEntityDoesNotHaveFullTextIndex" xml:space="preserve">
    <value>Entity of type '{0}' does not have full-text index.</value>
  </data>
  <data name="ExEntitiesXAndXBelongToDifferentHierarchies" xml:space="preserve">
    <value>Unable to translate '{0}'. Entities '{1}' and '{2}' belong to different hierarchies.</value>
  </data>
  <data name="JoinKeysLengthMismatch" xml:space="preserve">
    <value>Unable to translate '{0}'. Join keys length mismatch.</value>
  </data>
  <data name="ExKeysOfXAndXNotCompatible" xml:space="preserve">
    <value>Unable to translate '{0}'. Keys of '{1}' and '{2}' not compatible.</value>
  </data>
  <data name="RefFormat" xml:space="preserve">
    <value>Ref&lt;{0}&gt;({1})</value>
  </data>
  <data name="ExFreeTextNotSupportedInCompiledQueries" xml:space="preserve">
    <value>'FreeText&lt;T&gt;({0})' not supported in compiled queries (Query.Execute). Use 'FreeText&lt;T&gt;(Expression&lt;Func&lt;int&gt;&gt;)' instead.For example use 'FreeText&lt;T&gt;(()=&gt;{0})'.</value>
  </data>
  <data name="ExSessionOfAnotherSessionBoundMustBeTheSame" xml:space="preserve">
    <value>Session of another SessionBound must be the same.</value>
  </data>
  <data name="ExUnderlyingStorageProviderDoesNotSupportSQL" xml:space="preserve">
    <value>Underlying storage provider does not support SQL.</value>
  </data>
  <data name="ExConnectionInfoIsWrongYouShouldSetEitherConnectionUrlElementOrProviderAndConnectionStringElements" xml:space="preserve">
    <value>ConnectionInfo is wrong. You should set either 'connectionUrl' element or 'provider' and 'connectionString' elements.</value>
  </data>
  <data name="ExNonTemporaryKeysMustBeGeneratedByDescendants" xml:space="preserve">
    <value>Non-temporary keys must be generated by descendants.</value>
  </data>
  <data name="ExSpecifiedKeyFieldTypeIsNotSupportedByThisTemporaryKeyGenerator" xml:space="preserve">
    <value>Specified key field type is not supported by this temporary key generator.</value>
  </data>
  <data name="ExKeyOfSpecifiedTypeCannotBeGeneratedByThisKeyGenerator" xml:space="preserve">
    <value>Key of specified type cannot be generated by this KeyGenerator.</value>
  </data>
  <data name="KeyGenerators" xml:space="preserve">
    <value>Key generators</value>
  </data>
  <data name="ExKeyGeneratorAttributeOnTypeXRequiresNameToBeSet" xml:space="preserve">
    <value>[KeyGenerator] attribute on type '{0}' requires Name to be set.</value>
  </data>
  <data name="ExTransactionIsRunning" xml:space="preserve">
    <value>A transaction is running, but there should be no active transaction.</value>
  </data>
  <data name="ExCanNotMergeTheState" xml:space="preserve">
    <value>Can't merge the state.</value>
  </data>
  <data name="ExQueryTaskIsNotExecutedYet" xml:space="preserve">
    <value>Query task is not executed yet.</value>
  </data>
  <data name="ExCyclicDependencyInQueryPreprocessorGraphIsDetected" xml:space="preserve">
    <value>Cyclic dependency in query preprocessor graph is detected.</value>
  </data>
  <data name="ExAttemptToAutomaticallyActivateSessionXInsideSessionYIsBlocked" xml:space="preserve">
    <value>An attempt to automatically activate Session '{0}' inside Session '{1}' (Session switching) is blocked. Most likely, mixed usage of objects from different Sessions is a result of a bug in your code. Use manual Session activation (Session.Activate() or Session.Deactivate()) to avoid this exception, if this is intentional.</value>
  </data>
  <data name="ExDuplicateForOperationXIsFound" xml:space="preserve">
    <value>The duplicate for the operation {0} is found.</value>
  </data>
  <data name="ExCannotGenerateNextVersionValueOfTypeX" xml:space="preserve">
    <value>Can't generate next version value of type '{0}'.</value>
  </data>
  <data name="CachedTypeInfo" xml:space="preserve">
    <value>Type-related information cache</value>
  </data>
  <data name="ExPropertyXDoesnTHavePublicGetter" xml:space="preserve">
    <value>Property '{0}' doesn't have public getter.</value>
  </data>
  <data name="ExPropertyXDoesnTHavePublicSetter" xml:space="preserve">
    <value>Property '{0}' doesn't have public setter.</value>
  </data>
  <data name="ExTypeOfXMustBeADescendantOfYType" xml:space="preserve">
    <value>Type of '{0}' must be a descendant of {1} type.</value>
  </data>
  <data name="ExActiveTransactionIsRequiredForThisOperationUseTransactionOpenToOpenIt" xml:space="preserve">
    <value>Active Transaction is required for this operation. Use Transaction.Open(...) to open it.</value>
  </data>
  <data name="ExLegacySchemaIsNotCompatible_DetailsX" xml:space="preserve">
    <value>Legacy schema is not compatible. Details: 
{0}</value>
  </data>
  <data name="LogSkippingSchemaSynchronization" xml:space="preserve">
    <value>Skipping schema synchronization.</value>
  </data>
  <data name="ExPairedFieldForFieldXYShouldBeAssignableToTypeZ" xml:space="preserve">
    <value>Paired field for field '{0}.{1}' should be assignable to type '{2}'.</value>
  </data>
  <data name="PairedFieldForFieldXYShouldBeEntitySetOfTypeAssignableToZ" xml:space="preserve">
    <value>Paired field for field '{0}.{1}' should be EntitySet of type assignable to '{2}'.</value>
  </data>
  <data name="ExConnectionInfoIsMissing" xml:space="preserve">
    <value>ConnectionInfo is missing. If you are using configuration file you should specify either 'connectionUrl' element or 'connectionString' and 'provider' elements</value>
  </data>
  <data name="ExConnectionInfoIsWrongYouShouldSetEitherConnectionUrlElementOrConnectionStringElement" xml:space="preserve">
    <value>ConnectionInfo is wrong. You should set either  'connectionUrl' element or 'connectionString' element.</value>
  </data>
  <data name="ExTypeWithNameXIsNotRegistered" xml:space="preserve">
    <value>Type with name '{0}' isn't registered in the Domain.</value>
  </data>
  <data name="LogSessionXInvalidate" xml:space="preserve">
    <value>Session '{0}'. Invalidate.</value>
  </data>
  <data name="LogSessionXDisconnectedStateAttach" xml:space="preserve">
    <value>Session '{0}'. DisconnectedState.Attach</value>
  </data>
  <data name="LogSessionXDisconnectedStateConnect" xml:space="preserve">
    <value>Session '{0}'. DisconnectedState.Connect()</value>
  </data>
  <data name="LogSessionXDisconnectedStateDisconnect" xml:space="preserve">
    <value>Session '{0}'. DisconnectedState is disconnected</value>
  </data>
  <data name="LogSessionXDisconnectedStateApplyChanges" xml:space="preserve">
    <value>Session '{0}'. DisconnectedState.ApplyChanges</value>
  </data>
  <data name="Operations" xml:space="preserve">
    <value>Operations</value>
  </data>
  <data name="KeyMapping" xml:space="preserve">
    <value>Key mapping</value>
  </data>
  <data name="LogDisconnectedStateCancelChanges" xml:space="preserve">
    <value>DisconnectedState.CancelChanges</value>
  </data>
  <data name="LogChangesAreSuccessfullyApplied" xml:space="preserve">
    <value>Changes are successfully applied.</value>
  </data>
  <data name="ExKeyMustHaveExactType" xml:space="preserve">
    <value>Key must have exact type here.</value>
  </data>
  <data name="LogSyncContextMustHaveNoPendingActions" xml:space="preserve">
    <value>SyncContext must have no pending actions at this point.</value>
  </data>
  <data name="LogSessionXRemappingEntityKeys" xml:space="preserve">
    <value>Session '{0}'. Remapping entity keys.</value>
  </data>
  <data name="ExEntityIsAlreadyDetachedFromSession" xml:space="preserve">
    <value>Entity is already detached from Session. Likely, this is result of creation of new Entity with the same Key.</value>
  </data>
  <data name="ExUnableToCastItemOfTypeXToY" xml:space="preserve">
    <value>Unable to cast item of type '{0}' to '{1}' in queries.</value>
  </data>
  <data name="ExOriginIsNull" xml:space="preserve">
    <value>Origin is null.</value>
  </data>
  <data name="ExOriginIsNotNull" xml:space="preserve">
    <value>Origin is not null.</value>
  </data>
  <data name="ExOnlyOnePrimaryOperationCanBeLogged" xml:space="preserve">
    <value>Only one primary operation can be logged by each OperationContext instance.</value>
  </data>
  <data name="LogSessionXEntityWithKeyYIdentifiedAsZ" xml:space="preserve">
    <value>Session '{0}'. Identifying entity: Key = '{1}', identified as '{2}'.</value>
  </data>
<<<<<<< HEAD
  <data name="ExInvalidScopeDisposalOrder" xml:space="preserve">
    <value>Invalid scope disposal order.</value>
  </data>
  <data name="ExNoOperationRegistrationScope" xml:space="preserve">
    <value>No operation registration scope. Use OperationRegistry.BeginRegistration method to open it.</value>
  </data>
  <data name="ExOnlyOneOperationCanBeRegisteredInEachScope" xml:space="preserve">
    <value>Only one operation can be registered in each scope.</value>
  </data>
  <data name="ExRunningOperationRegistrationMustBeFinished" xml:space="preserve">
    <value>Running operation registration must be finished before invocation of this method.</value>
  </data>
  <data name="ExYouMustEitherApplyOrCancelCachedChangesToChangeThisProperty" xml:space="preserve">
    <value>You must either apply or cancel cached changes before changing this property.</value>
  </data>
=======
	<data name="ExUnableToApplyVersionOnFieldXOfTypeY">
		<value xml:space="preserve">Unable to apply VersionAttribute with VersionMode.Auto or Version.Mode.Manual mode set on field {0} of type {1}. Only VersionMode.Skip is allowed.</value>
	</data>
>>>>>>> b3ed4298
</root><|MERGE_RESOLUTION|>--- conflicted
+++ resolved
@@ -1,1516 +1,1513 @@
-﻿<?xml version="1.0" encoding="utf-8"?>
-<root>
-  <!-- 
-    Microsoft ResX Schema 
-    
-    Version 2.0
-    
-    The primary goals of this format is to allow a simple XML format 
-    that is mostly human readable. The generation and parsing of the 
-    various data types are done through the TypeConverter classes 
-    associated with the data types.
-    
-    Example:
-    
-    ... ado.net/XML headers & schema ...
-    <resheader name="resmimetype">text/microsoft-resx</resheader>
-    <resheader name="version">2.0</resheader>
-    <resheader name="reader">System.Resources.ResXResourceReader, System.Windows.Forms, ...</resheader>
-    <resheader name="writer">System.Resources.ResXResourceWriter, System.Windows.Forms, ...</resheader>
-    <data name="Name1"><value>this is my long string</value><comment>this is a comment</comment></data>
-    <data name="Color1" type="System.Drawing.Color, System.Drawing">Blue</data>
-    <data name="Bitmap1" mimetype="application/x-microsoft.net.object.binary.base64">
-        <value>[base64 mime encoded serialized .NET Framework object]</value>
-    </data>
-    <data name="Icon1" type="System.Drawing.Icon, System.Drawing" mimetype="application/x-microsoft.net.object.bytearray.base64">
-        <value>[base64 mime encoded string representing a byte array form of the .NET Framework object]</value>
-        <comment>This is a comment</comment>
-    </data>
-                
-    There are any number of "resheader" rows that contain simple 
-    name/value pairs.
-    
-    Each data row contains a name, and value. The row also contains a 
-    type or mimetype. Type corresponds to a .NET class that support 
-    text/value conversion through the TypeConverter architecture. 
-    Classes that don't support this are serialized and stored with the 
-    mimetype set.
-    
-    The mimetype is used for serialized objects, and tells the 
-    ResXResourceReader how to depersist the object. This is currently not 
-    extensible. For a given mimetype the value must be set accordingly:
-    
-    Note - application/x-microsoft.net.object.binary.base64 is the format 
-    that the ResXResourceWriter will generate, however the reader can 
-    read any of the formats listed below.
-    
-    mimetype: application/x-microsoft.net.object.binary.base64
-    value   : The object must be serialized with 
-            : System.Runtime.Serialization.Formatters.Binary.BinaryFormatter
-            : and then encoded with base64 encoding.
-    
-    mimetype: application/x-microsoft.net.object.soap.base64
-    value   : The object must be serialized with 
-            : System.Runtime.Serialization.Formatters.Soap.SoapFormatter
-            : and then encoded with base64 encoding.
-
-    mimetype: application/x-microsoft.net.object.bytearray.base64
-    value   : The object must be serialized into a byte array 
-            : using a System.ComponentModel.TypeConverter
-            : and then encoded with base64 encoding.
-    -->
-  <xsd:schema id="root" xmlns="" xmlns:xsd="http://www.w3.org/2001/XMLSchema" xmlns:msdata="urn:schemas-microsoft-com:xml-msdata">
-    <xsd:import namespace="http://www.w3.org/XML/1998/namespace" />
-    <xsd:element name="root" msdata:IsDataSet="true">
-      <xsd:complexType>
-        <xsd:choice maxOccurs="unbounded">
-          <xsd:element name="metadata">
-            <xsd:complexType>
-              <xsd:sequence>
-                <xsd:element name="value" type="xsd:string" minOccurs="0" />
-              </xsd:sequence>
-              <xsd:attribute name="name" use="required" type="xsd:string" />
-              <xsd:attribute name="type" type="xsd:string" />
-              <xsd:attribute name="mimetype" type="xsd:string" />
-              <xsd:attribute ref="xml:space" />
-            </xsd:complexType>
-          </xsd:element>
-          <xsd:element name="assembly">
-            <xsd:complexType>
-              <xsd:attribute name="alias" type="xsd:string" />
-              <xsd:attribute name="name" type="xsd:string" />
-            </xsd:complexType>
-          </xsd:element>
-          <xsd:element name="data">
-            <xsd:complexType>
-              <xsd:sequence>
-                <xsd:element name="value" type="xsd:string" minOccurs="0" msdata:Ordinal="1" />
-                <xsd:element name="comment" type="xsd:string" minOccurs="0" msdata:Ordinal="2" />
-              </xsd:sequence>
-              <xsd:attribute name="name" type="xsd:string" use="required" msdata:Ordinal="1" />
-              <xsd:attribute name="type" type="xsd:string" msdata:Ordinal="3" />
-              <xsd:attribute name="mimetype" type="xsd:string" msdata:Ordinal="4" />
-              <xsd:attribute ref="xml:space" />
-            </xsd:complexType>
-          </xsd:element>
-          <xsd:element name="resheader">
-            <xsd:complexType>
-              <xsd:sequence>
-                <xsd:element name="value" type="xsd:string" minOccurs="0" msdata:Ordinal="1" />
-              </xsd:sequence>
-              <xsd:attribute name="name" type="xsd:string" use="required" />
-            </xsd:complexType>
-          </xsd:element>
-        </xsd:choice>
-      </xsd:complexType>
-    </xsd:element>
-  </xsd:schema>
-  <resheader name="resmimetype">
-    <value>text/microsoft-resx</value>
-  </resheader>
-  <resheader name="version">
-    <value>2.0</value>
-  </resheader>
-  <resheader name="reader">
-    <value>System.Resources.ResXResourceReader, System.Windows.Forms, Version=4.0.0.0, Culture=neutral, PublicKeyToken=b77a5c561934e089</value>
-  </resheader>
-  <resheader name="writer">
-    <value>System.Resources.ResXResourceWriter, System.Windows.Forms, Version=4.0.0.0, Culture=neutral, PublicKeyToken=b77a5c561934e089</value>
-  </resheader>
-  <data name="ExCouldNotLoadTypesFromAssembly" xml:space="preserve">
-    <value>Could not load types from assembly '{0}'.</value>
-  </data>
-  <data name="ExThereAreNoSuitableTypes" xml:space="preserve">
-    <value>There are no suitable types in '{0}'.</value>
-  </data>
-  <data name="ExElementWithNameContainedInThisInstanceAlready" xml:space="preserve">
-    <value>Element with name '{0}' is contained in this instance already.</value>
-  </data>
-  <data name="ExServiceWithNameAlreadyExistsInStorageInfoServicesCollection" xml:space="preserve">
-    <value>Service with name '{0}' already exists in StorageInfo.Services collection.</value>
-  </data>
-  <data name="ExFieldWithNameAlreadyExistsInEntityFieldsCollection" xml:space="preserve">
-    <value>Field with name '{0}' already exists in EntityInfo.Fields collection.</value>
-  </data>
-  <data name="ExIndexWithNameAlreadyExistsInEntityInfoIndexesCollection" xml:space="preserve">
-    <value>Index with name '{0}' already exists in EntityInfo.Indexes collection.</value>
-  </data>
-  <data name="ExUnsupportedType" xml:space="preserve">
-    <value>Unsupported type: '{0}'.</value>
-  </data>
-  <data name="ExElementWithTypeIsContainedInThisInstanceAlready" xml:space="preserve">
-    <value>Element with type '{0}' is already contained in this instance.</value>
-  </data>
-  <data name="ExComparerForTypeIsNotAvailable" xml:space="preserve">
-    <value>Comparer for type '{0}' is not available.</value>
-  </data>
-  <data name="ExTypeCantBeNull" xml:space="preserve">
-    <value>Type cannot be null.</value>
-  </data>
-  <data name="ExIndexAlreadyContainsField" xml:space="preserve">
-    <value>Index already contains field '{0}'.</value>
-  </data>
-  <data name="ExIndexFieldXIsIncorrect" xml:space="preserve">
-    <value>Index field '{0}' is incorrect.</value>
-  </data>
-  <data name="ExTransactionRequired" xml:space="preserve">
-    <value>Unable to process operation without a transaction. Use Transaction.Open(...) to open it.</value>
-  </data>
-  <data name="ExTypeNotFoundInModel" xml:space="preserve">
-    <value>Type '{0}' is not found in model.</value>
-  </data>
-  <data name="ExOutOfTransactionScope" xml:space="preserve">
-    <value>Object is outside of initial transaction scope.</value>
-  </data>
-  <data name="ExUnableToModifyDeletedObject" xml:space="preserve">
-    <value>Unable to modify removed object.</value>
-  </data>
-  <data name="ExSessionBoundObjectOutOfSessionScope" xml:space="preserve">
-    <value>Session bound object is out of session scope.</value>
-  </data>
-  <data name="ExFieldNotFoundInModel" xml:space="preserve">
-    <value>Field '{0}' is not found in model.</value>
-  </data>
-  <data name="ExResultTypeIncorrect" xml:space="preserve">
-    <value>Value of '{0}' type cannot be assigned to property of '{1}' type.</value>
-  </data>
-  <data name="ExStorageProviderNotFound" xml:space="preserve">
-    <value>Handler provider is not found for "{0}" connection type.</value>
-  </data>
-  <data name="ExInvalidKeyParams" xml:space="preserve">
-    <value>Unable to create Key. Key params do not correspond to its structure.</value>
-  </data>
-  <data name="ExTypeInfoHierarchyMistmatch" xml:space="preserve">
-    <value>TypeInfo hierarchy does not correspond to provided hierarchy.</value>
-  </data>
-  <data name="ExPrimaryKeyFieldCantBeChanged" xml:space="preserve">
-    <value>Field '{0}' is a part of primary key. It can't be changed.</value>
-  </data>
-  <data name="ExEntityRemoved" xml:space="preserve">
-    <value>Unable to modify removed entity.</value>
-  </data>
-  <data name="AspectExMultipleAttributesOfTypeXAreNotAllowedHere" xml:space="preserve">
-    <value>{0}: multiple attributes of type '{1}' are not allowed here.</value>
-  </data>
-  <data name="ExColumnLength" xml:space="preserve">
-    <value>Value length {0} is greater than column length {1}.</value>
-  </data>
-  <data name="ExColumnNotNullable" xml:space="preserve">
-    <value>Unable to assign null to non-nullable column.</value>
-  </data>
-  <data name="ExTypeMustBeEntityDescendant" xml:space="preserve">
-    <value>Invalid type specified.</value>
-  </data>
-  <data name="ExInvalidSession" xml:space="preserve">
-    <value>The Session of specified ISessionBound object is invalid.</value>
-  </data>
-  <data name="ValueCanNotBeNull" xml:space="preserve">
-    <value>Value can not be null.</value>
-  </data>
-  <data name="ExEntityIsRemoved" xml:space="preserve">
-    <value>Entity is removed.</value>
-  </data>
-  <data name="ValueLengthCanNotExceedX" xml:space="preserve">
-    <value>Value can not exceed {0}.</value>
-  </data>
-  <data name="ValueShouldMatchRegexPatternX" xml:space="preserve">
-    <value>Value should match regex pattern '{0}'</value>
-  </data>
-  <data name="ExInvalidFieldValueConstraintXIsViolated" xml:space="preserve">
-    <value>Invalid field value, constraint {0} is violated.</value>
-  </data>
-  <data name="ValueCanNotBeLessThenX" xml:space="preserve">
-    <value>Value can not be less then {0}.</value>
-  </data>
-  <data name="ExErrorsDuringStorageBuild" xml:space="preserve">
-    <value>Some errors have been occurred during storage build. See error log for details.</value>
-  </data>
-  <data name="ExKeyFieldXWasNotFoundInTypeY" xml:space="preserve">
-    <value>Key field '{0}' was not found in type '{1}'.</value>
-  </data>
-  <data name="ValueTypeMismatchForFieldX" xml:space="preserve">
-    <value>Value type mismatch for field '{0}'</value>
-  </data>
-  <data name="ExFieldWithNameXIsAlreadyRegistered" xml:space="preserve">
-    <value>Field with name '{0}' is already registered.</value>
-  </data>
-  <data name="ExFieldXIsAlreadyDefinedInTypeXOrItsAncestor" xml:space="preserve">
-    <value>Field '{0}' is already defined in type '{1}' or in its ancestor.</value>
-  </data>
-  <data name="ExInterfaceXDoesNotBelongToXHierarchy" xml:space="preserve">
-    <value>Interface '{0}' does not belong to '{1}' hierarchy.</value>
-  </data>
-  <data name="TypeXDoesNotImplementYZField" xml:space="preserve">
-    <value>Type '{0}' does not implement '{1}.{2}' property.</value>
-  </data>
-  <data name="ExConstraintViolation" xml:space="preserve">
-    <value>Constraint violation: constraint {0} on field '{1}.{2}' of object '{3}' failed on value {4}.</value>
-  </data>
-  <data name="ValueCanNotBeRemovedEntity" xml:space="preserve">
-    <value>Value can not be an entity that is already removed.</value>
-  </data>
-  <data name="ExIndexedPropertiesAreNotSupported" xml:space="preserve">
-    <value>Indexed properties are not supported.</value>
-  </data>
-  <data name="ExTypeXIsNotRegisteredInTheModel" xml:space="preserve">
-    <value>Type '{0}' is not registered in the model.</value>
-  </data>
-  <data name="ExFieldXCannotBeLazyLoadAsItIsIncludedInPrimaryKey" xml:space="preserve">
-    <value>Field '{0}' cannot be LazyLoad as it is included into primary key.</value>
-  </data>
-  <data name="ExTypeWithNameXIsAlreadyDefined" xml:space="preserve">
-    <value>Type with name '{0}' is already defined.</value>
-  </data>
-  <data name="ExTypeXIsAlreadyDefined" xml:space="preserve">
-    <value>Type '{0}' is already defined.</value>
-  </data>
-  <data name="ExIndexWithNameXIsAlreadyRegistered" xml:space="preserve">
-    <value>Index with name '{0}' is already registered.</value>
-  </data>
-  <data name="ExTypeXWasNotRegisteredForActivation" xml:space="preserve">
-    <value>Type '{0}' was not registered for activation.</value>
-  </data>
-  <data name="ExTypeDefXIsAlreadyBelongsToHierarchyWithTheRootY" xml:space="preserve">
-    <value>TypeDef '{0}' already belongs to hierarchy with '{1}' root.</value>
-  </data>
-  <data name="ExXDescendantIsAlreadyARootOfAnotherHierarchy" xml:space="preserve">
-    <value>'{0}' descendant is already a root of another hierarchy.</value>
-  </data>
-  <data name="ExPairedFieldXHasWrongTypeItShouldBeReferenceToEntityOrAEntitySet" xml:space="preserve">
-    <value>Paired field '{0}' has wrong type. A descendant of Entity or EntitySet is expected.</value>
-  </data>
-  <data name="ExReferencedFieldXAndPairedFieldAreEqual" xml:space="preserve">
-    <value>Referenced field '{0}' and paired field are equal.</value>
-  </data>
-  <data name="ExPairedFieldXYWasNotFoundInZType" xml:space="preserve">
-    <value>Paired field '{0}.{1}' was not found in '{2}' type.</value>
-  </data>
-  <data name="ExAssociationAttributeCanNotBeAppliedToXField" xml:space="preserve">
-    <value>'AssociationAttribute' can't be applied to '{0}' field.</value>
-  </data>
-  <data name="ExKeyProviderXShouldDefineAtLeastOneKeyField" xml:space="preserve">
-    <value>Key provider '{0}' should define at least one key field.</value>
-  </data>
-  <data name="ExKeyProviderXAndHierarchyYKeyFieldAmountMismatch" xml:space="preserve">
-    <value>Key provider '{0}' and hierarchy {1} key field amount mismatch.</value>
-  </data>
-  <data name="ExInvalidLengthAttributeOnXField" xml:space="preserve">
-    <value>Invalid Length attribute on '{0}' field.</value>
-  </data>
-  <data name="ExFieldXHasYTypeButIsMarkedAsNotNullable" xml:space="preserve">
-    <value>Field '{0}' has '{1}' type but is marked as not nullable.</value>
-  </data>
-  <data name="LogExplicitLazyLoadAttributeOnFieldXIsRedundant" xml:space="preserve">
-    <value>Explicit LazyLoad=true on field '{0}' is redundant.</value>
-  </data>
-  <data name="ExplicitMappingNameSettingIsRedundantTheSameNameXWillBeGeneratedAutomatically" xml:space="preserve">
-    <value>Explicit mapping name setting is redundant. The same name '{0}' will be generated automatically.</value>
-  </data>
-  <data name="ExInvalidMappingNameX" xml:space="preserve">
-    <value>Invalid mapping name '{0}'.</value>
-  </data>
-  <data name="ExIndexMustContainAtLeastOneField" xml:space="preserve">
-    <value>Index must contain at least one field.</value>
-  </data>
-  <data name="ExInvalidFillFactorXValueMustBeBetween0And1" xml:space="preserve">
-    <value>Invalid fill factor '{0}'. Value must be between 0 and 1.</value>
-  </data>
-  <data name="ExColumnXIsNotFound" xml:space="preserve">
-    <value>Column '{0}' is not found.</value>
-  </data>
-  <data name="ExTypeXDoesNotImplementYInterface" xml:space="preserve">
-    <value>Type '{0}' does not implement '{1}' interface.</value>
-  </data>
-  <data name="ExTypeXIsNotCollatable" xml:space="preserve">
-    <value>Type '{0}' is not collatable.</value>
-  </data>
-  <data name="XIsNotApplicableToYDescendants" xml:space="preserve">
-    <value>'{0}' is not applicable to '{1}' descendants.</value>
-  </data>
-  <data name="ExNameXIsInvalid" xml:space="preserve">
-    <value>Name '{0}' is invalid.</value>
-  </data>
-  <data name="ExIndexNameXIsInvalid" xml:space="preserve">
-    <value>Index name '{0}' is invalid.</value>
-  </data>
-  <data name="ExPropertyXMustBeDeclaredInTypeY" xml:space="preserve">
-    <value>Property '{0}' must be declared in type '{1}'.</value>
-  </data>
-  <data name="ExUnsupportedFieldTypeX" xml:space="preserve">
-    <value>Unsupported field type: '{0}'</value>
-  </data>
-  <data name="ExKeyXWasNotFoundInStorage" xml:space="preserve">
-    <value>Key '{0}' was not found in storage.</value>
-  </data>
-  <data name="ExCannotFindHandlerOfTypeX" xml:space="preserve">
-    <value>Cannot find a handler of type '{0}'.</value>
-  </data>
-  <data name="ExKeyCanNotBeNull" xml:space="preserve">
-    <value>Key can not be null.</value>
-  </data>
-  <data name="LogCreatingX" xml:space="preserve">
-    <value>Creating {0}</value>
-  </data>
-  <data name="LogBuildingX" xml:space="preserve">
-    <value>Building {0}</value>
-  </data>
-  <data name="Model" xml:space="preserve">
-    <value>Model</value>
-  </data>
-  <data name="Generators" xml:space="preserve">
-    <value>Generators</value>
-  </data>
-  <data name="ActualModel" xml:space="preserve">
-    <value>Actual Model</value>
-  </data>
-  <data name="ModelDefinition" xml:space="preserve">
-    <value>Model Definition</value>
-  </data>
-  <data name="CustomDefinitions" xml:space="preserve">
-    <value>Custom Definitions</value>
-  </data>
-  <data name="Types" xml:space="preserve">
-    <value>Types</value>
-  </data>
-  <data name="LogDefiningX" xml:space="preserve">
-    <value>Defining '{0}'</value>
-  </data>
-  <data name="Associations" xml:space="preserve">
-    <value>Associations</value>
-  </data>
-  <data name="Indexes" xml:space="preserve">
-    <value>Indexes</value>
-  </data>
-  <data name="Columns" xml:space="preserve">
-    <value>Columns</value>
-  </data>
-  <data name="HierarchyColumns" xml:space="preserve">
-    <value>Hierarchy columns</value>
-  </data>
-  <data name="ExWrongPersistentTypeCandidate" xml:space="preserve">
-    <value>Wrong persistent type candidate: '{0}'.</value>
-  </data>
-  <data name="ExNotNullableConstraintViolationOnFieldX" xml:space="preserve">
-    <value>'NotNullable' constraint violation on field '{0}'.</value>
-  </data>
-  <data name="ExLengthConstraintViolationOnFieldX" xml:space="preserve">
-    <value>'Length' constraint violation on field '{0}'.</value>
-  </data>
-  <data name="ExSessionIsAlreadyDisposed" xml:space="preserve">
-    <value>Session is already disposed.</value>
-  </data>
-  <data name="ExCannotUseDefaultGeneratorForComplexKeys" xml:space="preserve">
-    <value>Cannot use default generator for complex (multicolumn) Keys.</value>
-  </data>
-  <data name="ExUnableToCloneNonUserSessionConfiguration" xml:space="preserve">
-    <value>Unable to clone non-user session configuration.</value>
-  </data>
-  <data name="ExEntityIsInInconsistentState" xml:space="preserve">
-    <value>Entity is in inconsistent state.</value>
-  </data>
-  <data name="ExCanNotOpenTransactionNoCurrentSession" xml:space="preserve">
-    <value>Can not open a transaction: there is no current Session.</value>
-  </data>
-  <data name="ExFieldXYIsNotFound" xml:space="preserve">
-    <value>Field '{0}.{1}' is not found.</value>
-  </data>
-  <data name="ExEntityXIsBoundToAnotherSession" xml:space="preserve">
-    <value>Entity '{0}' is bound to another Session.</value>
-  </data>
-  <data name="ExValueShouldBeXDescendant" xml:space="preserve">
-    <value>Value should be '{0}' descendant.</value>
-  </data>
-  <data name="ExEntitySetCanTBeAssigned" xml:space="preserve">
-    <value>EntitySet can't be assigned.</value>
-  </data>
-  <data name="ExAssociationMultiplicityIsNotValidForField" xml:space="preserve">
-    <value>Association multiplicity '{0}' is not valid for field '{1}'.</value>
-  </data>
-  <data name="ExMasterAssociationIsAlreadyPaired" xml:space="preserve">
-    <value>Master association '{0}' is already paired with '{1}'.</value>
-  </data>
-  <data name="ExUnableToActivateEntitySetWithoutAssociation" xml:space="preserve">
-    <value>Unable to activate EntitySet for '{0}' field because it does not has association.</value>
-  </data>
-  <data name="ExEntitySetInvalidBecauseTransactionIsNotActive" xml:space="preserve">
-    <value>Entity set is invalid due to current transaction is not active.</value>
-  </data>
-  <data name="ExCanNotCommitATransactionValidationContextIsInInconsistentState" xml:space="preserve">
-    <value>Can not commit a transaction: ValidationContext is in inconsistent state.</value>
-  </data>
-  <data name="ExItemNotFoundInEntitySet" xml:space="preserve">
-    <value>Item is not found in EntitySet.</value>
-  </data>
-  <data name="ExCanNotGetValidationContextThereIsNoActiveTransaction" xml:space="preserve">
-    <value>Can not get validation context: there is no active transaction.</value>
-  </data>
-  <data name="ExDefaultGeneratorCanServeHierarchyWithExactlyOneKeyField" xml:space="preserve">
-    <value>Default generator can serve hierarchy with exactly one key field.</value>
-  </data>
-  <data name="ExTypeXIsNotSupported" xml:space="preserve">
-    <value>Type '{0}' is not supported.</value>
-  </data>
-  <data name="ExKeyFieldXInTypeYShouldNotHaveSetAccessor" xml:space="preserve">
-    <value>Key property '{0}' declared in '{1}' should not have public or protected set accessor. Use base protected constructor to set Key value.</value>
-  </data>
-  <data name="ExUnableToSetKeyFieldXExplicitly" xml:space="preserve">
-    <value>Unable to set Key field '{0}' explicitly.</value>
-  </data>
-  <data name="ExSectionIsNotFoundInApplicationConfigurationFile" xml:space="preserve">
-    <value>Section '{0}' is not found in application configuration file.</value>
-  </data>
-  <data name="ExConfigurationForDomainIsNotFoundInApplicationConfigurationFile" xml:space="preserve">
-    <value>Configuration for Domain with name '{0}' is not found in application configuration file (section '{1}').</value>
-  </data>
-  <data name="ExFieldXCannotBeNullableAsItIsIncludedInPrimaryKey" xml:space="preserve">
-    <value>Field '{0}' cannot be Nullable as it is included into primary key.</value>
-  </data>
-  <data name="ExNoCurrentSession" xml:space="preserve">
-    <value>There is no current Session.</value>
-  </data>
-  <data name="ExWrongKeyStructure" xml:space="preserve">
-    <value>Wrong key structure.</value>
-  </data>
-  <data name="ExStateTransactionIsDifferent" xml:space="preserve">
-    <value>StateTransaction property value differs from the current transaction.</value>
-  </data>
-  <data name="ExInvalidKeyString" xml:space="preserve">
-    <value>String representaion of the Key has invalid format.</value>
-  </data>
-  <data name="ExCannotAssociateNonEmptyEntityStateWithKeyOfUnknownType" xml:space="preserve">
-    <value>Attempt to associate non-empty EntityState with Key of unknown type.</value>
-  </data>
-  <data name="ExPairToAttributeCanNotBeAppliedToXField" xml:space="preserve">
-    <value>[Association] attribute with PairTo can not be use with field '{0}' of type '{1}'. It is already applied to field '{2}' of type '{3}'.</value>
-  </data>
-  <data name="ExSessionWithNameXAlreadyExists" xml:space="preserve">
-    <value>Session with name '{0}' already exists.</value>
-  </data>
-  <data name="ExUnknownExpressionType" xml:space="preserve">
-    <value>Unknown expression type: '{0} ({1})'.</value>
-  </data>
-  <data name="SystemTypes" xml:space="preserve">
-    <value>system types</value>
-  </data>
-  <data name="ExUnsupportedExpressionType" xml:space="preserve">
-    <value>Unsupported expression type: '{0}'.</value>
-  </data>
-  <data name="ExFieldIsNotAnEntityField" xml:space="preserve">
-    <value>Field '{0}' is not an Entity field in Type '{1}'.</value>
-  </data>
-  <data name="TypeXIsNotAnYDescendant" xml:space="preserve">
-    <value>Type '{0}' is not an '{1}' descendant.</value>
-  </data>
-  <data name="ExSessionIsNotOpen" xml:space="preserve">
-    <value>Session is not open. Use Session.Open(...) to open it.</value>
-  </data>
-  <data name="ExPersistentAttributeIsNotSetOnTypeXOrAssemblyYIsNotProcessedByPostSharp" xml:space="preserve">
-    <value>Assembly '{1}' is not processed by PostSharp. See section 2 of Manual for details.</value>
-  </data>
-  <data name="ExActiveSerializationContextIsNotFound" xml:space="preserve">
-    <value>Active serialization context is not found.</value>
-  </data>
-  <data name="ExCannotResolveEntityWithKeyX" xml:space="preserve">
-    <value>Cannot resolve entity with key '{0}'.</value>
-  </data>
-  <data name="ExUnableToResolveTypeForKeyX" xml:space="preserve">
-    <value>Unable to resolve type for Key '{0}'.</value>
-  </data>
-  <data name="ExUnknownEntitySerializationKindX" xml:space="preserve">
-    <value>Unknown entity serialization kind '{0}'.</value>
-  </data>
-  <data name="ExUnableToCreateKeyForXHierarchy" xml:space="preserve">
-    <value>Unable to create key for '{0}' hierarchy. Key value or key generator should be specified.</value>
-  </data>
-  <data name="ExCompilerContainerAttributeIsNotAppliedToTypeX" xml:space="preserve">
-    <value>[CompilerContainer] attribute isn't applied to type '{0}'.</value>
-  </data>
-  <data name="ExInvalidUpgraderVersion" xml:space="preserve">
-    <value>Invalid upgrader version.</value>
-  </data>
-  <data name="ExTypeIdForTypeXIsNotFound" xml:space="preserve">
-    <value>TypeId for type '{0}' is not found.</value>
-  </data>
-  <data name="ExTypeWithTypeIdXIsNotFound" xml:space="preserve">
-    <value>Type with type TypeId='{0}' is not found.</value>
-  </data>
-  <data name="ExActualSchemaVersionOfAssemblyXIsExpectedToBeYButCurrentlyItIsZ" xml:space="preserve">
-    <value>Actual schema version of assembly '{0}' is expected to be '{1}', but currently it is '{2}'.</value>
-  </data>
-  <data name="ExOnlyEqualityRangesAreSupported" xml:space="preserve">
-    <value>Only equality ranges are supported.</value>
-  </data>
-  <data name="ExCouldNotFindFieldSegmentForFieldX" xml:space="preserve">
-    <value>Could not find field segment for field '{0}'.</value>
-  </data>
-  <data name="ExCouldNotFindEntityMappingForFieldX" xml:space="preserve">
-    <value>Could not find entity mapping for field '{0}'.</value>
-  </data>
-  <data name="ExCouldNotFindAnonymousMappingForFieldX" xml:space="preserve">
-    <value>Could not find anonymous mapping for field '{0}'.</value>
-  </data>
-  <data name="ExBinaryExpressionsWithNodeTypeXAreNotSupported" xml:space="preserve">
-    <value>Binary expressions with NodeType = 'ExpressionType.{0}' aren't supported.</value>
-  </data>
-  <data name="ExCouldNotFindGroupingMappingForFieldX" xml:space="preserve">
-    <value>Could not find grouping mapping for field '{0}'.</value>
-  </data>
-  <data name="ExCouldNotFindSubqueryMappingForFieldX" xml:space="preserve">
-    <value>Could not find subquery mapping for field '{0}'.</value>
-  </data>
-  <data name="ExSpecifiedValuesArentEnoughToCreateKeyForTypeX" xml:space="preserve">
-    <value>Specified values aren't enough to create key for type '{0}'.</value>
-  </data>
-  <data name="ExExtractedSchemaIsNotCompatibleWithTheTargetSchema_DetailsX" xml:space="preserve">
-    <value>Extracted schema is not compatible with the target schema. Details:
-{0}</value>
-  </data>
-  <data name="ExCanNotUpgradeSchemaSafely_DetailsX" xml:space="preserve">
-    <value>Cannot upgrade schema safely. Details:
-{0}</value>
-  </data>
-  <data name="ExUpgradeOfAssemblyXFromVersionYToZIsNotSupported" xml:space="preserve">
-    <value>Upgrade of assembly '{0}' from version '{1}' to '{2}' is not supported.</value>
-  </data>
-  <data name="ZeroAssemblyVersion" xml:space="preserve">
-    <value>&lt;none&gt;</value>
-  </data>
-  <data name="ExDuplicateAssemblyNameX" xml:space="preserve">
-    <value>Duplicate assembly name: '{0}'.</value>
-  </data>
-  <data name="ExNoUpgradeHandlerIsFoundForAssemblyXVersionY" xml:space="preserve">
-    <value>No upgrade handler is found for assembly '{0}', version '{1}'.</value>
-  </data>
-  <data name="ExTypeWithNameXIsNotFoundInMetadata" xml:space="preserve">
-    <value>Type with name '{0}' is not found in metadata.</value>
-  </data>
-  <data name="LogMetadataTypeRenamedXToY" xml:space="preserve">
-    <value>Metadata.Type renamed: '{0}' to '{1}'.</value>
-  </data>
-  <data name="MetadataAssemblyFormat" xml:space="preserve">
-    <value>{0} (Version={1})</value>
-  </data>
-  <data name="MetadataTypeFormat" xml:space="preserve">
-    <value>{0} (Id={1})</value>
-  </data>
-  <data name="LogMetadataAssemblyCreatedX" xml:space="preserve">
-    <value>Metadata.Assembly created: '{0}'.</value>
-  </data>
-  <data name="LogMetadataAssemblyUpdatedXFromVersionYToZ" xml:space="preserve">
-    <value>Metadata.Assembly updated: '{0}', from version '{1}' to '{2}'.</value>
-  </data>
-  <data name="ExMoreThanOneEnabledXIsProvidedForAssemblyY" xml:space="preserve">
-    <value>More than one enabled {0} is provided for assembly '{1}'.</value>
-  </data>
-  <data name="ExExtractedSchemaIsNotEqualToTheTargetSchema_DetailsX" xml:space="preserve">
-    <value>Extracted schema is not equal to the target schema. Details:
-{0}</value>
-  </data>
-  <data name="SchemaComparisonResultFormat" xml:space="preserve">
-    <value>Schema comparison result: {0}
-Has unsafe actions: {1}
-Has column type changes: {2} 
-Compatible in ValidateLegacy mode: {3}
-
-Unsafe actions:
-{4}
-Schema hints:
-{5}
-Schema difference:
-{6}</value>
-  </data>
-  <data name="LogComparisonResultX" xml:space="preserve">
-    <value>Comparison result:
-{0}</value>
-  </data>
-  <data name="LogClearingComparisonResultX" xml:space="preserve">
-    <value>Clearing comparison result:
-{0}</value>
-  </data>
-  <data name="LogSynchronizingSchemaInXMode" xml:space="preserve">
-    <value>Synchronizing schema in {0} mode</value>
-  </data>
-  <data name="LogTargetSchema" xml:space="preserve">
-    <value>Target schema:</value>
-  </data>
-  <data name="LogExtractedSchema" xml:space="preserve">
-    <value>Extracted schema:</value>
-  </data>
-  <data name="ExStructuresDoNotSupportFieldsOfTypeX" xml:space="preserve">
-    <value>Structures do not support fields of type '{0}'.</value>
-  </data>
-  <data name="LogDefiningHierarchyForTypeX" xml:space="preserve">
-    <value>Defining hierarchy for type '{0}'</value>
-  </data>
-  <data name="LogDefiningFieldX" xml:space="preserve">
-    <value>Defining field '{0}'</value>
-  </data>
-  <data name="LogBuildingDeclaredFieldXY" xml:space="preserve">
-    <value>Building declared field '{0}.{1}'</value>
-  </data>
-  <data name="LogBuildingInheritedFieldXY" xml:space="preserve">
-    <value>Building inherited field '{0}.{1}'</value>
-  </data>
-  <data name="LogBuildingInterfaceFieldXY" xml:space="preserve">
-    <value>Building interface field '{0}.{1}'</value>
-  </data>
-  <data name="LogDefiningIndexes" xml:space="preserve">
-    <value>Defining indexes</value>
-  </data>
-  <data name="LogBuildingIndexX" xml:space="preserve">
-    <value>Building index '{0}'</value>
-  </data>
-  <data name="LogSkippingEntityXAsItDoesNotBelongToAnyHierarchyThusItCannotBePersistent" xml:space="preserve">
-    <value>Skipping entity '{0}' as it does not belong to any hierarchy thus it cannot be persistent.</value>
-  </data>
-  <data name="ExDowncastFromXToXNotSupportedUseOfTypeOrAsOperatorInstead" xml:space="preserve">
-    <value>Unable to translate '{0}' expression. Downcast from '{1}' to '{2}' not supported. Use 'OfType' or 'as' operator instead.</value>
-  </data>
-  <data name="ExAsOperatorSupportsEntityOnly" xml:space="preserve">
-    <value>'as' operator supports casting only inside Entity hierarchy.</value>
-  </data>
-  <data name="ExPrefetchDoesNotSupportQueryProviderOfTypeX" xml:space="preserve">
-    <value>Prefetch does not support query provider of type '{0}'.</value>
-  </data>
-  <data name="ExExcludeFieldsDoesNotSupportQueryProviderOfTypeX" xml:space="preserve">
-    <value>ExcludeFields does not support query provider of type '{0}'.</value>
-  </data>
-  <data name="ExIncludeFieldsDoesNotSupportQueryProviderOfTypeX" xml:space="preserve">
-    <value>IncludeFields does not support query provider of type '{0}'.</value>
-  </data>
-  <data name="ExMethodXNotFound" xml:space="preserve">
-    <value>Method '{0}' is not found.</value>
-  </data>
-  <data name="ExOfTypeSupportsOnlyEntityConversion" xml:space="preserve">
-    <value>OfType supports casting only inside Entity hierarchy.</value>
-  </data>
-  <data name="ExLambdaParameterIsOutOfScope" xml:space="preserve">
-    <value>Lambda parameter is out of scope.</value>
-  </data>
-  <data name="LogFailedToExtractDomainModelFromStorage" xml:space="preserve">
-    <value>Failed to extract domain model from the storage.</value>
-  </data>
-  <data name="LogDomainModelIsNotFoundInStorage" xml:space="preserve">
-    <value>Domain model is not found in the storage.</value>
-  </data>
-  <data name="ExTypeXIsNotFound" xml:space="preserve">
-    <value>Type '{0}' is not found.</value>
-  </data>
-  <data name="ExHintXIsConflictingWithHintY" xml:space="preserve">
-    <value>Hint '{0}' is conflicting with hint '{1}'</value>
-  </data>
-  <data name="ExKeyOfXDoesNotMatchKeyOfY" xml:space="preserve">
-    <value>Key of '{0}' does not match key of '{1}'.</value>
-  </data>
-  <data name="ExTypeXMustBelongToHierarchy" xml:space="preserve">
-    <value>Type '{0}' must belong to hierarchy.</value>
-  </data>
-  <data name="ExUnauthorizedAccessDeclarationOfCallerTypeIsNotInRegisteredAssembly" xml:space="preserve">
-    <value>Unauthorized: the caller is declared outside of any of registered assemblies.</value>
-  </data>
-  <data name="ExStructureOfFieldXDoesNotMatchStructureOfFieldY" xml:space="preserve">
-    <value>Structure of field '{0}' does not match structure of field '{1}'.</value>
-  </data>
-  <data name="ExInvalidScaleAttributeOnFieldX" xml:space="preserve">
-    <value>Invalid Scale attribute on field '{0}'.</value>
-  </data>
-  <data name="ExInvalidPrecisionAttributeOnFieldX" xml:space="preserve">
-    <value>Invalid Precision attribute on field '{0}'.</value>
-  </data>
-  <data name="ExKeyComparerNotSupportedInGroupJoin" xml:space="preserve">
-    <value>Unable to translate expression '{0}'. Key comparer is not supported in GroupJoin.</value>
-  </data>
-  <data name="TypeXDoesNotParticipateInTheSpecifiedAssociation" xml:space="preserve">
-    <value>Type '{0}' does not participate in the specified association.</value>
-  </data>
-  <data name="ExActiveSessionIsRequiredForThisOperation" xml:space="preserve">
-    <value>Active Session is required for this operation. Use Session.Open(...) to open it.</value>
-  </data>
-  <data name="ExReferentialIntegrityViolation" xml:space="preserve">
-    <value>Referential integrity violation.</value>
-  </data>
-  <data name="ReferentialIntegrityViolationOnAttemptToRemoveXKeyY" xml:space="preserve">
-    <value>Referential integrity violation on attempt to remove '{0}', Key='{1}'.</value>
-  </data>
-  <data name="ExLeftJoinDoesNotSupportQueryProviderOfTypeX" xml:space="preserve">
-    <value>LeftJoin does not support query provider of type '{0}'.</value>
-  </data>
-  <data name="ExTypeXDoesNotHaveAParameterlessConstructor" xml:space="preserve">
-    <value>Type '{0}' does not have a parameterless constructor.</value>
-  </data>
-  <data name="ExCurrentSessionGetterIsAlreadyAssigned" xml:space="preserve">
-    <value>Current session getter is already assigned.</value>
-  </data>
-  <data name="ExValueIsAlreadyAssigned" xml:space="preserve">
-    <value>Value is already assigned.</value>
-  </data>
-  <data name="ExMaterializationErrorTypeIdColumnDoesNotExistsInTheUnderlyingRecordSet" xml:space="preserve">
-    <value>Materialization error: Entity's TypeId column does not exist in the underlying RecordSet.</value>
-  </data>
-  <data name="KeyFormat" xml:space="preserve">
-    <value>{0}, {1}</value>
-  </data>
-  <data name="KeyFormatUnknownKeyType" xml:space="preserve">
-    <value>{0} (unknown), {1}</value>
-  </data>
-  <data name="ExKeyValuesArrayIsEmpty" xml:space="preserve">
-    <value>Key values array is empty.</value>
-  </data>
-  <data name="ExKeyIndexesAreSpecifiedForNonGenericKey" xml:space="preserve">
-    <value>Key indexes are specified for non-generic Key.</value>
-  </data>
-  <data name="ExSequenceContainsNoElements" xml:space="preserve">
-    <value>Sequence contains no elements.</value>
-  </data>
-  <data name="EntityStateFormat" xml:space="preserve">
-    <value>Key = '{0}', Tuple = {1}, State = {2}</value>
-  </data>
-  <data name="NA" xml:space="preserve">
-    <value>n/a</value>
-  </data>
-  <data name="ExTableXIsNotFound" xml:space="preserve">
-    <value>Table with name '{0}' is not found.</value>
-  </data>
-  <data name="ExColumnXIsNotFoundInTableY" xml:space="preserve">
-    <value>Column with name '{0}' is not found in table '{1}'.</value>
-  </data>
-  <data name="ExProviderXIsNotSupportedUseOneOfTheFollowingY" xml:space="preserve">
-    <value>Provider "{0}" is not supported. Use one of the following: "{1}".</value>
-  </data>
-  <data name="ExTypeXDoesNotContainYField" xml:space="preserve">
-    <value>Type '{0}' does not contain '{1}' field.</value>
-  </data>
-  <data name="ExFieldMustBeOfEntitySetType" xml:space="preserve">
-    <value>Field must be of EntitySet&lt;&gt; type.</value>
-  </data>
-  <data name="ExFieldXIsNotAnEntitySetField" xml:space="preserve">
-    <value>Field '{0}' is not an EntitySet field.</value>
-  </data>
-  <data name="ExEntityOfTypeXIsIncompatibleWithThisEntitySet" xml:space="preserve">
-    <value>Entity of type '{0}' is incompatible with this EntitySet.</value>
-  </data>
-  <data name="EntityWithKeyXDoesNotExist" xml:space="preserve">
-    <value>Entity with Key = '{0}' does not exist.</value>
-  </data>
-  <data name="ExThereIsNoCurrentHttpRequestOrSessionManagerIsnTBoundToItYet" xml:space="preserve">
-    <value>There is no current HttpRequest, or SessionManager is not bound to it yet.</value>
-  </data>
-  <data name="ExQueryContainsClosuresOfDifferentTypes" xml:space="preserve">
-    <value>The query contains closures of different types.</value>
-  </data>
-  <data name="ExInvalidPrefetchSelectorX" xml:space="preserve">
-    <value>Invalid prefetch selector '{0}'.</value>
-  </data>
-  <data name="ExCanNotCommitATransactionValidationContextIsInInvalidState" xml:space="preserve">
-    <value>Can not commit a transaction. Validation context is in invalid state.</value>
-  </data>
-  <data name="ExLockDoesNotSupportQueryProviderOfTypeX" xml:space="preserve">
-    <value>Lock does not support query provider of type '{0}'.</value>
-  </data>
-  <data name="ExCurrentTransactionIsDifferentFromTransactionBoundToThisInstance" xml:space="preserve">
-    <value>The current transaction is different from the transaction bound to this instance.</value>
-  </data>
-  <data name="ExOnOwnerRemoveActionIsNotEqualToOnTargetRemoveAction" xml:space="preserve">
-    <value>'{0}.{1}' OnOwnerRemove action is not equal to '{2}.{3}' OnTargetRemove action.</value>
-  </data>
-  <data name="ExTypeMappingDoesNotContainXType" xml:space="preserve">
-    <value>Type mapping does not contain '{0}' type.</value>
-  </data>
-  <data name="ExFieldMappingDoesNotContainField" xml:space="preserve">
-    <value>Field mapping does not contain '{0} field.</value>
-  </data>
-  <data name="ExInheritanceSchemaIsInvalid" xml:space="preserve">
-    <value>Inheritance schema '{0}' is invalid.</value>
-  </data>
-  <data name="ExVisitKeyFieldIsNotSupportedByX" xml:space="preserve">
-    <value>VisitKeyField is not supported by '{0}'.</value>
-  </data>
-  <data name="ExPairedIdentityColumnsForTypesXAndXNotFound" xml:space="preserve">
-    <value>Paired identity columns for types '{0}' and '{1}' not found</value>
-  </data>
-  <data name="ExCouldNotGetMemberXFromExpression" xml:space="preserve">
-    <value>Could not get member {0} from expression.</value>
-  </data>
-  <data name="ExIncorrectNamespaceSynonyms" xml:space="preserve">
-    <value>Incorrect namespace synonyms.</value>
-  </data>
-  <data name="ExMethodXIsntSupported" xml:space="preserve">
-    <value>'{0}' method isn't supported.</value>
-  </data>
-  <data name="ExpressionXIsUnknown" xml:space="preserve">
-    <value>Expression '{0}' is unknown.</value>
-  </data>
-  <data name="ExFieldIsNotStructure" xml:space="preserve">
-    <value>Field '{0}' is not structure.</value>
-  </data>
-  <data name="ExNestedFieldXIsNotSupported" xml:space="preserve">
-    <value>Nested field '{0}' is not supported.</value>
-  </data>
-  <data name="ExFieldXIsNotPrimitive" xml:space="preserve">
-    <value>Field '{0}' is not primitive.</value>
-  </data>
-  <data name="ExFieldXIsNotEntity" xml:space="preserve">
-    <value>Field '{0}' is not entity.</value>
-  </data>
-  <data name="ExPersistentTypeXIsNotEntityOrPersistentInterface" xml:space="preserve">
-    <value>Persistent type '{0}' is not entity or persistent interface.</value>
-  </data>
-  <data name="ExConfigurationWithXNameAlreadyRegistered" xml:space="preserve">
-    <value>Configuration with '{0}' name already registered.</value>
-  </data>
-  <data name="ExXNameCantBeEmpty" xml:space="preserve">
-    <value>'{0}' name can't be empty.</value>
-  </data>
-  <data name="ExXIsNotValidNameForX" xml:space="preserve">
-    <value>'{0}' is not valid name for {1}.</value>
-  </data>
-  <data name="ExHierarchyXDoesntContainAnyKeyFields" xml:space="preserve">
-    <value>Hierarchy '{0}' doesn't contain any key fields.</value>
-  </data>
-  <data name="ExKeyStructureForXContainsNULLValue" xml:space="preserve">
-    <value>Key structure for '{0}' contains NULL value.</value>
-  </data>
-  <data name="ExKeyFieldXXIsNotFound" xml:space="preserve">
-    <value>Key field '{0}.{1}' is not found.</value>
-  </data>
-  <data name="ExKeyFieldCantBeOfXType" xml:space="preserve">
-    <value>Key field can't be of '{0}' type.</value>
-  </data>
-  <data name="ExXMustBeInheritedFromX" xml:space="preserve">
-    <value>'{0}' must be inherited from '{1}'.</value>
-  </data>
-  <data name="ExFieldOfTypeXCannotBeNullableForValueTypesConsiderUsingNullableT" xml:space="preserve">
-    <value>Field of type '{0}' cannot be nullable. For value types consider using Nullable&lt;T&gt;.</value>
-  </data>
-  <data name="ExStructureXCantContainFieldOfTheSameType" xml:space="preserve">
-    <value>Structure '{0}' can't contain field of the same type.</value>
-  </data>
-  <data name="ExValueIsNotAcceptableForOnTargetRemoveProperty" xml:space="preserve">
-    <value>'{0}.{1}': '{2}' value is not acceptable for 'OnTargetRemove' property.</value>
-  </data>
-  <data name="ExHierarchyIsNotFoundForTypeX" xml:space="preserve">
-    <value>Hierarchy is not found for type '{0}'.</value>
-  </data>
-  <data name="ExUnableToBuildGenericInstanceTypesForXTypeBecauseItContainsMoreThen1GenericParameter" xml:space="preserve">
-    <value>Unable to build generic instance types for '{0}' type because it contains more then 1 generic parameter.</value>
-  </data>
-  <data name="ExUnableToBuildGenericInstanceTypesForXTypeBecauseParameterIsNotConstrained" xml:space="preserve">
-    <value>Unable to build generic instance types for '{0}' type because parameter is not constrained.</value>
-  </data>
-  <data name="ExItemByKeyXWasNotFound" xml:space="preserve">
-    <value>Item by key ='{0}' was not found.</value>
-  </data>
-  <data name="ExAtLeastOneLoopHaveBeenFoundInPersistentTypeDependenciesGraphSuspiciousTypesX" xml:space="preserve">
-    <value>At least one loop have been found in persistent type dependencies graph. Suspicious types: {0}</value>
-  </data>
-  <data name="ExKeyFieldsXAndXHaveTheSamePositionX" xml:space="preserve">
-    <value>Key fields '{0}' and '{1}' have the same position: '{2}'.</value>
-  </data>
-  <data name="ExUnableToRemapFieldExpression" xml:space="preserve">
-    <value>Unable to remap FieldExpression.</value>
-  </data>
-  <data name="ExAggregatesForNonPrimitiveTypesAreNotSupported" xml:space="preserve">
-    <value>Unable to translate '{0}' expression. Aggregates for non primitive types are not supported.</value>
-  </data>
-  <data name="ExParameterExpressionMustHaveSameTypeAsProjectionExpressionItemProjector" xml:space="preserve">
-    <value>ParameterExpression must have same type as ProjectionExpression.ItemProjector</value>
-  </data>
-  <data name="ExXDoesNotSupportX" xml:space="preserve">
-    <value>'{0}' does not support '{1}'.</value>
-  </data>
-  <data name="ExHierarchyRootIsNotRegistered" xml:space="preserve">
-    <value>Hierarchy root is not registered.</value>
-  </data>
-  <data name="ExOnlyEntitiesCouldBeHierarchyRoots" xml:space="preserve">
-    <value>Only entities could be hierarchy roots.</value>
-  </data>
-  <data name="ExFieldXIsNotAnEntityReferenceNorEntitySet" xml:space="preserve">
-    <value>Field '{0}' is not an entity reference, nor entity set.</value>
-  </data>
-  <data name="ExUnableToRemapKeyExpression" xml:space="preserve">
-    <value>Unable to remap KeyExpression.</value>
-  </data>
-  <data name="ExUnableToHandleEntitySetExpressionWithoutSpecifiedOwner" xml:space="preserve">
-    <value>Unable to handle EntitySetExpression without specified Owner.</value>
-  </data>
-  <data name="ExUnableToRemoveOwnerFromEntitySetExpression" xml:space="preserve">
-    <value>Unable to remove Owner from EntitySetExpression.</value>
-  </data>
-  <data name="ExUnableToUseBaseImplementationOfVisitGenericExpressionWithoutSpecifyingGenericProcessorDelegate" xml:space="preserve">
-    <value>Unable to use base implementation of VisitGenericExpression without specifying genericProcessor delegate.</value>
-  </data>
-  <data name="ExUnableToResolveOwnerOfStructureExpressionX" xml:space="preserve">
-    <value>Unable to resolve owner of StructureExpression '{0}'.</value>
-  </data>
-  <data name="ExUnableToResolveOwnerOfFieldExpressionX" xml:space="preserve">
-    <value>Unable to resolve owner of FieldExpression '{0}'.</value>
-  </data>
-  <data name="ExSelectManyCollectionSelector0MustHaveOnlyOneLambdaParameter" xml:space="preserve">
-    <value>SelectMany collection selector '{0}' must have only one lambda parameter.</value>
-  </data>
-  <data name="SubqueryXHeaderMustHaveOnlyOneColumn" xml:space="preserve">
-    <value>Subquery '{0}' header must have only one column.</value>
-  </data>
-  <data name="ExLinqTranslatorDoesNotSupportMethodX" xml:space="preserve">
-    <value>Unable to translate expression '{0}'. LINQ translator does not support method '{1}'.</value>
-  </data>
-  <data name="ExContainsMethodIsOnlySupportedForRootExpressionsOrSubqueries" xml:space="preserve">
-    <value>'Contains' method is only supported for root expressions or subqueries.</value>
-  </data>
-  <data name="ExAllMethodIsOnlySupportedForRootExpressionsOrSubqueries" xml:space="preserve">
-    <value>'All' method is only supported for root expressions or subqueries.</value>
-  </data>
-  <data name="ExAnyMethodIsOnlySupportedForRootExpressionsOrSubqueries" xml:space="preserve">
-    <value>'Any' method is only supported for root expressions or subqueries.</value>
-  </data>
-  <data name="ExTypeIsMethodSupportsOnlyEntitiesAndStructures" xml:space="preserve">
-    <value>'TypeIs' method supports only Entities and Structures.</value>
-  </data>
-  <data name="ExBinaryExpressionXOfTypeXIsNotSupported" xml:space="preserve">
-    <value>Binary expression '{0}' of type '{1}' is not supported.</value>
-  </data>
-  <data name="ExBothLeftAndRightPartOfBinaryExpressionXAreNULLOrNotStructureExpression" xml:space="preserve">
-    <value>Both left and right part of binary expression '{0}' are NULL or not StructureExpression.</value>
-  </data>
-  <data name="ExBothLeftAndRightPartOfBinaryExpressionXAreNULLOrNotEntityExpressionEntityFieldExpression" xml:space="preserve">
-    <value>Both left and right part of binary expression '{0}' are NULL or not EntityExpression(EntityFieldExpression).</value>
-  </data>
-  <data name="ExBothLeftAndRightPartOfBinaryExpressionXAreNULLOrNotKeyExpression" xml:space="preserve">
-    <value>Both left and right part of binary expression '{0}' are NULL or not KeyExpression.</value>
-  </data>
-  <data name="ExMistmatchCountOfLeftAndRightExpressions" xml:space="preserve">
-    <value>Mistmatch count of left and right expressions.</value>
-  </data>
-  <data name="ExUnableToBuildSubqueryResultForExpressionXStateContainsNoParameters" xml:space="preserve">
-    <value>Unable to build subquery result for expression '{0}'. State contains no parameters.</value>
-  </data>
-  <data name="ExUnableToBuildSubqueryResultForExpressionXResultTypeIsNotIEnumerable" xml:space="preserve">
-    <value>Unable to build subquery result for expression '{0}'. resultType is not IEnumerable&lt;&gt;.</value>
-  </data>
-  <data name="ExMethodCallExpressionXIsNotSupported" xml:space="preserve">
-    <value>MethodCall expression '{0}' is not supported.</value>
-  </data>
-  <data name="ExLambdaXMustHaveOnlyOneParameter" xml:space="preserve">
-    <value>Lambda '{0}' must have only one parameter.</value>
-  </data>
-  <data name="ExAggregateMethodXIsNotSupported" xml:space="preserve">
-    <value>Unable to translate '{0}' expression. Aggregate method '{1} is not supported.</value>
-  </data>
-  <data name="ExCantAccessMemberOfTypeEntitySet" xml:space="preserve">
-    <value>Can't access member of type 'EntitySet&lt;&gt;'.</value>
-  </data>
-  <data name="CantAccessMemberX" xml:space="preserve">
-    <value>Can't access member '{0}'</value>
-  </data>
-  <data name="ExUnableToTranslateLambdaExpressionXBecauseItRequiresToMaterializeEntityOfTypeX" xml:space="preserve">
-    <value>Unable to translate lambda expression '{0}' because it requires to materialize entity of type '{1}'.</value>
-  </data>
-  <data name="ExTypeXIsNotSupportedInNewExpression" xml:space="preserve">
-    <value>Type '{0}' is not supported in 'new' expression.</value>
-  </data>
-  <data name="ExCanNotCommitATransactionEntitiesValidationFailed" xml:space="preserve">
-    <value>Can not commit a transaction. Entities validation failed.</value>
-  </data>
-  <data name="ExTypeXIsNotStructure" xml:space="preserve">
-    <value>Type '{0}' is not structure.</value>
-  </data>
-  <data name="ExUnableToMaterializeBackLocalCollectionItem" xml:space="preserve">
-    <value>Unable to materialize back local collection item '{0}'.</value>
-  </data>
-  <data name="ExTypeXDoesNotHasAnyPublicReadablePropertiesOrFieldsSoItCanTBePersistedToStorage" xml:space="preserve">
-    <value>Type '{0}' does not has any public readable properties or fields, so it can't be persisted to storage.</value>
-  </data>
-  <data name="ExSpecifiedTypeHierarchyIsDifferentFromKeyHierarchy" xml:space="preserve">
-    <value>The specified type's hierarchy is different from the key's hierarchy.</value>
-  </data>
-  <data name="ExFieldXIsNotDeclaredInTypeYOrInOneOfItsAncestors" xml:space="preserve">
-    <value>The field {0} is not declared in the type {1} or in one of its ancestors.</value>
-  </data>
-  <data name="ExIndexesOfColumnsToBeLoadedAreNotSpecified" xml:space="preserve">
-    <value>Indexes of columns to be loaded are not specified.</value>
-  </data>
-  <data name="ExReferencingEntityWithKeyXIsNotFound" xml:space="preserve">
-    <value>The referencing entity with key {0} is not found.</value>
-  </data>
-  <data name="ExReferencingEntityTupleIsNotLoaded" xml:space="preserve">
-    <value>The referencing entity's tuple is not loaded.</value>
-  </data>
-  <data name="ExForeignKeyValueHaveNotBeenLoaded" xml:space="preserve">
-    <value>The foreign key's value have not been loaded.</value>
-  </data>
-  <data name="ExSpecifiedExpressionIsNotMemberExpression" xml:space="preserve">
-    <value>The specified expression is not MemberExpression</value>
-  </data>
-  <data name="ExAccessToTypeMemberCanNotBeExtractedFromSpecifiedExpression" xml:space="preserve">
-    <value>The access to a type's member can not be extracted from the specified expression.</value>
-  </data>
-  <data name="ExAccessedMemberIsNotProperty" xml:space="preserve">
-    <value>The accessed member is not a property.</value>
-  </data>
-  <data name="ExSpecifiedPropertyXIsNotPersistent" xml:space="preserve">
-    <value>The specified property {0} is not persistent.</value>
-  </data>
-  <data name="ExPrimaryKeyFieldXCanTBeMarkedAsVersion" xml:space="preserve">
-    <value>Primary key field '{0}' can't be marked as Version.</value>
-  </data>
-  <data name="ExVersionFieldXCanTBeLazyLoadField" xml:space="preserve">
-    <value>Version field '{0}' can't be LazyLoad field.</value>
-  </data>
-  <data name="ExVersionFieldXCanTBeOfYType" xml:space="preserve">
-    <value>Version field '{0}' can't be of {1} type.</value>
-  </data>
-  <data name="ExVersionFieldXCanTBeSystemField" xml:space="preserve">
-    <value>Version field '{0}' can't be System field.</value>
-  </data>
-  <data name="VersionFieldXCanTBeTypeIdField" xml:space="preserve">
-    <value>Version field '{0}' can't be TypeId field.</value>
-  </data>
-  <data name="ExTypeXCantContainsVersionFieldsAsItsNotAHierarchyRoot" xml:space="preserve">
-    <value>Type '{0}' can't contain Version fields, because it is not a hierarchy root type.</value>
-  </data>
-  <data name="ExTakeDoesNotSupportQueryProviderOfTypeX" xml:space="preserve">
-    <value>'Take' does not support query provider of type '{0}'.</value>
-  </data>
-  <data name="ExSkipDoesNotSupportQueryProviderOfTypeX" xml:space="preserve">
-    <value>'Skip' does not support query provider of type '{0}'.</value>
-  </data>
-  <data name="ExVersionRootObjectCantImplementIHasVersionRoots" xml:space="preserve">
-    <value>Version root object can't implement IHasVersionRoots.</value>
-  </data>
-  <data name="ExUnableToUseIQueryableXInQueryExecuteStatement" xml:space="preserve">
-    <value>Unable to use IQueryable '{0}' in Query.Execute statement.</value>
-  </data>
-  <data name="ExCouldNotConstructNewKeyInstanceTypeXIsNotAnEntity" xml:space="preserve">
-    <value>Could not construct new Key instance. Type '{0}' is not an entity.</value>
-  </data>
-  <data name="CantChangeTypeOfColumnX" xml:space="preserve">
-    <value> (can't change type of column '{0}')</value>
-  </data>
-  <data name="CantRemoveTableX" xml:space="preserve">
-    <value> (can't remove table '{0}')</value>
-  </data>
-  <data name="CantRemoveColumnX" xml:space="preserve">
-    <value> (can't remove column '{0}')</value>
-  </data>
-  <data name="ExUnableToBuildIndexXBecauseItWasBuiltOverInheritedFields" xml:space="preserve">
-    <value>Unable to build index {0} because it contains inherited fields.</value>
-  </data>
-  <data name="LogSessionXDisposing" xml:space="preserve">
-    <value>Session '{0}'. Disposing.</value>
-  </data>
-  <data name="LogDomainIsDisposing" xml:space="preserve">
-    <value>Domain is disposing.</value>
-  </data>
-  <data name="LogDomainIsDisposingByAFinalizer" xml:space="preserve">
-    <value>Domain is disposing by a finalizer.</value>
-  </data>
-  <data name="LogOpeningSessionX" xml:space="preserve">
-    <value>Opening session '{0}'.</value>
-  </data>
-  <data name="LogSessionXRemovingKeyY" xml:space="preserve">
-    <value>Session '{0}'. Removing: Key = '{1}'.</value>
-  </data>
-  <data name="LogSessionXMaterializingYKeyZ" xml:space="preserve">
-    <value>Session '{0}'. Materializing {1}: Key = '{2}'.</value>
-  </data>
-  <data name="LogSessionXGettingValueKeyYFieldZ" xml:space="preserve">
-    <value>Session '{0}'. Getting value: Key = '{1}', Field = '{2}'.</value>
-  </data>
-  <data name="LogSessionXSettingValueKeyYFieldZ" xml:space="preserve">
-    <value>Session '{0}'. Setting value: Key = '{1}', Field = '{2}'.</value>
-  </data>
-  <data name="LogSessionXResolvingKeyYExactTypeIsUnknownFetchIsRequired" xml:space="preserve">
-    <value>Session '{0}'. Resolving key '{1}'. Exact type is unknown. Fetch is required.</value>
-  </data>
-  <data name="LogSessionXResolvingKeyYExactTypeIsZ" xml:space="preserve">
-    <value>Session '{0}'. Resolving key '{1}'. Exact type is {0}.</value>
-  </data>
-  <data name="Known" xml:space="preserve">
-    <value>known</value>
-  </data>
-  <data name="Unknown" xml:space="preserve">
-    <value>unknown</value>
-  </data>
-  <data name="LogSessionXResolvingKeyYKeyIsAlreadyResolved" xml:space="preserve">
-    <value>Session '{0}'. Resolving key '{1}'. Key is already resolved.</value>
-  </data>
-  <data name="LogSessionXCachingY" xml:space="preserve">
-    <value>Session '{0}'. Caching: {1}.</value>
-  </data>
-  <data name="LogSessionXUpdatingCacheY" xml:space="preserve">
-    <value>Session '{0}'. Updating cache: {1}.</value>
-  </data>
-  <data name="LogSessionXPersistingReasonY" xml:space="preserve">
-    <value>Session '{0}'. Persisting (reason: {1}).</value>
-  </data>
-  <data name="Partial" xml:space="preserve">
-    <value>partial</value>
-  </data>
-  <data name="Full" xml:space="preserve">
-    <value>full</value>
-  </data>
-  <data name="LogSessionXPersistCompleted" xml:space="preserve">
-    <value>Session '{0}'. Persist completed.</value>
-  </data>
-  <data name="LogProcessingFixupActions" xml:space="preserve">
-    <value>Processing fixup actions</value>
-  </data>
-  <data name="LogExecutingActionX" xml:space="preserve">
-    <value>Executing action: '{0}'</value>
-  </data>
-  <data name="LogHierarchyX" xml:space="preserve">
-    <value>Hierarchy: '{0}'</value>
-  </data>
-  <data name="LogFieldX" xml:space="preserve">
-    <value>Field: '{0}'</value>
-  </data>
-  <data name="LogIndexX" xml:space="preserve">
-    <value>Index: '{0}'</value>
-  </data>
-  <data name="LogInspectingHierarchyX" xml:space="preserve">
-    <value>Inspecting hierarchy '{0}'</value>
-  </data>
-  <data name="LogInspectingTypeX" xml:space="preserve">
-    <value>Inspecting type '{0}'</value>
-  </data>
-  <data name="LogInspectingModelDefinition" xml:space="preserve">
-    <value>Inspecting model definition</value>
-  </data>
-  <data name="Null" xml:space="preserve">
-    <value>null</value>
-  </data>
-  <data name="ExMemberXOfTypeYIsNotInitializedCheckIfConstructorArgumentIsCorrectOrFieldInitializedThroughInitializer" xml:space="preserve">
-    <value>Member '{0}' of type '{1}' is not initialized. Check if constructor argument is correct or field initialized through initializer.</value>
-  </data>
-  <data name="ExInvalidNumberOfParametersInNewExpression" xml:space="preserve">
-    <value>Invalid number of parameters in NewExpression.</value>
-  </data>
-  <data name="ExElementAtDoesNotSupportQueryProviderOfTypeX" xml:space="preserve">
-    <value>'ElementAt' does not support query provider of type '{0}'.</value>
-  </data>
-  <data name="ExElementAtOrDefaultDoesNotSupportQueryProviderOfTypeX" xml:space="preserve">
-    <value>'ElementAtOrDefault' does not support query provider of type '{0}'.</value>
-  </data>
-  <data name="ExUnableToUseElementAtIntInQueryExecuteUseElementAtFuncIntInstead" xml:space="preserve">
-    <value>Usage of ElementAt(int) or ElementAtOrDefault(int) in Query.Execute is wrong. Use ElementAt(Func&lt;int&gt;) or ElementAtOrDefault(Func&lt;int&gt;) instead.</value>
-  </data>
-  <data name="ExElementAtIndexMustBeGreaterOrEqualToZero" xml:space="preserve">
-    <value>ElementAt index must be greater or equal to zero.</value>
-  </data>
-  <data name="ExLocalCollectionShouldNotBeQueryRoot" xml:space="preserve">
-    <value>Local collection should not be query root.</value>
-  </data>
-  <data name="ExConnectionIsRequired" xml:space="preserve">
-    <value>Connection is required.</value>
-  </data>
-  <data name="ExDisconnectedStateIsAlreadyAttachedToSession" xml:space="preserve">
-    <value>DisconnectedState is already attached to session.</value>
-  </data>
-  <data name="ExDisconnectedStateIsDetached" xml:space="preserve">
-    <value>DisconnectedState is detached.</value>
-  </data>
-  <data name="ExStateWithKeyXIsAlreadyExists" xml:space="preserve">
-    <value>State with key '{0}' is already exists.</value>
-  </data>
-  <data name="ExStateIsNotLoaded" xml:space="preserve">
-    <value>State is not loaded.</value>
-  </data>
-  <data name="ExStateIsRemoved" xml:space="preserve">
-    <value>State is removed.</value>
-  </data>
-  <data name="ExKeyXShouldHaveExactType" xml:space="preserve">
-    <value>Key {0} should have exact type.</value>
-  </data>
-  <data name="ExServiceXIsNotSupported" xml:space="preserve">
-    <value>Service '{0}' is not supported.</value>
-  </data>
-  <data name="ExTransactionIsRequired" xml:space="preserve">
-    <value>Transaction is required.</value>
-  </data>
-  <data name="ExXIsObsoleteUseYAndZInstead" xml:space="preserve">
-    <value>{0} is obsolete. Use {1} and {2} instead.</value>
-  </data>
-  <data name="ExCanNotCompleteOuterTransactionInnerTransactionIsActive" xml:space="preserve">
-    <value>Can not complete outer transaction: inner transaction is active.</value>
-  </data>
-  <data name="ExCanNotOpenMoreThanOneInnerTransaction" xml:space="preserve">
-    <value>Can not open more than one inner transaction.</value>
-  </data>
-  <data name="ExCanNotReuseOpenedTransactionRequestedIsolationLevelIsDifferent" xml:space="preserve">
-    <value>Can not reuse opened transaction: requested isolation level is different.</value>
-  </data>
-  <data name="ExCanNotMarkStateAsModifiedItIsNotValidInCurrentTransaction" xml:space="preserve">
-    <value>Can not mark state as modified: it is not valid in current transaction.</value>
-  </data>
-  <data name="ExTransactionIsNotActive" xml:space="preserve">
-    <value>Transaction is not active.</value>
-  </data>
-  <data name="ExVersionOfEntityWithKeyXDiffersFromTheExpectedOne" xml:space="preserve">
-    <value>Version of entity with key '{0}' differs from the expected one.</value>
-  </data>
-  <data name="ExTheServiceIsAlreadyAttachedToSession" xml:space="preserve">
-    <value>The service is already attached to Session.</value>
-  </data>
-  <data name="ExServiceCanNotBeAttachedToSessionWhileItIsPersistingTheChanges" xml:space="preserve">
-    <value>Service can not be attached to Session while it is persisting the changes.</value>
-  </data>
-  <data name="ExCantRegisterState" xml:space="preserve">
-    <value>Can't register state.</value>
-  </data>
-  <data name="ExCantMergeState" xml:space="preserve">
-    <value>Can't merge state.</value>
-  </data>
-  <data name="LogSessionXOpeningTransaction" xml:space="preserve">
-    <value>Session '{0}'. Opening transaction.</value>
-  </data>
-  <data name="LogSessionXCommittingTransaction" xml:space="preserve">
-    <value>Session '{0}'. Committing transaction.</value>
-  </data>
-  <data name="LogSessionXCommittedTransaction" xml:space="preserve">
-    <value>Session '{0}'. Committed transaction.</value>
-  </data>
-  <data name="LogSessionXRollingBackTransaction" xml:space="preserve">
-    <value>Session '{0}'. Rolling back transaction.</value>
-  </data>
-  <data name="LogSessionXRolledBackTransaction" xml:space="preserve">
-    <value>Session '{0}'. Rolled back transaction.</value>
-  </data>
-  <data name="ExUnableToTranslateXExpressionSeeInnerExceptionForDetails" xml:space="preserve">
-    <value>Unable to translate '{0}' expression. See inner exception for details.</value>
-  </data>
-  <data name="ExExpressionDefinedOutsideOfCachingQueryClosure" xml:space="preserve">
-    <value>Expression '{0}' defined outside of CachingQuery closure.</value>
-  </data>
-  <data name="ExExpressionXIsNotASequence" xml:space="preserve">
-    <value>Expression '{0}' is not a sequence.</value>
-  </data>
-  <data name="ExTakeNotSupportedInCompiledQueries" xml:space="preserve">
-    <value>'Take({0})' not supported in compiled queries (Query.Execute). Use 'Take(Expression&lt;Func&lt;int&gt;&gt;)' instead.For example use 'Take(()=&gt;{0})'.</value>
-  </data>
-  <data name="ExSkipNotSupportedInCompiledQueries" xml:space="preserve">
-    <value>'Skip({0})' not supported in compiled queries (Query.Execute). Use 'Skip(Expression&lt;Func&lt;int&gt;&gt;)' instead.For example use 'Skip(()=&gt;{0})'.</value>
-  </data>
-  <data name="ExElementAtNotSupportedInCompiledQueries" xml:space="preserve">
-    <value>'ElementAt({0})' not supported in compiled queries (Query.Execute). Use 'ElementAt(Expression&lt;Func&lt;int&gt;&gt;)' instead.For example use 'ElementAt(()=&gt;{0})'.</value>
-  </data>
-  <data name="ExElementAtOrDefaultNotSupportedInCompiledQueries" xml:space="preserve">
-    <value>'ElementAtOrDefault({0})' not supported in compiled queries (Query.Execute). Use 'ElementAtOrDefault(Expression&lt;Func&lt;int&gt;&gt;)' instead.For example use 'ElementAtOrDefault(()=&gt;{0})'.</value>
-  </data>
-  <data name="ExCanNotPersistThereArePinnedEntities" xml:space="preserve">
-    <value>Can not persist: there are pinned entities.</value>
-  </data>
-  <data name="ExTypeDiscriminatorValueIsRequiredUnlessXIsMarkedAsDefaultTypeInHierarchy" xml:space="preserve">
-    <value>Type discriminator value is required unless {0} is marked as default type in hierarchy.</value>
-  </data>
-  <data name="ExXFieldIsNotDeclaredInEntityDescendantSoCannotBeUsedAsTypeDiscriminator" xml:space="preserve">
-    <value>'{0}' field is not declared in Entity descendant, so cannot be used as type discriminator.</value>
-  </data>
-  <data name="ExUnableToPersistTypeXBecauseOfLoopReference" xml:space="preserve">
-    <value>Unable to persist type '{0}' to storage because of loop reference.</value>
-  </data>
-  <data name="ExUnableToStoreUntypedKeyToStorage" xml:space="preserve">
-    <value>Unable to store untyped 'Key' to storage. Use '{0}' instead of 'Key'.</value>
-  </data>
-  <data name="ExFieldBelongsToADifferentType" xml:space="preserve">
-    <value>Field belongs to a different type.</value>
-  </data>
-  <data name="LogSessionManagerEndRequestMethodWasNotInvoked" xml:space="preserve">
-    <value>SessionManager.EndRequest method was not invoked during processing of the previous request to this module.</value>
-  </data>
-  <data name="ExBothPartsOfBinaryExpressionXAreOfTheDifferentType" xml:space="preserve">
-    <value>Both parts of binary expression '{0}' are of the different type. Use type cast.</value>
-  </data>
-  <data name="ExFieldXNotFoundInTypeX" xml:space="preserve">
-    <value>Field '{0}' not found in type '{1}'.</value>
-  </data>
-  <data name="ExUnableToBuildFulltextIndexesForHierarchyWithInheritanceSchemaClassTable" xml:space="preserve">
-    <value>Unable to build full-text indexes for hierarchy '{0}' with InheritanceSchema.ClassTable.</value>
-  </data>
-  <data name="ExUseMethodXOnFirstInsteadOfSingle" xml:space="preserve">
-    <value>Unable to translate '{0}'. Use method ('{1}') on First/FirstOrDefault instead of Single/SingleOrDefault.</value>
-  </data>
-  <data name="LogSessionXTransaction" xml:space="preserve">
-    <value>Session '{0}'. Transaction</value>
-  </data>
-  <data name="ExUnknownInSyntax" xml:space="preserve">
-    <value>Unable to translate '{0}' expression. Unknown "In" syntax.</value>
-  </data>
-  <data name="ExFieldMustBePersistent" xml:space="preserve">
-    <value>Field '{0}' must be persistent (marked by [Field] attribute).</value>
-  </data>
-  <data name="ExEntityDoesNotHaveFullTextIndex" xml:space="preserve">
-    <value>Entity of type '{0}' does not have full-text index.</value>
-  </data>
-  <data name="ExEntitiesXAndXBelongToDifferentHierarchies" xml:space="preserve">
-    <value>Unable to translate '{0}'. Entities '{1}' and '{2}' belong to different hierarchies.</value>
-  </data>
-  <data name="JoinKeysLengthMismatch" xml:space="preserve">
-    <value>Unable to translate '{0}'. Join keys length mismatch.</value>
-  </data>
-  <data name="ExKeysOfXAndXNotCompatible" xml:space="preserve">
-    <value>Unable to translate '{0}'. Keys of '{1}' and '{2}' not compatible.</value>
-  </data>
-  <data name="RefFormat" xml:space="preserve">
-    <value>Ref&lt;{0}&gt;({1})</value>
-  </data>
-  <data name="ExFreeTextNotSupportedInCompiledQueries" xml:space="preserve">
-    <value>'FreeText&lt;T&gt;({0})' not supported in compiled queries (Query.Execute). Use 'FreeText&lt;T&gt;(Expression&lt;Func&lt;int&gt;&gt;)' instead.For example use 'FreeText&lt;T&gt;(()=&gt;{0})'.</value>
-  </data>
-  <data name="ExSessionOfAnotherSessionBoundMustBeTheSame" xml:space="preserve">
-    <value>Session of another SessionBound must be the same.</value>
-  </data>
-  <data name="ExUnderlyingStorageProviderDoesNotSupportSQL" xml:space="preserve">
-    <value>Underlying storage provider does not support SQL.</value>
-  </data>
-  <data name="ExConnectionInfoIsWrongYouShouldSetEitherConnectionUrlElementOrProviderAndConnectionStringElements" xml:space="preserve">
-    <value>ConnectionInfo is wrong. You should set either 'connectionUrl' element or 'provider' and 'connectionString' elements.</value>
-  </data>
-  <data name="ExNonTemporaryKeysMustBeGeneratedByDescendants" xml:space="preserve">
-    <value>Non-temporary keys must be generated by descendants.</value>
-  </data>
-  <data name="ExSpecifiedKeyFieldTypeIsNotSupportedByThisTemporaryKeyGenerator" xml:space="preserve">
-    <value>Specified key field type is not supported by this temporary key generator.</value>
-  </data>
-  <data name="ExKeyOfSpecifiedTypeCannotBeGeneratedByThisKeyGenerator" xml:space="preserve">
-    <value>Key of specified type cannot be generated by this KeyGenerator.</value>
-  </data>
-  <data name="KeyGenerators" xml:space="preserve">
-    <value>Key generators</value>
-  </data>
-  <data name="ExKeyGeneratorAttributeOnTypeXRequiresNameToBeSet" xml:space="preserve">
-    <value>[KeyGenerator] attribute on type '{0}' requires Name to be set.</value>
-  </data>
-  <data name="ExTransactionIsRunning" xml:space="preserve">
-    <value>A transaction is running, but there should be no active transaction.</value>
-  </data>
-  <data name="ExCanNotMergeTheState" xml:space="preserve">
-    <value>Can't merge the state.</value>
-  </data>
-  <data name="ExQueryTaskIsNotExecutedYet" xml:space="preserve">
-    <value>Query task is not executed yet.</value>
-  </data>
-  <data name="ExCyclicDependencyInQueryPreprocessorGraphIsDetected" xml:space="preserve">
-    <value>Cyclic dependency in query preprocessor graph is detected.</value>
-  </data>
-  <data name="ExAttemptToAutomaticallyActivateSessionXInsideSessionYIsBlocked" xml:space="preserve">
-    <value>An attempt to automatically activate Session '{0}' inside Session '{1}' (Session switching) is blocked. Most likely, mixed usage of objects from different Sessions is a result of a bug in your code. Use manual Session activation (Session.Activate() or Session.Deactivate()) to avoid this exception, if this is intentional.</value>
-  </data>
-  <data name="ExDuplicateForOperationXIsFound" xml:space="preserve">
-    <value>The duplicate for the operation {0} is found.</value>
-  </data>
-  <data name="ExCannotGenerateNextVersionValueOfTypeX" xml:space="preserve">
-    <value>Can't generate next version value of type '{0}'.</value>
-  </data>
-  <data name="CachedTypeInfo" xml:space="preserve">
-    <value>Type-related information cache</value>
-  </data>
-  <data name="ExPropertyXDoesnTHavePublicGetter" xml:space="preserve">
-    <value>Property '{0}' doesn't have public getter.</value>
-  </data>
-  <data name="ExPropertyXDoesnTHavePublicSetter" xml:space="preserve">
-    <value>Property '{0}' doesn't have public setter.</value>
-  </data>
-  <data name="ExTypeOfXMustBeADescendantOfYType" xml:space="preserve">
-    <value>Type of '{0}' must be a descendant of {1} type.</value>
-  </data>
-  <data name="ExActiveTransactionIsRequiredForThisOperationUseTransactionOpenToOpenIt" xml:space="preserve">
-    <value>Active Transaction is required for this operation. Use Transaction.Open(...) to open it.</value>
-  </data>
-  <data name="ExLegacySchemaIsNotCompatible_DetailsX" xml:space="preserve">
-    <value>Legacy schema is not compatible. Details: 
-{0}</value>
-  </data>
-  <data name="LogSkippingSchemaSynchronization" xml:space="preserve">
-    <value>Skipping schema synchronization.</value>
-  </data>
-  <data name="ExPairedFieldForFieldXYShouldBeAssignableToTypeZ" xml:space="preserve">
-    <value>Paired field for field '{0}.{1}' should be assignable to type '{2}'.</value>
-  </data>
-  <data name="PairedFieldForFieldXYShouldBeEntitySetOfTypeAssignableToZ" xml:space="preserve">
-    <value>Paired field for field '{0}.{1}' should be EntitySet of type assignable to '{2}'.</value>
-  </data>
-  <data name="ExConnectionInfoIsMissing" xml:space="preserve">
-    <value>ConnectionInfo is missing. If you are using configuration file you should specify either 'connectionUrl' element or 'connectionString' and 'provider' elements</value>
-  </data>
-  <data name="ExConnectionInfoIsWrongYouShouldSetEitherConnectionUrlElementOrConnectionStringElement" xml:space="preserve">
-    <value>ConnectionInfo is wrong. You should set either  'connectionUrl' element or 'connectionString' element.</value>
-  </data>
-  <data name="ExTypeWithNameXIsNotRegistered" xml:space="preserve">
-    <value>Type with name '{0}' isn't registered in the Domain.</value>
-  </data>
-  <data name="LogSessionXInvalidate" xml:space="preserve">
-    <value>Session '{0}'. Invalidate.</value>
-  </data>
-  <data name="LogSessionXDisconnectedStateAttach" xml:space="preserve">
-    <value>Session '{0}'. DisconnectedState.Attach</value>
-  </data>
-  <data name="LogSessionXDisconnectedStateConnect" xml:space="preserve">
-    <value>Session '{0}'. DisconnectedState.Connect()</value>
-  </data>
-  <data name="LogSessionXDisconnectedStateDisconnect" xml:space="preserve">
-    <value>Session '{0}'. DisconnectedState is disconnected</value>
-  </data>
-  <data name="LogSessionXDisconnectedStateApplyChanges" xml:space="preserve">
-    <value>Session '{0}'. DisconnectedState.ApplyChanges</value>
-  </data>
-  <data name="Operations" xml:space="preserve">
-    <value>Operations</value>
-  </data>
-  <data name="KeyMapping" xml:space="preserve">
-    <value>Key mapping</value>
-  </data>
-  <data name="LogDisconnectedStateCancelChanges" xml:space="preserve">
-    <value>DisconnectedState.CancelChanges</value>
-  </data>
-  <data name="LogChangesAreSuccessfullyApplied" xml:space="preserve">
-    <value>Changes are successfully applied.</value>
-  </data>
-  <data name="ExKeyMustHaveExactType" xml:space="preserve">
-    <value>Key must have exact type here.</value>
-  </data>
-  <data name="LogSyncContextMustHaveNoPendingActions" xml:space="preserve">
-    <value>SyncContext must have no pending actions at this point.</value>
-  </data>
-  <data name="LogSessionXRemappingEntityKeys" xml:space="preserve">
-    <value>Session '{0}'. Remapping entity keys.</value>
-  </data>
-  <data name="ExEntityIsAlreadyDetachedFromSession" xml:space="preserve">
-    <value>Entity is already detached from Session. Likely, this is result of creation of new Entity with the same Key.</value>
-  </data>
-  <data name="ExUnableToCastItemOfTypeXToY" xml:space="preserve">
-    <value>Unable to cast item of type '{0}' to '{1}' in queries.</value>
-  </data>
-  <data name="ExOriginIsNull" xml:space="preserve">
-    <value>Origin is null.</value>
-  </data>
-  <data name="ExOriginIsNotNull" xml:space="preserve">
-    <value>Origin is not null.</value>
-  </data>
-  <data name="ExOnlyOnePrimaryOperationCanBeLogged" xml:space="preserve">
-    <value>Only one primary operation can be logged by each OperationContext instance.</value>
-  </data>
-  <data name="LogSessionXEntityWithKeyYIdentifiedAsZ" xml:space="preserve">
-    <value>Session '{0}'. Identifying entity: Key = '{1}', identified as '{2}'.</value>
-  </data>
-<<<<<<< HEAD
-  <data name="ExInvalidScopeDisposalOrder" xml:space="preserve">
-    <value>Invalid scope disposal order.</value>
-  </data>
-  <data name="ExNoOperationRegistrationScope" xml:space="preserve">
-    <value>No operation registration scope. Use OperationRegistry.BeginRegistration method to open it.</value>
-  </data>
-  <data name="ExOnlyOneOperationCanBeRegisteredInEachScope" xml:space="preserve">
-    <value>Only one operation can be registered in each scope.</value>
-  </data>
-  <data name="ExRunningOperationRegistrationMustBeFinished" xml:space="preserve">
-    <value>Running operation registration must be finished before invocation of this method.</value>
-  </data>
-  <data name="ExYouMustEitherApplyOrCancelCachedChangesToChangeThisProperty" xml:space="preserve">
-    <value>You must either apply or cancel cached changes before changing this property.</value>
-  </data>
-=======
-	<data name="ExUnableToApplyVersionOnFieldXOfTypeY">
-		<value xml:space="preserve">Unable to apply VersionAttribute with VersionMode.Auto or Version.Mode.Manual mode set on field {0} of type {1}. Only VersionMode.Skip is allowed.</value>
-	</data>
->>>>>>> b3ed4298
+﻿<?xml version="1.0" encoding="utf-8"?>
+<root>
+  <!-- 
+    Microsoft ResX Schema 
+    
+    Version 2.0
+    
+    The primary goals of this format is to allow a simple XML format 
+    that is mostly human readable. The generation and parsing of the 
+    various data types are done through the TypeConverter classes 
+    associated with the data types.
+    
+    Example:
+    
+    ... ado.net/XML headers & schema ...
+    <resheader name="resmimetype">text/microsoft-resx</resheader>
+    <resheader name="version">2.0</resheader>
+    <resheader name="reader">System.Resources.ResXResourceReader, System.Windows.Forms, ...</resheader>
+    <resheader name="writer">System.Resources.ResXResourceWriter, System.Windows.Forms, ...</resheader>
+    <data name="Name1"><value>this is my long string</value><comment>this is a comment</comment></data>
+    <data name="Color1" type="System.Drawing.Color, System.Drawing">Blue</data>
+    <data name="Bitmap1" mimetype="application/x-microsoft.net.object.binary.base64">
+        <value>[base64 mime encoded serialized .NET Framework object]</value>
+    </data>
+    <data name="Icon1" type="System.Drawing.Icon, System.Drawing" mimetype="application/x-microsoft.net.object.bytearray.base64">
+        <value>[base64 mime encoded string representing a byte array form of the .NET Framework object]</value>
+        <comment>This is a comment</comment>
+    </data>
+                
+    There are any number of "resheader" rows that contain simple 
+    name/value pairs.
+    
+    Each data row contains a name, and value. The row also contains a 
+    type or mimetype. Type corresponds to a .NET class that support 
+    text/value conversion through the TypeConverter architecture. 
+    Classes that don't support this are serialized and stored with the 
+    mimetype set.
+    
+    The mimetype is used for serialized objects, and tells the 
+    ResXResourceReader how to depersist the object. This is currently not 
+    extensible. For a given mimetype the value must be set accordingly:
+    
+    Note - application/x-microsoft.net.object.binary.base64 is the format 
+    that the ResXResourceWriter will generate, however the reader can 
+    read any of the formats listed below.
+    
+    mimetype: application/x-microsoft.net.object.binary.base64
+    value   : The object must be serialized with 
+            : System.Runtime.Serialization.Formatters.Binary.BinaryFormatter
+            : and then encoded with base64 encoding.
+    
+    mimetype: application/x-microsoft.net.object.soap.base64
+    value   : The object must be serialized with 
+            : System.Runtime.Serialization.Formatters.Soap.SoapFormatter
+            : and then encoded with base64 encoding.
+
+    mimetype: application/x-microsoft.net.object.bytearray.base64
+    value   : The object must be serialized into a byte array 
+            : using a System.ComponentModel.TypeConverter
+            : and then encoded with base64 encoding.
+    -->
+  <xsd:schema id="root" xmlns="" xmlns:xsd="http://www.w3.org/2001/XMLSchema" xmlns:msdata="urn:schemas-microsoft-com:xml-msdata">
+    <xsd:import namespace="http://www.w3.org/XML/1998/namespace" />
+    <xsd:element name="root" msdata:IsDataSet="true">
+      <xsd:complexType>
+        <xsd:choice maxOccurs="unbounded">
+          <xsd:element name="metadata">
+            <xsd:complexType>
+              <xsd:sequence>
+                <xsd:element name="value" type="xsd:string" minOccurs="0" />
+              </xsd:sequence>
+              <xsd:attribute name="name" use="required" type="xsd:string" />
+              <xsd:attribute name="type" type="xsd:string" />
+              <xsd:attribute name="mimetype" type="xsd:string" />
+              <xsd:attribute ref="xml:space" />
+            </xsd:complexType>
+          </xsd:element>
+          <xsd:element name="assembly">
+            <xsd:complexType>
+              <xsd:attribute name="alias" type="xsd:string" />
+              <xsd:attribute name="name" type="xsd:string" />
+            </xsd:complexType>
+          </xsd:element>
+          <xsd:element name="data">
+            <xsd:complexType>
+              <xsd:sequence>
+                <xsd:element name="value" type="xsd:string" minOccurs="0" msdata:Ordinal="1" />
+                <xsd:element name="comment" type="xsd:string" minOccurs="0" msdata:Ordinal="2" />
+              </xsd:sequence>
+              <xsd:attribute name="name" type="xsd:string" use="required" msdata:Ordinal="1" />
+              <xsd:attribute name="type" type="xsd:string" msdata:Ordinal="3" />
+              <xsd:attribute name="mimetype" type="xsd:string" msdata:Ordinal="4" />
+              <xsd:attribute ref="xml:space" />
+            </xsd:complexType>
+          </xsd:element>
+          <xsd:element name="resheader">
+            <xsd:complexType>
+              <xsd:sequence>
+                <xsd:element name="value" type="xsd:string" minOccurs="0" msdata:Ordinal="1" />
+              </xsd:sequence>
+              <xsd:attribute name="name" type="xsd:string" use="required" />
+            </xsd:complexType>
+          </xsd:element>
+        </xsd:choice>
+      </xsd:complexType>
+    </xsd:element>
+  </xsd:schema>
+  <resheader name="resmimetype">
+    <value>text/microsoft-resx</value>
+  </resheader>
+  <resheader name="version">
+    <value>2.0</value>
+  </resheader>
+  <resheader name="reader">
+    <value>System.Resources.ResXResourceReader, System.Windows.Forms, Version=4.0.0.0, Culture=neutral, PublicKeyToken=b77a5c561934e089</value>
+  </resheader>
+  <resheader name="writer">
+    <value>System.Resources.ResXResourceWriter, System.Windows.Forms, Version=4.0.0.0, Culture=neutral, PublicKeyToken=b77a5c561934e089</value>
+  </resheader>
+  <data name="ExCouldNotLoadTypesFromAssembly" xml:space="preserve">
+    <value>Could not load types from assembly '{0}'.</value>
+  </data>
+  <data name="ExThereAreNoSuitableTypes" xml:space="preserve">
+    <value>There are no suitable types in '{0}'.</value>
+  </data>
+  <data name="ExElementWithNameContainedInThisInstanceAlready" xml:space="preserve">
+    <value>Element with name '{0}' is contained in this instance already.</value>
+  </data>
+  <data name="ExServiceWithNameAlreadyExistsInStorageInfoServicesCollection" xml:space="preserve">
+    <value>Service with name '{0}' already exists in StorageInfo.Services collection.</value>
+  </data>
+  <data name="ExFieldWithNameAlreadyExistsInEntityFieldsCollection" xml:space="preserve">
+    <value>Field with name '{0}' already exists in EntityInfo.Fields collection.</value>
+  </data>
+  <data name="ExIndexWithNameAlreadyExistsInEntityInfoIndexesCollection" xml:space="preserve">
+    <value>Index with name '{0}' already exists in EntityInfo.Indexes collection.</value>
+  </data>
+  <data name="ExUnsupportedType" xml:space="preserve">
+    <value>Unsupported type: '{0}'.</value>
+  </data>
+  <data name="ExElementWithTypeIsContainedInThisInstanceAlready" xml:space="preserve">
+    <value>Element with type '{0}' is already contained in this instance.</value>
+  </data>
+  <data name="ExComparerForTypeIsNotAvailable" xml:space="preserve">
+    <value>Comparer for type '{0}' is not available.</value>
+  </data>
+  <data name="ExTypeCantBeNull" xml:space="preserve">
+    <value>Type cannot be null.</value>
+  </data>
+  <data name="ExIndexAlreadyContainsField" xml:space="preserve">
+    <value>Index already contains field '{0}'.</value>
+  </data>
+  <data name="ExIndexFieldXIsIncorrect" xml:space="preserve">
+    <value>Index field '{0}' is incorrect.</value>
+  </data>
+  <data name="ExTransactionRequired" xml:space="preserve">
+    <value>Unable to process operation without a transaction. Use Transaction.Open(...) to open it.</value>
+  </data>
+  <data name="ExTypeNotFoundInModel" xml:space="preserve">
+    <value>Type '{0}' is not found in model.</value>
+  </data>
+  <data name="ExOutOfTransactionScope" xml:space="preserve">
+    <value>Object is outside of initial transaction scope.</value>
+  </data>
+  <data name="ExUnableToModifyDeletedObject" xml:space="preserve">
+    <value>Unable to modify removed object.</value>
+  </data>
+  <data name="ExSessionBoundObjectOutOfSessionScope" xml:space="preserve">
+    <value>Session bound object is out of session scope.</value>
+  </data>
+  <data name="ExFieldNotFoundInModel" xml:space="preserve">
+    <value>Field '{0}' is not found in model.</value>
+  </data>
+  <data name="ExResultTypeIncorrect" xml:space="preserve">
+    <value>Value of '{0}' type cannot be assigned to property of '{1}' type.</value>
+  </data>
+  <data name="ExStorageProviderNotFound" xml:space="preserve">
+    <value>Handler provider is not found for "{0}" connection type.</value>
+  </data>
+  <data name="ExInvalidKeyParams" xml:space="preserve">
+    <value>Unable to create Key. Key params do not correspond to its structure.</value>
+  </data>
+  <data name="ExTypeInfoHierarchyMistmatch" xml:space="preserve">
+    <value>TypeInfo hierarchy does not correspond to provided hierarchy.</value>
+  </data>
+  <data name="ExPrimaryKeyFieldCantBeChanged" xml:space="preserve">
+    <value>Field '{0}' is a part of primary key. It can't be changed.</value>
+  </data>
+  <data name="ExEntityRemoved" xml:space="preserve">
+    <value>Unable to modify removed entity.</value>
+  </data>
+  <data name="AspectExMultipleAttributesOfTypeXAreNotAllowedHere" xml:space="preserve">
+    <value>{0}: multiple attributes of type '{1}' are not allowed here.</value>
+  </data>
+  <data name="ExColumnLength" xml:space="preserve">
+    <value>Value length {0} is greater than column length {1}.</value>
+  </data>
+  <data name="ExColumnNotNullable" xml:space="preserve">
+    <value>Unable to assign null to non-nullable column.</value>
+  </data>
+  <data name="ExTypeMustBeEntityDescendant" xml:space="preserve">
+    <value>Invalid type specified.</value>
+  </data>
+  <data name="ExInvalidSession" xml:space="preserve">
+    <value>The Session of specified ISessionBound object is invalid.</value>
+  </data>
+  <data name="ValueCanNotBeNull" xml:space="preserve">
+    <value>Value can not be null.</value>
+  </data>
+  <data name="ExEntityIsRemoved" xml:space="preserve">
+    <value>Entity is removed.</value>
+  </data>
+  <data name="ValueLengthCanNotExceedX" xml:space="preserve">
+    <value>Value can not exceed {0}.</value>
+  </data>
+  <data name="ValueShouldMatchRegexPatternX" xml:space="preserve">
+    <value>Value should match regex pattern '{0}'</value>
+  </data>
+  <data name="ExInvalidFieldValueConstraintXIsViolated" xml:space="preserve">
+    <value>Invalid field value, constraint {0} is violated.</value>
+  </data>
+  <data name="ValueCanNotBeLessThenX" xml:space="preserve">
+    <value>Value can not be less then {0}.</value>
+  </data>
+  <data name="ExErrorsDuringStorageBuild" xml:space="preserve">
+    <value>Some errors have been occurred during storage build. See error log for details.</value>
+  </data>
+  <data name="ExKeyFieldXWasNotFoundInTypeY" xml:space="preserve">
+    <value>Key field '{0}' was not found in type '{1}'.</value>
+  </data>
+  <data name="ValueTypeMismatchForFieldX" xml:space="preserve">
+    <value>Value type mismatch for field '{0}'</value>
+  </data>
+  <data name="ExFieldWithNameXIsAlreadyRegistered" xml:space="preserve">
+    <value>Field with name '{0}' is already registered.</value>
+  </data>
+  <data name="ExFieldXIsAlreadyDefinedInTypeXOrItsAncestor" xml:space="preserve">
+    <value>Field '{0}' is already defined in type '{1}' or in its ancestor.</value>
+  </data>
+  <data name="ExInterfaceXDoesNotBelongToXHierarchy" xml:space="preserve">
+    <value>Interface '{0}' does not belong to '{1}' hierarchy.</value>
+  </data>
+  <data name="TypeXDoesNotImplementYZField" xml:space="preserve">
+    <value>Type '{0}' does not implement '{1}.{2}' property.</value>
+  </data>
+  <data name="ExConstraintViolation" xml:space="preserve">
+    <value>Constraint violation: constraint {0} on field '{1}.{2}' of object '{3}' failed on value {4}.</value>
+  </data>
+  <data name="ValueCanNotBeRemovedEntity" xml:space="preserve">
+    <value>Value can not be an entity that is already removed.</value>
+  </data>
+  <data name="ExIndexedPropertiesAreNotSupported" xml:space="preserve">
+    <value>Indexed properties are not supported.</value>
+  </data>
+  <data name="ExTypeXIsNotRegisteredInTheModel" xml:space="preserve">
+    <value>Type '{0}' is not registered in the model.</value>
+  </data>
+  <data name="ExFieldXCannotBeLazyLoadAsItIsIncludedInPrimaryKey" xml:space="preserve">
+    <value>Field '{0}' cannot be LazyLoad as it is included into primary key.</value>
+  </data>
+  <data name="ExTypeWithNameXIsAlreadyDefined" xml:space="preserve">
+    <value>Type with name '{0}' is already defined.</value>
+  </data>
+  <data name="ExTypeXIsAlreadyDefined" xml:space="preserve">
+    <value>Type '{0}' is already defined.</value>
+  </data>
+  <data name="ExIndexWithNameXIsAlreadyRegistered" xml:space="preserve">
+    <value>Index with name '{0}' is already registered.</value>
+  </data>
+  <data name="ExTypeXWasNotRegisteredForActivation" xml:space="preserve">
+    <value>Type '{0}' was not registered for activation.</value>
+  </data>
+  <data name="ExTypeDefXIsAlreadyBelongsToHierarchyWithTheRootY" xml:space="preserve">
+    <value>TypeDef '{0}' already belongs to hierarchy with '{1}' root.</value>
+  </data>
+  <data name="ExXDescendantIsAlreadyARootOfAnotherHierarchy" xml:space="preserve">
+    <value>'{0}' descendant is already a root of another hierarchy.</value>
+  </data>
+  <data name="ExPairedFieldXHasWrongTypeItShouldBeReferenceToEntityOrAEntitySet" xml:space="preserve">
+    <value>Paired field '{0}' has wrong type. A descendant of Entity or EntitySet is expected.</value>
+  </data>
+  <data name="ExReferencedFieldXAndPairedFieldAreEqual" xml:space="preserve">
+    <value>Referenced field '{0}' and paired field are equal.</value>
+  </data>
+  <data name="ExPairedFieldXYWasNotFoundInZType" xml:space="preserve">
+    <value>Paired field '{0}.{1}' was not found in '{2}' type.</value>
+  </data>
+  <data name="ExAssociationAttributeCanNotBeAppliedToXField" xml:space="preserve">
+    <value>'AssociationAttribute' can't be applied to '{0}' field.</value>
+  </data>
+  <data name="ExKeyProviderXShouldDefineAtLeastOneKeyField" xml:space="preserve">
+    <value>Key provider '{0}' should define at least one key field.</value>
+  </data>
+  <data name="ExKeyProviderXAndHierarchyYKeyFieldAmountMismatch" xml:space="preserve">
+    <value>Key provider '{0}' and hierarchy {1} key field amount mismatch.</value>
+  </data>
+  <data name="ExInvalidLengthAttributeOnXField" xml:space="preserve">
+    <value>Invalid Length attribute on '{0}' field.</value>
+  </data>
+  <data name="ExFieldXHasYTypeButIsMarkedAsNotNullable" xml:space="preserve">
+    <value>Field '{0}' has '{1}' type but is marked as not nullable.</value>
+  </data>
+  <data name="LogExplicitLazyLoadAttributeOnFieldXIsRedundant" xml:space="preserve">
+    <value>Explicit LazyLoad=true on field '{0}' is redundant.</value>
+  </data>
+  <data name="ExplicitMappingNameSettingIsRedundantTheSameNameXWillBeGeneratedAutomatically" xml:space="preserve">
+    <value>Explicit mapping name setting is redundant. The same name '{0}' will be generated automatically.</value>
+  </data>
+  <data name="ExInvalidMappingNameX" xml:space="preserve">
+    <value>Invalid mapping name '{0}'.</value>
+  </data>
+  <data name="ExIndexMustContainAtLeastOneField" xml:space="preserve">
+    <value>Index must contain at least one field.</value>
+  </data>
+  <data name="ExInvalidFillFactorXValueMustBeBetween0And1" xml:space="preserve">
+    <value>Invalid fill factor '{0}'. Value must be between 0 and 1.</value>
+  </data>
+  <data name="ExColumnXIsNotFound" xml:space="preserve">
+    <value>Column '{0}' is not found.</value>
+  </data>
+  <data name="ExTypeXDoesNotImplementYInterface" xml:space="preserve">
+    <value>Type '{0}' does not implement '{1}' interface.</value>
+  </data>
+  <data name="ExTypeXIsNotCollatable" xml:space="preserve">
+    <value>Type '{0}' is not collatable.</value>
+  </data>
+  <data name="XIsNotApplicableToYDescendants" xml:space="preserve">
+    <value>'{0}' is not applicable to '{1}' descendants.</value>
+  </data>
+  <data name="ExNameXIsInvalid" xml:space="preserve">
+    <value>Name '{0}' is invalid.</value>
+  </data>
+  <data name="ExIndexNameXIsInvalid" xml:space="preserve">
+    <value>Index name '{0}' is invalid.</value>
+  </data>
+  <data name="ExPropertyXMustBeDeclaredInTypeY" xml:space="preserve">
+    <value>Property '{0}' must be declared in type '{1}'.</value>
+  </data>
+  <data name="ExUnsupportedFieldTypeX" xml:space="preserve">
+    <value>Unsupported field type: '{0}'</value>
+  </data>
+  <data name="ExKeyXWasNotFoundInStorage" xml:space="preserve">
+    <value>Key '{0}' was not found in storage.</value>
+  </data>
+  <data name="ExCannotFindHandlerOfTypeX" xml:space="preserve">
+    <value>Cannot find a handler of type '{0}'.</value>
+  </data>
+  <data name="ExKeyCanNotBeNull" xml:space="preserve">
+    <value>Key can not be null.</value>
+  </data>
+  <data name="LogCreatingX" xml:space="preserve">
+    <value>Creating {0}</value>
+  </data>
+  <data name="LogBuildingX" xml:space="preserve">
+    <value>Building {0}</value>
+  </data>
+  <data name="Model" xml:space="preserve">
+    <value>Model</value>
+  </data>
+  <data name="Generators" xml:space="preserve">
+    <value>Generators</value>
+  </data>
+  <data name="ActualModel" xml:space="preserve">
+    <value>Actual Model</value>
+  </data>
+  <data name="ModelDefinition" xml:space="preserve">
+    <value>Model Definition</value>
+  </data>
+  <data name="CustomDefinitions" xml:space="preserve">
+    <value>Custom Definitions</value>
+  </data>
+  <data name="Types" xml:space="preserve">
+    <value>Types</value>
+  </data>
+  <data name="LogDefiningX" xml:space="preserve">
+    <value>Defining '{0}'</value>
+  </data>
+  <data name="Associations" xml:space="preserve">
+    <value>Associations</value>
+  </data>
+  <data name="Indexes" xml:space="preserve">
+    <value>Indexes</value>
+  </data>
+  <data name="Columns" xml:space="preserve">
+    <value>Columns</value>
+  </data>
+  <data name="HierarchyColumns" xml:space="preserve">
+    <value>Hierarchy columns</value>
+  </data>
+  <data name="ExWrongPersistentTypeCandidate" xml:space="preserve">
+    <value>Wrong persistent type candidate: '{0}'.</value>
+  </data>
+  <data name="ExNotNullableConstraintViolationOnFieldX" xml:space="preserve">
+    <value>'NotNullable' constraint violation on field '{0}'.</value>
+  </data>
+  <data name="ExLengthConstraintViolationOnFieldX" xml:space="preserve">
+    <value>'Length' constraint violation on field '{0}'.</value>
+  </data>
+  <data name="ExSessionIsAlreadyDisposed" xml:space="preserve">
+    <value>Session is already disposed.</value>
+  </data>
+  <data name="ExCannotUseDefaultGeneratorForComplexKeys" xml:space="preserve">
+    <value>Cannot use default generator for complex (multicolumn) Keys.</value>
+  </data>
+  <data name="ExUnableToCloneNonUserSessionConfiguration" xml:space="preserve">
+    <value>Unable to clone non-user session configuration.</value>
+  </data>
+  <data name="ExEntityIsInInconsistentState" xml:space="preserve">
+    <value>Entity is in inconsistent state.</value>
+  </data>
+  <data name="ExCanNotOpenTransactionNoCurrentSession" xml:space="preserve">
+    <value>Can not open a transaction: there is no current Session.</value>
+  </data>
+  <data name="ExFieldXYIsNotFound" xml:space="preserve">
+    <value>Field '{0}.{1}' is not found.</value>
+  </data>
+  <data name="ExEntityXIsBoundToAnotherSession" xml:space="preserve">
+    <value>Entity '{0}' is bound to another Session.</value>
+  </data>
+  <data name="ExValueShouldBeXDescendant" xml:space="preserve">
+    <value>Value should be '{0}' descendant.</value>
+  </data>
+  <data name="ExEntitySetCanTBeAssigned" xml:space="preserve">
+    <value>EntitySet can't be assigned.</value>
+  </data>
+  <data name="ExAssociationMultiplicityIsNotValidForField" xml:space="preserve">
+    <value>Association multiplicity '{0}' is not valid for field '{1}'.</value>
+  </data>
+  <data name="ExMasterAssociationIsAlreadyPaired" xml:space="preserve">
+    <value>Master association '{0}' is already paired with '{1}'.</value>
+  </data>
+  <data name="ExUnableToActivateEntitySetWithoutAssociation" xml:space="preserve">
+    <value>Unable to activate EntitySet for '{0}' field because it does not has association.</value>
+  </data>
+  <data name="ExEntitySetInvalidBecauseTransactionIsNotActive" xml:space="preserve">
+    <value>Entity set is invalid due to current transaction is not active.</value>
+  </data>
+  <data name="ExCanNotCommitATransactionValidationContextIsInInconsistentState" xml:space="preserve">
+    <value>Can not commit a transaction: ValidationContext is in inconsistent state.</value>
+  </data>
+  <data name="ExItemNotFoundInEntitySet" xml:space="preserve">
+    <value>Item is not found in EntitySet.</value>
+  </data>
+  <data name="ExCanNotGetValidationContextThereIsNoActiveTransaction" xml:space="preserve">
+    <value>Can not get validation context: there is no active transaction.</value>
+  </data>
+  <data name="ExDefaultGeneratorCanServeHierarchyWithExactlyOneKeyField" xml:space="preserve">
+    <value>Default generator can serve hierarchy with exactly one key field.</value>
+  </data>
+  <data name="ExTypeXIsNotSupported" xml:space="preserve">
+    <value>Type '{0}' is not supported.</value>
+  </data>
+  <data name="ExKeyFieldXInTypeYShouldNotHaveSetAccessor" xml:space="preserve">
+    <value>Key property '{0}' declared in '{1}' should not have public or protected set accessor. Use base protected constructor to set Key value.</value>
+  </data>
+  <data name="ExUnableToSetKeyFieldXExplicitly" xml:space="preserve">
+    <value>Unable to set Key field '{0}' explicitly.</value>
+  </data>
+  <data name="ExSectionIsNotFoundInApplicationConfigurationFile" xml:space="preserve">
+    <value>Section '{0}' is not found in application configuration file.</value>
+  </data>
+  <data name="ExConfigurationForDomainIsNotFoundInApplicationConfigurationFile" xml:space="preserve">
+    <value>Configuration for Domain with name '{0}' is not found in application configuration file (section '{1}').</value>
+  </data>
+  <data name="ExFieldXCannotBeNullableAsItIsIncludedInPrimaryKey" xml:space="preserve">
+    <value>Field '{0}' cannot be Nullable as it is included into primary key.</value>
+  </data>
+  <data name="ExNoCurrentSession" xml:space="preserve">
+    <value>There is no current Session.</value>
+  </data>
+  <data name="ExWrongKeyStructure" xml:space="preserve">
+    <value>Wrong key structure.</value>
+  </data>
+  <data name="ExStateTransactionIsDifferent" xml:space="preserve">
+    <value>StateTransaction property value differs from the current transaction.</value>
+  </data>
+  <data name="ExInvalidKeyString" xml:space="preserve">
+    <value>String representaion of the Key has invalid format.</value>
+  </data>
+  <data name="ExCannotAssociateNonEmptyEntityStateWithKeyOfUnknownType" xml:space="preserve">
+    <value>Attempt to associate non-empty EntityState with Key of unknown type.</value>
+  </data>
+  <data name="ExPairToAttributeCanNotBeAppliedToXField" xml:space="preserve">
+    <value>[Association] attribute with PairTo can not be use with field '{0}' of type '{1}'. It is already applied to field '{2}' of type '{3}'.</value>
+  </data>
+  <data name="ExSessionWithNameXAlreadyExists" xml:space="preserve">
+    <value>Session with name '{0}' already exists.</value>
+  </data>
+  <data name="ExUnknownExpressionType" xml:space="preserve">
+    <value>Unknown expression type: '{0} ({1})'.</value>
+  </data>
+  <data name="SystemTypes" xml:space="preserve">
+    <value>system types</value>
+  </data>
+  <data name="ExUnsupportedExpressionType" xml:space="preserve">
+    <value>Unsupported expression type: '{0}'.</value>
+  </data>
+  <data name="ExFieldIsNotAnEntityField" xml:space="preserve">
+    <value>Field '{0}' is not an Entity field in Type '{1}'.</value>
+  </data>
+  <data name="TypeXIsNotAnYDescendant" xml:space="preserve">
+    <value>Type '{0}' is not an '{1}' descendant.</value>
+  </data>
+  <data name="ExSessionIsNotOpen" xml:space="preserve">
+    <value>Session is not open. Use Session.Open(...) to open it.</value>
+  </data>
+  <data name="ExPersistentAttributeIsNotSetOnTypeXOrAssemblyYIsNotProcessedByPostSharp" xml:space="preserve">
+    <value>Assembly '{1}' is not processed by PostSharp. See section 2 of Manual for details.</value>
+  </data>
+  <data name="ExActiveSerializationContextIsNotFound" xml:space="preserve">
+    <value>Active serialization context is not found.</value>
+  </data>
+  <data name="ExCannotResolveEntityWithKeyX" xml:space="preserve">
+    <value>Cannot resolve entity with key '{0}'.</value>
+  </data>
+  <data name="ExUnableToResolveTypeForKeyX" xml:space="preserve">
+    <value>Unable to resolve type for Key '{0}'.</value>
+  </data>
+  <data name="ExUnknownEntitySerializationKindX" xml:space="preserve">
+    <value>Unknown entity serialization kind '{0}'.</value>
+  </data>
+  <data name="ExUnableToCreateKeyForXHierarchy" xml:space="preserve">
+    <value>Unable to create key for '{0}' hierarchy. Key value or key generator should be specified.</value>
+  </data>
+  <data name="ExCompilerContainerAttributeIsNotAppliedToTypeX" xml:space="preserve">
+    <value>[CompilerContainer] attribute isn't applied to type '{0}'.</value>
+  </data>
+  <data name="ExInvalidUpgraderVersion" xml:space="preserve">
+    <value>Invalid upgrader version.</value>
+  </data>
+  <data name="ExTypeIdForTypeXIsNotFound" xml:space="preserve">
+    <value>TypeId for type '{0}' is not found.</value>
+  </data>
+  <data name="ExTypeWithTypeIdXIsNotFound" xml:space="preserve">
+    <value>Type with type TypeId='{0}' is not found.</value>
+  </data>
+  <data name="ExActualSchemaVersionOfAssemblyXIsExpectedToBeYButCurrentlyItIsZ" xml:space="preserve">
+    <value>Actual schema version of assembly '{0}' is expected to be '{1}', but currently it is '{2}'.</value>
+  </data>
+  <data name="ExOnlyEqualityRangesAreSupported" xml:space="preserve">
+    <value>Only equality ranges are supported.</value>
+  </data>
+  <data name="ExCouldNotFindFieldSegmentForFieldX" xml:space="preserve">
+    <value>Could not find field segment for field '{0}'.</value>
+  </data>
+  <data name="ExCouldNotFindEntityMappingForFieldX" xml:space="preserve">
+    <value>Could not find entity mapping for field '{0}'.</value>
+  </data>
+  <data name="ExCouldNotFindAnonymousMappingForFieldX" xml:space="preserve">
+    <value>Could not find anonymous mapping for field '{0}'.</value>
+  </data>
+  <data name="ExBinaryExpressionsWithNodeTypeXAreNotSupported" xml:space="preserve">
+    <value>Binary expressions with NodeType = 'ExpressionType.{0}' aren't supported.</value>
+  </data>
+  <data name="ExCouldNotFindGroupingMappingForFieldX" xml:space="preserve">
+    <value>Could not find grouping mapping for field '{0}'.</value>
+  </data>
+  <data name="ExCouldNotFindSubqueryMappingForFieldX" xml:space="preserve">
+    <value>Could not find subquery mapping for field '{0}'.</value>
+  </data>
+  <data name="ExSpecifiedValuesArentEnoughToCreateKeyForTypeX" xml:space="preserve">
+    <value>Specified values aren't enough to create key for type '{0}'.</value>
+  </data>
+  <data name="ExExtractedSchemaIsNotCompatibleWithTheTargetSchema_DetailsX" xml:space="preserve">
+    <value>Extracted schema is not compatible with the target schema. Details:
+{0}</value>
+  </data>
+  <data name="ExCanNotUpgradeSchemaSafely_DetailsX" xml:space="preserve">
+    <value>Cannot upgrade schema safely. Details:
+{0}</value>
+  </data>
+  <data name="ExUpgradeOfAssemblyXFromVersionYToZIsNotSupported" xml:space="preserve">
+    <value>Upgrade of assembly '{0}' from version '{1}' to '{2}' is not supported.</value>
+  </data>
+  <data name="ZeroAssemblyVersion" xml:space="preserve">
+    <value>&lt;none&gt;</value>
+  </data>
+  <data name="ExDuplicateAssemblyNameX" xml:space="preserve">
+    <value>Duplicate assembly name: '{0}'.</value>
+  </data>
+  <data name="ExNoUpgradeHandlerIsFoundForAssemblyXVersionY" xml:space="preserve">
+    <value>No upgrade handler is found for assembly '{0}', version '{1}'.</value>
+  </data>
+  <data name="ExTypeWithNameXIsNotFoundInMetadata" xml:space="preserve">
+    <value>Type with name '{0}' is not found in metadata.</value>
+  </data>
+  <data name="LogMetadataTypeRenamedXToY" xml:space="preserve">
+    <value>Metadata.Type renamed: '{0}' to '{1}'.</value>
+  </data>
+  <data name="MetadataAssemblyFormat" xml:space="preserve">
+    <value>{0} (Version={1})</value>
+  </data>
+  <data name="MetadataTypeFormat" xml:space="preserve">
+    <value>{0} (Id={1})</value>
+  </data>
+  <data name="LogMetadataAssemblyCreatedX" xml:space="preserve">
+    <value>Metadata.Assembly created: '{0}'.</value>
+  </data>
+  <data name="LogMetadataAssemblyUpdatedXFromVersionYToZ" xml:space="preserve">
+    <value>Metadata.Assembly updated: '{0}', from version '{1}' to '{2}'.</value>
+  </data>
+  <data name="ExMoreThanOneEnabledXIsProvidedForAssemblyY" xml:space="preserve">
+    <value>More than one enabled {0} is provided for assembly '{1}'.</value>
+  </data>
+  <data name="ExExtractedSchemaIsNotEqualToTheTargetSchema_DetailsX" xml:space="preserve">
+    <value>Extracted schema is not equal to the target schema. Details:
+{0}</value>
+  </data>
+  <data name="SchemaComparisonResultFormat" xml:space="preserve">
+    <value>Schema comparison result: {0}
+Has unsafe actions: {1}
+Has column type changes: {2} 
+Compatible in ValidateLegacy mode: {3}
+
+Unsafe actions:
+{4}
+Schema hints:
+{5}
+Schema difference:
+{6}</value>
+  </data>
+  <data name="LogComparisonResultX" xml:space="preserve">
+    <value>Comparison result:
+{0}</value>
+  </data>
+  <data name="LogClearingComparisonResultX" xml:space="preserve">
+    <value>Clearing comparison result:
+{0}</value>
+  </data>
+  <data name="LogSynchronizingSchemaInXMode" xml:space="preserve">
+    <value>Synchronizing schema in {0} mode</value>
+  </data>
+  <data name="LogTargetSchema" xml:space="preserve">
+    <value>Target schema:</value>
+  </data>
+  <data name="LogExtractedSchema" xml:space="preserve">
+    <value>Extracted schema:</value>
+  </data>
+  <data name="ExStructuresDoNotSupportFieldsOfTypeX" xml:space="preserve">
+    <value>Structures do not support fields of type '{0}'.</value>
+  </data>
+  <data name="LogDefiningHierarchyForTypeX" xml:space="preserve">
+    <value>Defining hierarchy for type '{0}'</value>
+  </data>
+  <data name="LogDefiningFieldX" xml:space="preserve">
+    <value>Defining field '{0}'</value>
+  </data>
+  <data name="LogBuildingDeclaredFieldXY" xml:space="preserve">
+    <value>Building declared field '{0}.{1}'</value>
+  </data>
+  <data name="LogBuildingInheritedFieldXY" xml:space="preserve">
+    <value>Building inherited field '{0}.{1}'</value>
+  </data>
+  <data name="LogBuildingInterfaceFieldXY" xml:space="preserve">
+    <value>Building interface field '{0}.{1}'</value>
+  </data>
+  <data name="LogDefiningIndexes" xml:space="preserve">
+    <value>Defining indexes</value>
+  </data>
+  <data name="LogBuildingIndexX" xml:space="preserve">
+    <value>Building index '{0}'</value>
+  </data>
+  <data name="LogSkippingEntityXAsItDoesNotBelongToAnyHierarchyThusItCannotBePersistent" xml:space="preserve">
+    <value>Skipping entity '{0}' as it does not belong to any hierarchy thus it cannot be persistent.</value>
+  </data>
+  <data name="ExDowncastFromXToXNotSupportedUseOfTypeOrAsOperatorInstead" xml:space="preserve">
+    <value>Unable to translate '{0}' expression. Downcast from '{1}' to '{2}' not supported. Use 'OfType' or 'as' operator instead.</value>
+  </data>
+  <data name="ExAsOperatorSupportsEntityOnly" xml:space="preserve">
+    <value>'as' operator supports casting only inside Entity hierarchy.</value>
+  </data>
+  <data name="ExPrefetchDoesNotSupportQueryProviderOfTypeX" xml:space="preserve">
+    <value>Prefetch does not support query provider of type '{0}'.</value>
+  </data>
+  <data name="ExExcludeFieldsDoesNotSupportQueryProviderOfTypeX" xml:space="preserve">
+    <value>ExcludeFields does not support query provider of type '{0}'.</value>
+  </data>
+  <data name="ExIncludeFieldsDoesNotSupportQueryProviderOfTypeX" xml:space="preserve">
+    <value>IncludeFields does not support query provider of type '{0}'.</value>
+  </data>
+  <data name="ExMethodXNotFound" xml:space="preserve">
+    <value>Method '{0}' is not found.</value>
+  </data>
+  <data name="ExOfTypeSupportsOnlyEntityConversion" xml:space="preserve">
+    <value>OfType supports casting only inside Entity hierarchy.</value>
+  </data>
+  <data name="ExLambdaParameterIsOutOfScope" xml:space="preserve">
+    <value>Lambda parameter is out of scope.</value>
+  </data>
+  <data name="LogFailedToExtractDomainModelFromStorage" xml:space="preserve">
+    <value>Failed to extract domain model from the storage.</value>
+  </data>
+  <data name="LogDomainModelIsNotFoundInStorage" xml:space="preserve">
+    <value>Domain model is not found in the storage.</value>
+  </data>
+  <data name="ExTypeXIsNotFound" xml:space="preserve">
+    <value>Type '{0}' is not found.</value>
+  </data>
+  <data name="ExHintXIsConflictingWithHintY" xml:space="preserve">
+    <value>Hint '{0}' is conflicting with hint '{1}'</value>
+  </data>
+  <data name="ExKeyOfXDoesNotMatchKeyOfY" xml:space="preserve">
+    <value>Key of '{0}' does not match key of '{1}'.</value>
+  </data>
+  <data name="ExTypeXMustBelongToHierarchy" xml:space="preserve">
+    <value>Type '{0}' must belong to hierarchy.</value>
+  </data>
+  <data name="ExUnauthorizedAccessDeclarationOfCallerTypeIsNotInRegisteredAssembly" xml:space="preserve">
+    <value>Unauthorized: the caller is declared outside of any of registered assemblies.</value>
+  </data>
+  <data name="ExStructureOfFieldXDoesNotMatchStructureOfFieldY" xml:space="preserve">
+    <value>Structure of field '{0}' does not match structure of field '{1}'.</value>
+  </data>
+  <data name="ExInvalidScaleAttributeOnFieldX" xml:space="preserve">
+    <value>Invalid Scale attribute on field '{0}'.</value>
+  </data>
+  <data name="ExInvalidPrecisionAttributeOnFieldX" xml:space="preserve">
+    <value>Invalid Precision attribute on field '{0}'.</value>
+  </data>
+  <data name="ExKeyComparerNotSupportedInGroupJoin" xml:space="preserve">
+    <value>Unable to translate expression '{0}'. Key comparer is not supported in GroupJoin.</value>
+  </data>
+  <data name="TypeXDoesNotParticipateInTheSpecifiedAssociation" xml:space="preserve">
+    <value>Type '{0}' does not participate in the specified association.</value>
+  </data>
+  <data name="ExActiveSessionIsRequiredForThisOperation" xml:space="preserve">
+    <value>Active Session is required for this operation. Use Session.Open(...) to open it.</value>
+  </data>
+  <data name="ExReferentialIntegrityViolation" xml:space="preserve">
+    <value>Referential integrity violation.</value>
+  </data>
+  <data name="ReferentialIntegrityViolationOnAttemptToRemoveXKeyY" xml:space="preserve">
+    <value>Referential integrity violation on attempt to remove '{0}', Key='{1}'.</value>
+  </data>
+  <data name="ExLeftJoinDoesNotSupportQueryProviderOfTypeX" xml:space="preserve">
+    <value>LeftJoin does not support query provider of type '{0}'.</value>
+  </data>
+  <data name="ExTypeXDoesNotHaveAParameterlessConstructor" xml:space="preserve">
+    <value>Type '{0}' does not have a parameterless constructor.</value>
+  </data>
+  <data name="ExCurrentSessionGetterIsAlreadyAssigned" xml:space="preserve">
+    <value>Current session getter is already assigned.</value>
+  </data>
+  <data name="ExValueIsAlreadyAssigned" xml:space="preserve">
+    <value>Value is already assigned.</value>
+  </data>
+  <data name="ExMaterializationErrorTypeIdColumnDoesNotExistsInTheUnderlyingRecordSet" xml:space="preserve">
+    <value>Materialization error: Entity's TypeId column does not exist in the underlying RecordSet.</value>
+  </data>
+  <data name="KeyFormat" xml:space="preserve">
+    <value>{0}, {1}</value>
+  </data>
+  <data name="KeyFormatUnknownKeyType" xml:space="preserve">
+    <value>{0} (unknown), {1}</value>
+  </data>
+  <data name="ExKeyValuesArrayIsEmpty" xml:space="preserve">
+    <value>Key values array is empty.</value>
+  </data>
+  <data name="ExKeyIndexesAreSpecifiedForNonGenericKey" xml:space="preserve">
+    <value>Key indexes are specified for non-generic Key.</value>
+  </data>
+  <data name="ExSequenceContainsNoElements" xml:space="preserve">
+    <value>Sequence contains no elements.</value>
+  </data>
+  <data name="EntityStateFormat" xml:space="preserve">
+    <value>Key = '{0}', Tuple = {1}, State = {2}</value>
+  </data>
+  <data name="NA" xml:space="preserve">
+    <value>n/a</value>
+  </data>
+  <data name="ExTableXIsNotFound" xml:space="preserve">
+    <value>Table with name '{0}' is not found.</value>
+  </data>
+  <data name="ExColumnXIsNotFoundInTableY" xml:space="preserve">
+    <value>Column with name '{0}' is not found in table '{1}'.</value>
+  </data>
+  <data name="ExProviderXIsNotSupportedUseOneOfTheFollowingY" xml:space="preserve">
+    <value>Provider "{0}" is not supported. Use one of the following: "{1}".</value>
+  </data>
+  <data name="ExTypeXDoesNotContainYField" xml:space="preserve">
+    <value>Type '{0}' does not contain '{1}' field.</value>
+  </data>
+  <data name="ExFieldMustBeOfEntitySetType" xml:space="preserve">
+    <value>Field must be of EntitySet&lt;&gt; type.</value>
+  </data>
+  <data name="ExFieldXIsNotAnEntitySetField" xml:space="preserve">
+    <value>Field '{0}' is not an EntitySet field.</value>
+  </data>
+  <data name="ExEntityOfTypeXIsIncompatibleWithThisEntitySet" xml:space="preserve">
+    <value>Entity of type '{0}' is incompatible with this EntitySet.</value>
+  </data>
+  <data name="EntityWithKeyXDoesNotExist" xml:space="preserve">
+    <value>Entity with Key = '{0}' does not exist.</value>
+  </data>
+  <data name="ExThereIsNoCurrentHttpRequestOrSessionManagerIsnTBoundToItYet" xml:space="preserve">
+    <value>There is no current HttpRequest, or SessionManager is not bound to it yet.</value>
+  </data>
+  <data name="ExQueryContainsClosuresOfDifferentTypes" xml:space="preserve">
+    <value>The query contains closures of different types.</value>
+  </data>
+  <data name="ExInvalidPrefetchSelectorX" xml:space="preserve">
+    <value>Invalid prefetch selector '{0}'.</value>
+  </data>
+  <data name="ExCanNotCommitATransactionValidationContextIsInInvalidState" xml:space="preserve">
+    <value>Can not commit a transaction. Validation context is in invalid state.</value>
+  </data>
+  <data name="ExLockDoesNotSupportQueryProviderOfTypeX" xml:space="preserve">
+    <value>Lock does not support query provider of type '{0}'.</value>
+  </data>
+  <data name="ExCurrentTransactionIsDifferentFromTransactionBoundToThisInstance" xml:space="preserve">
+    <value>The current transaction is different from the transaction bound to this instance.</value>
+  </data>
+  <data name="ExOnOwnerRemoveActionIsNotEqualToOnTargetRemoveAction" xml:space="preserve">
+    <value>'{0}.{1}' OnOwnerRemove action is not equal to '{2}.{3}' OnTargetRemove action.</value>
+  </data>
+  <data name="ExTypeMappingDoesNotContainXType" xml:space="preserve">
+    <value>Type mapping does not contain '{0}' type.</value>
+  </data>
+  <data name="ExFieldMappingDoesNotContainField" xml:space="preserve">
+    <value>Field mapping does not contain '{0} field.</value>
+  </data>
+  <data name="ExInheritanceSchemaIsInvalid" xml:space="preserve">
+    <value>Inheritance schema '{0}' is invalid.</value>
+  </data>
+  <data name="ExVisitKeyFieldIsNotSupportedByX" xml:space="preserve">
+    <value>VisitKeyField is not supported by '{0}'.</value>
+  </data>
+  <data name="ExPairedIdentityColumnsForTypesXAndXNotFound" xml:space="preserve">
+    <value>Paired identity columns for types '{0}' and '{1}' not found</value>
+  </data>
+  <data name="ExCouldNotGetMemberXFromExpression" xml:space="preserve">
+    <value>Could not get member {0} from expression.</value>
+  </data>
+  <data name="ExIncorrectNamespaceSynonyms" xml:space="preserve">
+    <value>Incorrect namespace synonyms.</value>
+  </data>
+  <data name="ExMethodXIsntSupported" xml:space="preserve">
+    <value>'{0}' method isn't supported.</value>
+  </data>
+  <data name="ExpressionXIsUnknown" xml:space="preserve">
+    <value>Expression '{0}' is unknown.</value>
+  </data>
+  <data name="ExFieldIsNotStructure" xml:space="preserve">
+    <value>Field '{0}' is not structure.</value>
+  </data>
+  <data name="ExNestedFieldXIsNotSupported" xml:space="preserve">
+    <value>Nested field '{0}' is not supported.</value>
+  </data>
+  <data name="ExFieldXIsNotPrimitive" xml:space="preserve">
+    <value>Field '{0}' is not primitive.</value>
+  </data>
+  <data name="ExFieldXIsNotEntity" xml:space="preserve">
+    <value>Field '{0}' is not entity.</value>
+  </data>
+  <data name="ExPersistentTypeXIsNotEntityOrPersistentInterface" xml:space="preserve">
+    <value>Persistent type '{0}' is not entity or persistent interface.</value>
+  </data>
+  <data name="ExConfigurationWithXNameAlreadyRegistered" xml:space="preserve">
+    <value>Configuration with '{0}' name already registered.</value>
+  </data>
+  <data name="ExXNameCantBeEmpty" xml:space="preserve">
+    <value>'{0}' name can't be empty.</value>
+  </data>
+  <data name="ExXIsNotValidNameForX" xml:space="preserve">
+    <value>'{0}' is not valid name for {1}.</value>
+  </data>
+  <data name="ExHierarchyXDoesntContainAnyKeyFields" xml:space="preserve">
+    <value>Hierarchy '{0}' doesn't contain any key fields.</value>
+  </data>
+  <data name="ExKeyStructureForXContainsNULLValue" xml:space="preserve">
+    <value>Key structure for '{0}' contains NULL value.</value>
+  </data>
+  <data name="ExKeyFieldXXIsNotFound" xml:space="preserve">
+    <value>Key field '{0}.{1}' is not found.</value>
+  </data>
+  <data name="ExKeyFieldCantBeOfXType" xml:space="preserve">
+    <value>Key field can't be of '{0}' type.</value>
+  </data>
+  <data name="ExXMustBeInheritedFromX" xml:space="preserve">
+    <value>'{0}' must be inherited from '{1}'.</value>
+  </data>
+  <data name="ExFieldOfTypeXCannotBeNullableForValueTypesConsiderUsingNullableT" xml:space="preserve">
+    <value>Field of type '{0}' cannot be nullable. For value types consider using Nullable&lt;T&gt;.</value>
+  </data>
+  <data name="ExStructureXCantContainFieldOfTheSameType" xml:space="preserve">
+    <value>Structure '{0}' can't contain field of the same type.</value>
+  </data>
+  <data name="ExValueIsNotAcceptableForOnTargetRemoveProperty" xml:space="preserve">
+    <value>'{0}.{1}': '{2}' value is not acceptable for 'OnTargetRemove' property.</value>
+  </data>
+  <data name="ExHierarchyIsNotFoundForTypeX" xml:space="preserve">
+    <value>Hierarchy is not found for type '{0}'.</value>
+  </data>
+  <data name="ExUnableToBuildGenericInstanceTypesForXTypeBecauseItContainsMoreThen1GenericParameter" xml:space="preserve">
+    <value>Unable to build generic instance types for '{0}' type because it contains more then 1 generic parameter.</value>
+  </data>
+  <data name="ExUnableToBuildGenericInstanceTypesForXTypeBecauseParameterIsNotConstrained" xml:space="preserve">
+    <value>Unable to build generic instance types for '{0}' type because parameter is not constrained.</value>
+  </data>
+  <data name="ExItemByKeyXWasNotFound" xml:space="preserve">
+    <value>Item by key ='{0}' was not found.</value>
+  </data>
+  <data name="ExAtLeastOneLoopHaveBeenFoundInPersistentTypeDependenciesGraphSuspiciousTypesX" xml:space="preserve">
+    <value>At least one loop have been found in persistent type dependencies graph. Suspicious types: {0}</value>
+  </data>
+  <data name="ExKeyFieldsXAndXHaveTheSamePositionX" xml:space="preserve">
+    <value>Key fields '{0}' and '{1}' have the same position: '{2}'.</value>
+  </data>
+  <data name="ExUnableToRemapFieldExpression" xml:space="preserve">
+    <value>Unable to remap FieldExpression.</value>
+  </data>
+  <data name="ExAggregatesForNonPrimitiveTypesAreNotSupported" xml:space="preserve">
+    <value>Unable to translate '{0}' expression. Aggregates for non primitive types are not supported.</value>
+  </data>
+  <data name="ExParameterExpressionMustHaveSameTypeAsProjectionExpressionItemProjector" xml:space="preserve">
+    <value>ParameterExpression must have same type as ProjectionExpression.ItemProjector</value>
+  </data>
+  <data name="ExXDoesNotSupportX" xml:space="preserve">
+    <value>'{0}' does not support '{1}'.</value>
+  </data>
+  <data name="ExHierarchyRootIsNotRegistered" xml:space="preserve">
+    <value>Hierarchy root is not registered.</value>
+  </data>
+  <data name="ExOnlyEntitiesCouldBeHierarchyRoots" xml:space="preserve">
+    <value>Only entities could be hierarchy roots.</value>
+  </data>
+  <data name="ExFieldXIsNotAnEntityReferenceNorEntitySet" xml:space="preserve">
+    <value>Field '{0}' is not an entity reference, nor entity set.</value>
+  </data>
+  <data name="ExUnableToRemapKeyExpression" xml:space="preserve">
+    <value>Unable to remap KeyExpression.</value>
+  </data>
+  <data name="ExUnableToHandleEntitySetExpressionWithoutSpecifiedOwner" xml:space="preserve">
+    <value>Unable to handle EntitySetExpression without specified Owner.</value>
+  </data>
+  <data name="ExUnableToRemoveOwnerFromEntitySetExpression" xml:space="preserve">
+    <value>Unable to remove Owner from EntitySetExpression.</value>
+  </data>
+  <data name="ExUnableToUseBaseImplementationOfVisitGenericExpressionWithoutSpecifyingGenericProcessorDelegate" xml:space="preserve">
+    <value>Unable to use base implementation of VisitGenericExpression without specifying genericProcessor delegate.</value>
+  </data>
+  <data name="ExUnableToResolveOwnerOfStructureExpressionX" xml:space="preserve">
+    <value>Unable to resolve owner of StructureExpression '{0}'.</value>
+  </data>
+  <data name="ExUnableToResolveOwnerOfFieldExpressionX" xml:space="preserve">
+    <value>Unable to resolve owner of FieldExpression '{0}'.</value>
+  </data>
+  <data name="ExSelectManyCollectionSelector0MustHaveOnlyOneLambdaParameter" xml:space="preserve">
+    <value>SelectMany collection selector '{0}' must have only one lambda parameter.</value>
+  </data>
+  <data name="SubqueryXHeaderMustHaveOnlyOneColumn" xml:space="preserve">
+    <value>Subquery '{0}' header must have only one column.</value>
+  </data>
+  <data name="ExLinqTranslatorDoesNotSupportMethodX" xml:space="preserve">
+    <value>Unable to translate expression '{0}'. LINQ translator does not support method '{1}'.</value>
+  </data>
+  <data name="ExContainsMethodIsOnlySupportedForRootExpressionsOrSubqueries" xml:space="preserve">
+    <value>'Contains' method is only supported for root expressions or subqueries.</value>
+  </data>
+  <data name="ExAllMethodIsOnlySupportedForRootExpressionsOrSubqueries" xml:space="preserve">
+    <value>'All' method is only supported for root expressions or subqueries.</value>
+  </data>
+  <data name="ExAnyMethodIsOnlySupportedForRootExpressionsOrSubqueries" xml:space="preserve">
+    <value>'Any' method is only supported for root expressions or subqueries.</value>
+  </data>
+  <data name="ExTypeIsMethodSupportsOnlyEntitiesAndStructures" xml:space="preserve">
+    <value>'TypeIs' method supports only Entities and Structures.</value>
+  </data>
+  <data name="ExBinaryExpressionXOfTypeXIsNotSupported" xml:space="preserve">
+    <value>Binary expression '{0}' of type '{1}' is not supported.</value>
+  </data>
+  <data name="ExBothLeftAndRightPartOfBinaryExpressionXAreNULLOrNotStructureExpression" xml:space="preserve">
+    <value>Both left and right part of binary expression '{0}' are NULL or not StructureExpression.</value>
+  </data>
+  <data name="ExBothLeftAndRightPartOfBinaryExpressionXAreNULLOrNotEntityExpressionEntityFieldExpression" xml:space="preserve">
+    <value>Both left and right part of binary expression '{0}' are NULL or not EntityExpression(EntityFieldExpression).</value>
+  </data>
+  <data name="ExBothLeftAndRightPartOfBinaryExpressionXAreNULLOrNotKeyExpression" xml:space="preserve">
+    <value>Both left and right part of binary expression '{0}' are NULL or not KeyExpression.</value>
+  </data>
+  <data name="ExMistmatchCountOfLeftAndRightExpressions" xml:space="preserve">
+    <value>Mistmatch count of left and right expressions.</value>
+  </data>
+  <data name="ExUnableToBuildSubqueryResultForExpressionXStateContainsNoParameters" xml:space="preserve">
+    <value>Unable to build subquery result for expression '{0}'. State contains no parameters.</value>
+  </data>
+  <data name="ExUnableToBuildSubqueryResultForExpressionXResultTypeIsNotIEnumerable" xml:space="preserve">
+    <value>Unable to build subquery result for expression '{0}'. resultType is not IEnumerable&lt;&gt;.</value>
+  </data>
+  <data name="ExMethodCallExpressionXIsNotSupported" xml:space="preserve">
+    <value>MethodCall expression '{0}' is not supported.</value>
+  </data>
+  <data name="ExLambdaXMustHaveOnlyOneParameter" xml:space="preserve">
+    <value>Lambda '{0}' must have only one parameter.</value>
+  </data>
+  <data name="ExAggregateMethodXIsNotSupported" xml:space="preserve">
+    <value>Unable to translate '{0}' expression. Aggregate method '{1} is not supported.</value>
+  </data>
+  <data name="ExCantAccessMemberOfTypeEntitySet" xml:space="preserve">
+    <value>Can't access member of type 'EntitySet&lt;&gt;'.</value>
+  </data>
+  <data name="CantAccessMemberX" xml:space="preserve">
+    <value>Can't access member '{0}'</value>
+  </data>
+  <data name="ExUnableToTranslateLambdaExpressionXBecauseItRequiresToMaterializeEntityOfTypeX" xml:space="preserve">
+    <value>Unable to translate lambda expression '{0}' because it requires to materialize entity of type '{1}'.</value>
+  </data>
+  <data name="ExTypeXIsNotSupportedInNewExpression" xml:space="preserve">
+    <value>Type '{0}' is not supported in 'new' expression.</value>
+  </data>
+  <data name="ExCanNotCommitATransactionEntitiesValidationFailed" xml:space="preserve">
+    <value>Can not commit a transaction. Entities validation failed.</value>
+  </data>
+  <data name="ExTypeXIsNotStructure" xml:space="preserve">
+    <value>Type '{0}' is not structure.</value>
+  </data>
+  <data name="ExUnableToMaterializeBackLocalCollectionItem" xml:space="preserve">
+    <value>Unable to materialize back local collection item '{0}'.</value>
+  </data>
+  <data name="ExTypeXDoesNotHasAnyPublicReadablePropertiesOrFieldsSoItCanTBePersistedToStorage" xml:space="preserve">
+    <value>Type '{0}' does not has any public readable properties or fields, so it can't be persisted to storage.</value>
+  </data>
+  <data name="ExSpecifiedTypeHierarchyIsDifferentFromKeyHierarchy" xml:space="preserve">
+    <value>The specified type's hierarchy is different from the key's hierarchy.</value>
+  </data>
+  <data name="ExFieldXIsNotDeclaredInTypeYOrInOneOfItsAncestors" xml:space="preserve">
+    <value>The field {0} is not declared in the type {1} or in one of its ancestors.</value>
+  </data>
+  <data name="ExIndexesOfColumnsToBeLoadedAreNotSpecified" xml:space="preserve">
+    <value>Indexes of columns to be loaded are not specified.</value>
+  </data>
+  <data name="ExReferencingEntityWithKeyXIsNotFound" xml:space="preserve">
+    <value>The referencing entity with key {0} is not found.</value>
+  </data>
+  <data name="ExReferencingEntityTupleIsNotLoaded" xml:space="preserve">
+    <value>The referencing entity's tuple is not loaded.</value>
+  </data>
+  <data name="ExForeignKeyValueHaveNotBeenLoaded" xml:space="preserve">
+    <value>The foreign key's value have not been loaded.</value>
+  </data>
+  <data name="ExSpecifiedExpressionIsNotMemberExpression" xml:space="preserve">
+    <value>The specified expression is not MemberExpression</value>
+  </data>
+  <data name="ExAccessToTypeMemberCanNotBeExtractedFromSpecifiedExpression" xml:space="preserve">
+    <value>The access to a type's member can not be extracted from the specified expression.</value>
+  </data>
+  <data name="ExAccessedMemberIsNotProperty" xml:space="preserve">
+    <value>The accessed member is not a property.</value>
+  </data>
+  <data name="ExSpecifiedPropertyXIsNotPersistent" xml:space="preserve">
+    <value>The specified property {0} is not persistent.</value>
+  </data>
+  <data name="ExPrimaryKeyFieldXCanTBeMarkedAsVersion" xml:space="preserve">
+    <value>Primary key field '{0}' can't be marked as Version.</value>
+  </data>
+  <data name="ExVersionFieldXCanTBeLazyLoadField" xml:space="preserve">
+    <value>Version field '{0}' can't be LazyLoad field.</value>
+  </data>
+  <data name="ExVersionFieldXCanTBeOfYType" xml:space="preserve">
+    <value>Version field '{0}' can't be of {1} type.</value>
+  </data>
+  <data name="ExVersionFieldXCanTBeSystemField" xml:space="preserve">
+    <value>Version field '{0}' can't be System field.</value>
+  </data>
+  <data name="VersionFieldXCanTBeTypeIdField" xml:space="preserve">
+    <value>Version field '{0}' can't be TypeId field.</value>
+  </data>
+  <data name="ExTypeXCantContainsVersionFieldsAsItsNotAHierarchyRoot" xml:space="preserve">
+    <value>Type '{0}' can't contain Version fields, because it is not a hierarchy root type.</value>
+  </data>
+  <data name="ExTakeDoesNotSupportQueryProviderOfTypeX" xml:space="preserve">
+    <value>'Take' does not support query provider of type '{0}'.</value>
+  </data>
+  <data name="ExSkipDoesNotSupportQueryProviderOfTypeX" xml:space="preserve">
+    <value>'Skip' does not support query provider of type '{0}'.</value>
+  </data>
+  <data name="ExVersionRootObjectCantImplementIHasVersionRoots" xml:space="preserve">
+    <value>Version root object can't implement IHasVersionRoots.</value>
+  </data>
+  <data name="ExUnableToUseIQueryableXInQueryExecuteStatement" xml:space="preserve">
+    <value>Unable to use IQueryable '{0}' in Query.Execute statement.</value>
+  </data>
+  <data name="ExCouldNotConstructNewKeyInstanceTypeXIsNotAnEntity" xml:space="preserve">
+    <value>Could not construct new Key instance. Type '{0}' is not an entity.</value>
+  </data>
+  <data name="CantChangeTypeOfColumnX" xml:space="preserve">
+    <value> (can't change type of column '{0}')</value>
+  </data>
+  <data name="CantRemoveTableX" xml:space="preserve">
+    <value> (can't remove table '{0}')</value>
+  </data>
+  <data name="CantRemoveColumnX" xml:space="preserve">
+    <value> (can't remove column '{0}')</value>
+  </data>
+  <data name="ExUnableToBuildIndexXBecauseItWasBuiltOverInheritedFields" xml:space="preserve">
+    <value>Unable to build index {0} because it contains inherited fields.</value>
+  </data>
+  <data name="LogSessionXDisposing" xml:space="preserve">
+    <value>Session '{0}'. Disposing.</value>
+  </data>
+  <data name="LogDomainIsDisposing" xml:space="preserve">
+    <value>Domain is disposing.</value>
+  </data>
+  <data name="LogDomainIsDisposingByAFinalizer" xml:space="preserve">
+    <value>Domain is disposing by a finalizer.</value>
+  </data>
+  <data name="LogOpeningSessionX" xml:space="preserve">
+    <value>Opening session '{0}'.</value>
+  </data>
+  <data name="LogSessionXRemovingKeyY" xml:space="preserve">
+    <value>Session '{0}'. Removing: Key = '{1}'.</value>
+  </data>
+  <data name="LogSessionXMaterializingYKeyZ" xml:space="preserve">
+    <value>Session '{0}'. Materializing {1}: Key = '{2}'.</value>
+  </data>
+  <data name="LogSessionXGettingValueKeyYFieldZ" xml:space="preserve">
+    <value>Session '{0}'. Getting value: Key = '{1}', Field = '{2}'.</value>
+  </data>
+  <data name="LogSessionXSettingValueKeyYFieldZ" xml:space="preserve">
+    <value>Session '{0}'. Setting value: Key = '{1}', Field = '{2}'.</value>
+  </data>
+  <data name="LogSessionXResolvingKeyYExactTypeIsUnknownFetchIsRequired" xml:space="preserve">
+    <value>Session '{0}'. Resolving key '{1}'. Exact type is unknown. Fetch is required.</value>
+  </data>
+  <data name="LogSessionXResolvingKeyYExactTypeIsZ" xml:space="preserve">
+    <value>Session '{0}'. Resolving key '{1}'. Exact type is {0}.</value>
+  </data>
+  <data name="Known" xml:space="preserve">
+    <value>known</value>
+  </data>
+  <data name="Unknown" xml:space="preserve">
+    <value>unknown</value>
+  </data>
+  <data name="LogSessionXResolvingKeyYKeyIsAlreadyResolved" xml:space="preserve">
+    <value>Session '{0}'. Resolving key '{1}'. Key is already resolved.</value>
+  </data>
+  <data name="LogSessionXCachingY" xml:space="preserve">
+    <value>Session '{0}'. Caching: {1}.</value>
+  </data>
+  <data name="LogSessionXUpdatingCacheY" xml:space="preserve">
+    <value>Session '{0}'. Updating cache: {1}.</value>
+  </data>
+  <data name="LogSessionXPersistingReasonY" xml:space="preserve">
+    <value>Session '{0}'. Persisting (reason: {1}).</value>
+  </data>
+  <data name="Partial" xml:space="preserve">
+    <value>partial</value>
+  </data>
+  <data name="Full" xml:space="preserve">
+    <value>full</value>
+  </data>
+  <data name="LogSessionXPersistCompleted" xml:space="preserve">
+    <value>Session '{0}'. Persist completed.</value>
+  </data>
+  <data name="LogProcessingFixupActions" xml:space="preserve">
+    <value>Processing fixup actions</value>
+  </data>
+  <data name="LogExecutingActionX" xml:space="preserve">
+    <value>Executing action: '{0}'</value>
+  </data>
+  <data name="LogHierarchyX" xml:space="preserve">
+    <value>Hierarchy: '{0}'</value>
+  </data>
+  <data name="LogFieldX" xml:space="preserve">
+    <value>Field: '{0}'</value>
+  </data>
+  <data name="LogIndexX" xml:space="preserve">
+    <value>Index: '{0}'</value>
+  </data>
+  <data name="LogInspectingHierarchyX" xml:space="preserve">
+    <value>Inspecting hierarchy '{0}'</value>
+  </data>
+  <data name="LogInspectingTypeX" xml:space="preserve">
+    <value>Inspecting type '{0}'</value>
+  </data>
+  <data name="LogInspectingModelDefinition" xml:space="preserve">
+    <value>Inspecting model definition</value>
+  </data>
+  <data name="Null" xml:space="preserve">
+    <value>null</value>
+  </data>
+  <data name="ExMemberXOfTypeYIsNotInitializedCheckIfConstructorArgumentIsCorrectOrFieldInitializedThroughInitializer" xml:space="preserve">
+    <value>Member '{0}' of type '{1}' is not initialized. Check if constructor argument is correct or field initialized through initializer.</value>
+  </data>
+  <data name="ExInvalidNumberOfParametersInNewExpression" xml:space="preserve">
+    <value>Invalid number of parameters in NewExpression.</value>
+  </data>
+  <data name="ExElementAtDoesNotSupportQueryProviderOfTypeX" xml:space="preserve">
+    <value>'ElementAt' does not support query provider of type '{0}'.</value>
+  </data>
+  <data name="ExElementAtOrDefaultDoesNotSupportQueryProviderOfTypeX" xml:space="preserve">
+    <value>'ElementAtOrDefault' does not support query provider of type '{0}'.</value>
+  </data>
+  <data name="ExUnableToUseElementAtIntInQueryExecuteUseElementAtFuncIntInstead" xml:space="preserve">
+    <value>Usage of ElementAt(int) or ElementAtOrDefault(int) in Query.Execute is wrong. Use ElementAt(Func&lt;int&gt;) or ElementAtOrDefault(Func&lt;int&gt;) instead.</value>
+  </data>
+  <data name="ExElementAtIndexMustBeGreaterOrEqualToZero" xml:space="preserve">
+    <value>ElementAt index must be greater or equal to zero.</value>
+  </data>
+  <data name="ExLocalCollectionShouldNotBeQueryRoot" xml:space="preserve">
+    <value>Local collection should not be query root.</value>
+  </data>
+  <data name="ExConnectionIsRequired" xml:space="preserve">
+    <value>Connection is required.</value>
+  </data>
+  <data name="ExDisconnectedStateIsAlreadyAttachedToSession" xml:space="preserve">
+    <value>DisconnectedState is already attached to session.</value>
+  </data>
+  <data name="ExDisconnectedStateIsDetached" xml:space="preserve">
+    <value>DisconnectedState is detached.</value>
+  </data>
+  <data name="ExStateWithKeyXIsAlreadyExists" xml:space="preserve">
+    <value>State with key '{0}' is already exists.</value>
+  </data>
+  <data name="ExStateIsNotLoaded" xml:space="preserve">
+    <value>State is not loaded.</value>
+  </data>
+  <data name="ExStateIsRemoved" xml:space="preserve">
+    <value>State is removed.</value>
+  </data>
+  <data name="ExKeyXShouldHaveExactType" xml:space="preserve">
+    <value>Key {0} should have exact type.</value>
+  </data>
+  <data name="ExServiceXIsNotSupported" xml:space="preserve">
+    <value>Service '{0}' is not supported.</value>
+  </data>
+  <data name="ExTransactionIsRequired" xml:space="preserve">
+    <value>Transaction is required.</value>
+  </data>
+  <data name="ExXIsObsoleteUseYAndZInstead" xml:space="preserve">
+    <value>{0} is obsolete. Use {1} and {2} instead.</value>
+  </data>
+  <data name="ExCanNotCompleteOuterTransactionInnerTransactionIsActive" xml:space="preserve">
+    <value>Can not complete outer transaction: inner transaction is active.</value>
+  </data>
+  <data name="ExCanNotOpenMoreThanOneInnerTransaction" xml:space="preserve">
+    <value>Can not open more than one inner transaction.</value>
+  </data>
+  <data name="ExCanNotReuseOpenedTransactionRequestedIsolationLevelIsDifferent" xml:space="preserve">
+    <value>Can not reuse opened transaction: requested isolation level is different.</value>
+  </data>
+  <data name="ExCanNotMarkStateAsModifiedItIsNotValidInCurrentTransaction" xml:space="preserve">
+    <value>Can not mark state as modified: it is not valid in current transaction.</value>
+  </data>
+  <data name="ExTransactionIsNotActive" xml:space="preserve">
+    <value>Transaction is not active.</value>
+  </data>
+  <data name="ExVersionOfEntityWithKeyXDiffersFromTheExpectedOne" xml:space="preserve">
+    <value>Version of entity with key '{0}' differs from the expected one.</value>
+  </data>
+  <data name="ExTheServiceIsAlreadyAttachedToSession" xml:space="preserve">
+    <value>The service is already attached to Session.</value>
+  </data>
+  <data name="ExServiceCanNotBeAttachedToSessionWhileItIsPersistingTheChanges" xml:space="preserve">
+    <value>Service can not be attached to Session while it is persisting the changes.</value>
+  </data>
+  <data name="ExCantRegisterState" xml:space="preserve">
+    <value>Can't register state.</value>
+  </data>
+  <data name="ExCantMergeState" xml:space="preserve">
+    <value>Can't merge state.</value>
+  </data>
+  <data name="LogSessionXOpeningTransaction" xml:space="preserve">
+    <value>Session '{0}'. Opening transaction.</value>
+  </data>
+  <data name="LogSessionXCommittingTransaction" xml:space="preserve">
+    <value>Session '{0}'. Committing transaction.</value>
+  </data>
+  <data name="LogSessionXCommittedTransaction" xml:space="preserve">
+    <value>Session '{0}'. Committed transaction.</value>
+  </data>
+  <data name="LogSessionXRollingBackTransaction" xml:space="preserve">
+    <value>Session '{0}'. Rolling back transaction.</value>
+  </data>
+  <data name="LogSessionXRolledBackTransaction" xml:space="preserve">
+    <value>Session '{0}'. Rolled back transaction.</value>
+  </data>
+  <data name="ExUnableToTranslateXExpressionSeeInnerExceptionForDetails" xml:space="preserve">
+    <value>Unable to translate '{0}' expression. See inner exception for details.</value>
+  </data>
+  <data name="ExExpressionDefinedOutsideOfCachingQueryClosure" xml:space="preserve">
+    <value>Expression '{0}' defined outside of CachingQuery closure.</value>
+  </data>
+  <data name="ExExpressionXIsNotASequence" xml:space="preserve">
+    <value>Expression '{0}' is not a sequence.</value>
+  </data>
+  <data name="ExTakeNotSupportedInCompiledQueries" xml:space="preserve">
+    <value>'Take({0})' not supported in compiled queries (Query.Execute). Use 'Take(Expression&lt;Func&lt;int&gt;&gt;)' instead.For example use 'Take(()=&gt;{0})'.</value>
+  </data>
+  <data name="ExSkipNotSupportedInCompiledQueries" xml:space="preserve">
+    <value>'Skip({0})' not supported in compiled queries (Query.Execute). Use 'Skip(Expression&lt;Func&lt;int&gt;&gt;)' instead.For example use 'Skip(()=&gt;{0})'.</value>
+  </data>
+  <data name="ExElementAtNotSupportedInCompiledQueries" xml:space="preserve">
+    <value>'ElementAt({0})' not supported in compiled queries (Query.Execute). Use 'ElementAt(Expression&lt;Func&lt;int&gt;&gt;)' instead.For example use 'ElementAt(()=&gt;{0})'.</value>
+  </data>
+  <data name="ExElementAtOrDefaultNotSupportedInCompiledQueries" xml:space="preserve">
+    <value>'ElementAtOrDefault({0})' not supported in compiled queries (Query.Execute). Use 'ElementAtOrDefault(Expression&lt;Func&lt;int&gt;&gt;)' instead.For example use 'ElementAtOrDefault(()=&gt;{0})'.</value>
+  </data>
+  <data name="ExCanNotPersistThereArePinnedEntities" xml:space="preserve">
+    <value>Can not persist: there are pinned entities.</value>
+  </data>
+  <data name="ExTypeDiscriminatorValueIsRequiredUnlessXIsMarkedAsDefaultTypeInHierarchy" xml:space="preserve">
+    <value>Type discriminator value is required unless {0} is marked as default type in hierarchy.</value>
+  </data>
+  <data name="ExXFieldIsNotDeclaredInEntityDescendantSoCannotBeUsedAsTypeDiscriminator" xml:space="preserve">
+    <value>'{0}' field is not declared in Entity descendant, so cannot be used as type discriminator.</value>
+  </data>
+  <data name="ExUnableToPersistTypeXBecauseOfLoopReference" xml:space="preserve">
+    <value>Unable to persist type '{0}' to storage because of loop reference.</value>
+  </data>
+  <data name="ExUnableToStoreUntypedKeyToStorage" xml:space="preserve">
+    <value>Unable to store untyped 'Key' to storage. Use '{0}' instead of 'Key'.</value>
+  </data>
+  <data name="ExFieldBelongsToADifferentType" xml:space="preserve">
+    <value>Field belongs to a different type.</value>
+  </data>
+  <data name="LogSessionManagerEndRequestMethodWasNotInvoked" xml:space="preserve">
+    <value>SessionManager.EndRequest method was not invoked during processing of the previous request to this module.</value>
+  </data>
+  <data name="ExBothPartsOfBinaryExpressionXAreOfTheDifferentType" xml:space="preserve">
+    <value>Both parts of binary expression '{0}' are of the different type. Use type cast.</value>
+  </data>
+  <data name="ExFieldXNotFoundInTypeX" xml:space="preserve">
+    <value>Field '{0}' not found in type '{1}'.</value>
+  </data>
+  <data name="ExUnableToBuildFulltextIndexesForHierarchyWithInheritanceSchemaClassTable" xml:space="preserve">
+    <value>Unable to build full-text indexes for hierarchy '{0}' with InheritanceSchema.ClassTable.</value>
+  </data>
+  <data name="ExUseMethodXOnFirstInsteadOfSingle" xml:space="preserve">
+    <value>Unable to translate '{0}'. Use method ('{1}') on First/FirstOrDefault instead of Single/SingleOrDefault.</value>
+  </data>
+  <data name="LogSessionXTransaction" xml:space="preserve">
+    <value>Session '{0}'. Transaction</value>
+  </data>
+  <data name="ExUnknownInSyntax" xml:space="preserve">
+    <value>Unable to translate '{0}' expression. Unknown "In" syntax.</value>
+  </data>
+  <data name="ExFieldMustBePersistent" xml:space="preserve">
+    <value>Field '{0}' must be persistent (marked by [Field] attribute).</value>
+  </data>
+  <data name="ExEntityDoesNotHaveFullTextIndex" xml:space="preserve">
+    <value>Entity of type '{0}' does not have full-text index.</value>
+  </data>
+  <data name="ExEntitiesXAndXBelongToDifferentHierarchies" xml:space="preserve">
+    <value>Unable to translate '{0}'. Entities '{1}' and '{2}' belong to different hierarchies.</value>
+  </data>
+  <data name="JoinKeysLengthMismatch" xml:space="preserve">
+    <value>Unable to translate '{0}'. Join keys length mismatch.</value>
+  </data>
+  <data name="ExKeysOfXAndXNotCompatible" xml:space="preserve">
+    <value>Unable to translate '{0}'. Keys of '{1}' and '{2}' not compatible.</value>
+  </data>
+  <data name="RefFormat" xml:space="preserve">
+    <value>Ref&lt;{0}&gt;({1})</value>
+  </data>
+  <data name="ExFreeTextNotSupportedInCompiledQueries" xml:space="preserve">
+    <value>'FreeText&lt;T&gt;({0})' not supported in compiled queries (Query.Execute). Use 'FreeText&lt;T&gt;(Expression&lt;Func&lt;int&gt;&gt;)' instead.For example use 'FreeText&lt;T&gt;(()=&gt;{0})'.</value>
+  </data>
+  <data name="ExSessionOfAnotherSessionBoundMustBeTheSame" xml:space="preserve">
+    <value>Session of another SessionBound must be the same.</value>
+  </data>
+  <data name="ExUnderlyingStorageProviderDoesNotSupportSQL" xml:space="preserve">
+    <value>Underlying storage provider does not support SQL.</value>
+  </data>
+  <data name="ExConnectionInfoIsWrongYouShouldSetEitherConnectionUrlElementOrProviderAndConnectionStringElements" xml:space="preserve">
+    <value>ConnectionInfo is wrong. You should set either 'connectionUrl' element or 'provider' and 'connectionString' elements.</value>
+  </data>
+  <data name="ExNonTemporaryKeysMustBeGeneratedByDescendants" xml:space="preserve">
+    <value>Non-temporary keys must be generated by descendants.</value>
+  </data>
+  <data name="ExSpecifiedKeyFieldTypeIsNotSupportedByThisTemporaryKeyGenerator" xml:space="preserve">
+    <value>Specified key field type is not supported by this temporary key generator.</value>
+  </data>
+  <data name="ExKeyOfSpecifiedTypeCannotBeGeneratedByThisKeyGenerator" xml:space="preserve">
+    <value>Key of specified type cannot be generated by this KeyGenerator.</value>
+  </data>
+  <data name="KeyGenerators" xml:space="preserve">
+    <value>Key generators</value>
+  </data>
+  <data name="ExKeyGeneratorAttributeOnTypeXRequiresNameToBeSet" xml:space="preserve">
+    <value>[KeyGenerator] attribute on type '{0}' requires Name to be set.</value>
+  </data>
+  <data name="ExTransactionIsRunning" xml:space="preserve">
+    <value>A transaction is running, but there should be no active transaction.</value>
+  </data>
+  <data name="ExCanNotMergeTheState" xml:space="preserve">
+    <value>Can't merge the state.</value>
+  </data>
+  <data name="ExQueryTaskIsNotExecutedYet" xml:space="preserve">
+    <value>Query task is not executed yet.</value>
+  </data>
+  <data name="ExCyclicDependencyInQueryPreprocessorGraphIsDetected" xml:space="preserve">
+    <value>Cyclic dependency in query preprocessor graph is detected.</value>
+  </data>
+  <data name="ExAttemptToAutomaticallyActivateSessionXInsideSessionYIsBlocked" xml:space="preserve">
+    <value>An attempt to automatically activate Session '{0}' inside Session '{1}' (Session switching) is blocked. Most likely, mixed usage of objects from different Sessions is a result of a bug in your code. Use manual Session activation (Session.Activate() or Session.Deactivate()) to avoid this exception, if this is intentional.</value>
+  </data>
+  <data name="ExDuplicateForOperationXIsFound" xml:space="preserve">
+    <value>The duplicate for the operation {0} is found.</value>
+  </data>
+  <data name="ExCannotGenerateNextVersionValueOfTypeX" xml:space="preserve">
+    <value>Can't generate next version value of type '{0}'.</value>
+  </data>
+  <data name="CachedTypeInfo" xml:space="preserve">
+    <value>Type-related information cache</value>
+  </data>
+  <data name="ExPropertyXDoesnTHavePublicGetter" xml:space="preserve">
+    <value>Property '{0}' doesn't have public getter.</value>
+  </data>
+  <data name="ExPropertyXDoesnTHavePublicSetter" xml:space="preserve">
+    <value>Property '{0}' doesn't have public setter.</value>
+  </data>
+  <data name="ExTypeOfXMustBeADescendantOfYType" xml:space="preserve">
+    <value>Type of '{0}' must be a descendant of {1} type.</value>
+  </data>
+  <data name="ExActiveTransactionIsRequiredForThisOperationUseTransactionOpenToOpenIt" xml:space="preserve">
+    <value>Active Transaction is required for this operation. Use Transaction.Open(...) to open it.</value>
+  </data>
+  <data name="ExLegacySchemaIsNotCompatible_DetailsX" xml:space="preserve">
+    <value>Legacy schema is not compatible. Details: 
+{0}</value>
+  </data>
+  <data name="LogSkippingSchemaSynchronization" xml:space="preserve">
+    <value>Skipping schema synchronization.</value>
+  </data>
+  <data name="ExPairedFieldForFieldXYShouldBeAssignableToTypeZ" xml:space="preserve">
+    <value>Paired field for field '{0}.{1}' should be assignable to type '{2}'.</value>
+  </data>
+  <data name="PairedFieldForFieldXYShouldBeEntitySetOfTypeAssignableToZ" xml:space="preserve">
+    <value>Paired field for field '{0}.{1}' should be EntitySet of type assignable to '{2}'.</value>
+  </data>
+  <data name="ExConnectionInfoIsMissing" xml:space="preserve">
+    <value>ConnectionInfo is missing. If you are using configuration file you should specify either 'connectionUrl' element or 'connectionString' and 'provider' elements</value>
+  </data>
+  <data name="ExConnectionInfoIsWrongYouShouldSetEitherConnectionUrlElementOrConnectionStringElement" xml:space="preserve">
+    <value>ConnectionInfo is wrong. You should set either  'connectionUrl' element or 'connectionString' element.</value>
+  </data>
+  <data name="ExTypeWithNameXIsNotRegistered" xml:space="preserve">
+    <value>Type with name '{0}' isn't registered in the Domain.</value>
+  </data>
+  <data name="LogSessionXInvalidate" xml:space="preserve">
+    <value>Session '{0}'. Invalidate.</value>
+  </data>
+  <data name="LogSessionXDisconnectedStateAttach" xml:space="preserve">
+    <value>Session '{0}'. DisconnectedState.Attach</value>
+  </data>
+  <data name="LogSessionXDisconnectedStateConnect" xml:space="preserve">
+    <value>Session '{0}'. DisconnectedState.Connect()</value>
+  </data>
+  <data name="LogSessionXDisconnectedStateDisconnect" xml:space="preserve">
+    <value>Session '{0}'. DisconnectedState is disconnected</value>
+  </data>
+  <data name="LogSessionXDisconnectedStateApplyChanges" xml:space="preserve">
+    <value>Session '{0}'. DisconnectedState.ApplyChanges</value>
+  </data>
+  <data name="Operations" xml:space="preserve">
+    <value>Operations</value>
+  </data>
+  <data name="KeyMapping" xml:space="preserve">
+    <value>Key mapping</value>
+  </data>
+  <data name="LogDisconnectedStateCancelChanges" xml:space="preserve">
+    <value>DisconnectedState.CancelChanges</value>
+  </data>
+  <data name="LogChangesAreSuccessfullyApplied" xml:space="preserve">
+    <value>Changes are successfully applied.</value>
+  </data>
+  <data name="ExKeyMustHaveExactType" xml:space="preserve">
+    <value>Key must have exact type here.</value>
+  </data>
+  <data name="LogSyncContextMustHaveNoPendingActions" xml:space="preserve">
+    <value>SyncContext must have no pending actions at this point.</value>
+  </data>
+  <data name="LogSessionXRemappingEntityKeys" xml:space="preserve">
+    <value>Session '{0}'. Remapping entity keys.</value>
+  </data>
+  <data name="ExEntityIsAlreadyDetachedFromSession" xml:space="preserve">
+    <value>Entity is already detached from Session. Likely, this is result of creation of new Entity with the same Key.</value>
+  </data>
+  <data name="ExUnableToCastItemOfTypeXToY" xml:space="preserve">
+    <value>Unable to cast item of type '{0}' to '{1}' in queries.</value>
+  </data>
+  <data name="ExOriginIsNull" xml:space="preserve">
+    <value>Origin is null.</value>
+  </data>
+  <data name="ExOriginIsNotNull" xml:space="preserve">
+    <value>Origin is not null.</value>
+  </data>
+  <data name="ExOnlyOnePrimaryOperationCanBeLogged" xml:space="preserve">
+    <value>Only one primary operation can be logged by each OperationContext instance.</value>
+  </data>
+  <data name="LogSessionXEntityWithKeyYIdentifiedAsZ" xml:space="preserve">
+    <value>Session '{0}'. Identifying entity: Key = '{1}', identified as '{2}'.</value>
+  </data>
+  <data name="ExUnableToApplyVersionOnFieldXOfTypeY">
+    <value xml:space="preserve">Unable to apply VersionAttribute with VersionMode.Auto or Version.Mode.Manual mode set on field {0} of type {1}. Only VersionMode.Skip is allowed.</value>
+  </data>
+  <data name="ExInvalidScopeDisposalOrder" xml:space="preserve">
+    <value>Invalid scope disposal order.</value>
+  </data>
+  <data name="ExNoOperationRegistrationScope" xml:space="preserve">
+    <value>No operation registration scope. Use OperationRegistry.BeginRegistration method to open it.</value>
+  </data>
+  <data name="ExOnlyOneOperationCanBeRegisteredInEachScope" xml:space="preserve">
+    <value>Only one operation can be registered in each scope.</value>
+  </data>
+  <data name="ExRunningOperationRegistrationMustBeFinished" xml:space="preserve">
+    <value>Running operation registration must be finished before invocation of this method.</value>
+  </data>
+  <data name="ExYouMustEitherApplyOrCancelCachedChangesToChangeThisProperty" xml:space="preserve">
+    <value>You must either apply or cancel cached changes before changing this property.</value>
+  </data>
 </root>