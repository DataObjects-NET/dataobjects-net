--- conflicted
+++ resolved
@@ -1,822 +1,819 @@
-// Copyright (C) 2003-2010 Xtensive LLC.
-// All rights reserved.
-// For conditions of distribution and use, see license.
-// Created by: Dmitri Maximov
-// Created:    2007.08.03
-
-using System;
-using System.ComponentModel;
-using System.Diagnostics;
-using System.Linq;
-using Xtensive.Core;
-using Xtensive.Core.Aspects;
-using Xtensive.Core.IoC;
-using Xtensive.Core.Tuples;
-<<<<<<< HEAD
-using Tuple = Xtensive.Core.Tuples.Tuple;
-=======
->>>>>>> bb2bbcbf
-using Xtensive.Integrity.Validation;
-using Xtensive.Storage;
-using Xtensive.Storage.Internals;
-using Xtensive.Storage.Model;
-using Xtensive.Storage.Operations;
-using Xtensive.Storage.Resources;
-using Xtensive.Storage.Services;
-using AggregateException = Xtensive.Core.AggregateException;
-using OperationType=Xtensive.Storage.PairIntegrity.OperationType;
-
-namespace Xtensive.Storage
-{
-  /// <summary>
-  /// Base class for all persistent classes.
-  /// </summary>
-  /// <seealso cref="Entity"/>
-  /// <seealso cref="Structure"/>
-  [SystemType]
-  [Initializable]
-  [PersistentAspect]
-  public abstract class Persistent : SessionBound,
-    IValidationAware,
-    INotifyPropertyChanged,
-    IDataErrorInfo,
-    IUsesSystemLogicOnlyRegions
-  {
-    [DebuggerDisplay("Id = {Id}")]
-    private class CtorTransactionInfo
-    {
-      [ThreadStatic]
-      public static CtorTransactionInfo Current;
-      // public static int CurrentId;
-
-      // public int Id;
-      public TransactionScope TransactionScope;
-      public InconsistentRegion InconsistentRegion;
-
-      public CtorTransactionInfo()
-      {
-        // Id = Interlocked.Increment(ref CurrentId);
-      }
-    }
-
-
-    private IFieldValueAdapter[] fieldAdapters;
-
-    /// <summary>
-    /// Gets <see cref="Model.TypeInfo"/> object describing structure of persistent object.
-    /// </summary>
-    [Infrastructure]
-    public abstract TypeInfo TypeInfo { get; }
-
-    /// <summary>
-    /// Gets the underlying tuple.
-    /// </summary>
-    [Infrastructure]
-    protected internal abstract Tuple Tuple { get; }
-
-    /// <inheritdoc/>
-    [Infrastructure]
-    public abstract event PropertyChangedEventHandler PropertyChanged;
-
-    internal IFieldValueAdapter GetFieldValueAdapter (FieldInfo field, Func<Persistent, FieldInfo, IFieldValueAdapter> ctor)
-    {
-      if (field.ReflectedType.IsInterface)
-        field = TypeInfo.FieldMap[field];
-      // Building adapter container if necessary
-      if (fieldAdapters==null) {
-        int maxAdapterIndex = TypeInfo.Fields.Select(f => f.AdapterIndex).Max();
-        fieldAdapters = new IFieldValueAdapter[maxAdapterIndex + 1];
-      }
-
-      // Building adapter
-      var adapter = fieldAdapters[field.AdapterIndex];
-      if (adapter != null)
-        return adapter;
-      adapter = ctor(this, field);
-      fieldAdapters[field.AdapterIndex] = adapter;
-      return adapter;
-    }
-
-    [Infrastructure]
-    internal abstract void EnsureIsFetched(FieldInfo field);
-
-    [Infrastructure]
-    internal TypeInfo GetTypeInfo()
-    {
-      return Session.Domain.Model.Types[GetType()];
-    }
-
-    #region this[...], GetProperty, SetProperty members
-
-    /// <summary>
-    /// Gets or sets the value of the field with specified name.
-    /// </summary>
-    /// <value>Field value.</value>
-    [Infrastructure]
-    public object this[string name]
-    {
-      get { return GetProperty<object>(name); }
-      set { SetProperty(name, value); }
-    }
-
-    /// <summary>
-    /// Gets the property value.
-    /// </summary>
-    /// <typeparam name="T">Value type.</typeparam>
-    /// <param name="fieldName">The field name.</param>
-    /// <returns>Property value.</returns>
-    /// <remarks>
-    /// Method calls property getter thought the reflection to perform its business logic
-    /// or calls <see cref="GetFieldValue{T}(string)"/> directly if there is no property declared for this field.
-    /// </remarks>
-    /// <seealso cref="SetProperty{T}"/>
-    /// <exception cref="InvalidOperationException">Property does not have public getter.</exception>
-    [Infrastructure]
-    public T GetProperty<T>(string fieldName)
-    {
-      FieldInfo field = TypeInfo.Fields[fieldName];
-      // TODO: Improve (use DelegateHelper)
-      if (field.UnderlyingProperty!=null) {
-        // Public accessor check
-        var mi = field.UnderlyingProperty.GetGetMethod();
-        if (mi == null)
-          throw new InvalidOperationException(string.Format(
-            Strings.ExPropertyXDoesnTHavePublicGetter, fieldName));
-        return (T) field.UnderlyingProperty.GetValue(this, null);
-      }
-      return (T) GetFieldValue(fieldName); // Untyped, since T might be wrong
-    }
-
-    /// <summary>
-    /// Sets the property value.
-    /// </summary>
-    /// <typeparam name="T">Value type.</typeparam>
-    /// <param name="fieldName">The field name.</param>
-    /// <param name="value">The value to set.</param>
-    /// <remarks>
-    /// Method calls property setter thought the reflection to perform its business logic
-    /// or calls <see cref="SetFieldValue{T}(string,T)"/> directly if there is no property declared for this field.
-    /// </remarks>
-    /// <seealso cref="GetProperty{T}"/>
-    /// <exception cref="InvalidOperationException">Property does not have public setter.</exception>
-    [Infrastructure]
-    public void SetProperty<T>(string fieldName, T value)
-    {
-      FieldInfo field = TypeInfo.Fields[fieldName];
-      // TODO: Improve (use DelegateHelper)
-      if (field.UnderlyingProperty!=null) {
-        // Public accessor check
-        var mi = field.UnderlyingProperty.GetSetMethod();
-        if (mi == null)
-          throw new InvalidOperationException(string.Format(
-            Strings.ExPropertyXDoesnTHavePublicSetter, fieldName));
-        field.UnderlyingProperty.SetValue(this, value, null);
-      }
-      else
-        SetFieldValue(fieldName, (object) value); // Untyped, since T might be wrong
-    }
-
-    #endregion
-
-    #region User-level GetFieldValue, SetFieldValue & similar members
-
-    /// <summary>
-    /// Gets the field value.
-    /// Field value type must be specified precisely. 
-    /// E.g. usage of <see cref="Object"/> instead of <see cref="IEntity"/> might lead to unpredictable effects.
-    /// </summary>
-    /// <typeparam name="T">Field value type.</typeparam>
-    /// <param name="fieldName">The field name.</param>
-    /// <returns>Field value.</returns>
-    protected internal T GetFieldValue<T>(string fieldName)
-    {
-      return GetFieldValue<T>(TypeInfo.Fields[fieldName]);
-    }
-
-    /// <summary>
-    /// Gets the field value.
-    /// </summary>
-    /// <param name="fieldName">The field name.</param>
-    /// <returns>Field value.</returns>
-    protected internal object GetFieldValue(string fieldName)
-    {
-      return GetFieldValue(TypeInfo.Fields[fieldName]);
-    }
-
-    /// <summary>
-    /// Gets the field value.
-    /// Field value type must be specified precisely. 
-    /// E.g. usage of <see cref="Object"/> instead of <see cref="IEntity"/> might lead to unpredictable effects.
-    /// </summary>
-    /// <typeparam name="T">Field value type.</typeparam>
-    /// <param name="field">The field.</param>
-    /// <returns>Field value.</returns>
-    [Transactional]
-    protected internal T GetFieldValue<T>(FieldInfo field)
-    {
-      if (field.ReflectedType.IsInterface)
-        field = TypeInfo.FieldMap[field];
-      var fieldAccessor = GetFieldAccessor<T>(field);
-      T result = default(T);
-      try {
-        SystemBeforeGetValue(field);
-        result = fieldAccessor.GetValue(this);
-        SystemGetValue(field, result);
-        SystemGetValueCompleted(field, result, null);
-        return result;
-      }
-      catch(Exception e) {
-        SystemGetValueCompleted(field, result, e);
-        throw;
-      }
-    }
-
-    /// <summary>
-    /// Gets the field value.
-    /// </summary>
-    /// <param name="field">The field.</param>
-    /// <returns>Field value.</returns>
-    [Transactional]
-    protected internal object GetFieldValue(FieldInfo field)
-    {
-      if (field.ReflectedType.IsInterface)
-        field = TypeInfo.FieldMap[field];
-      var fieldAccessor = GetFieldAccessor(field);
-      object result = fieldAccessor.DefaultUntypedValue;
-      try {
-        SystemBeforeGetValue(field);
-        result = fieldAccessor.GetUntypedValue(this);
-        SystemGetValue(field, result);
-        SystemGetValueCompleted(field, result, null);
-        return result;
-      }
-      catch(Exception e) {
-        SystemGetValueCompleted(field, result, e);
-        throw;
-      }
-    }
-
-    /// <summary>
-    /// Gets the key of the entity, that is referenced by specified field 
-    /// of the target persistent object.
-    /// </summary>
-    /// <remarks>
-    /// Result is the same as <c>GetValue&lt;Entity&gt;(field).Key</c>, 
-    /// but referenced entity will not be materialized.
-    /// </remarks>
-    /// <param name="field">The reference field. Field value type must be 
-    /// <see cref="Entity"/> descendant.</param>
-    /// <returns>Referenced entity key.</returns>
-    /// <exception cref="InvalidOperationException">Field is not a reference field.</exception>
-    protected internal Key GetReferenceKey(FieldInfo field)
-    {
-      Key key = null;
-      try {
-        if (field.ReflectedType.IsInterface)
-          field = TypeInfo.FieldMap[field];
-        SystemBeforeGetValue(field);
-        if (!field.IsEntity)
-          throw new InvalidOperationException(
-            String.Format(Strings.ExFieldIsNotAnEntityField, field.Name, field.ReflectedType.Name));
-
-        var types = Session.Domain.Model.Types;
-        var type = types[field.ValueType];
-        var tuple = Tuple;
-        if (tuple.ContainsEmptyValues(field.MappingInfo))
-          return null;
-
-        int typeIdColumnIndex = type.Key.TypeIdColumnIndex;
-        var accuracy = TypeReferenceAccuracy.BaseType;
-        if (typeIdColumnIndex >= 0)
-          accuracy = TypeReferenceAccuracy.ExactType;
-        var keyValue = field.ExtractValue(tuple);
-        if (accuracy == TypeReferenceAccuracy.ExactType) {
-          int typeId = keyValue.GetValueOrDefault<int>(typeIdColumnIndex);
-          if (typeId != TypeInfo.NoTypeId) // != default(int) != 0
-            type = types[typeId];
-          else
-            // This may happen if reference is null
-            accuracy = TypeReferenceAccuracy.BaseType;
-        }
-        key = Key.Create(Session.Domain, type, accuracy, keyValue);
-        SystemGetValue(field, key);
-        SystemGetValueCompleted(field, key, null);
-        return key;
-      }
-      catch(Exception e) {
-        SystemGetValueCompleted(field, key, e);
-        throw;
-      }
-    }
-
-    /// <summary>
-    /// Sets the field value.
-    /// Field value type must be specified precisely. 
-    /// E.g. usage of <see cref="Object"/> instead of <see cref="IEntity"/> might lead to unpredictable effects.
-    /// </summary>
-    /// <typeparam name="T">Field value type.</typeparam>
-    /// <param name="fieldName">The field name.</param>
-    /// <param name="value">The value to set.</param>
-    protected internal void SetFieldValue<T>(string fieldName, T value)
-    {
-      SetFieldValue(TypeInfo.Fields[fieldName], value);
-    }
-
-    /// <summary>
-    /// Sets the field value.
-    /// </summary>
-    /// <param name="fieldName">The field name.</param>
-    /// <param name="value">The value to set.</param>
-    protected internal void SetFieldValue(string fieldName, object value)
-    {
-      SetFieldValue(TypeInfo.Fields[fieldName], value);
-    }
-
-    /// <summary>
-    /// Sets the field value.
-    /// Field value type must be specified precisely. 
-    /// E.g. usage of <see cref="Object"/> instead of <see cref="IEntity"/> might lead to unpredictable effects.
-    /// </summary>
-    /// <typeparam name="T">Field value type.</typeparam>
-    /// <param name="field">The field.</param>
-    /// <param name="value">The value to set.</param>
-    [Transactional]
-    protected internal void SetFieldValue<T>(FieldInfo field, T value)
-    {
-      if (field.ReflectedType.IsInterface)
-        field = TypeInfo.FieldMap[field];
-      SetFieldValue(field, (object) value);
-    }
-
-    /// <summary>
-    /// Sets the field value.
-    /// Field value type must be specified precisely. 
-    /// E.g. usage of <see cref="Object"/> instead of <see cref="IEntity"/> might lead to unpredictable effects.
-    /// </summary>
-    /// <param name="field">The field.</param>
-    /// <param name="value">The value to set.</param>
-    [Transactional]
-    protected internal void SetFieldValue(FieldInfo field, object value)
-    {
-      if (field.ReflectedType.IsInterface)
-        field = TypeInfo.FieldMap[field];
-      SystemSetValueAttempt(field, value);
-      var fieldAccessor = GetFieldAccessor(field);
-      object oldValue = GetFieldValue(field);
-      if (fieldAccessor.AreSameValues(oldValue, value))
-        return;
-      try {
-        using (var context = OpenOperationContext()) {
-          if (context.IsLoggingEnabled) {
-            var entity = this as Entity;
-            if (entity != null)
-              context.LogOperation(new EntityFieldSetOperation(entity.Key, field, value));
-            else {
-              var persistent = this;
-              var entityField = field;
-              var structureInstance = persistent as Structure;
-              while (structureInstance != null && structureInstance.Owner != null) {
-                var pair = new Pair<FieldInfo>(structureInstance.Field, entityField);
-                entityField = structureInstance.Owner.TypeInfo.StructureFieldMapping[pair];
-                persistent = structureInstance.Owner;
-                structureInstance = persistent as Structure;
-              }
-              entity = persistent as Entity;
-              if (entity != null)
-                context.LogOperation(new EntityFieldSetOperation(entity.Key, entityField, value));
-            }
-          }
-          SystemBeforeSetValue(field, value);
-          var structure = value as Structure;
-          var association = field.Association;
-          if (association != null && association.IsPaired) {
-            Key currentKey = GetReferenceKey(field);
-            Key newKey = null;
-            var newReference = (Entity) (object) value;
-            if (newReference != null)
-              newKey = newReference.Key;
-            if (currentKey != newKey) {
-              Session.PairSyncManager.Enlist(OperationType.Set, (Entity) this, newReference, association);
-              SystemBeforeTupleChange();
-              fieldAccessor.SetUntypedValue(this, value);
-            }
-          }
-          else {
-            if (!Equals(value, oldValue) || field.IsStructure) {
-              SystemBeforeTupleChange();
-              fieldAccessor.SetUntypedValue(this, value);
-            }
-          }
-          SystemSetValue(field, oldValue, value);
-          SystemSetValueCompleted(field, oldValue, value, null);
-          context.Complete();
-        }
-      }
-      catch (Exception e)
-      {
-        SystemSetValueCompleted(field, oldValue, value, e);
-        throw;
-      }
-    }
-
-    internal protected bool IsFieldAvailable(string name)
-    {
-      return IsFieldAvailable(TypeInfo.Fields[name]);
-    }
-
-    internal protected bool IsFieldAvailable(FieldInfo field)
-    {
-      if (field.ReflectedType.IsInterface)
-        field = TypeInfo.FieldMap[field];
-      return Tuple.GetFieldState(field.MappingInfo.Offset).IsAvailable();
-    }
-
-    #endregion
-
-    #region User-level event-like members
-
-    /// <summary>
-    /// Called when instance is initialized (right after constructor).
-    /// </summary>
-    protected virtual void OnInitialize()
-    {
-    }
-
-    /// <summary>
-    /// Called on instance initialization error (constructor failure).
-    /// </summary>
-    /// <param name="error">The actual error.</param>
-    protected virtual void OnInitializationError(Exception error)
-    {
-    }
-
-    /// <summary>
-    /// Called before field value is about to be read.
-    /// </summary>
-    /// <remarks>
-    /// Override it to perform some actions before reading field value, e.g. to check access permissions.
-    /// </remarks>
-    protected virtual void OnGettingFieldValue(FieldInfo field)
-    {
-    }
-
-    /// <summary>
-    /// Called when field value has been read.
-    /// </summary>
-    /// <remarks>
-    /// Override it to perform some actions when field value has been read, e.g. for logging purposes.
-    /// </remarks>
-    protected virtual void OnGetFieldValue(FieldInfo field, object value)
-    {
-    }
-
-    /// <summary>
-    /// Called before field value is about to be set.
-    /// This event is raised on any set attempt (even if new value is the same as the current one).
-    /// </summary>
-    /// <remarks>
-    /// Override it to perform some actions before setting field value, e.g. to check access permissions.
-    /// </remarks>
-    protected virtual void OnSettingFieldValueAttempt(FieldInfo field, object value)
-    {
-    }
-
-    /// <summary>
-    /// Called before field value is about to be changed.
-    /// This event is raised only on actual change attempt (i.e. when new value differs from the current one).
-    /// </summary>
-    /// <remarks>
-    /// Override it to perform some actions before changing field value, e.g. to check access permissions.
-    /// </remarks>
-    protected virtual void OnSettingFieldValue(FieldInfo field, object value)
-    {
-    }
-
-    /// <summary>
-    /// Called when field value has been changed.
-    /// </summary>
-    /// <remarks>
-    /// Override it to perform some actions when field value has been changed, e.g. for logging purposes.
-    /// </remarks>
-    protected virtual void OnSetFieldValue(FieldInfo field, object oldValue, object newValue)
-    {
-    }
-
-    /// <summary>
-    /// Called when entity should be validated.
-    /// </summary>
-    /// <remarks>
-    /// Override this method to perform custom object validation.
-    /// </remarks>
-    /// <example>
-    /// <code>
-    /// public override void OnValidate()
-    /// {
-    ///   base.OnValidate();
-    ///   if (Age &lt;= 0) 
-    ///     throw new InvalidOperationException("Age should be positive.");
-    /// }
-    /// </code>
-    /// </example>
-    [Infrastructure]
-    protected virtual void OnValidate()
-    {
-    }
-
-    #endregion
-
-    #region System-level event-like members
-
-    internal abstract void SystemBeforeInitialize(bool materialize);
-
-    internal abstract void SystemInitialize(bool materialize);
-
-    internal abstract void SystemInitializationError(Exception error);
-
-    internal abstract void SystemBeforeGetValue(FieldInfo field);
-
-    internal abstract void SystemGetValue(FieldInfo field, object value);
-
-    internal abstract void SystemGetValueCompleted(FieldInfo field, object value, Exception exception);
-
-    internal abstract void SystemSetValueAttempt(FieldInfo field, object value);
-
-    internal abstract void SystemBeforeSetValue(FieldInfo field, object value);
-
-    internal abstract void SystemBeforeTupleChange();
-
-    internal abstract void SystemSetValue(FieldInfo field, object oldValue, object newValue);
-
-    internal abstract void SystemSetValueCompleted(FieldInfo field, object oldValue, object newValue, Exception exception);
-
-    #endregion
-
-    #region INotifyPropertyChanged & event support related methods
-
-    /// <summary>
-    /// Raises <see cref="INotifyPropertyChanged.PropertyChanged"/> event.
-    /// </summary>
-    /// <param name="field">The field, which value is changed.</param>
-    protected internal void NotifyFieldChanged(FieldInfo field)
-    {
-      if (!Session.EntityEventBroker.HasSubscribers)
-        return;
-
-      var rootField = field;
-      while (rootField.Parent != null)
-        rootField = rootField.Parent;
-
-      var subscription = GetSubscription(EntityEventBroker.PropertyChangedEventKey);
-      if (subscription.Second != null)
-        ((PropertyChangedEventHandler)subscription.Second)
-          .Invoke(this, new PropertyChangedEventArgs(rootField.Name));
-    }
-
-    /// <summary>
-    /// Gets the subscription for the specified event key.
-    /// </summary>
-    /// <param name="eventKey">The event key.</param>
-    /// <returns>Event subscription (delegate) for the specified event key.</returns>
-    protected abstract Pair<Key, Delegate> GetSubscription(object eventKey);
-
-    #endregion
-
-    #region Equals & GetHashCode (just to ensure they're marked as [Infrastructure])
-
-    /// <inheritdoc/>
-    [Infrastructure]
-    public override bool Equals(object obj)
-    {
-      return base.Equals(obj);
-    }
-
-    /// <inheritdoc/>
-    [Infrastructure]
-    public override int GetHashCode()
-    {
-      return base.GetHashCode();
-    }
-
-    #endregion
-
-    #region IValidationAware members
-
-    /// <summary>
-    /// Gets a value indicating whether validation can be performed for this entity.
-    /// </summary>
-    protected internal abstract bool CanBeValidated { get; }
-
-    /// <inheritdoc/>
-    [Infrastructure]
-    void IValidationAware.OnValidate()
-    {
-      InnerOnValidate();
-    }
-
-    [Transactional]
-    private void InnerOnValidate()
-    {
-      if (!CanBeValidated) // True for Structures which aren't bound to entities
-        return;
-      this.CheckConstraints(); // Ensures all PropertyConstraintAspects will be executed
-                               // CheckConstraints is an extension method provided by Integrity
-      OnValidate(); // Runs custom validation logic: this OnValidate can be overriden
-    }
-
-    /// <inheritdoc/>
-    [Infrastructure]
-    ValidationContextBase IContextBound<ValidationContextBase>.Context {
-      get {
-        return (Session ?? Session.Demand()).ValidationContext;
-      }
-    }
-
-    #endregion
-
-    #region IDataErrorInfo members
-
-    /// <inheritdoc/>
-    [Transactional]
-    string IDataErrorInfo.this[string columnName] {
-      get {
-        return GetErrorMessage(this.GetPropertyValidationError(columnName));
-      }
-    }
-
-    /// <inheritdoc/>
-    [Transactional]
-    string IDataErrorInfo.Error {
-      get { 
-        try {
-          OnValidate();
-          return string.Empty;
-        }
-        catch (Exception error) {
-          return GetErrorMessage(error);
-        }
-      }
-    }
-
-    #endregion
-
-    #region Private \ Internal methods
-
-    internal FieldAccessor GetFieldAccessor(FieldInfo field)
-    {
-      if (field.ReflectedType.IsInterface)
-        field = TypeInfo.FieldMap[field];
-      return Session.Domain.TypeLevelCaches[field.ReflectedType.TypeId].GetFieldAccessor(field);
-    }
-
-    internal FieldAccessor<T> GetFieldAccessor<T>(FieldInfo field)
-    {
-      if (field.ReflectedType.IsInterface)
-        field = TypeInfo.FieldMap[field];
-      return (FieldAccessor<T>) Session.Domain.TypeLevelCaches[field.ReflectedType.TypeId].GetFieldAccessor(field);
-    }
-
-    internal PersistentFieldState GetFieldState(string fieldName)
-    {
-      return GetFieldState(TypeInfo.Fields[fieldName]);
-    }
-
-    /// <exception cref="ArgumentException"><paramref name="field"/> belongs to a different type.</exception>
-    internal PersistentFieldState GetFieldState(FieldInfo field)
-    {
-      if (field.ReflectedType.IsInterface)
-        field = TypeInfo.FieldMap[field];
-      if (field.ReflectedType!=TypeInfo)
-        throw new ArgumentException(Strings.ExFieldBelongsToADifferentType, "field");
-      var mappingInfo = field.MappingInfo;
-      if (mappingInfo.Length==0)
-        return 0; // EntitySet or another proxy
-
-      PersistentFieldState state = 0;
-      var tuple = Tuple;
-      if (tuple!=null && tuple.AreAllColumnsAvalilable(mappingInfo))
-        state = PersistentFieldState.Loaded;
-      var diffTuple = tuple as DifferentialTuple;
-      if (diffTuple!=null && diffTuple.Difference.IsAtLeastOneColumAvailable(mappingInfo))
-        state = PersistentFieldState.Modified;
-      return state;
-    }
-
-    private static string GetErrorMessage(Exception error)
-    {
-      string result;
-      if (error==null)
-        result = string.Empty;
-      else if (error is AggregateException) {
-        var ae = error as AggregateException;
-        var errors = ae.GetFlatExceptions();
-        if (errors.Count==1)
-          result = errors[0].Message;
-        else
-          result = ae.Message;
-      }
-      else 
-        result = error.Message;
-      return result ?? string.Empty;
-    }
-
-    #endregion
-
-    #region Initializable aspect support
-
-    /// <summary>
-    /// Initializes this instance.
-    /// </summary>
-    /// <param name="ctorType">Type of the instance that is being constructed.</param>
-    /// <remarks>
-    /// This method is called when custom constructor is finished.
-    /// </remarks>
-    [Infrastructure]
-    protected void Initialize(Type ctorType)
-    {
-      var type = GetType();
-      if (ctorType != type)
-        return;
-      var successfully = false;
-      try {
-        SystemInitialize(false);
-        successfully = true;
-      }
-      finally {
-        LeaveCtorTransactionScope(successfully);
-      }
-    }
-
-    /// <summary>
-    /// Called on initialization error.
-    /// </summary>
-    /// <param name="ctorType">Type of the instance that is being constructed.</param>
-    /// <param name="error">The error that happened on initialization.</param>
-    /// <remarks>
-    /// This method is called when custom constructor is finished.
-    /// </remarks>
-    [Infrastructure]
-    protected void InitializationError(Type ctorType, Exception error)
-    {
-      try {
-        SystemInitializationError(error);
-      }
-      finally {
-        LeaveCtorTransactionScope(false);
-      }
-    }
-
-    #endregion
-
-    #region Enter/LeaveCtorTransactionScope methods
-
-    internal void EnterCtorTransactionScope()
-    {
-      var cti = CtorTransactionInfo.Current;
-      if (cti != null)
-        return;
-      CtorTransactionInfo.Current = new CtorTransactionInfo() {
-        TransactionScope = Transaction.Current == null
-          ? Transaction.Open()
-          : null,
-        InconsistentRegion = Validation.Disable(Session)
-      };
-    }
-
-    internal void LeaveCtorTransactionScope(bool successfully)
-    {
-      var cti = CtorTransactionInfo.Current;
-      if (cti == null)
-        return;
-      CtorTransactionInfo.Current = null;
-      try {
-        if (successfully)
-          try {
-            cti.InconsistentRegion.Complete();
-          }
-          catch {
-            successfully = false;
-            throw;
-          }
-      }
-      finally {
-        cti.InconsistentRegion.Dispose();
-        var transactionScope = cti.TransactionScope;
-        if (transactionScope != null) {
-          if (successfully)
-            transactionScope.Complete();
-          transactionScope.Dispose();
-        }
-      }
-    }
-
-    #endregion
-
-
-    // Constructors
-
-    internal Persistent()
-    {
-      EnterCtorTransactionScope();
-    }
-  }
-}
+// Copyright (C) 2003-2010 Xtensive LLC.
+// All rights reserved.
+// For conditions of distribution and use, see license.
+// Created by: Dmitri Maximov
+// Created:    2007.08.03
+
+using System;
+using System.ComponentModel;
+using System.Diagnostics;
+using System.Linq;
+using Xtensive.Core;
+using Xtensive.Core.Aspects;
+using Xtensive.Core.IoC;
+using Xtensive.Core.Tuples;
+using Tuple = Xtensive.Core.Tuples.Tuple;
+using Xtensive.Integrity.Validation;
+using Xtensive.Storage;
+using Xtensive.Storage.Internals;
+using Xtensive.Storage.Model;
+using Xtensive.Storage.Operations;
+using Xtensive.Storage.Resources;
+using Xtensive.Storage.Services;
+using AggregateException = Xtensive.Core.AggregateException;
+using OperationType=Xtensive.Storage.PairIntegrity.OperationType;
+
+namespace Xtensive.Storage
+{
+  /// <summary>
+  /// Base class for all persistent classes.
+  /// </summary>
+  /// <seealso cref="Entity"/>
+  /// <seealso cref="Structure"/>
+  [SystemType]
+  [Initializable]
+  [PersistentAspect]
+  public abstract class Persistent : SessionBound,
+    IValidationAware,
+    INotifyPropertyChanged,
+    IDataErrorInfo,
+    IUsesSystemLogicOnlyRegions
+  {
+    [DebuggerDisplay("Id = {Id}")]
+    private class CtorTransactionInfo
+    {
+      [ThreadStatic]
+      public static CtorTransactionInfo Current;
+      // public static int CurrentId;
+
+      // public int Id;
+      public TransactionScope TransactionScope;
+      public InconsistentRegion InconsistentRegion;
+
+      public CtorTransactionInfo()
+      {
+        // Id = Interlocked.Increment(ref CurrentId);
+      }
+    }
+
+
+    private IFieldValueAdapter[] fieldAdapters;
+
+    /// <summary>
+    /// Gets <see cref="Model.TypeInfo"/> object describing structure of persistent object.
+    /// </summary>
+    [Infrastructure]
+    public abstract TypeInfo TypeInfo { get; }
+
+    /// <summary>
+    /// Gets the underlying tuple.
+    /// </summary>
+    [Infrastructure]
+    protected internal abstract Tuple Tuple { get; }
+
+    /// <inheritdoc/>
+    [Infrastructure]
+    public abstract event PropertyChangedEventHandler PropertyChanged;
+
+    internal IFieldValueAdapter GetFieldValueAdapter (FieldInfo field, Func<Persistent, FieldInfo, IFieldValueAdapter> ctor)
+    {
+      if (field.ReflectedType.IsInterface)
+        field = TypeInfo.FieldMap[field];
+      // Building adapter container if necessary
+      if (fieldAdapters==null) {
+        int maxAdapterIndex = TypeInfo.Fields.Select(f => f.AdapterIndex).Max();
+        fieldAdapters = new IFieldValueAdapter[maxAdapterIndex + 1];
+      }
+
+      // Building adapter
+      var adapter = fieldAdapters[field.AdapterIndex];
+      if (adapter != null)
+        return adapter;
+      adapter = ctor(this, field);
+      fieldAdapters[field.AdapterIndex] = adapter;
+      return adapter;
+    }
+
+    [Infrastructure]
+    internal abstract void EnsureIsFetched(FieldInfo field);
+
+    [Infrastructure]
+    internal TypeInfo GetTypeInfo()
+    {
+      return Session.Domain.Model.Types[GetType()];
+    }
+
+    #region this[...], GetProperty, SetProperty members
+
+    /// <summary>
+    /// Gets or sets the value of the field with specified name.
+    /// </summary>
+    /// <value>Field value.</value>
+    [Infrastructure]
+    public object this[string name]
+    {
+      get { return GetProperty<object>(name); }
+      set { SetProperty(name, value); }
+    }
+
+    /// <summary>
+    /// Gets the property value.
+    /// </summary>
+    /// <typeparam name="T">Value type.</typeparam>
+    /// <param name="fieldName">The field name.</param>
+    /// <returns>Property value.</returns>
+    /// <remarks>
+    /// Method calls property getter thought the reflection to perform its business logic
+    /// or calls <see cref="GetFieldValue{T}(string)"/> directly if there is no property declared for this field.
+    /// </remarks>
+    /// <seealso cref="SetProperty{T}"/>
+    /// <exception cref="InvalidOperationException">Property does not have public getter.</exception>
+    [Infrastructure]
+    public T GetProperty<T>(string fieldName)
+    {
+      FieldInfo field = TypeInfo.Fields[fieldName];
+      // TODO: Improve (use DelegateHelper)
+      if (field.UnderlyingProperty!=null) {
+        // Public accessor check
+        var mi = field.UnderlyingProperty.GetGetMethod();
+        if (mi == null)
+          throw new InvalidOperationException(string.Format(
+            Strings.ExPropertyXDoesnTHavePublicGetter, fieldName));
+        return (T) field.UnderlyingProperty.GetValue(this, null);
+      }
+      return (T) GetFieldValue(fieldName); // Untyped, since T might be wrong
+    }
+
+    /// <summary>
+    /// Sets the property value.
+    /// </summary>
+    /// <typeparam name="T">Value type.</typeparam>
+    /// <param name="fieldName">The field name.</param>
+    /// <param name="value">The value to set.</param>
+    /// <remarks>
+    /// Method calls property setter thought the reflection to perform its business logic
+    /// or calls <see cref="SetFieldValue{T}(string,T)"/> directly if there is no property declared for this field.
+    /// </remarks>
+    /// <seealso cref="GetProperty{T}"/>
+    /// <exception cref="InvalidOperationException">Property does not have public setter.</exception>
+    [Infrastructure]
+    public void SetProperty<T>(string fieldName, T value)
+    {
+      FieldInfo field = TypeInfo.Fields[fieldName];
+      // TODO: Improve (use DelegateHelper)
+      if (field.UnderlyingProperty!=null) {
+        // Public accessor check
+        var mi = field.UnderlyingProperty.GetSetMethod();
+        if (mi == null)
+          throw new InvalidOperationException(string.Format(
+            Strings.ExPropertyXDoesnTHavePublicSetter, fieldName));
+        field.UnderlyingProperty.SetValue(this, value, null);
+      }
+      else
+        SetFieldValue(fieldName, (object) value); // Untyped, since T might be wrong
+    }
+
+    #endregion
+
+    #region User-level GetFieldValue, SetFieldValue & similar members
+
+    /// <summary>
+    /// Gets the field value.
+    /// Field value type must be specified precisely. 
+    /// E.g. usage of <see cref="Object"/> instead of <see cref="IEntity"/> might lead to unpredictable effects.
+    /// </summary>
+    /// <typeparam name="T">Field value type.</typeparam>
+    /// <param name="fieldName">The field name.</param>
+    /// <returns>Field value.</returns>
+    protected internal T GetFieldValue<T>(string fieldName)
+    {
+      return GetFieldValue<T>(TypeInfo.Fields[fieldName]);
+    }
+
+    /// <summary>
+    /// Gets the field value.
+    /// </summary>
+    /// <param name="fieldName">The field name.</param>
+    /// <returns>Field value.</returns>
+    protected internal object GetFieldValue(string fieldName)
+    {
+      return GetFieldValue(TypeInfo.Fields[fieldName]);
+    }
+
+    /// <summary>
+    /// Gets the field value.
+    /// Field value type must be specified precisely. 
+    /// E.g. usage of <see cref="Object"/> instead of <see cref="IEntity"/> might lead to unpredictable effects.
+    /// </summary>
+    /// <typeparam name="T">Field value type.</typeparam>
+    /// <param name="field">The field.</param>
+    /// <returns>Field value.</returns>
+    [Transactional]
+    protected internal T GetFieldValue<T>(FieldInfo field)
+    {
+      if (field.ReflectedType.IsInterface)
+        field = TypeInfo.FieldMap[field];
+      var fieldAccessor = GetFieldAccessor<T>(field);
+      T result = default(T);
+      try {
+        SystemBeforeGetValue(field);
+        result = fieldAccessor.GetValue(this);
+        SystemGetValue(field, result);
+        SystemGetValueCompleted(field, result, null);
+        return result;
+      }
+      catch(Exception e) {
+        SystemGetValueCompleted(field, result, e);
+        throw;
+      }
+    }
+
+    /// <summary>
+    /// Gets the field value.
+    /// </summary>
+    /// <param name="field">The field.</param>
+    /// <returns>Field value.</returns>
+    [Transactional]
+    protected internal object GetFieldValue(FieldInfo field)
+    {
+      if (field.ReflectedType.IsInterface)
+        field = TypeInfo.FieldMap[field];
+      var fieldAccessor = GetFieldAccessor(field);
+      object result = fieldAccessor.DefaultUntypedValue;
+      try {
+        SystemBeforeGetValue(field);
+        result = fieldAccessor.GetUntypedValue(this);
+        SystemGetValue(field, result);
+        SystemGetValueCompleted(field, result, null);
+        return result;
+      }
+      catch(Exception e) {
+        SystemGetValueCompleted(field, result, e);
+        throw;
+      }
+    }
+
+    /// <summary>
+    /// Gets the key of the entity, that is referenced by specified field 
+    /// of the target persistent object.
+    /// </summary>
+    /// <remarks>
+    /// Result is the same as <c>GetValue&lt;Entity&gt;(field).Key</c>, 
+    /// but referenced entity will not be materialized.
+    /// </remarks>
+    /// <param name="field">The reference field. Field value type must be 
+    /// <see cref="Entity"/> descendant.</param>
+    /// <returns>Referenced entity key.</returns>
+    /// <exception cref="InvalidOperationException">Field is not a reference field.</exception>
+    protected internal Key GetReferenceKey(FieldInfo field)
+    {
+      Key key = null;
+      try {
+        if (field.ReflectedType.IsInterface)
+          field = TypeInfo.FieldMap[field];
+        SystemBeforeGetValue(field);
+        if (!field.IsEntity)
+          throw new InvalidOperationException(
+            String.Format(Strings.ExFieldIsNotAnEntityField, field.Name, field.ReflectedType.Name));
+
+        var types = Session.Domain.Model.Types;
+        var type = types[field.ValueType];
+        var tuple = Tuple;
+        if (tuple.ContainsEmptyValues(field.MappingInfo))
+          return null;
+
+        int typeIdColumnIndex = type.Key.TypeIdColumnIndex;
+        var accuracy = TypeReferenceAccuracy.BaseType;
+        if (typeIdColumnIndex >= 0)
+          accuracy = TypeReferenceAccuracy.ExactType;
+        var keyValue = field.ExtractValue(tuple);
+        if (accuracy == TypeReferenceAccuracy.ExactType) {
+          int typeId = keyValue.GetValueOrDefault<int>(typeIdColumnIndex);
+          if (typeId != TypeInfo.NoTypeId) // != default(int) != 0
+            type = types[typeId];
+          else
+            // This may happen if reference is null
+            accuracy = TypeReferenceAccuracy.BaseType;
+        }
+        key = Key.Create(Session.Domain, type, accuracy, keyValue);
+        SystemGetValue(field, key);
+        SystemGetValueCompleted(field, key, null);
+        return key;
+      }
+      catch(Exception e) {
+        SystemGetValueCompleted(field, key, e);
+        throw;
+      }
+    }
+
+    /// <summary>
+    /// Sets the field value.
+    /// Field value type must be specified precisely. 
+    /// E.g. usage of <see cref="Object"/> instead of <see cref="IEntity"/> might lead to unpredictable effects.
+    /// </summary>
+    /// <typeparam name="T">Field value type.</typeparam>
+    /// <param name="fieldName">The field name.</param>
+    /// <param name="value">The value to set.</param>
+    protected internal void SetFieldValue<T>(string fieldName, T value)
+    {
+      SetFieldValue(TypeInfo.Fields[fieldName], value);
+    }
+
+    /// <summary>
+    /// Sets the field value.
+    /// </summary>
+    /// <param name="fieldName">The field name.</param>
+    /// <param name="value">The value to set.</param>
+    protected internal void SetFieldValue(string fieldName, object value)
+    {
+      SetFieldValue(TypeInfo.Fields[fieldName], value);
+    }
+
+    /// <summary>
+    /// Sets the field value.
+    /// Field value type must be specified precisely. 
+    /// E.g. usage of <see cref="Object"/> instead of <see cref="IEntity"/> might lead to unpredictable effects.
+    /// </summary>
+    /// <typeparam name="T">Field value type.</typeparam>
+    /// <param name="field">The field.</param>
+    /// <param name="value">The value to set.</param>
+    [Transactional]
+    protected internal void SetFieldValue<T>(FieldInfo field, T value)
+    {
+      if (field.ReflectedType.IsInterface)
+        field = TypeInfo.FieldMap[field];
+      SetFieldValue(field, (object) value);
+    }
+
+    /// <summary>
+    /// Sets the field value.
+    /// Field value type must be specified precisely. 
+    /// E.g. usage of <see cref="Object"/> instead of <see cref="IEntity"/> might lead to unpredictable effects.
+    /// </summary>
+    /// <param name="field">The field.</param>
+    /// <param name="value">The value to set.</param>
+    [Transactional]
+    protected internal void SetFieldValue(FieldInfo field, object value)
+    {
+      if (field.ReflectedType.IsInterface)
+        field = TypeInfo.FieldMap[field];
+      SystemSetValueAttempt(field, value);
+      var fieldAccessor = GetFieldAccessor(field);
+      object oldValue = GetFieldValue(field);
+      if (fieldAccessor.AreSameValues(oldValue, value))
+        return;
+      try {
+        using (var context = OpenOperationContext()) {
+          if (context.IsLoggingEnabled) {
+            var entity = this as Entity;
+            if (entity != null)
+              context.LogOperation(new EntityFieldSetOperation(entity.Key, field, value));
+            else {
+              var persistent = this;
+              var entityField = field;
+              var structureInstance = persistent as Structure;
+              while (structureInstance != null && structureInstance.Owner != null) {
+                var pair = new Pair<FieldInfo>(structureInstance.Field, entityField);
+                entityField = structureInstance.Owner.TypeInfo.StructureFieldMapping[pair];
+                persistent = structureInstance.Owner;
+                structureInstance = persistent as Structure;
+              }
+              entity = persistent as Entity;
+              if (entity != null)
+                context.LogOperation(new EntityFieldSetOperation(entity.Key, entityField, value));
+            }
+          }
+          SystemBeforeSetValue(field, value);
+          var structure = value as Structure;
+          var association = field.Association;
+          if (association != null && association.IsPaired) {
+            Key currentKey = GetReferenceKey(field);
+            Key newKey = null;
+            var newReference = (Entity) (object) value;
+            if (newReference != null)
+              newKey = newReference.Key;
+            if (currentKey != newKey) {
+              Session.PairSyncManager.Enlist(OperationType.Set, (Entity) this, newReference, association);
+              SystemBeforeTupleChange();
+              fieldAccessor.SetUntypedValue(this, value);
+            }
+          }
+          else {
+            if (!Equals(value, oldValue) || field.IsStructure) {
+              SystemBeforeTupleChange();
+              fieldAccessor.SetUntypedValue(this, value);
+            }
+          }
+          SystemSetValue(field, oldValue, value);
+          SystemSetValueCompleted(field, oldValue, value, null);
+          context.Complete();
+        }
+      }
+      catch (Exception e)
+      {
+        SystemSetValueCompleted(field, oldValue, value, e);
+        throw;
+      }
+    }
+
+    internal protected bool IsFieldAvailable(string name)
+    {
+      return IsFieldAvailable(TypeInfo.Fields[name]);
+    }
+
+    internal protected bool IsFieldAvailable(FieldInfo field)
+    {
+      if (field.ReflectedType.IsInterface)
+        field = TypeInfo.FieldMap[field];
+      return Tuple.GetFieldState(field.MappingInfo.Offset).IsAvailable();
+    }
+
+    #endregion
+
+    #region User-level event-like members
+
+    /// <summary>
+    /// Called when instance is initialized (right after constructor).
+    /// </summary>
+    protected virtual void OnInitialize()
+    {
+    }
+
+    /// <summary>
+    /// Called on instance initialization error (constructor failure).
+    /// </summary>
+    /// <param name="error">The actual error.</param>
+    protected virtual void OnInitializationError(Exception error)
+    {
+    }
+
+    /// <summary>
+    /// Called before field value is about to be read.
+    /// </summary>
+    /// <remarks>
+    /// Override it to perform some actions before reading field value, e.g. to check access permissions.
+    /// </remarks>
+    protected virtual void OnGettingFieldValue(FieldInfo field)
+    {
+    }
+
+    /// <summary>
+    /// Called when field value has been read.
+    /// </summary>
+    /// <remarks>
+    /// Override it to perform some actions when field value has been read, e.g. for logging purposes.
+    /// </remarks>
+    protected virtual void OnGetFieldValue(FieldInfo field, object value)
+    {
+    }
+
+    /// <summary>
+    /// Called before field value is about to be set.
+    /// This event is raised on any set attempt (even if new value is the same as the current one).
+    /// </summary>
+    /// <remarks>
+    /// Override it to perform some actions before setting field value, e.g. to check access permissions.
+    /// </remarks>
+    protected virtual void OnSettingFieldValueAttempt(FieldInfo field, object value)
+    {
+    }
+
+    /// <summary>
+    /// Called before field value is about to be changed.
+    /// This event is raised only on actual change attempt (i.e. when new value differs from the current one).
+    /// </summary>
+    /// <remarks>
+    /// Override it to perform some actions before changing field value, e.g. to check access permissions.
+    /// </remarks>
+    protected virtual void OnSettingFieldValue(FieldInfo field, object value)
+    {
+    }
+
+    /// <summary>
+    /// Called when field value has been changed.
+    /// </summary>
+    /// <remarks>
+    /// Override it to perform some actions when field value has been changed, e.g. for logging purposes.
+    /// </remarks>
+    protected virtual void OnSetFieldValue(FieldInfo field, object oldValue, object newValue)
+    {
+    }
+
+    /// <summary>
+    /// Called when entity should be validated.
+    /// </summary>
+    /// <remarks>
+    /// Override this method to perform custom object validation.
+    /// </remarks>
+    /// <example>
+    /// <code>
+    /// public override void OnValidate()
+    /// {
+    ///   base.OnValidate();
+    ///   if (Age &lt;= 0) 
+    ///     throw new InvalidOperationException("Age should be positive.");
+    /// }
+    /// </code>
+    /// </example>
+    [Infrastructure]
+    protected virtual void OnValidate()
+    {
+    }
+
+    #endregion
+
+    #region System-level event-like members
+
+    internal abstract void SystemBeforeInitialize(bool materialize);
+
+    internal abstract void SystemInitialize(bool materialize);
+
+    internal abstract void SystemInitializationError(Exception error);
+
+    internal abstract void SystemBeforeGetValue(FieldInfo field);
+
+    internal abstract void SystemGetValue(FieldInfo field, object value);
+
+    internal abstract void SystemGetValueCompleted(FieldInfo field, object value, Exception exception);
+
+    internal abstract void SystemSetValueAttempt(FieldInfo field, object value);
+
+    internal abstract void SystemBeforeSetValue(FieldInfo field, object value);
+
+    internal abstract void SystemBeforeTupleChange();
+
+    internal abstract void SystemSetValue(FieldInfo field, object oldValue, object newValue);
+
+    internal abstract void SystemSetValueCompleted(FieldInfo field, object oldValue, object newValue, Exception exception);
+
+    #endregion
+
+    #region INotifyPropertyChanged & event support related methods
+
+    /// <summary>
+    /// Raises <see cref="INotifyPropertyChanged.PropertyChanged"/> event.
+    /// </summary>
+    /// <param name="field">The field, which value is changed.</param>
+    protected internal void NotifyFieldChanged(FieldInfo field)
+    {
+      if (!Session.EntityEventBroker.HasSubscribers)
+        return;
+
+      var rootField = field;
+      while (rootField.Parent != null)
+        rootField = rootField.Parent;
+
+      var subscription = GetSubscription(EntityEventBroker.PropertyChangedEventKey);
+      if (subscription.Second != null)
+        ((PropertyChangedEventHandler)subscription.Second)
+          .Invoke(this, new PropertyChangedEventArgs(rootField.Name));
+    }
+
+    /// <summary>
+    /// Gets the subscription for the specified event key.
+    /// </summary>
+    /// <param name="eventKey">The event key.</param>
+    /// <returns>Event subscription (delegate) for the specified event key.</returns>
+    protected abstract Pair<Key, Delegate> GetSubscription(object eventKey);
+
+    #endregion
+
+    #region Equals & GetHashCode (just to ensure they're marked as [Infrastructure])
+
+    /// <inheritdoc/>
+    [Infrastructure]
+    public override bool Equals(object obj)
+    {
+      return base.Equals(obj);
+    }
+
+    /// <inheritdoc/>
+    [Infrastructure]
+    public override int GetHashCode()
+    {
+      return base.GetHashCode();
+    }
+
+    #endregion
+
+    #region IValidationAware members
+
+    /// <summary>
+    /// Gets a value indicating whether validation can be performed for this entity.
+    /// </summary>
+    protected internal abstract bool CanBeValidated { get; }
+
+    /// <inheritdoc/>
+    [Infrastructure]
+    void IValidationAware.OnValidate()
+    {
+      InnerOnValidate();
+    }
+
+    [Transactional]
+    private void InnerOnValidate()
+    {
+      if (!CanBeValidated) // True for Structures which aren't bound to entities
+        return;
+      this.CheckConstraints(); // Ensures all PropertyConstraintAspects will be executed
+                               // CheckConstraints is an extension method provided by Integrity
+      OnValidate(); // Runs custom validation logic: this OnValidate can be overriden
+    }
+
+    /// <inheritdoc/>
+    [Infrastructure]
+    ValidationContextBase IContextBound<ValidationContextBase>.Context {
+      get {
+        return (Session ?? Session.Demand()).ValidationContext;
+      }
+    }
+
+    #endregion
+
+    #region IDataErrorInfo members
+
+    /// <inheritdoc/>
+    [Transactional]
+    string IDataErrorInfo.this[string columnName] {
+      get {
+        return GetErrorMessage(this.GetPropertyValidationError(columnName));
+      }
+    }
+
+    /// <inheritdoc/>
+    [Transactional]
+    string IDataErrorInfo.Error {
+      get { 
+        try {
+          OnValidate();
+          return string.Empty;
+        }
+        catch (Exception error) {
+          return GetErrorMessage(error);
+        }
+      }
+    }
+
+    #endregion
+
+    #region Private \ Internal methods
+
+    internal FieldAccessor GetFieldAccessor(FieldInfo field)
+    {
+      if (field.ReflectedType.IsInterface)
+        field = TypeInfo.FieldMap[field];
+      return Session.Domain.TypeLevelCaches[field.ReflectedType.TypeId].GetFieldAccessor(field);
+    }
+
+    internal FieldAccessor<T> GetFieldAccessor<T>(FieldInfo field)
+    {
+      if (field.ReflectedType.IsInterface)
+        field = TypeInfo.FieldMap[field];
+      return (FieldAccessor<T>) Session.Domain.TypeLevelCaches[field.ReflectedType.TypeId].GetFieldAccessor(field);
+    }
+
+    internal PersistentFieldState GetFieldState(string fieldName)
+    {
+      return GetFieldState(TypeInfo.Fields[fieldName]);
+    }
+
+    /// <exception cref="ArgumentException"><paramref name="field"/> belongs to a different type.</exception>
+    internal PersistentFieldState GetFieldState(FieldInfo field)
+    {
+      if (field.ReflectedType.IsInterface)
+        field = TypeInfo.FieldMap[field];
+      if (field.ReflectedType!=TypeInfo)
+        throw new ArgumentException(Strings.ExFieldBelongsToADifferentType, "field");
+      var mappingInfo = field.MappingInfo;
+      if (mappingInfo.Length==0)
+        return 0; // EntitySet or another proxy
+
+      PersistentFieldState state = 0;
+      var tuple = Tuple;
+      if (tuple!=null && tuple.AreAllColumnsAvalilable(mappingInfo))
+        state = PersistentFieldState.Loaded;
+      var diffTuple = tuple as DifferentialTuple;
+      if (diffTuple!=null && diffTuple.Difference.IsAtLeastOneColumAvailable(mappingInfo))
+        state = PersistentFieldState.Modified;
+      return state;
+    }
+
+    private static string GetErrorMessage(Exception error)
+    {
+      string result;
+      if (error==null)
+        result = string.Empty;
+      else if (error is AggregateException) {
+        var ae = error as AggregateException;
+        var errors = ae.GetFlatExceptions();
+        if (errors.Count==1)
+          result = errors[0].Message;
+        else
+          result = ae.Message;
+      }
+      else 
+        result = error.Message;
+      return result ?? string.Empty;
+    }
+
+    #endregion
+
+    #region Initializable aspect support
+
+    /// <summary>
+    /// Initializes this instance.
+    /// </summary>
+    /// <param name="ctorType">Type of the instance that is being constructed.</param>
+    /// <remarks>
+    /// This method is called when custom constructor is finished.
+    /// </remarks>
+    [Infrastructure]
+    protected void Initialize(Type ctorType)
+    {
+      var type = GetType();
+      if (ctorType != type)
+        return;
+      var successfully = false;
+      try {
+        SystemInitialize(false);
+        successfully = true;
+      }
+      finally {
+        LeaveCtorTransactionScope(successfully);
+      }
+    }
+
+    /// <summary>
+    /// Called on initialization error.
+    /// </summary>
+    /// <param name="ctorType">Type of the instance that is being constructed.</param>
+    /// <param name="error">The error that happened on initialization.</param>
+    /// <remarks>
+    /// This method is called when custom constructor is finished.
+    /// </remarks>
+    [Infrastructure]
+    protected void InitializationError(Type ctorType, Exception error)
+    {
+      try {
+        SystemInitializationError(error);
+      }
+      finally {
+        LeaveCtorTransactionScope(false);
+      }
+    }
+
+    #endregion
+
+    #region Enter/LeaveCtorTransactionScope methods
+
+    internal void EnterCtorTransactionScope()
+    {
+      var cti = CtorTransactionInfo.Current;
+      if (cti != null)
+        return;
+      CtorTransactionInfo.Current = new CtorTransactionInfo() {
+        TransactionScope = Transaction.Current == null
+          ? Transaction.Open()
+          : null,
+        InconsistentRegion = Validation.Disable(Session)
+      };
+    }
+
+    internal void LeaveCtorTransactionScope(bool successfully)
+    {
+      var cti = CtorTransactionInfo.Current;
+      if (cti == null)
+        return;
+      CtorTransactionInfo.Current = null;
+      try {
+        if (successfully)
+          try {
+            cti.InconsistentRegion.Complete();
+          }
+          catch {
+            successfully = false;
+            throw;
+          }
+      }
+      finally {
+        cti.InconsistentRegion.Dispose();
+        var transactionScope = cti.TransactionScope;
+        if (transactionScope != null) {
+          if (successfully)
+            transactionScope.Complete();
+          transactionScope.Dispose();
+        }
+      }
+    }
+
+    #endregion
+
+
+    // Constructors
+
+    internal Persistent()
+    {
+      EnterCtorTransactionScope();
+    }
+  }
+}