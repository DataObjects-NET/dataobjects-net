// Copyright (C) 2003-2010 Xtensive LLC.
// All rights reserved.
// For conditions of distribution and use, see license.
// Created by: Dmitri Maximov
// Created:    2007.08.01

using System;
using System.ComponentModel;
using System.Diagnostics;
using System.Runtime.Serialization;
using Xtensive.Core;
using Xtensive.Core.Aspects;
using Xtensive.Core.Comparison;
using Xtensive.Core.Internals.DocTemplates;
using Xtensive.Core.Tuples;
using Xtensive.Storage.Serialization;
using Xtensive.Storage.Services;
<<<<<<< HEAD
using Tuple = Xtensive.Core.Tuples.Tuple;
=======
>>>>>>> fba89931
using Xtensive.Integrity.Validation;
using Xtensive.Storage;
using Xtensive.Storage.Model;
using Xtensive.Storage.Resources;
using Xtensive.Storage.Serialization;
using Xtensive.Storage.Services;

namespace Xtensive.Storage
{
  /// <summary>
  /// Persistent type that has a value-type behavior.
  /// </summary>
  /// <remarks>
  /// Like <see cref="Entity"/>, it supports inheritance and consists of one or more properties 
  /// of value type, <see cref="Structure"/>, or <see cref="Entity"/> references.
  /// However unlike entity, structure is not identified by <see cref="Key"/>
  /// and has value type behavior: it can exist only inside entity, it is stored in
  /// its owners space and cannot be referenced directly.
  /// </remarks>
  /// <example> In following example address fields (City, Street and Building) will be included in Person table.
  /// <code>
  /// public class Person : Entity
  /// {
  ///   [Field, Key]
  ///   public int Id { get; set; }
  /// 
  ///   public string Name { get; set; }
  /// 
  ///   public Address Address { get; set; }
  /// }
  /// 
  /// public class Address : Structure
  /// {
  ///   [Field]
  ///   public City City { get; set; }
  ///   
  ///   [Field]
  ///   public string Street { get; set; }
  /// 
  ///   [Field]
  ///   public string Building { get; set; }
  /// }
  /// </code>
  /// </example>
  [SystemType]
  [StructureAspect]
  public abstract class Structure : Persistent,
    IEquatable<Structure>,
    IFieldValueAdapter
  {
    private readonly Tuple tuple;
    private readonly TypeInfo typeInfo;
    private Persistent owner;
    private Entity entity;

    /// <inheritdoc/>
    public override TypeInfo TypeInfo {
      [DebuggerStepThrough]
      get { return typeInfo; }
    }

    /// <inheritdoc/>
    [Infrastructure]
    public Persistent Owner
    {
      get { return owner; }
      private set {
        entity = null;
        owner = value;
      }
    }

    /// <inheritdoc/>
    [Infrastructure]
    public FieldInfo Field { get; private set; }

    /// <summary>
    /// Gets the entity.
    /// </summary>
    [Infrastructure]
    public Entity Entity
    {
      get
      {
        if (Owner == null)
          return null;
        return entity ?? (entity = (Owner as Entity) ?? ((Structure) Owner).Entity);
      }
    }

    /// <summary>
    /// Gets a value indicating whether this <see cref="Structure"/> instance is bound to entity.
    /// </summary>
    [Infrastructure]
    public bool IsBoundToEntity {
      get {
        return (Owner!=null) && ((Owner is Entity) || ((Structure) Owner).IsBoundToEntity);
      }
    }

    /// <inheritdoc/>
    protected internal override sealed Tuple Tuple {
      [DebuggerStepThrough]
      get { return tuple; }
    }

    /// <inheritdoc/> 
    protected internal override sealed bool CanBeValidated {
      get { return IsBoundToEntity; }
    }

    /// <inheritdoc/>
    public override sealed event PropertyChangedEventHandler PropertyChanged {
      add {
        Session.EntityEventBroker.AddSubscriber(GetOwnerEntityKey(Owner), Field,
          EntityEventBroker.PropertyChangedEventKey, value);
      }
      remove {
        Session.EntityEventBroker.RemoveSubscriber(GetOwnerEntityKey(Owner), Field,
         EntityEventBroker.PropertyChangedEventKey, value);
      }
    }

    #region System-level event-like members & GetSubscription members

    internal override sealed void SystemBeforeInitialize(bool materialize)
    {
      if (Session.IsSystemLogicOnly)
        return;
      var subscriptionInfo = GetSubscription(EntityEventBroker.InitializingPersistentEventKey);
      if (subscriptionInfo.Second!=null)
        ((Action<Key, FieldInfo>) subscriptionInfo.Second)
          .Invoke(subscriptionInfo.First, Field);
    }

    internal sealed override void SystemInitialize(bool materialize)
    {
      if (Session.IsSystemLogicOnly)
        return;

      var subscriptionInfo = GetSubscription(EntityEventBroker.InitializePersistentEventKey);
      if (subscriptionInfo.Second!=null)
        ((Action<Key, FieldInfo>) subscriptionInfo.Second)
          .Invoke(subscriptionInfo.First, Field);
      OnInitialize();
      if (!materialize && CanBeValidated && Session.Domain.Configuration.AutoValidation)
        this.Validate();
    }

    internal override sealed void SystemInitializationError(Exception error)
    {
      if (Session.IsSystemLogicOnly)
        return;
      var subscriptionInfo = GetSubscription(EntityEventBroker.InitializationErrorPersistentEventKey);
      if (subscriptionInfo.Second!=null)
        ((Action<Key>) subscriptionInfo.Second)
          .Invoke(subscriptionInfo.First);
      OnInitializationError(error);
    }

    internal override sealed void SystemBeforeGetValue(FieldInfo field)
    {
      if (!Session.IsSystemLogicOnly) {
        var subscriptionInfo = GetSubscription(EntityEventBroker.GettingFieldEventKey);
        if (subscriptionInfo.Second!=null)
          ((Action<Key, FieldInfo, FieldInfo>) subscriptionInfo.Second)
            .Invoke(subscriptionInfo.First, Field, field);
        OnGettingFieldValue(field);
      }
      if (Owner == null) 
        return;
      var ownerField = Owner.TypeInfo.StructureFieldMapping[new Pair<FieldInfo>(Field, field)];
      Owner.SystemBeforeGetValue(ownerField);
    }

    internal override sealed void SystemGetValue(FieldInfo field, object value)
    {
      if (!Session.IsSystemLogicOnly) {
        var subscriptionInfo = GetSubscription(EntityEventBroker.GetFieldEventKey);
        if (subscriptionInfo.Second != null)
          ((Action<Key, FieldInfo, FieldInfo, object>) subscriptionInfo.Second)
            .Invoke(subscriptionInfo.First, Field, field, value);
        OnGetFieldValue(Field, value);
      }
      if (Owner == null)
        return;
      var ownerField = Owner.TypeInfo.StructureFieldMapping[new Pair<FieldInfo>(Field, field)];
      Owner.SystemGetValue(ownerField, value);
    }

    internal override sealed void SystemGetValueCompleted(FieldInfo field, object value, Exception exception)
    {
      if (Owner == null)
        return;
      var ownerField = Owner.TypeInfo.StructureFieldMapping[new Pair<FieldInfo>(Field, field)];
      Owner.SystemGetValueCompleted(ownerField, value, exception);
    }

    internal override sealed void SystemSetValueAttempt(FieldInfo field, object value)
    {
      if (!Session.IsSystemLogicOnly)
      {
        var subscriptionInfo = GetSubscription(EntityEventBroker.SettingFieldAttemptEventKey);
        if (subscriptionInfo.Second != null)
          ((Action<Key, FieldInfo, FieldInfo, object>)subscriptionInfo.Second)
            .Invoke(subscriptionInfo.First, Field, field, value);
        OnSettingFieldValue(field, value);
      }
      if (Owner == null)
        return;
      var ownerField = Owner.TypeInfo.StructureFieldMapping[new Pair<FieldInfo>(Field, field)];
      Owner.SystemSetValueAttempt(ownerField, value);
    }

    internal override sealed void SystemBeforeSetValue(FieldInfo field, object value)
    {
      if (!Session.IsSystemLogicOnly) {
        var subscriptionInfo = GetSubscription(EntityEventBroker.SettingFieldEventKey);
        if (subscriptionInfo.Second != null)
          ((Action<Key, FieldInfo, FieldInfo, object>) subscriptionInfo.Second)
            .Invoke(subscriptionInfo.First, Field, field, value);
        OnSettingFieldValue(field, value);
      }
      if (Owner == null)
        return;
      var ownerField = Owner.TypeInfo.StructureFieldMapping[new Pair<FieldInfo>(Field, field)];
      Owner.SystemBeforeSetValue(ownerField, value);
    }

    internal override sealed void SystemBeforeTupleChange()
    {
      if (Owner != null)
        Owner.SystemBeforeTupleChange();
    }

    internal override sealed void SystemSetValue(FieldInfo field, object oldValue, object newValue)
    {
      if (!Session.IsSystemLogicOnly) {
        if (CanBeValidated && Session.Domain.Configuration.AutoValidation)
          this.Validate();
        var subscriptionInfo = GetSubscription(EntityEventBroker.SetFieldEventKey);
        if (subscriptionInfo.Second != null)
          ((Action<Key, FieldInfo, FieldInfo, object, object>) subscriptionInfo.Second)
            .Invoke(subscriptionInfo.First, Field, field, oldValue, newValue);

        NotifyFieldChanged(field);
        OnSetFieldValue(field, oldValue, newValue);
      }
      if (Owner == null)
        return;
      var ownerField = Owner.TypeInfo.StructureFieldMapping[new Pair<FieldInfo>(Field, field)];
      Owner.SystemSetValue(ownerField, oldValue, newValue);
    }

    internal override sealed void SystemSetValueCompleted(FieldInfo field, object oldValue, object newValue, Exception exception)
    {
      if (Owner == null)
        return;
      var ownerField = Owner.TypeInfo.StructureFieldMapping[new Pair<FieldInfo>(Field, field)];
      Owner.SystemSetValueCompleted(ownerField, oldValue, newValue, exception);
    }

    /// <inheritdoc/>
    protected override sealed Pair<Key, Delegate> GetSubscription(object eventKey)
    {
      var entityKey = GetOwnerEntityKey(Owner);
      if (entityKey!=null)
        return new Pair<Key, Delegate>(entityKey,
          Session.EntityEventBroker.GetSubscriber(entityKey, Field, eventKey));
      return new Pair<Key, Delegate>(null, null);
    }

    #endregion

    #region Equals & GetHashCode

    /// <inheritdoc/>
    public override bool Equals(object obj)
    {
      if (obj==null || !(obj is Structure)) {
        return false;
      }
      return Equals((Structure) obj);
    }

    /// <inheritdoc/>
    public bool Equals(Structure other)
    {
      if (other==null)
        return false;
      if (ReferenceEquals(this, other))
        return true;
      var thisIsBound = IsBoundToEntity;
      var otherisBound = other.IsBoundToEntity;
      if (thisIsBound || otherisBound)
        return InnerEquals(other, thisIsBound, otherisBound);
      return AdvancedComparer<Tuple>.Default.Equals(Tuple, other.Tuple);
    }

    [Transactional]
    private bool InnerEquals(Structure other, bool thisIsBound, bool otherIsBound)
    {
      if (thisIsBound) {
        EnsureIsFetched(Field);
        if (Entity.IsRemoved)
          throw new InvalidOperationException(Strings.ExEntityIsRemoved);
      }
      if (otherIsBound) {
        other.EnsureIsFetched(other.Field);
        if (other.Entity.IsRemoved)
          throw new InvalidOperationException(Strings.ExEntityIsRemoved);
      }
      return AdvancedComparer<Tuple>.Default.Equals(Tuple, other.Tuple);
    }

    /// <inheritdoc/>
    public override int GetHashCode()
    {
      return Tuple.GetHashCode();
    }

    #endregion

    #region Private / internal methods

    internal override sealed void EnsureIsFetched(FieldInfo field)
    {
      if (Owner!=null)
        Owner.EnsureIsFetched(field);
    }

    private static Key GetOwnerEntityKey(Persistent owner)
    {
      var asFieldValueAdapter = owner as IFieldValueAdapter;
      if (asFieldValueAdapter != null)
        return GetOwnerEntityKey(asFieldValueAdapter.Owner);
      return owner != null ? ((Entity) owner).Key : null;
    }

    #endregion


    // Constructors

    /// <summary>
    /// <see cref="ClassDocTemplate.Ctor" copy="true"/>
    /// </summary>
    protected Structure()
    {
      typeInfo = GetTypeInfo();
      tuple = typeInfo.TuplePrototype.Clone();
      SystemBeforeInitialize(false);
    }

    /// <summary>
    /// <see cref="ClassDocTemplate.Ctor" copy="true"/>
    /// </summary>
    /// <param name="data">Underlying <see cref="Tuple"/> value.</param>
    protected Structure(Tuple data)
    {
      try {
        typeInfo = GetTypeInfo();
        tuple = data;
        SystemBeforeInitialize(false);
      }
      catch (Exception error) {
        InitializationError(GetType(), error); 
        // GetType() call is correct here: no code will be executed further,
        // if base constructor will fail, but since descendant's constructor is aspected,
        // we must "simulate" its own call of InitializationError method.
        throw;
      }
    }

    /// <summary>
    /// <see cref="ClassDocTemplate.Ctor" copy="true"/>
    /// Used internally to initialize the structure on materialization.
    /// </summary>
    /// <param name="owner">The owner of this instance.</param>
    /// <param name="field">The owner field that describes this instance.</param>
    [Infrastructure]
    protected Structure(Persistent owner, FieldInfo field)
    {
      try {
        typeInfo = GetTypeInfo();
        Owner = owner;
        Field = field;
        if (owner==null || field==null)
          tuple = typeInfo.TuplePrototype.Clone();
        else
          tuple = field.ExtractValue(
            new ReferencedTuple(() => Owner.Tuple));
        SystemBeforeInitialize(true);
        InitializeOnMaterialize();
      }
      catch (Exception error) {
        InitializationErrorOnMaterialize(error);
        throw;
      }
    }

    /// <see cref="SerializableDocTemplate.Ctor" copy="true" />
    [Infrastructure]
    protected Structure(SerializationInfo info, StreamingContext context)
    {
      bool successfully = false;
      try {
        DeserializationContext.Demand().SetObjectData(this, info, context);
        successfully = true;
      }
      finally {
        LeaveCtorTransactionScope(successfully);
      }
    }
  }
}<|MERGE_RESOLUTION|>--- conflicted
+++ resolved
@@ -1,437 +1,434 @@
-// Copyright (C) 2003-2010 Xtensive LLC.
-// All rights reserved.
-// For conditions of distribution and use, see license.
-// Created by: Dmitri Maximov
-// Created:    2007.08.01
-
-using System;
-using System.ComponentModel;
-using System.Diagnostics;
-using System.Runtime.Serialization;
-using Xtensive.Core;
-using Xtensive.Core.Aspects;
-using Xtensive.Core.Comparison;
-using Xtensive.Core.Internals.DocTemplates;
-using Xtensive.Core.Tuples;
-using Xtensive.Storage.Serialization;
-using Xtensive.Storage.Services;
-<<<<<<< HEAD
-using Tuple = Xtensive.Core.Tuples.Tuple;
-=======
->>>>>>> fba89931
-using Xtensive.Integrity.Validation;
-using Xtensive.Storage;
-using Xtensive.Storage.Model;
-using Xtensive.Storage.Resources;
-using Xtensive.Storage.Serialization;
-using Xtensive.Storage.Services;
-
-namespace Xtensive.Storage
-{
-  /// <summary>
-  /// Persistent type that has a value-type behavior.
-  /// </summary>
-  /// <remarks>
-  /// Like <see cref="Entity"/>, it supports inheritance and consists of one or more properties 
-  /// of value type, <see cref="Structure"/>, or <see cref="Entity"/> references.
-  /// However unlike entity, structure is not identified by <see cref="Key"/>
-  /// and has value type behavior: it can exist only inside entity, it is stored in
-  /// its owners space and cannot be referenced directly.
-  /// </remarks>
-  /// <example> In following example address fields (City, Street and Building) will be included in Person table.
-  /// <code>
-  /// public class Person : Entity
-  /// {
-  ///   [Field, Key]
-  ///   public int Id { get; set; }
-  /// 
-  ///   public string Name { get; set; }
-  /// 
-  ///   public Address Address { get; set; }
-  /// }
-  /// 
-  /// public class Address : Structure
-  /// {
-  ///   [Field]
-  ///   public City City { get; set; }
-  ///   
-  ///   [Field]
-  ///   public string Street { get; set; }
-  /// 
-  ///   [Field]
-  ///   public string Building { get; set; }
-  /// }
-  /// </code>
-  /// </example>
-  [SystemType]
-  [StructureAspect]
-  public abstract class Structure : Persistent,
-    IEquatable<Structure>,
-    IFieldValueAdapter
-  {
-    private readonly Tuple tuple;
-    private readonly TypeInfo typeInfo;
-    private Persistent owner;
-    private Entity entity;
-
-    /// <inheritdoc/>
-    public override TypeInfo TypeInfo {
-      [DebuggerStepThrough]
-      get { return typeInfo; }
-    }
-
-    /// <inheritdoc/>
-    [Infrastructure]
-    public Persistent Owner
-    {
-      get { return owner; }
-      private set {
-        entity = null;
-        owner = value;
-      }
-    }
-
-    /// <inheritdoc/>
-    [Infrastructure]
-    public FieldInfo Field { get; private set; }
-
-    /// <summary>
-    /// Gets the entity.
-    /// </summary>
-    [Infrastructure]
-    public Entity Entity
-    {
-      get
-      {
-        if (Owner == null)
-          return null;
-        return entity ?? (entity = (Owner as Entity) ?? ((Structure) Owner).Entity);
-      }
-    }
-
-    /// <summary>
-    /// Gets a value indicating whether this <see cref="Structure"/> instance is bound to entity.
-    /// </summary>
-    [Infrastructure]
-    public bool IsBoundToEntity {
-      get {
-        return (Owner!=null) && ((Owner is Entity) || ((Structure) Owner).IsBoundToEntity);
-      }
-    }
-
-    /// <inheritdoc/>
-    protected internal override sealed Tuple Tuple {
-      [DebuggerStepThrough]
-      get { return tuple; }
-    }
-
-    /// <inheritdoc/> 
-    protected internal override sealed bool CanBeValidated {
-      get { return IsBoundToEntity; }
-    }
-
-    /// <inheritdoc/>
-    public override sealed event PropertyChangedEventHandler PropertyChanged {
-      add {
-        Session.EntityEventBroker.AddSubscriber(GetOwnerEntityKey(Owner), Field,
-          EntityEventBroker.PropertyChangedEventKey, value);
-      }
-      remove {
-        Session.EntityEventBroker.RemoveSubscriber(GetOwnerEntityKey(Owner), Field,
-         EntityEventBroker.PropertyChangedEventKey, value);
-      }
-    }
-
-    #region System-level event-like members & GetSubscription members
-
-    internal override sealed void SystemBeforeInitialize(bool materialize)
-    {
-      if (Session.IsSystemLogicOnly)
-        return;
-      var subscriptionInfo = GetSubscription(EntityEventBroker.InitializingPersistentEventKey);
-      if (subscriptionInfo.Second!=null)
-        ((Action<Key, FieldInfo>) subscriptionInfo.Second)
-          .Invoke(subscriptionInfo.First, Field);
-    }
-
-    internal sealed override void SystemInitialize(bool materialize)
-    {
-      if (Session.IsSystemLogicOnly)
-        return;
-
-      var subscriptionInfo = GetSubscription(EntityEventBroker.InitializePersistentEventKey);
-      if (subscriptionInfo.Second!=null)
-        ((Action<Key, FieldInfo>) subscriptionInfo.Second)
-          .Invoke(subscriptionInfo.First, Field);
-      OnInitialize();
-      if (!materialize && CanBeValidated && Session.Domain.Configuration.AutoValidation)
-        this.Validate();
-    }
-
-    internal override sealed void SystemInitializationError(Exception error)
-    {
-      if (Session.IsSystemLogicOnly)
-        return;
-      var subscriptionInfo = GetSubscription(EntityEventBroker.InitializationErrorPersistentEventKey);
-      if (subscriptionInfo.Second!=null)
-        ((Action<Key>) subscriptionInfo.Second)
-          .Invoke(subscriptionInfo.First);
-      OnInitializationError(error);
-    }
-
-    internal override sealed void SystemBeforeGetValue(FieldInfo field)
-    {
-      if (!Session.IsSystemLogicOnly) {
-        var subscriptionInfo = GetSubscription(EntityEventBroker.GettingFieldEventKey);
-        if (subscriptionInfo.Second!=null)
-          ((Action<Key, FieldInfo, FieldInfo>) subscriptionInfo.Second)
-            .Invoke(subscriptionInfo.First, Field, field);
-        OnGettingFieldValue(field);
-      }
-      if (Owner == null) 
-        return;
-      var ownerField = Owner.TypeInfo.StructureFieldMapping[new Pair<FieldInfo>(Field, field)];
-      Owner.SystemBeforeGetValue(ownerField);
-    }
-
-    internal override sealed void SystemGetValue(FieldInfo field, object value)
-    {
-      if (!Session.IsSystemLogicOnly) {
-        var subscriptionInfo = GetSubscription(EntityEventBroker.GetFieldEventKey);
-        if (subscriptionInfo.Second != null)
-          ((Action<Key, FieldInfo, FieldInfo, object>) subscriptionInfo.Second)
-            .Invoke(subscriptionInfo.First, Field, field, value);
-        OnGetFieldValue(Field, value);
-      }
-      if (Owner == null)
-        return;
-      var ownerField = Owner.TypeInfo.StructureFieldMapping[new Pair<FieldInfo>(Field, field)];
-      Owner.SystemGetValue(ownerField, value);
-    }
-
-    internal override sealed void SystemGetValueCompleted(FieldInfo field, object value, Exception exception)
-    {
-      if (Owner == null)
-        return;
-      var ownerField = Owner.TypeInfo.StructureFieldMapping[new Pair<FieldInfo>(Field, field)];
-      Owner.SystemGetValueCompleted(ownerField, value, exception);
-    }
-
-    internal override sealed void SystemSetValueAttempt(FieldInfo field, object value)
-    {
-      if (!Session.IsSystemLogicOnly)
-      {
-        var subscriptionInfo = GetSubscription(EntityEventBroker.SettingFieldAttemptEventKey);
-        if (subscriptionInfo.Second != null)
-          ((Action<Key, FieldInfo, FieldInfo, object>)subscriptionInfo.Second)
-            .Invoke(subscriptionInfo.First, Field, field, value);
-        OnSettingFieldValue(field, value);
-      }
-      if (Owner == null)
-        return;
-      var ownerField = Owner.TypeInfo.StructureFieldMapping[new Pair<FieldInfo>(Field, field)];
-      Owner.SystemSetValueAttempt(ownerField, value);
-    }
-
-    internal override sealed void SystemBeforeSetValue(FieldInfo field, object value)
-    {
-      if (!Session.IsSystemLogicOnly) {
-        var subscriptionInfo = GetSubscription(EntityEventBroker.SettingFieldEventKey);
-        if (subscriptionInfo.Second != null)
-          ((Action<Key, FieldInfo, FieldInfo, object>) subscriptionInfo.Second)
-            .Invoke(subscriptionInfo.First, Field, field, value);
-        OnSettingFieldValue(field, value);
-      }
-      if (Owner == null)
-        return;
-      var ownerField = Owner.TypeInfo.StructureFieldMapping[new Pair<FieldInfo>(Field, field)];
-      Owner.SystemBeforeSetValue(ownerField, value);
-    }
-
-    internal override sealed void SystemBeforeTupleChange()
-    {
-      if (Owner != null)
-        Owner.SystemBeforeTupleChange();
-    }
-
-    internal override sealed void SystemSetValue(FieldInfo field, object oldValue, object newValue)
-    {
-      if (!Session.IsSystemLogicOnly) {
-        if (CanBeValidated && Session.Domain.Configuration.AutoValidation)
-          this.Validate();
-        var subscriptionInfo = GetSubscription(EntityEventBroker.SetFieldEventKey);
-        if (subscriptionInfo.Second != null)
-          ((Action<Key, FieldInfo, FieldInfo, object, object>) subscriptionInfo.Second)
-            .Invoke(subscriptionInfo.First, Field, field, oldValue, newValue);
-
-        NotifyFieldChanged(field);
-        OnSetFieldValue(field, oldValue, newValue);
-      }
-      if (Owner == null)
-        return;
-      var ownerField = Owner.TypeInfo.StructureFieldMapping[new Pair<FieldInfo>(Field, field)];
-      Owner.SystemSetValue(ownerField, oldValue, newValue);
-    }
-
-    internal override sealed void SystemSetValueCompleted(FieldInfo field, object oldValue, object newValue, Exception exception)
-    {
-      if (Owner == null)
-        return;
-      var ownerField = Owner.TypeInfo.StructureFieldMapping[new Pair<FieldInfo>(Field, field)];
-      Owner.SystemSetValueCompleted(ownerField, oldValue, newValue, exception);
-    }
-
-    /// <inheritdoc/>
-    protected override sealed Pair<Key, Delegate> GetSubscription(object eventKey)
-    {
-      var entityKey = GetOwnerEntityKey(Owner);
-      if (entityKey!=null)
-        return new Pair<Key, Delegate>(entityKey,
-          Session.EntityEventBroker.GetSubscriber(entityKey, Field, eventKey));
-      return new Pair<Key, Delegate>(null, null);
-    }
-
-    #endregion
-
-    #region Equals & GetHashCode
-
-    /// <inheritdoc/>
-    public override bool Equals(object obj)
-    {
-      if (obj==null || !(obj is Structure)) {
-        return false;
-      }
-      return Equals((Structure) obj);
-    }
-
-    /// <inheritdoc/>
-    public bool Equals(Structure other)
-    {
-      if (other==null)
-        return false;
-      if (ReferenceEquals(this, other))
-        return true;
-      var thisIsBound = IsBoundToEntity;
-      var otherisBound = other.IsBoundToEntity;
-      if (thisIsBound || otherisBound)
-        return InnerEquals(other, thisIsBound, otherisBound);
-      return AdvancedComparer<Tuple>.Default.Equals(Tuple, other.Tuple);
-    }
-
-    [Transactional]
-    private bool InnerEquals(Structure other, bool thisIsBound, bool otherIsBound)
-    {
-      if (thisIsBound) {
-        EnsureIsFetched(Field);
-        if (Entity.IsRemoved)
-          throw new InvalidOperationException(Strings.ExEntityIsRemoved);
-      }
-      if (otherIsBound) {
-        other.EnsureIsFetched(other.Field);
-        if (other.Entity.IsRemoved)
-          throw new InvalidOperationException(Strings.ExEntityIsRemoved);
-      }
-      return AdvancedComparer<Tuple>.Default.Equals(Tuple, other.Tuple);
-    }
-
-    /// <inheritdoc/>
-    public override int GetHashCode()
-    {
-      return Tuple.GetHashCode();
-    }
-
-    #endregion
-
-    #region Private / internal methods
-
-    internal override sealed void EnsureIsFetched(FieldInfo field)
-    {
-      if (Owner!=null)
-        Owner.EnsureIsFetched(field);
-    }
-
-    private static Key GetOwnerEntityKey(Persistent owner)
-    {
-      var asFieldValueAdapter = owner as IFieldValueAdapter;
-      if (asFieldValueAdapter != null)
-        return GetOwnerEntityKey(asFieldValueAdapter.Owner);
-      return owner != null ? ((Entity) owner).Key : null;
-    }
-
-    #endregion
-
-
-    // Constructors
-
-    /// <summary>
-    /// <see cref="ClassDocTemplate.Ctor" copy="true"/>
-    /// </summary>
-    protected Structure()
-    {
-      typeInfo = GetTypeInfo();
-      tuple = typeInfo.TuplePrototype.Clone();
-      SystemBeforeInitialize(false);
-    }
-
-    /// <summary>
-    /// <see cref="ClassDocTemplate.Ctor" copy="true"/>
-    /// </summary>
-    /// <param name="data">Underlying <see cref="Tuple"/> value.</param>
-    protected Structure(Tuple data)
-    {
-      try {
-        typeInfo = GetTypeInfo();
-        tuple = data;
-        SystemBeforeInitialize(false);
-      }
-      catch (Exception error) {
-        InitializationError(GetType(), error); 
-        // GetType() call is correct here: no code will be executed further,
-        // if base constructor will fail, but since descendant's constructor is aspected,
-        // we must "simulate" its own call of InitializationError method.
-        throw;
-      }
-    }
-
-    /// <summary>
-    /// <see cref="ClassDocTemplate.Ctor" copy="true"/>
-    /// Used internally to initialize the structure on materialization.
-    /// </summary>
-    /// <param name="owner">The owner of this instance.</param>
-    /// <param name="field">The owner field that describes this instance.</param>
-    [Infrastructure]
-    protected Structure(Persistent owner, FieldInfo field)
-    {
-      try {
-        typeInfo = GetTypeInfo();
-        Owner = owner;
-        Field = field;
-        if (owner==null || field==null)
-          tuple = typeInfo.TuplePrototype.Clone();
-        else
-          tuple = field.ExtractValue(
-            new ReferencedTuple(() => Owner.Tuple));
-        SystemBeforeInitialize(true);
-        InitializeOnMaterialize();
-      }
-      catch (Exception error) {
-        InitializationErrorOnMaterialize(error);
-        throw;
-      }
-    }
-
-    /// <see cref="SerializableDocTemplate.Ctor" copy="true" />
-    [Infrastructure]
-    protected Structure(SerializationInfo info, StreamingContext context)
-    {
-      bool successfully = false;
-      try {
-        DeserializationContext.Demand().SetObjectData(this, info, context);
-        successfully = true;
-      }
-      finally {
-        LeaveCtorTransactionScope(successfully);
-      }
-    }
-  }
+// Copyright (C) 2003-2010 Xtensive LLC.
+// All rights reserved.
+// For conditions of distribution and use, see license.
+// Created by: Dmitri Maximov
+// Created:    2007.08.01
+
+using System;
+using System.ComponentModel;
+using System.Diagnostics;
+using System.Runtime.Serialization;
+using Xtensive.Core;
+using Xtensive.Core.Aspects;
+using Xtensive.Core.Comparison;
+using Xtensive.Core.Internals.DocTemplates;
+using Xtensive.Core.Tuples;
+using Xtensive.Storage.Serialization;
+using Xtensive.Storage.Services;
+using Tuple = Xtensive.Core.Tuples.Tuple;
+using Xtensive.Integrity.Validation;
+using Xtensive.Storage;
+using Xtensive.Storage.Model;
+using Xtensive.Storage.Resources;
+using Xtensive.Storage.Serialization;
+using Xtensive.Storage.Services;
+
+namespace Xtensive.Storage
+{
+  /// <summary>
+  /// Persistent type that has a value-type behavior.
+  /// </summary>
+  /// <remarks>
+  /// Like <see cref="Entity"/>, it supports inheritance and consists of one or more properties 
+  /// of value type, <see cref="Structure"/>, or <see cref="Entity"/> references.
+  /// However unlike entity, structure is not identified by <see cref="Key"/>
+  /// and has value type behavior: it can exist only inside entity, it is stored in
+  /// its owners space and cannot be referenced directly.
+  /// </remarks>
+  /// <example> In following example address fields (City, Street and Building) will be included in Person table.
+  /// <code>
+  /// public class Person : Entity
+  /// {
+  ///   [Field, Key]
+  ///   public int Id { get; set; }
+  /// 
+  ///   public string Name { get; set; }
+  /// 
+  ///   public Address Address { get; set; }
+  /// }
+  /// 
+  /// public class Address : Structure
+  /// {
+  ///   [Field]
+  ///   public City City { get; set; }
+  ///   
+  ///   [Field]
+  ///   public string Street { get; set; }
+  /// 
+  ///   [Field]
+  ///   public string Building { get; set; }
+  /// }
+  /// </code>
+  /// </example>
+  [SystemType]
+  [StructureAspect]
+  public abstract class Structure : Persistent,
+    IEquatable<Structure>,
+    IFieldValueAdapter
+  {
+    private readonly Tuple tuple;
+    private readonly TypeInfo typeInfo;
+    private Persistent owner;
+    private Entity entity;
+
+    /// <inheritdoc/>
+    public override TypeInfo TypeInfo {
+      [DebuggerStepThrough]
+      get { return typeInfo; }
+    }
+
+    /// <inheritdoc/>
+    [Infrastructure]
+    public Persistent Owner
+    {
+      get { return owner; }
+      private set {
+        entity = null;
+        owner = value;
+      }
+    }
+
+    /// <inheritdoc/>
+    [Infrastructure]
+    public FieldInfo Field { get; private set; }
+
+    /// <summary>
+    /// Gets the entity.
+    /// </summary>
+    [Infrastructure]
+    public Entity Entity
+    {
+      get
+      {
+        if (Owner == null)
+          return null;
+        return entity ?? (entity = (Owner as Entity) ?? ((Structure) Owner).Entity);
+      }
+    }
+
+    /// <summary>
+    /// Gets a value indicating whether this <see cref="Structure"/> instance is bound to entity.
+    /// </summary>
+    [Infrastructure]
+    public bool IsBoundToEntity {
+      get {
+        return (Owner!=null) && ((Owner is Entity) || ((Structure) Owner).IsBoundToEntity);
+      }
+    }
+
+    /// <inheritdoc/>
+    protected internal override sealed Tuple Tuple {
+      [DebuggerStepThrough]
+      get { return tuple; }
+    }
+
+    /// <inheritdoc/> 
+    protected internal override sealed bool CanBeValidated {
+      get { return IsBoundToEntity; }
+    }
+
+    /// <inheritdoc/>
+    public override sealed event PropertyChangedEventHandler PropertyChanged {
+      add {
+        Session.EntityEventBroker.AddSubscriber(GetOwnerEntityKey(Owner), Field,
+          EntityEventBroker.PropertyChangedEventKey, value);
+      }
+      remove {
+        Session.EntityEventBroker.RemoveSubscriber(GetOwnerEntityKey(Owner), Field,
+         EntityEventBroker.PropertyChangedEventKey, value);
+      }
+    }
+
+    #region System-level event-like members & GetSubscription members
+
+    internal override sealed void SystemBeforeInitialize(bool materialize)
+    {
+      if (Session.IsSystemLogicOnly)
+        return;
+      var subscriptionInfo = GetSubscription(EntityEventBroker.InitializingPersistentEventKey);
+      if (subscriptionInfo.Second!=null)
+        ((Action<Key, FieldInfo>) subscriptionInfo.Second)
+          .Invoke(subscriptionInfo.First, Field);
+    }
+
+    internal sealed override void SystemInitialize(bool materialize)
+    {
+      if (Session.IsSystemLogicOnly)
+        return;
+
+      var subscriptionInfo = GetSubscription(EntityEventBroker.InitializePersistentEventKey);
+      if (subscriptionInfo.Second!=null)
+        ((Action<Key, FieldInfo>) subscriptionInfo.Second)
+          .Invoke(subscriptionInfo.First, Field);
+      OnInitialize();
+      if (!materialize && CanBeValidated && Session.Domain.Configuration.AutoValidation)
+        this.Validate();
+    }
+
+    internal override sealed void SystemInitializationError(Exception error)
+    {
+      if (Session.IsSystemLogicOnly)
+        return;
+      var subscriptionInfo = GetSubscription(EntityEventBroker.InitializationErrorPersistentEventKey);
+      if (subscriptionInfo.Second!=null)
+        ((Action<Key>) subscriptionInfo.Second)
+          .Invoke(subscriptionInfo.First);
+      OnInitializationError(error);
+    }
+
+    internal override sealed void SystemBeforeGetValue(FieldInfo field)
+    {
+      if (!Session.IsSystemLogicOnly) {
+        var subscriptionInfo = GetSubscription(EntityEventBroker.GettingFieldEventKey);
+        if (subscriptionInfo.Second!=null)
+          ((Action<Key, FieldInfo, FieldInfo>) subscriptionInfo.Second)
+            .Invoke(subscriptionInfo.First, Field, field);
+        OnGettingFieldValue(field);
+      }
+      if (Owner == null) 
+        return;
+      var ownerField = Owner.TypeInfo.StructureFieldMapping[new Pair<FieldInfo>(Field, field)];
+      Owner.SystemBeforeGetValue(ownerField);
+    }
+
+    internal override sealed void SystemGetValue(FieldInfo field, object value)
+    {
+      if (!Session.IsSystemLogicOnly) {
+        var subscriptionInfo = GetSubscription(EntityEventBroker.GetFieldEventKey);
+        if (subscriptionInfo.Second != null)
+          ((Action<Key, FieldInfo, FieldInfo, object>) subscriptionInfo.Second)
+            .Invoke(subscriptionInfo.First, Field, field, value);
+        OnGetFieldValue(Field, value);
+      }
+      if (Owner == null)
+        return;
+      var ownerField = Owner.TypeInfo.StructureFieldMapping[new Pair<FieldInfo>(Field, field)];
+      Owner.SystemGetValue(ownerField, value);
+    }
+
+    internal override sealed void SystemGetValueCompleted(FieldInfo field, object value, Exception exception)
+    {
+      if (Owner == null)
+        return;
+      var ownerField = Owner.TypeInfo.StructureFieldMapping[new Pair<FieldInfo>(Field, field)];
+      Owner.SystemGetValueCompleted(ownerField, value, exception);
+    }
+
+    internal override sealed void SystemSetValueAttempt(FieldInfo field, object value)
+    {
+      if (!Session.IsSystemLogicOnly)
+      {
+        var subscriptionInfo = GetSubscription(EntityEventBroker.SettingFieldAttemptEventKey);
+        if (subscriptionInfo.Second != null)
+          ((Action<Key, FieldInfo, FieldInfo, object>)subscriptionInfo.Second)
+            .Invoke(subscriptionInfo.First, Field, field, value);
+        OnSettingFieldValue(field, value);
+      }
+      if (Owner == null)
+        return;
+      var ownerField = Owner.TypeInfo.StructureFieldMapping[new Pair<FieldInfo>(Field, field)];
+      Owner.SystemSetValueAttempt(ownerField, value);
+    }
+
+    internal override sealed void SystemBeforeSetValue(FieldInfo field, object value)
+    {
+      if (!Session.IsSystemLogicOnly) {
+        var subscriptionInfo = GetSubscription(EntityEventBroker.SettingFieldEventKey);
+        if (subscriptionInfo.Second != null)
+          ((Action<Key, FieldInfo, FieldInfo, object>) subscriptionInfo.Second)
+            .Invoke(subscriptionInfo.First, Field, field, value);
+        OnSettingFieldValue(field, value);
+      }
+      if (Owner == null)
+        return;
+      var ownerField = Owner.TypeInfo.StructureFieldMapping[new Pair<FieldInfo>(Field, field)];
+      Owner.SystemBeforeSetValue(ownerField, value);
+    }
+
+    internal override sealed void SystemBeforeTupleChange()
+    {
+      if (Owner != null)
+        Owner.SystemBeforeTupleChange();
+    }
+
+    internal override sealed void SystemSetValue(FieldInfo field, object oldValue, object newValue)
+    {
+      if (!Session.IsSystemLogicOnly) {
+        if (CanBeValidated && Session.Domain.Configuration.AutoValidation)
+          this.Validate();
+        var subscriptionInfo = GetSubscription(EntityEventBroker.SetFieldEventKey);
+        if (subscriptionInfo.Second != null)
+          ((Action<Key, FieldInfo, FieldInfo, object, object>) subscriptionInfo.Second)
+            .Invoke(subscriptionInfo.First, Field, field, oldValue, newValue);
+
+        NotifyFieldChanged(field);
+        OnSetFieldValue(field, oldValue, newValue);
+      }
+      if (Owner == null)
+        return;
+      var ownerField = Owner.TypeInfo.StructureFieldMapping[new Pair<FieldInfo>(Field, field)];
+      Owner.SystemSetValue(ownerField, oldValue, newValue);
+    }
+
+    internal override sealed void SystemSetValueCompleted(FieldInfo field, object oldValue, object newValue, Exception exception)
+    {
+      if (Owner == null)
+        return;
+      var ownerField = Owner.TypeInfo.StructureFieldMapping[new Pair<FieldInfo>(Field, field)];
+      Owner.SystemSetValueCompleted(ownerField, oldValue, newValue, exception);
+    }
+
+    /// <inheritdoc/>
+    protected override sealed Pair<Key, Delegate> GetSubscription(object eventKey)
+    {
+      var entityKey = GetOwnerEntityKey(Owner);
+      if (entityKey!=null)
+        return new Pair<Key, Delegate>(entityKey,
+          Session.EntityEventBroker.GetSubscriber(entityKey, Field, eventKey));
+      return new Pair<Key, Delegate>(null, null);
+    }
+
+    #endregion
+
+    #region Equals & GetHashCode
+
+    /// <inheritdoc/>
+    public override bool Equals(object obj)
+    {
+      if (obj==null || !(obj is Structure)) {
+        return false;
+      }
+      return Equals((Structure) obj);
+    }
+
+    /// <inheritdoc/>
+    public bool Equals(Structure other)
+    {
+      if (other==null)
+        return false;
+      if (ReferenceEquals(this, other))
+        return true;
+      var thisIsBound = IsBoundToEntity;
+      var otherisBound = other.IsBoundToEntity;
+      if (thisIsBound || otherisBound)
+        return InnerEquals(other, thisIsBound, otherisBound);
+      return AdvancedComparer<Tuple>.Default.Equals(Tuple, other.Tuple);
+    }
+
+    [Transactional]
+    private bool InnerEquals(Structure other, bool thisIsBound, bool otherIsBound)
+    {
+      if (thisIsBound) {
+        EnsureIsFetched(Field);
+        if (Entity.IsRemoved)
+          throw new InvalidOperationException(Strings.ExEntityIsRemoved);
+      }
+      if (otherIsBound) {
+        other.EnsureIsFetched(other.Field);
+        if (other.Entity.IsRemoved)
+          throw new InvalidOperationException(Strings.ExEntityIsRemoved);
+      }
+      return AdvancedComparer<Tuple>.Default.Equals(Tuple, other.Tuple);
+    }
+
+    /// <inheritdoc/>
+    public override int GetHashCode()
+    {
+      return Tuple.GetHashCode();
+    }
+
+    #endregion
+
+    #region Private / internal methods
+
+    internal override sealed void EnsureIsFetched(FieldInfo field)
+    {
+      if (Owner!=null)
+        Owner.EnsureIsFetched(field);
+    }
+
+    private static Key GetOwnerEntityKey(Persistent owner)
+    {
+      var asFieldValueAdapter = owner as IFieldValueAdapter;
+      if (asFieldValueAdapter != null)
+        return GetOwnerEntityKey(asFieldValueAdapter.Owner);
+      return owner != null ? ((Entity) owner).Key : null;
+    }
+
+    #endregion
+
+
+    // Constructors
+
+    /// <summary>
+    /// <see cref="ClassDocTemplate.Ctor" copy="true"/>
+    /// </summary>
+    protected Structure()
+    {
+      typeInfo = GetTypeInfo();
+      tuple = typeInfo.TuplePrototype.Clone();
+      SystemBeforeInitialize(false);
+    }
+
+    /// <summary>
+    /// <see cref="ClassDocTemplate.Ctor" copy="true"/>
+    /// </summary>
+    /// <param name="data">Underlying <see cref="Tuple"/> value.</param>
+    protected Structure(Tuple data)
+    {
+      try {
+        typeInfo = GetTypeInfo();
+        tuple = data;
+        SystemBeforeInitialize(false);
+      }
+      catch (Exception error) {
+        InitializationError(GetType(), error); 
+        // GetType() call is correct here: no code will be executed further,
+        // if base constructor will fail, but since descendant's constructor is aspected,
+        // we must "simulate" its own call of InitializationError method.
+        throw;
+      }
+    }
+
+    /// <summary>
+    /// <see cref="ClassDocTemplate.Ctor" copy="true"/>
+    /// Used internally to initialize the structure on materialization.
+    /// </summary>
+    /// <param name="owner">The owner of this instance.</param>
+    /// <param name="field">The owner field that describes this instance.</param>
+    [Infrastructure]
+    protected Structure(Persistent owner, FieldInfo field)
+    {
+      try {
+        typeInfo = GetTypeInfo();
+        Owner = owner;
+        Field = field;
+        if (owner==null || field==null)
+          tuple = typeInfo.TuplePrototype.Clone();
+        else
+          tuple = field.ExtractValue(
+            new ReferencedTuple(() => Owner.Tuple));
+        SystemBeforeInitialize(true);
+        InitializeOnMaterialize();
+      }
+      catch (Exception error) {
+        InitializationErrorOnMaterialize(error);
+        throw;
+      }
+    }
+
+    /// <see cref="SerializableDocTemplate.Ctor" copy="true" />
+    [Infrastructure]
+    protected Structure(SerializationInfo info, StreamingContext context)
+    {
+      bool successfully = false;
+      try {
+        DeserializationContext.Demand().SetObjectData(this, info, context);
+        successfully = true;
+      }
+      finally {
+        LeaveCtorTransactionScope(successfully);
+      }
+    }
+  }
 }