// Copyright (C) 2003-2010 Xtensive LLC.
// All rights reserved.
// For conditions of distribution and use, see license.
// Created by: Alex Yakunin
// Created:    2010.03.01

using System;
using System.Collections.Generic;
using Xtensive.Core;
using Xtensive.Core.Aspects;
using Xtensive.Core.Internals.DocTemplates;
using Xtensive.Core.Tuples.Transform;
using System.Linq;

namespace Xtensive.Storage
{
  /// <summary>
  /// A service listening to entity change-related events in <see cref="Session"/>
  /// and writing the information on their original version to <see cref="Versions"/> set
  /// (<see cref="VersionSet"/>).
  /// </summary>
  [Infrastructure]
  public sealed class VersionCapturer : SessionBound, 
    IDisposable
  {
    private readonly VersionSet materializedVersions = new VersionSet();
    private readonly VersionSet modifiedVersions = new VersionSet();
    private readonly List<Key> removedKeys = new List<Key>();

    /// <summary>
    /// Gets the version set updated by this service.
    /// </summary>
    public VersionSet Versions { get; private set; }

    #region Session event handlers

    private void EntityMaterialized(object sender, EntityEventArgs e)
    {
      materializedVersions.Add(e.Entity, true);
    }

    private void TransactionRollbacked(object sender, TransactionEventArgs transactionEventArgs)
    {
      removedKeys.Clear();
      modifiedVersions.Clear();
    }

    private void TransactionCommitted(object sender, TransactionEventArgs transactionEventArgs)
    {
      if (transactionEventArgs.Transaction.IsNested)
        return;
      Versions.MergeWith(materializedVersions, Session);
      Versions.MergeWith(modifiedVersions, Session);
      foreach (var key in removedKeys)
        Versions.Remove(key);
      materializedVersions.Clear();
      modifiedVersions.Clear();
      removedKeys.Clear();
    }

    private void TransactionOpened(object sender, TransactionEventArgs transactionEventArgs)
    {
      if (transactionEventArgs.Transaction.IsNested)
        return;
      Versions.MergeWith(materializedVersions, Session);
      materializedVersions.Clear();
    }

    private void Persisting(object sender, EventArgs eventArgs)
    {
      var registry = Session.EntityChangeRegistry;
      var modifiedStates = registry.GetItems(PersistenceState.Modified)
        .Concat(registry.GetItems(PersistenceState.New));
      foreach (var state in modifiedStates) {
        var versionTuple = state.Type.VersionExtractor.Apply(TupleTransformType.Tuple, state.Tuple);
        modifiedVersions.Add(state.Key, new VersionInfo(versionTuple), true);
      }
      removedKeys.AddRange(registry.GetItems(PersistenceState.Removed).Select(s => s.Key));
    }

    #endregion

    #region Private methods

    private void AttachEventHandlers()
    {
<<<<<<< HEAD
      Session.SystemEvents.EntityMaterialized += EntityMaterialized;
      Session.SystemEvents.EntityChanging += EntityChanging;
      Session.SystemEvents.EntityRemoving += EntityRemoving;
      Session.SystemEvents.EntityCreated += EntityCreated;
=======
      Session.TransactionOpened += TransactionOpened;
      Session.TransactionCommitted +=TransactionCommitted;
      Session.TransactionRollbacked += TransactionRollbacked;
      Session.EntityMaterialized += EntityMaterialized;
      Session.Persisting += Persisting;
>>>>>>> b3ed4298
    }

    private void DetachEventHandlers()
    {
<<<<<<< HEAD
      Session.SystemEvents.EntityMaterialized -= EntityMaterialized;
      Session.SystemEvents.EntityChanging -= EntityChanging;
      Session.SystemEvents.EntityRemoving -= EntityRemoving;
      Session.SystemEvents.EntityCreated -= EntityCreated;
=======
      Session.TransactionOpened -= TransactionOpened;
      Session.TransactionCommitted -= TransactionCommitted;
      Session.TransactionRollbacked -= TransactionRollbacked;
      Session.EntityMaterialized -= EntityMaterialized;
      Session.Persisting -= Persisting;
>>>>>>> b3ed4298
    }

    #endregion

    // Factory methods

    /// <summary>
    /// Attaches the version capturer to the current session.
    /// </summary>
    /// <param name="versions">The <see cref="VersionSet"/> to append captured versions to.</param>
    /// <returns>
    /// A newly created <see cref="VersionCapturer"/> attached
    /// to the current session.
    /// </returns>
    public static VersionCapturer Attach(VersionSet versions)
    {
      return Attach(Session.Demand(), versions);
    }

    /// <summary>
    /// Attaches the version capturer to the current session.
    /// </summary>
    /// <param name="session">The session to attach the capturer to.</param>
    /// <param name="versions">The <see cref="VersionSet"/> to append captured versions to.</param>
    /// <returns>
    /// A newly created <see cref="VersionCapturer"/> attached
    /// to the specified <paramref name="session"/>.
    /// </returns>
    public static VersionCapturer Attach(Session session, VersionSet versions)
    {
      return new VersionCapturer(session, versions);
    }


    // Constructors

    private VersionCapturer(Session session, VersionSet versions)
      : base(session)
    {
      ArgumentValidator.EnsureArgumentNotNull(versions, "versions");
      Versions = versions;
      AttachEventHandlers();
    }

    // Dispose
    
    /// <see cref="DisposableDocTemplate.Dispose()" copy="true"/>
    public void Dispose()
    {
      DetachEventHandlers();
    }
  }
}<|MERGE_RESOLUTION|>--- conflicted
+++ resolved
@@ -1,167 +1,153 @@
-// Copyright (C) 2003-2010 Xtensive LLC.
-// All rights reserved.
-// For conditions of distribution and use, see license.
-// Created by: Alex Yakunin
-// Created:    2010.03.01
-
-using System;
-using System.Collections.Generic;
-using Xtensive.Core;
-using Xtensive.Core.Aspects;
-using Xtensive.Core.Internals.DocTemplates;
-using Xtensive.Core.Tuples.Transform;
-using System.Linq;
-
-namespace Xtensive.Storage
-{
-  /// <summary>
-  /// A service listening to entity change-related events in <see cref="Session"/>
-  /// and writing the information on their original version to <see cref="Versions"/> set
-  /// (<see cref="VersionSet"/>).
-  /// </summary>
-  [Infrastructure]
-  public sealed class VersionCapturer : SessionBound, 
-    IDisposable
-  {
-    private readonly VersionSet materializedVersions = new VersionSet();
-    private readonly VersionSet modifiedVersions = new VersionSet();
-    private readonly List<Key> removedKeys = new List<Key>();
-
-    /// <summary>
-    /// Gets the version set updated by this service.
-    /// </summary>
-    public VersionSet Versions { get; private set; }
-
-    #region Session event handlers
-
-    private void EntityMaterialized(object sender, EntityEventArgs e)
-    {
-      materializedVersions.Add(e.Entity, true);
-    }
-
-    private void TransactionRollbacked(object sender, TransactionEventArgs transactionEventArgs)
-    {
-      removedKeys.Clear();
-      modifiedVersions.Clear();
-    }
-
-    private void TransactionCommitted(object sender, TransactionEventArgs transactionEventArgs)
-    {
-      if (transactionEventArgs.Transaction.IsNested)
-        return;
-      Versions.MergeWith(materializedVersions, Session);
-      Versions.MergeWith(modifiedVersions, Session);
-      foreach (var key in removedKeys)
-        Versions.Remove(key);
-      materializedVersions.Clear();
-      modifiedVersions.Clear();
-      removedKeys.Clear();
-    }
-
-    private void TransactionOpened(object sender, TransactionEventArgs transactionEventArgs)
-    {
-      if (transactionEventArgs.Transaction.IsNested)
-        return;
-      Versions.MergeWith(materializedVersions, Session);
-      materializedVersions.Clear();
-    }
-
-    private void Persisting(object sender, EventArgs eventArgs)
-    {
-      var registry = Session.EntityChangeRegistry;
-      var modifiedStates = registry.GetItems(PersistenceState.Modified)
-        .Concat(registry.GetItems(PersistenceState.New));
-      foreach (var state in modifiedStates) {
-        var versionTuple = state.Type.VersionExtractor.Apply(TupleTransformType.Tuple, state.Tuple);
-        modifiedVersions.Add(state.Key, new VersionInfo(versionTuple), true);
-      }
-      removedKeys.AddRange(registry.GetItems(PersistenceState.Removed).Select(s => s.Key));
-    }
-
-    #endregion
-
-    #region Private methods
-
-    private void AttachEventHandlers()
-    {
-<<<<<<< HEAD
-      Session.SystemEvents.EntityMaterialized += EntityMaterialized;
-      Session.SystemEvents.EntityChanging += EntityChanging;
-      Session.SystemEvents.EntityRemoving += EntityRemoving;
-      Session.SystemEvents.EntityCreated += EntityCreated;
-=======
-      Session.TransactionOpened += TransactionOpened;
-      Session.TransactionCommitted +=TransactionCommitted;
-      Session.TransactionRollbacked += TransactionRollbacked;
-      Session.EntityMaterialized += EntityMaterialized;
-      Session.Persisting += Persisting;
->>>>>>> b3ed4298
-    }
-
-    private void DetachEventHandlers()
-    {
-<<<<<<< HEAD
-      Session.SystemEvents.EntityMaterialized -= EntityMaterialized;
-      Session.SystemEvents.EntityChanging -= EntityChanging;
-      Session.SystemEvents.EntityRemoving -= EntityRemoving;
-      Session.SystemEvents.EntityCreated -= EntityCreated;
-=======
-      Session.TransactionOpened -= TransactionOpened;
-      Session.TransactionCommitted -= TransactionCommitted;
-      Session.TransactionRollbacked -= TransactionRollbacked;
-      Session.EntityMaterialized -= EntityMaterialized;
-      Session.Persisting -= Persisting;
->>>>>>> b3ed4298
-    }
-
-    #endregion
-
-    // Factory methods
-
-    /// <summary>
-    /// Attaches the version capturer to the current session.
-    /// </summary>
-    /// <param name="versions">The <see cref="VersionSet"/> to append captured versions to.</param>
-    /// <returns>
-    /// A newly created <see cref="VersionCapturer"/> attached
-    /// to the current session.
-    /// </returns>
-    public static VersionCapturer Attach(VersionSet versions)
-    {
-      return Attach(Session.Demand(), versions);
-    }
-
-    /// <summary>
-    /// Attaches the version capturer to the current session.
-    /// </summary>
-    /// <param name="session">The session to attach the capturer to.</param>
-    /// <param name="versions">The <see cref="VersionSet"/> to append captured versions to.</param>
-    /// <returns>
-    /// A newly created <see cref="VersionCapturer"/> attached
-    /// to the specified <paramref name="session"/>.
-    /// </returns>
-    public static VersionCapturer Attach(Session session, VersionSet versions)
-    {
-      return new VersionCapturer(session, versions);
-    }
-
-
-    // Constructors
-
-    private VersionCapturer(Session session, VersionSet versions)
-      : base(session)
-    {
-      ArgumentValidator.EnsureArgumentNotNull(versions, "versions");
-      Versions = versions;
-      AttachEventHandlers();
-    }
-
-    // Dispose
-    
-    /// <see cref="DisposableDocTemplate.Dispose()" copy="true"/>
-    public void Dispose()
-    {
-      DetachEventHandlers();
-    }
-  }
+// Copyright (C) 2003-2010 Xtensive LLC.
+// All rights reserved.
+// For conditions of distribution and use, see license.
+// Created by: Alex Yakunin
+// Created:    2010.03.01
+
+using System;
+using System.Collections.Generic;
+using Xtensive.Core;
+using Xtensive.Core.Aspects;
+using Xtensive.Core.Internals.DocTemplates;
+using Xtensive.Core.Tuples.Transform;
+using System.Linq;
+
+namespace Xtensive.Storage
+{
+  /// <summary>
+  /// A service listening to entity change-related events in <see cref="Session"/>
+  /// and writing the information on their original version to <see cref="Versions"/> set
+  /// (<see cref="VersionSet"/>).
+  /// </summary>
+  [Infrastructure]
+  public sealed class VersionCapturer : SessionBound, 
+    IDisposable
+  {
+    private readonly VersionSet materializedVersions = new VersionSet();
+    private readonly VersionSet modifiedVersions = new VersionSet();
+    private readonly List<Key> removedKeys = new List<Key>();
+
+    /// <summary>
+    /// Gets the version set updated by this service.
+    /// </summary>
+    public VersionSet Versions { get; private set; }
+
+    #region Session event handlers
+
+    private void EntityMaterialized(object sender, EntityEventArgs e)
+    {
+      materializedVersions.Add(e.Entity, true);
+    }
+
+    private void TransactionRollbacked(object sender, TransactionEventArgs transactionEventArgs)
+    {
+      removedKeys.Clear();
+      modifiedVersions.Clear();
+    }
+
+    private void TransactionCommitted(object sender, TransactionEventArgs transactionEventArgs)
+    {
+      if (transactionEventArgs.Transaction.IsNested)
+        return;
+      Versions.MergeWith(materializedVersions, Session);
+      Versions.MergeWith(modifiedVersions, Session);
+      foreach (var key in removedKeys)
+        Versions.Remove(key);
+      materializedVersions.Clear();
+      modifiedVersions.Clear();
+      removedKeys.Clear();
+    }
+
+    private void TransactionOpened(object sender, TransactionEventArgs transactionEventArgs)
+    {
+      if (transactionEventArgs.Transaction.IsNested)
+        return;
+      Versions.MergeWith(materializedVersions, Session);
+      materializedVersions.Clear();
+    }
+
+    private void Persisting(object sender, EventArgs eventArgs)
+    {
+      var registry = Session.EntityChangeRegistry;
+      var modifiedStates = registry.GetItems(PersistenceState.Modified)
+        .Concat(registry.GetItems(PersistenceState.New));
+      foreach (var state in modifiedStates) {
+        var versionTuple = state.Type.VersionExtractor.Apply(TupleTransformType.Tuple, state.Tuple);
+        modifiedVersions.Add(state.Key, new VersionInfo(versionTuple), true);
+      }
+      removedKeys.AddRange(registry.GetItems(PersistenceState.Removed).Select(s => s.Key));
+    }
+
+    #endregion
+
+    #region Private methods
+
+    private void AttachEventHandlers()
+    {
+      Session.SystemEvents.TransactionOpened += TransactionOpened;
+      Session.SystemEvents.TransactionCommitted +=TransactionCommitted;
+      Session.SystemEvents.TransactionRollbacked += TransactionRollbacked;
+      Session.SystemEvents.EntityMaterialized += EntityMaterialized;
+      Session.SystemEvents.Persisting += Persisting;
+    }
+
+    private void DetachEventHandlers()
+    {
+      Session.SystemEvents.TransactionOpened -= TransactionOpened;
+      Session.SystemEvents.TransactionCommitted -= TransactionCommitted;
+      Session.SystemEvents.TransactionRollbacked -= TransactionRollbacked;
+      Session.SystemEvents.EntityMaterialized -= EntityMaterialized;
+      Session.SystemEvents.Persisting -= Persisting;
+    }
+
+    #endregion
+
+    // Factory methods
+
+    /// <summary>
+    /// Attaches the version capturer to the current session.
+    /// </summary>
+    /// <param name="versions">The <see cref="VersionSet"/> to append captured versions to.</param>
+    /// <returns>
+    /// A newly created <see cref="VersionCapturer"/> attached
+    /// to the current session.
+    /// </returns>
+    public static VersionCapturer Attach(VersionSet versions)
+    {
+      return Attach(Session.Demand(), versions);
+    }
+
+    /// <summary>
+    /// Attaches the version capturer to the current session.
+    /// </summary>
+    /// <param name="session">The session to attach the capturer to.</param>
+    /// <param name="versions">The <see cref="VersionSet"/> to append captured versions to.</param>
+    /// <returns>
+    /// A newly created <see cref="VersionCapturer"/> attached
+    /// to the specified <paramref name="session"/>.
+    /// </returns>
+    public static VersionCapturer Attach(Session session, VersionSet versions)
+    {
+      return new VersionCapturer(session, versions);
+    }
+
+
+    // Constructors
+
+    private VersionCapturer(Session session, VersionSet versions)
+      : base(session)
+    {
+      ArgumentValidator.EnsureArgumentNotNull(versions, "versions");
+      Versions = versions;
+      AttachEventHandlers();
+    }
+
+    // Dispose
+    
+    /// <see cref="DisposableDocTemplate.Dispose()" copy="true"/>
+    public void Dispose()
+    {
+      DetachEventHandlers();
+    }
+  }
 }