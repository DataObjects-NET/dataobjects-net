// Copyright (C) 2003-2010 Xtensive LLC.
// All rights reserved.
// For conditions of distribution and use, see license.
// Created by: Dmitri Maximov
// Created:    2007.08.01

using System;
using System.Collections.Generic;
using System.ComponentModel;
using System.Diagnostics;
using System.Linq;
using System.Runtime.Serialization;
using System.Security;
using System.Security.Permissions;
using Xtensive.Core;
using Xtensive.Core.Aspects;
using Xtensive.Core.Caching;
using Xtensive.Core.Collections;
using Xtensive.Core.Internals.DocTemplates;
using Xtensive.Core.Parameters;
using Xtensive.Core.Reflection;
using Xtensive.Core.Tuples;
using Tuple = Xtensive.Core.Tuples.Tuple;
using Xtensive.Core.Tuples.Transform;
using Xtensive.Integrity.Validation;
using Xtensive.Storage.Internals;
using Xtensive.Storage.Internals.Prefetch;
using Xtensive.Storage.Model;
using Xtensive.Storage.Operations;
using Xtensive.Storage.PairIntegrity;
using Xtensive.Storage.Resources;
using Xtensive.Storage.Rse;
using Xtensive.Storage.Rse.Providers.Compilable;
using Xtensive.Storage.Serialization;
using Xtensive.Storage.Services;
using FieldInfo=Xtensive.Storage.Model.FieldInfo;

namespace Xtensive.Storage
{
  /// <summary>
  /// Base class for all entities in a model.
  /// </summary>
  /// <remarks>
  /// <para>
  /// <see cref="Entity"/> class encapsulates infrastructure to store persistent transactional data.
  /// It has <see cref="Key"/> property that uniquely identifies the instance within its <see cref="Session"/>.
  /// </para>
  /// <para>All entities in a model should be inherited from this class.
  /// </para>
  /// </remarks>
  /// <example>
  /// <code>
  /// [HierarchyRoot]
  /// public class Customer : Entity
  /// {
  ///   [Field, Key]
  ///   public int Id { get; set; }
  ///   
  ///   [Field]
  ///   public string Name { get; set; }
  /// }
  /// </code>
  /// </example>
  /// <seealso cref="Structure">Structure class</seealso>
  /// <seealso cref="EntitySet{TItem}"><c>EntitySet</c> class</seealso>
  [Serializable]
  [SystemType]
  [DebuggerDisplay("{Key}")]
  [EntityAspect]
  public abstract class Entity : Persistent,
    IEntity,
    ISerializable,
    IDeserializationCallback
  {
    private static readonly Parameter<Tuple> keyParameter = new Parameter<Tuple>(WellKnown.KeyFieldName);

    #region Internal properties

    internal EntityState State { get; set; }

    /// <exception cref="Exception">Property is already initialized.</exception>
    public int TypeId
    {
      [DebuggerStepThrough]
      get { return GetFieldValue<int>(WellKnown.TypeIdFieldName); }
    }

    #endregion

    #region Properties: Key, Type, Tuple, PersistenceState, VersionInfo, etc.

    /// <summary>
    /// Gets the <see cref="Key"/> that identifies this entity.
    /// </summary>
    [Infrastructure]
    public Key Key
    {
      [DebuggerStepThrough]
      get { return State.Key; }
    }

    /// <inheritdoc/>
    public VersionInfo VersionInfo {
      get {
        if (TypeInfo.HasVersionRoots) {
          var version = new VersionInfo();
          foreach (var root in ((IHasVersionRoots) this).GetVersionRoots()) {
            if (root is IHasVersionRoots)
              throw new InvalidOperationException(Strings.ExVersionRootObjectCantImplementIHasVersionRoots);
            version = version.Combine(root.Key, root.VersionInfo);
          }
          return version;
        }
        if (TypeInfo.VersionExtractor==null)
          return new VersionInfo(); // returns empty VersionInfo
        var tuple = State.Tuple;
        var versionColumns = TypeInfo.GetVersionColumns();
        List<PrefetchFieldDescriptor> columnsToPrefetch = null;
        foreach (var pair in versionColumns) {
          if (!tuple.GetFieldState(pair.Second).IsAvailable()) {
            if (columnsToPrefetch==null)
              columnsToPrefetch = new List<PrefetchFieldDescriptor>();
            columnsToPrefetch.Add(new PrefetchFieldDescriptor(pair.First.Field));
          }
        }
        if (columnsToPrefetch!=null) {
          Session.Handler.Prefetch(Key, TypeInfo, new FieldDescriptorCollection(columnsToPrefetch));
          Session.Handler.ExecutePrefetchTasks(true);
        }
        var versionTuple = TypeInfo.VersionExtractor.Apply(TupleTransformType.Tuple, State.Tuple);
        return new VersionInfo(versionTuple);
      }
    }

    /// <inheritdoc/>
    public override sealed TypeInfo TypeInfo
    {
      [DebuggerStepThrough]
      get { return State.Type; }
    }

    /// <inheritdoc/>
    protected internal override sealed Tuple Tuple
    {
      [DebuggerStepThrough]
      get { return State.Tuple; }
    }

    /// <summary>
    /// Gets persistence state of the entity.
    /// </summary>
    [Infrastructure]
    public PersistenceState PersistenceState
    {
      [DebuggerStepThrough]
      get { return State.PersistenceState; }
    }

    /// <inheritdoc/>
    public bool IsRemoved {
      get {
        if (Session == null || State == null)
          return true;
        if (Session.IsPersisting)
          // Removed = "already removed from storage" here
          return State.IsNotAvailable;
          // Removed = "either already removed, or marked as removed" here
        return State.IsNotAvailableOrMarkedAsRemoved;
      }
    }

    #endregion

    #region IIdentified members

    /// <inheritdoc/>
    [Infrastructure] // Proxy
      Key IIdentified<Key>.Identifier
    {
      [DebuggerStepThrough]
      get { return Key; }
    }

    /// <inheritdoc/>
    [Infrastructure] // Proxy
      object IIdentified.Identifier
    {
      [DebuggerStepThrough]
      get { return Key; }
    }

    #endregion

    #region IHasVersion members

    /// <inheritdoc/>
    [Infrastructure]
    VersionInfo IHasVersion<VersionInfo>.Version {
      [DebuggerStepThrough]
      get { return VersionInfo; }
    }

    /// <inheritdoc/>
    [Infrastructure]
    object IHasVersion.Version {
      [DebuggerStepThrough]
      get { return VersionInfo; }
    }

    #endregion

    #region Public members

    /// <inheritdoc/>
    public override sealed event PropertyChangedEventHandler PropertyChanged
    {
      add {
        Session.EntityEventBroker.AddSubscriber(
          Key, EntityEventBroker.PropertyChangedEventKey, value);
      }
      remove {
        Session.EntityEventBroker.RemoveSubscriber(Key, 
          EntityEventBroker.PropertyChangedEventKey, value);
      }
    }

    /// <summary>
    /// Removes this entity.
    /// </summary>
    /// <exception cref="ReferentialIntegrityException">
    /// Entity is associated with another entity with <see cref="OnRemoveAction.Deny"/> on-remove action.</exception>
    /// <seealso cref="IsRemoved"/>
    public void Remove()
    {
      Session.RemovalProcessor.Remove(EnumerableUtils.One(this));
    }

    /// <summary>
    /// Register the entity in removing queue. Removal operation will be postponed 
    /// until <see cref="Session.Persist"/> method is called; some query is executed 
    /// or current transaction is being committed.
    /// </summary>
    public void RemoveLater()
    {
      Session.RemovalProcessor.EnqueueForRemoval(EnumerableUtils.One(this));
    }

    /// <inheritdoc/>
    public void Lock(LockMode lockMode, LockBehavior lockBehavior)
    {
      using (new ParameterContext().Activate()) {
        keyParameter.Value = Key.Value;
        object key = new Triplet<TypeInfo, LockMode, LockBehavior>(TypeInfo, lockMode, lockBehavior);
        Func<object, object> generator = tripletObj => {
          var triplet = (Triplet<TypeInfo, LockMode, LockBehavior>) tripletObj;
          return IndexProvider.Get(triplet.First.Indexes.PrimaryIndex).Result.Seek(keyParameter.Value)
            .Lock(() => triplet.Second, () => triplet.Third).Select();
        };
        var recordSet = (RecordSet) Session.Domain.Cache.GetValue(key, generator);
        recordSet.First();
      }
    }

    #endregion

    #region Protected event-like methods

    /// <inheritdoc/>
    protected internal override bool CanBeValidated {
      get { return !IsRemoved; }
    }

    /// <summary>
    /// Called when entity is about to be removed.
    /// </summary>
    /// <remarks>
    /// Override it to perform some actions when entity is about to be removed.
    /// </remarks>
    protected virtual void OnRemoving()
    {
    }

    /// <summary>
    /// Called when entity becomes removed.
    /// </summary>
    /// <remarks>
    /// Override this method to perform some actions when entity is removed.
    /// </remarks>
    protected virtual void OnRemove()
    {
    }

    /// <summary>
    /// Invoked to update <see cref="VersionInfo"/>.
    /// </summary>
    /// <param name="changedEntity">The changed entity.</param>
    /// <param name="changedField">The changed field.</param>
    /// <returns>
    /// <see langword="True"/>, if <see cref="VersionInfo"/> was changed;
    /// otherwise, <see langword="false"/>.
    /// </returns>
    /// <exception cref="NotSupportedException">Version root can't implement
    /// <see cref="IHasVersionRoots"/>.</exception>
    protected internal bool UpdateVersionInfo(Entity changedEntity, FieldInfo changedField)
    {
      if (State.IsVersionInfoUpdated || IsRemoved || PersistenceState==PersistenceState.New)
        return true;
      bool changed = false;
      try {
        State.IsVersionInfoUpdated = true; // Prevents recursion
        if (!TypeInfo.HasVersionRoots) 
          changed = SystemUpdateVersionInfo(changedEntity, changedField);
        else {
          foreach (var root in ((IHasVersionRoots) this).GetVersionRoots()) {
            if (root.TypeInfo.HasVersionRoots)
              throw new NotSupportedException(Strings.ExVersionRootObjectCantImplementIHasVersionRoots);
            changed |= root.UpdateVersionInfo(changedEntity, changedField);
          }
        }
        return changed;
      }
      finally {
        State.IsVersionInfoUpdated = changed;
      }
    }

    /// <summary>
    /// Called to update the fields describing <see cref="Entity"/>'s version.
    /// </summary>
    /// <param name="changedEntity">The changed entity.</param>
    /// <param name="changedField">The changed field.</param>
    /// <returns>
    /// <see langword="True"/>, if <see cref="VersionInfo"/> was changed;
    /// otherwise, <see langword="false"/>.
    /// </returns>
    protected virtual bool HandleUpdateVersionInfo(Entity changedEntity, FieldInfo changedField)
    {
      foreach (var field in TypeInfo.GetVersionFields())
        SetFieldValue(field, VersionGenerator.Next(GetFieldValue(field)));
      return true;
    }

    #endregion

    #region Private \ internal methods

    /// <exception cref="InvalidOperationException">Entity is removed.</exception>
    internal void EnsureNotRemoved()
    {
      if (IsRemoved)
        throw new InvalidOperationException(Strings.ExEntityIsRemoved);
    }

    internal override sealed void EnsureIsFetched(FieldInfo field)
    {
      var state = State;

      if (state.PersistenceState==PersistenceState.New)
        return;

      var tuple = state.Tuple;
      if (tuple.GetFieldState(field.MappingInfo.Offset).IsAvailable())
        return;

      Session.Handler.FetchField(Key, field);
    }

    #endregion

    #region System-level event-like members & GetSubscription members

    private bool SystemUpdateVersionInfo(Entity changedEntity, FieldInfo changedField)
    {
      if (!Session.IsSystemLogicOnly)
        Session.NotifyEntityVersionInfoChanging(changedEntity, changedField, false);

      bool changed = TypeInfo.HasVersionFields 
        ? HandleUpdateVersionInfo(changedEntity, changedField) 
        : true; // No [Version] fields = VersionInfo is composed of other (incl. changed)
                // fields, so let's consider it is changed.

      if (!Session.IsSystemLogicOnly)
        Session.NotifyEntityVersionInfoChanged(changedEntity, changedField, changed);
      return changed;
    }

    internal void SystemBeforeRemove()
    {
      if (Session.IsDebugEventLoggingEnabled)
        Log.Debug(Strings.LogSessionXRemovingKeyY, Session, Key);

      if (Session.IsSystemLogicOnly)
        return;

      Session.NotifyEntityRemoving(this);
      var subscriptionInfo = GetSubscription(EntityEventBroker.RemovingEntityEventKey);
      if (subscriptionInfo.Second != null)
        ((Action<Key>)subscriptionInfo.Second)
          .Invoke(subscriptionInfo.First);
      OnRemoving();
    }

    internal void SystemRemove()
    {
      if (Session.IsSystemLogicOnly)
        return;

      Session.NotifyEntityRemove(this);
      var subscriptionInfo = GetSubscription(EntityEventBroker.RemoveEntityEventKey);
      if (subscriptionInfo.Second != null)
        ((Action<Key>)subscriptionInfo.Second).Invoke(subscriptionInfo.First);
      OnRemove();
    }

    internal void SystemRemoveCompleted(Exception exception)
    {
      if (Session.IsSystemLogicOnly)
        return;

      Session.NotifyEntityRemoveCompleted(this, exception);
    }

    internal override sealed void SystemBeforeInitialize(bool materialize)
    {
      State.Entity = this;
      if (Session.IsDebugEventLoggingEnabled)
        Log.Debug(Strings.LogSessionXMaterializingYKeyZ,
          Session, GetType().GetShortName(), State.Key);

      if (Session.IsSystemLogicOnly || materialize) 
        return;

      bool hasKeyGenerator = Session.Domain.KeyGenerators[TypeInfo.Key]!=null;
      if (hasKeyGenerator)
        Session.NotifyKeyGenerated(Key);
      Session.NotifyEntityCreated(this);

      using (var context = OpenOperationContext()) {
        if (context.IsLoggingEnabled) {
          context.LogOperation(new KeyGenerateOperation(Key));
          context.LogOperation(new EntityCreateOperation(Key));
        }
        context.Complete();
      }
      var subscriptionInfo = GetSubscription(EntityEventBroker.InitializingPersistentEventKey);
      if (subscriptionInfo.Second!=null)
        ((Action<Key>) subscriptionInfo.Second).Invoke(subscriptionInfo.First);
    }

    internal override sealed void SystemInitialize(bool materialize)
    {
      if (Session.IsSystemLogicOnly)
        return;

      var subscriptionInfo = GetSubscription(EntityEventBroker.InitializePersistentEventKey);
      if (subscriptionInfo.Second!=null)
        ((Action<Key>) subscriptionInfo.Second)
          .Invoke(subscriptionInfo.First);
      OnInitialize();
      if (!materialize && CanBeValidated && Session.Domain.Configuration.AutoValidation)
        this.Validate();
    }

    internal override sealed void SystemInitializationError(Exception error)
    {
      if (Session.IsSystemLogicOnly)
        return;

      var subscriptionInfo = GetSubscription(EntityEventBroker.InitializationErrorPersistentEventKey);
      if (subscriptionInfo.Second!=null)
        ((Action<Key>) subscriptionInfo.Second)
          .Invoke(subscriptionInfo.First);
      OnInitializationError(error);

      if (State == null)
        return;
      State.PersistenceState = PersistenceState.Removed;
      ((IInvalidatable)State).Invalidate();
      Session.EntityStateCache.Remove(State);
    }

    internal override sealed void SystemBeforeGetValue(FieldInfo fieldInfo)
    {
      EnsureNotRemoved();
      if (Session.IsDebugEventLoggingEnabled)
        Log.Debug(Strings.SessionXGettingValueKeyYFieldZ, Session, Key, fieldInfo);
      EnsureIsFetched(fieldInfo);

      if (Session.IsSystemLogicOnly)
        return;

      Session.NotifyFieldValueGetting(this, fieldInfo);
      var subscriptionInfo = GetSubscription(EntityEventBroker.GettingFieldEventKey);
      if (subscriptionInfo.Second!=null)
        ((Action<Key, FieldInfo>) subscriptionInfo.Second)
          .Invoke(subscriptionInfo.First, fieldInfo);
      OnGettingFieldValue(fieldInfo);
    }

    internal override sealed void SystemGetValue(FieldInfo field, object value)
    {
      if (Session.IsSystemLogicOnly)
        return;

      Session.NotifyFieldValueGet(this, field, value);
      var subscriptionInfo = GetSubscription(EntityEventBroker.GetFieldEventKey);
      if (subscriptionInfo.Second!=null)
        ((Action<Key, FieldInfo, object>) subscriptionInfo.Second)
          .Invoke(subscriptionInfo.First, field, value);
      OnGetFieldValue(field, value);
    }

    internal override sealed void SystemGetValueCompleted(FieldInfo fieldInfo, object value, Exception exception)
    {
      if (Session.IsSystemLogicOnly)
        return;
      Session.NotifyFieldValueGetCompleted(this, fieldInfo, value, exception);
    }

    internal override sealed void SystemSetValueAttempt(FieldInfo field, object value)
    {
      EnsureNotRemoved();
      if (Session.IsDebugEventLoggingEnabled)
        Log.Debug(Strings.LogSessionXSettingValueKeyYFieldZ, Session, Key, field);
      if (field.IsPrimaryKey)
        throw new NotSupportedException(string.Format(Strings.ExUnableToSetKeyFieldXExplicitly, field.Name));

      UpdateVersionInfo(this, field);

      if (Session.IsSystemLogicOnly)
        return;

      Session.NotifyFieldValueSettingAttempt(this, field, value);
      var subscriptionInfo = GetSubscription(EntityEventBroker.SettingFieldAttemptEventKey);
      if (subscriptionInfo.Second != null)
        ((Action<Key, FieldInfo, object>)subscriptionInfo.Second).Invoke(subscriptionInfo.First, field, value);
      OnSettingFieldValueAttempt(field, value);
    }

    internal override sealed void SystemBeforeSetValue(FieldInfo field, object value)
    {
      EnsureNotRemoved();

      if (Session.IsSystemLogicOnly)
        return;

      Session.NotifyFieldValueSetting(this, field, value);
      var subscriptionInfo = GetSubscription(EntityEventBroker.SettingFieldEventKey);
      if (subscriptionInfo.Second!=null)
        ((Action<Key, FieldInfo, object>) subscriptionInfo.Second).Invoke(subscriptionInfo.First, field, value);
      OnSettingFieldValue(field, value);
    }

    internal override sealed void SystemBeforeTupleChange()
    {
      Session.NotifyEntityChanging(this);
<<<<<<< HEAD
      if (PersistenceState != PersistenceState.New)
      {
=======
      if (PersistenceState != PersistenceState.New) {
>>>>>>> 0024640e
        // Ensures there will be a DifferentialTuple, not the regular one
        var dTuple = State.DifferentialTuple;
      }
    }

    internal override sealed void SystemSetValue(FieldInfo fieldInfo, object oldValue, object newValue)
    {
      if (PersistenceState!=PersistenceState.New && PersistenceState!=PersistenceState.Modified) {
        Session.EnforceChangeRegistrySizeLimit(); // Must be done before the next line 
        // to avoid post-first property set flush.
        State.PersistenceState = PersistenceState.Modified;
      }
      
      if (Session.IsSystemLogicOnly)
        return;

      if (Session.Domain.Configuration.AutoValidation)
        this.Validate();
      Session.NotifyFieldValueSet(this, fieldInfo, oldValue, newValue);
      var subscriptionInfo = GetSubscription(EntityEventBroker.SetFieldEventKey);
      if (subscriptionInfo.Second!=null)
        ((Action<Key, FieldInfo, object, object>) subscriptionInfo.Second)
          .Invoke(subscriptionInfo.First, fieldInfo, oldValue, newValue);
      NotifyFieldChanged(fieldInfo);
      OnSetFieldValue(fieldInfo, oldValue, newValue);
    }

    internal override sealed void SystemSetValueCompleted(FieldInfo fieldInfo, object oldValue, object newValue, Exception exception)
    {
      if (Session.IsSystemLogicOnly)
        return;
      Session.NotifyFieldValueSetCompleted(this, fieldInfo, oldValue, newValue, exception);
    }

    /// <inheritdoc/>
    protected override sealed Pair<Key, Delegate> GetSubscription(object eventKey)
    {
      if (State == null)
        return new Pair<Key, Delegate>();
      var entityKey = Key;
      return new Pair<Key, Delegate>(entityKey,
        Session.EntityEventBroker.GetSubscriber(entityKey, eventKey));
    }

    #endregion

    #region Serialization-related methods

    [Infrastructure]
    #if NET40
    [SecurityCritical]
    #else
    [SecurityPermission(SecurityAction.LinkDemand, SerializationFormatter=true)]
    #endif
    void ISerializable.GetObjectData(SerializationInfo info, StreamingContext context)
    {
      using (this.OpenSystemLogicOnlyRegion()) {
        SerializationContext.Demand().GetEntityData(this, info, context);
      }
    }

    [Infrastructure]
    void IDeserializationCallback.OnDeserialization(object sender)
    {
      using (this.OpenSystemLogicOnlyRegion()) {
        DeserializationContext.Demand().OnDeserialization();
      }
    }

    #endregion

    /// <inheritdoc/>
    public override string ToString()
    {
      return Key.ToString();
    }


    // Constructors

    /// <summary>
    /// <see cref="ClassDocTemplate.Ctor" copy="true"/>
    /// </summary>
    protected Entity()
    {
      try {
        var key = Key.Create(Session.Domain, GetType());
        State = Session.CreateEntityState(key);
        SystemBeforeInitialize(false);
      }
      catch {
        LeaveCtorTransactionScope(false);
        throw;
      }
    }

    // Is used for EntitySetItem<,> instance construction
    internal Entity(Tuple keyTuple)
    {
      try {
        ArgumentValidator.EnsureArgumentNotNull(keyTuple, "keyTuple");
        var key = Key.Create(Session.Domain, GetTypeInfo(), TypeReferenceAccuracy.ExactType, keyTuple);
        State = Session.CreateEntityState(key);
        SystemBeforeInitialize(false);
      }
      catch {
        LeaveCtorTransactionScope(false);
        throw;
      }
    }

    /// <summary>
    /// <see cref="ClassDocTemplate.Ctor" copy="true"/>
    /// </summary>
    /// <param name="values">The field values that will be used for key building.</param>
    /// <remarks>Use this kind of constructor when you need to explicitly set key for this instance.</remarks>
    /// <example>
    /// <code>
    /// [HierarchyRoot]
    /// public class Book : Entity
    /// {
    ///   [Field, KeyField]
    ///   public string ISBN { get; set; }
    ///   
    ///   public Book(string isbn) : base(isbn) { }
    /// }
    /// </code>
    /// </example>
    protected Entity(params object[] values)
    {
      try {
        ArgumentValidator.EnsureArgumentNotNull(values, "values");
        Key key = Key.Create(Session.Domain, GetTypeInfo(), TypeReferenceAccuracy.ExactType, values);
        State = Session.CreateEntityState(key);
        var references = TypeInfo.Key.Fields.Where(f => f.IsEntity && f.Association.IsPaired).ToList();
        if (references.Count > 0)
          using (Session.Pin(this))
          foreach (var referenceField in references) {
            var referenceValue = (Entity) GetFieldValue(referenceField);
            using (var silentContext = OpenOperationContext()) {
              Session.PairSyncManager.Enlist(OperationType.Set, this, referenceValue, referenceField.Association);
              // No silentContext.Complete() - we must silently skip all these operations
            }
          }
        SystemBeforeInitialize(false);
      }
      catch {
        LeaveCtorTransactionScope(false);
        throw;
      }
    }

    /// <summary>
    /// <see cref="ClassDocTemplate()" copy="true"/>
    /// Used internally to initialize the entity on materialization.
    /// </summary>
    /// <param name="state">The initial state of this instance fetched from storage.</param>
    protected Entity(EntityState state)
    {
      bool successfully = false;
      try {
        State = state;
        SystemBeforeInitialize(true);
        successfully = true;
      }
      finally {
        // Required, since generated .ctors in descendants 
        // don't call Initialize / InitializationFailed
        LeaveCtorTransactionScope(successfully); 
      }
    }

    /// <summary>
    /// <see cref="ClassDocTemplate.Ctor" copy="true"/>
    /// </summary>
    /// <param name="info">The <see cref="SerializationInfo"/>.</param>
    /// <param name="context">The <see cref="StreamingContext"/>.</param>
    protected Entity(SerializationInfo info, StreamingContext context)
    {
      bool successfully = false;
      try {
        using (this.OpenSystemLogicOnlyRegion()) {
          DeserializationContext.Demand().SetEntityData(this, info, context);
        }
        successfully = true;
      }
      finally {
        // Required, since generated .ctors in descendants 
        // don't call Initialize / InitializationFailed
        LeaveCtorTransactionScope(successfully);
      }
    }
  }
}<|MERGE_RESOLUTION|>--- conflicted
+++ resolved
@@ -1,756 +1,751 @@
-// Copyright (C) 2003-2010 Xtensive LLC.
-// All rights reserved.
-// For conditions of distribution and use, see license.
-// Created by: Dmitri Maximov
-// Created:    2007.08.01
-
-using System;
-using System.Collections.Generic;
-using System.ComponentModel;
-using System.Diagnostics;
-using System.Linq;
-using System.Runtime.Serialization;
-using System.Security;
-using System.Security.Permissions;
-using Xtensive.Core;
-using Xtensive.Core.Aspects;
-using Xtensive.Core.Caching;
-using Xtensive.Core.Collections;
-using Xtensive.Core.Internals.DocTemplates;
-using Xtensive.Core.Parameters;
-using Xtensive.Core.Reflection;
-using Xtensive.Core.Tuples;
-using Tuple = Xtensive.Core.Tuples.Tuple;
-using Xtensive.Core.Tuples.Transform;
-using Xtensive.Integrity.Validation;
-using Xtensive.Storage.Internals;
-using Xtensive.Storage.Internals.Prefetch;
-using Xtensive.Storage.Model;
-using Xtensive.Storage.Operations;
-using Xtensive.Storage.PairIntegrity;
-using Xtensive.Storage.Resources;
-using Xtensive.Storage.Rse;
-using Xtensive.Storage.Rse.Providers.Compilable;
-using Xtensive.Storage.Serialization;
-using Xtensive.Storage.Services;
-using FieldInfo=Xtensive.Storage.Model.FieldInfo;
-
-namespace Xtensive.Storage
-{
-  /// <summary>
-  /// Base class for all entities in a model.
-  /// </summary>
-  /// <remarks>
-  /// <para>
-  /// <see cref="Entity"/> class encapsulates infrastructure to store persistent transactional data.
-  /// It has <see cref="Key"/> property that uniquely identifies the instance within its <see cref="Session"/>.
-  /// </para>
-  /// <para>All entities in a model should be inherited from this class.
-  /// </para>
-  /// </remarks>
-  /// <example>
-  /// <code>
-  /// [HierarchyRoot]
-  /// public class Customer : Entity
-  /// {
-  ///   [Field, Key]
-  ///   public int Id { get; set; }
-  ///   
-  ///   [Field]
-  ///   public string Name { get; set; }
-  /// }
-  /// </code>
-  /// </example>
-  /// <seealso cref="Structure">Structure class</seealso>
-  /// <seealso cref="EntitySet{TItem}"><c>EntitySet</c> class</seealso>
-  [Serializable]
-  [SystemType]
-  [DebuggerDisplay("{Key}")]
-  [EntityAspect]
-  public abstract class Entity : Persistent,
-    IEntity,
-    ISerializable,
-    IDeserializationCallback
-  {
-    private static readonly Parameter<Tuple> keyParameter = new Parameter<Tuple>(WellKnown.KeyFieldName);
-
-    #region Internal properties
-
-    internal EntityState State { get; set; }
-
-    /// <exception cref="Exception">Property is already initialized.</exception>
-    public int TypeId
-    {
-      [DebuggerStepThrough]
-      get { return GetFieldValue<int>(WellKnown.TypeIdFieldName); }
-    }
-
-    #endregion
-
-    #region Properties: Key, Type, Tuple, PersistenceState, VersionInfo, etc.
-
-    /// <summary>
-    /// Gets the <see cref="Key"/> that identifies this entity.
-    /// </summary>
-    [Infrastructure]
-    public Key Key
-    {
-      [DebuggerStepThrough]
-      get { return State.Key; }
-    }
-
-    /// <inheritdoc/>
-    public VersionInfo VersionInfo {
-      get {
-        if (TypeInfo.HasVersionRoots) {
-          var version = new VersionInfo();
-          foreach (var root in ((IHasVersionRoots) this).GetVersionRoots()) {
-            if (root is IHasVersionRoots)
-              throw new InvalidOperationException(Strings.ExVersionRootObjectCantImplementIHasVersionRoots);
-            version = version.Combine(root.Key, root.VersionInfo);
-          }
-          return version;
-        }
-        if (TypeInfo.VersionExtractor==null)
-          return new VersionInfo(); // returns empty VersionInfo
-        var tuple = State.Tuple;
-        var versionColumns = TypeInfo.GetVersionColumns();
-        List<PrefetchFieldDescriptor> columnsToPrefetch = null;
-        foreach (var pair in versionColumns) {
-          if (!tuple.GetFieldState(pair.Second).IsAvailable()) {
-            if (columnsToPrefetch==null)
-              columnsToPrefetch = new List<PrefetchFieldDescriptor>();
-            columnsToPrefetch.Add(new PrefetchFieldDescriptor(pair.First.Field));
-          }
-        }
-        if (columnsToPrefetch!=null) {
-          Session.Handler.Prefetch(Key, TypeInfo, new FieldDescriptorCollection(columnsToPrefetch));
-          Session.Handler.ExecutePrefetchTasks(true);
-        }
-        var versionTuple = TypeInfo.VersionExtractor.Apply(TupleTransformType.Tuple, State.Tuple);
-        return new VersionInfo(versionTuple);
-      }
-    }
-
-    /// <inheritdoc/>
-    public override sealed TypeInfo TypeInfo
-    {
-      [DebuggerStepThrough]
-      get { return State.Type; }
-    }
-
-    /// <inheritdoc/>
-    protected internal override sealed Tuple Tuple
-    {
-      [DebuggerStepThrough]
-      get { return State.Tuple; }
-    }
-
-    /// <summary>
-    /// Gets persistence state of the entity.
-    /// </summary>
-    [Infrastructure]
-    public PersistenceState PersistenceState
-    {
-      [DebuggerStepThrough]
-      get { return State.PersistenceState; }
-    }
-
-    /// <inheritdoc/>
-    public bool IsRemoved {
-      get {
-        if (Session == null || State == null)
-          return true;
-        if (Session.IsPersisting)
-          // Removed = "already removed from storage" here
-          return State.IsNotAvailable;
-          // Removed = "either already removed, or marked as removed" here
-        return State.IsNotAvailableOrMarkedAsRemoved;
-      }
-    }
-
-    #endregion
-
-    #region IIdentified members
-
-    /// <inheritdoc/>
-    [Infrastructure] // Proxy
-      Key IIdentified<Key>.Identifier
-    {
-      [DebuggerStepThrough]
-      get { return Key; }
-    }
-
-    /// <inheritdoc/>
-    [Infrastructure] // Proxy
-      object IIdentified.Identifier
-    {
-      [DebuggerStepThrough]
-      get { return Key; }
-    }
-
-    #endregion
-
-    #region IHasVersion members
-
-    /// <inheritdoc/>
-    [Infrastructure]
-    VersionInfo IHasVersion<VersionInfo>.Version {
-      [DebuggerStepThrough]
-      get { return VersionInfo; }
-    }
-
-    /// <inheritdoc/>
-    [Infrastructure]
-    object IHasVersion.Version {
-      [DebuggerStepThrough]
-      get { return VersionInfo; }
-    }
-
-    #endregion
-
-    #region Public members
-
-    /// <inheritdoc/>
-    public override sealed event PropertyChangedEventHandler PropertyChanged
-    {
-      add {
-        Session.EntityEventBroker.AddSubscriber(
-          Key, EntityEventBroker.PropertyChangedEventKey, value);
-      }
-      remove {
-        Session.EntityEventBroker.RemoveSubscriber(Key, 
-          EntityEventBroker.PropertyChangedEventKey, value);
-      }
-    }
-
-    /// <summary>
-    /// Removes this entity.
-    /// </summary>
-    /// <exception cref="ReferentialIntegrityException">
-    /// Entity is associated with another entity with <see cref="OnRemoveAction.Deny"/> on-remove action.</exception>
-    /// <seealso cref="IsRemoved"/>
-    public void Remove()
-    {
-      Session.RemovalProcessor.Remove(EnumerableUtils.One(this));
-    }
-
-    /// <summary>
-    /// Register the entity in removing queue. Removal operation will be postponed 
-    /// until <see cref="Session.Persist"/> method is called; some query is executed 
-    /// or current transaction is being committed.
-    /// </summary>
-    public void RemoveLater()
-    {
-      Session.RemovalProcessor.EnqueueForRemoval(EnumerableUtils.One(this));
-    }
-
-    /// <inheritdoc/>
-    public void Lock(LockMode lockMode, LockBehavior lockBehavior)
-    {
-      using (new ParameterContext().Activate()) {
-        keyParameter.Value = Key.Value;
-        object key = new Triplet<TypeInfo, LockMode, LockBehavior>(TypeInfo, lockMode, lockBehavior);
-        Func<object, object> generator = tripletObj => {
-          var triplet = (Triplet<TypeInfo, LockMode, LockBehavior>) tripletObj;
-          return IndexProvider.Get(triplet.First.Indexes.PrimaryIndex).Result.Seek(keyParameter.Value)
-            .Lock(() => triplet.Second, () => triplet.Third).Select();
-        };
-        var recordSet = (RecordSet) Session.Domain.Cache.GetValue(key, generator);
-        recordSet.First();
-      }
-    }
-
-    #endregion
-
-    #region Protected event-like methods
-
-    /// <inheritdoc/>
-    protected internal override bool CanBeValidated {
-      get { return !IsRemoved; }
-    }
-
-    /// <summary>
-    /// Called when entity is about to be removed.
-    /// </summary>
-    /// <remarks>
-    /// Override it to perform some actions when entity is about to be removed.
-    /// </remarks>
-    protected virtual void OnRemoving()
-    {
-    }
-
-    /// <summary>
-    /// Called when entity becomes removed.
-    /// </summary>
-    /// <remarks>
-    /// Override this method to perform some actions when entity is removed.
-    /// </remarks>
-    protected virtual void OnRemove()
-    {
-    }
-
-    /// <summary>
-    /// Invoked to update <see cref="VersionInfo"/>.
-    /// </summary>
-    /// <param name="changedEntity">The changed entity.</param>
-    /// <param name="changedField">The changed field.</param>
-    /// <returns>
-    /// <see langword="True"/>, if <see cref="VersionInfo"/> was changed;
-    /// otherwise, <see langword="false"/>.
-    /// </returns>
-    /// <exception cref="NotSupportedException">Version root can't implement
-    /// <see cref="IHasVersionRoots"/>.</exception>
-    protected internal bool UpdateVersionInfo(Entity changedEntity, FieldInfo changedField)
-    {
-      if (State.IsVersionInfoUpdated || IsRemoved || PersistenceState==PersistenceState.New)
-        return true;
-      bool changed = false;
-      try {
-        State.IsVersionInfoUpdated = true; // Prevents recursion
-        if (!TypeInfo.HasVersionRoots) 
-          changed = SystemUpdateVersionInfo(changedEntity, changedField);
-        else {
-          foreach (var root in ((IHasVersionRoots) this).GetVersionRoots()) {
-            if (root.TypeInfo.HasVersionRoots)
-              throw new NotSupportedException(Strings.ExVersionRootObjectCantImplementIHasVersionRoots);
-            changed |= root.UpdateVersionInfo(changedEntity, changedField);
-          }
-        }
-        return changed;
-      }
-      finally {
-        State.IsVersionInfoUpdated = changed;
-      }
-    }
-
-    /// <summary>
-    /// Called to update the fields describing <see cref="Entity"/>'s version.
-    /// </summary>
-    /// <param name="changedEntity">The changed entity.</param>
-    /// <param name="changedField">The changed field.</param>
-    /// <returns>
-    /// <see langword="True"/>, if <see cref="VersionInfo"/> was changed;
-    /// otherwise, <see langword="false"/>.
-    /// </returns>
-    protected virtual bool HandleUpdateVersionInfo(Entity changedEntity, FieldInfo changedField)
-    {
-      foreach (var field in TypeInfo.GetVersionFields())
-        SetFieldValue(field, VersionGenerator.Next(GetFieldValue(field)));
-      return true;
-    }
-
-    #endregion
-
-    #region Private \ internal methods
-
-    /// <exception cref="InvalidOperationException">Entity is removed.</exception>
-    internal void EnsureNotRemoved()
-    {
-      if (IsRemoved)
-        throw new InvalidOperationException(Strings.ExEntityIsRemoved);
-    }
-
-    internal override sealed void EnsureIsFetched(FieldInfo field)
-    {
-      var state = State;
-
-      if (state.PersistenceState==PersistenceState.New)
-        return;
-
-      var tuple = state.Tuple;
-      if (tuple.GetFieldState(field.MappingInfo.Offset).IsAvailable())
-        return;
-
-      Session.Handler.FetchField(Key, field);
-    }
-
-    #endregion
-
-    #region System-level event-like members & GetSubscription members
-
-    private bool SystemUpdateVersionInfo(Entity changedEntity, FieldInfo changedField)
-    {
-      if (!Session.IsSystemLogicOnly)
-        Session.NotifyEntityVersionInfoChanging(changedEntity, changedField, false);
-
-      bool changed = TypeInfo.HasVersionFields 
-        ? HandleUpdateVersionInfo(changedEntity, changedField) 
-        : true; // No [Version] fields = VersionInfo is composed of other (incl. changed)
-                // fields, so let's consider it is changed.
-
-      if (!Session.IsSystemLogicOnly)
-        Session.NotifyEntityVersionInfoChanged(changedEntity, changedField, changed);
-      return changed;
-    }
-
-    internal void SystemBeforeRemove()
-    {
-      if (Session.IsDebugEventLoggingEnabled)
-        Log.Debug(Strings.LogSessionXRemovingKeyY, Session, Key);
-
-      if (Session.IsSystemLogicOnly)
-        return;
-
-      Session.NotifyEntityRemoving(this);
-      var subscriptionInfo = GetSubscription(EntityEventBroker.RemovingEntityEventKey);
-      if (subscriptionInfo.Second != null)
-        ((Action<Key>)subscriptionInfo.Second)
-          .Invoke(subscriptionInfo.First);
-      OnRemoving();
-    }
-
-    internal void SystemRemove()
-    {
-      if (Session.IsSystemLogicOnly)
-        return;
-
-      Session.NotifyEntityRemove(this);
-      var subscriptionInfo = GetSubscription(EntityEventBroker.RemoveEntityEventKey);
-      if (subscriptionInfo.Second != null)
-        ((Action<Key>)subscriptionInfo.Second).Invoke(subscriptionInfo.First);
-      OnRemove();
-    }
-
-    internal void SystemRemoveCompleted(Exception exception)
-    {
-      if (Session.IsSystemLogicOnly)
-        return;
-
-      Session.NotifyEntityRemoveCompleted(this, exception);
-    }
-
-    internal override sealed void SystemBeforeInitialize(bool materialize)
-    {
-      State.Entity = this;
-      if (Session.IsDebugEventLoggingEnabled)
-        Log.Debug(Strings.LogSessionXMaterializingYKeyZ,
-          Session, GetType().GetShortName(), State.Key);
-
-      if (Session.IsSystemLogicOnly || materialize) 
-        return;
-
-      bool hasKeyGenerator = Session.Domain.KeyGenerators[TypeInfo.Key]!=null;
-      if (hasKeyGenerator)
-        Session.NotifyKeyGenerated(Key);
-      Session.NotifyEntityCreated(this);
-
-      using (var context = OpenOperationContext()) {
-        if (context.IsLoggingEnabled) {
-          context.LogOperation(new KeyGenerateOperation(Key));
-          context.LogOperation(new EntityCreateOperation(Key));
-        }
-        context.Complete();
-      }
-      var subscriptionInfo = GetSubscription(EntityEventBroker.InitializingPersistentEventKey);
-      if (subscriptionInfo.Second!=null)
-        ((Action<Key>) subscriptionInfo.Second).Invoke(subscriptionInfo.First);
-    }
-
-    internal override sealed void SystemInitialize(bool materialize)
-    {
-      if (Session.IsSystemLogicOnly)
-        return;
-
-      var subscriptionInfo = GetSubscription(EntityEventBroker.InitializePersistentEventKey);
-      if (subscriptionInfo.Second!=null)
-        ((Action<Key>) subscriptionInfo.Second)
-          .Invoke(subscriptionInfo.First);
-      OnInitialize();
-      if (!materialize && CanBeValidated && Session.Domain.Configuration.AutoValidation)
-        this.Validate();
-    }
-
-    internal override sealed void SystemInitializationError(Exception error)
-    {
-      if (Session.IsSystemLogicOnly)
-        return;
-
-      var subscriptionInfo = GetSubscription(EntityEventBroker.InitializationErrorPersistentEventKey);
-      if (subscriptionInfo.Second!=null)
-        ((Action<Key>) subscriptionInfo.Second)
-          .Invoke(subscriptionInfo.First);
-      OnInitializationError(error);
-
-      if (State == null)
-        return;
-      State.PersistenceState = PersistenceState.Removed;
-      ((IInvalidatable)State).Invalidate();
-      Session.EntityStateCache.Remove(State);
-    }
-
-    internal override sealed void SystemBeforeGetValue(FieldInfo fieldInfo)
-    {
-      EnsureNotRemoved();
-      if (Session.IsDebugEventLoggingEnabled)
-        Log.Debug(Strings.SessionXGettingValueKeyYFieldZ, Session, Key, fieldInfo);
-      EnsureIsFetched(fieldInfo);
-
-      if (Session.IsSystemLogicOnly)
-        return;
-
-      Session.NotifyFieldValueGetting(this, fieldInfo);
-      var subscriptionInfo = GetSubscription(EntityEventBroker.GettingFieldEventKey);
-      if (subscriptionInfo.Second!=null)
-        ((Action<Key, FieldInfo>) subscriptionInfo.Second)
-          .Invoke(subscriptionInfo.First, fieldInfo);
-      OnGettingFieldValue(fieldInfo);
-    }
-
-    internal override sealed void SystemGetValue(FieldInfo field, object value)
-    {
-      if (Session.IsSystemLogicOnly)
-        return;
-
-      Session.NotifyFieldValueGet(this, field, value);
-      var subscriptionInfo = GetSubscription(EntityEventBroker.GetFieldEventKey);
-      if (subscriptionInfo.Second!=null)
-        ((Action<Key, FieldInfo, object>) subscriptionInfo.Second)
-          .Invoke(subscriptionInfo.First, field, value);
-      OnGetFieldValue(field, value);
-    }
-
-    internal override sealed void SystemGetValueCompleted(FieldInfo fieldInfo, object value, Exception exception)
-    {
-      if (Session.IsSystemLogicOnly)
-        return;
-      Session.NotifyFieldValueGetCompleted(this, fieldInfo, value, exception);
-    }
-
-    internal override sealed void SystemSetValueAttempt(FieldInfo field, object value)
-    {
-      EnsureNotRemoved();
-      if (Session.IsDebugEventLoggingEnabled)
-        Log.Debug(Strings.LogSessionXSettingValueKeyYFieldZ, Session, Key, field);
-      if (field.IsPrimaryKey)
-        throw new NotSupportedException(string.Format(Strings.ExUnableToSetKeyFieldXExplicitly, field.Name));
-
-      UpdateVersionInfo(this, field);
-
-      if (Session.IsSystemLogicOnly)
-        return;
-
-      Session.NotifyFieldValueSettingAttempt(this, field, value);
-      var subscriptionInfo = GetSubscription(EntityEventBroker.SettingFieldAttemptEventKey);
-      if (subscriptionInfo.Second != null)
-        ((Action<Key, FieldInfo, object>)subscriptionInfo.Second).Invoke(subscriptionInfo.First, field, value);
-      OnSettingFieldValueAttempt(field, value);
-    }
-
-    internal override sealed void SystemBeforeSetValue(FieldInfo field, object value)
-    {
-      EnsureNotRemoved();
-
-      if (Session.IsSystemLogicOnly)
-        return;
-
-      Session.NotifyFieldValueSetting(this, field, value);
-      var subscriptionInfo = GetSubscription(EntityEventBroker.SettingFieldEventKey);
-      if (subscriptionInfo.Second!=null)
-        ((Action<Key, FieldInfo, object>) subscriptionInfo.Second).Invoke(subscriptionInfo.First, field, value);
-      OnSettingFieldValue(field, value);
-    }
-
-    internal override sealed void SystemBeforeTupleChange()
-    {
-      Session.NotifyEntityChanging(this);
-<<<<<<< HEAD
-      if (PersistenceState != PersistenceState.New)
-      {
-=======
-      if (PersistenceState != PersistenceState.New) {
->>>>>>> 0024640e
-        // Ensures there will be a DifferentialTuple, not the regular one
-        var dTuple = State.DifferentialTuple;
-      }
-    }
-
-    internal override sealed void SystemSetValue(FieldInfo fieldInfo, object oldValue, object newValue)
-    {
-      if (PersistenceState!=PersistenceState.New && PersistenceState!=PersistenceState.Modified) {
-        Session.EnforceChangeRegistrySizeLimit(); // Must be done before the next line 
-        // to avoid post-first property set flush.
-        State.PersistenceState = PersistenceState.Modified;
-      }
-      
-      if (Session.IsSystemLogicOnly)
-        return;
-
-      if (Session.Domain.Configuration.AutoValidation)
-        this.Validate();
-      Session.NotifyFieldValueSet(this, fieldInfo, oldValue, newValue);
-      var subscriptionInfo = GetSubscription(EntityEventBroker.SetFieldEventKey);
-      if (subscriptionInfo.Second!=null)
-        ((Action<Key, FieldInfo, object, object>) subscriptionInfo.Second)
-          .Invoke(subscriptionInfo.First, fieldInfo, oldValue, newValue);
-      NotifyFieldChanged(fieldInfo);
-      OnSetFieldValue(fieldInfo, oldValue, newValue);
-    }
-
-    internal override sealed void SystemSetValueCompleted(FieldInfo fieldInfo, object oldValue, object newValue, Exception exception)
-    {
-      if (Session.IsSystemLogicOnly)
-        return;
-      Session.NotifyFieldValueSetCompleted(this, fieldInfo, oldValue, newValue, exception);
-    }
-
-    /// <inheritdoc/>
-    protected override sealed Pair<Key, Delegate> GetSubscription(object eventKey)
-    {
-      if (State == null)
-        return new Pair<Key, Delegate>();
-      var entityKey = Key;
-      return new Pair<Key, Delegate>(entityKey,
-        Session.EntityEventBroker.GetSubscriber(entityKey, eventKey));
-    }
-
-    #endregion
-
-    #region Serialization-related methods
-
-    [Infrastructure]
-    #if NET40
-    [SecurityCritical]
-    #else
-    [SecurityPermission(SecurityAction.LinkDemand, SerializationFormatter=true)]
-    #endif
-    void ISerializable.GetObjectData(SerializationInfo info, StreamingContext context)
-    {
-      using (this.OpenSystemLogicOnlyRegion()) {
-        SerializationContext.Demand().GetEntityData(this, info, context);
-      }
-    }
-
-    [Infrastructure]
-    void IDeserializationCallback.OnDeserialization(object sender)
-    {
-      using (this.OpenSystemLogicOnlyRegion()) {
-        DeserializationContext.Demand().OnDeserialization();
-      }
-    }
-
-    #endregion
-
-    /// <inheritdoc/>
-    public override string ToString()
-    {
-      return Key.ToString();
-    }
-
-
-    // Constructors
-
-    /// <summary>
-    /// <see cref="ClassDocTemplate.Ctor" copy="true"/>
-    /// </summary>
-    protected Entity()
-    {
-      try {
-        var key = Key.Create(Session.Domain, GetType());
-        State = Session.CreateEntityState(key);
-        SystemBeforeInitialize(false);
-      }
-      catch {
-        LeaveCtorTransactionScope(false);
-        throw;
-      }
-    }
-
-    // Is used for EntitySetItem<,> instance construction
-    internal Entity(Tuple keyTuple)
-    {
-      try {
-        ArgumentValidator.EnsureArgumentNotNull(keyTuple, "keyTuple");
-        var key = Key.Create(Session.Domain, GetTypeInfo(), TypeReferenceAccuracy.ExactType, keyTuple);
-        State = Session.CreateEntityState(key);
-        SystemBeforeInitialize(false);
-      }
-      catch {
-        LeaveCtorTransactionScope(false);
-        throw;
-      }
-    }
-
-    /// <summary>
-    /// <see cref="ClassDocTemplate.Ctor" copy="true"/>
-    /// </summary>
-    /// <param name="values">The field values that will be used for key building.</param>
-    /// <remarks>Use this kind of constructor when you need to explicitly set key for this instance.</remarks>
-    /// <example>
-    /// <code>
-    /// [HierarchyRoot]
-    /// public class Book : Entity
-    /// {
-    ///   [Field, KeyField]
-    ///   public string ISBN { get; set; }
-    ///   
-    ///   public Book(string isbn) : base(isbn) { }
-    /// }
-    /// </code>
-    /// </example>
-    protected Entity(params object[] values)
-    {
-      try {
-        ArgumentValidator.EnsureArgumentNotNull(values, "values");
-        Key key = Key.Create(Session.Domain, GetTypeInfo(), TypeReferenceAccuracy.ExactType, values);
-        State = Session.CreateEntityState(key);
-        var references = TypeInfo.Key.Fields.Where(f => f.IsEntity && f.Association.IsPaired).ToList();
-        if (references.Count > 0)
-          using (Session.Pin(this))
-          foreach (var referenceField in references) {
-            var referenceValue = (Entity) GetFieldValue(referenceField);
-            using (var silentContext = OpenOperationContext()) {
-              Session.PairSyncManager.Enlist(OperationType.Set, this, referenceValue, referenceField.Association);
-              // No silentContext.Complete() - we must silently skip all these operations
-            }
-          }
-        SystemBeforeInitialize(false);
-      }
-      catch {
-        LeaveCtorTransactionScope(false);
-        throw;
-      }
-    }
-
-    /// <summary>
-    /// <see cref="ClassDocTemplate()" copy="true"/>
-    /// Used internally to initialize the entity on materialization.
-    /// </summary>
-    /// <param name="state">The initial state of this instance fetched from storage.</param>
-    protected Entity(EntityState state)
-    {
-      bool successfully = false;
-      try {
-        State = state;
-        SystemBeforeInitialize(true);
-        successfully = true;
-      }
-      finally {
-        // Required, since generated .ctors in descendants 
-        // don't call Initialize / InitializationFailed
-        LeaveCtorTransactionScope(successfully); 
-      }
-    }
-
-    /// <summary>
-    /// <see cref="ClassDocTemplate.Ctor" copy="true"/>
-    /// </summary>
-    /// <param name="info">The <see cref="SerializationInfo"/>.</param>
-    /// <param name="context">The <see cref="StreamingContext"/>.</param>
-    protected Entity(SerializationInfo info, StreamingContext context)
-    {
-      bool successfully = false;
-      try {
-        using (this.OpenSystemLogicOnlyRegion()) {
-          DeserializationContext.Demand().SetEntityData(this, info, context);
-        }
-        successfully = true;
-      }
-      finally {
-        // Required, since generated .ctors in descendants 
-        // don't call Initialize / InitializationFailed
-        LeaveCtorTransactionScope(successfully);
-      }
-    }
-  }
+// Copyright (C) 2003-2010 Xtensive LLC.
+// All rights reserved.
+// For conditions of distribution and use, see license.
+// Created by: Dmitri Maximov
+// Created:    2007.08.01
+
+using System;
+using System.Collections.Generic;
+using System.ComponentModel;
+using System.Diagnostics;
+using System.Linq;
+using System.Runtime.Serialization;
+using System.Security;
+using System.Security.Permissions;
+using Xtensive.Core;
+using Xtensive.Core.Aspects;
+using Xtensive.Core.Caching;
+using Xtensive.Core.Collections;
+using Xtensive.Core.Internals.DocTemplates;
+using Xtensive.Core.Parameters;
+using Xtensive.Core.Reflection;
+using Xtensive.Core.Tuples;
+using Tuple = Xtensive.Core.Tuples.Tuple;
+using Xtensive.Core.Tuples.Transform;
+using Xtensive.Integrity.Validation;
+using Xtensive.Storage.Internals;
+using Xtensive.Storage.Internals.Prefetch;
+using Xtensive.Storage.Model;
+using Xtensive.Storage.Operations;
+using Xtensive.Storage.PairIntegrity;
+using Xtensive.Storage.Resources;
+using Xtensive.Storage.Rse;
+using Xtensive.Storage.Rse.Providers.Compilable;
+using Xtensive.Storage.Serialization;
+using Xtensive.Storage.Services;
+using FieldInfo=Xtensive.Storage.Model.FieldInfo;
+
+namespace Xtensive.Storage
+{
+  /// <summary>
+  /// Base class for all entities in a model.
+  /// </summary>
+  /// <remarks>
+  /// <para>
+  /// <see cref="Entity"/> class encapsulates infrastructure to store persistent transactional data.
+  /// It has <see cref="Key"/> property that uniquely identifies the instance within its <see cref="Session"/>.
+  /// </para>
+  /// <para>All entities in a model should be inherited from this class.
+  /// </para>
+  /// </remarks>
+  /// <example>
+  /// <code>
+  /// [HierarchyRoot]
+  /// public class Customer : Entity
+  /// {
+  ///   [Field, Key]
+  ///   public int Id { get; set; }
+  ///   
+  ///   [Field]
+  ///   public string Name { get; set; }
+  /// }
+  /// </code>
+  /// </example>
+  /// <seealso cref="Structure">Structure class</seealso>
+  /// <seealso cref="EntitySet{TItem}"><c>EntitySet</c> class</seealso>
+  [Serializable]
+  [SystemType]
+  [DebuggerDisplay("{Key}")]
+  [EntityAspect]
+  public abstract class Entity : Persistent,
+    IEntity,
+    ISerializable,
+    IDeserializationCallback
+  {
+    private static readonly Parameter<Tuple> keyParameter = new Parameter<Tuple>(WellKnown.KeyFieldName);
+
+    #region Internal properties
+
+    internal EntityState State { get; set; }
+
+    /// <exception cref="Exception">Property is already initialized.</exception>
+    public int TypeId
+    {
+      [DebuggerStepThrough]
+      get { return GetFieldValue<int>(WellKnown.TypeIdFieldName); }
+    }
+
+    #endregion
+
+    #region Properties: Key, Type, Tuple, PersistenceState, VersionInfo, etc.
+
+    /// <summary>
+    /// Gets the <see cref="Key"/> that identifies this entity.
+    /// </summary>
+    [Infrastructure]
+    public Key Key
+    {
+      [DebuggerStepThrough]
+      get { return State.Key; }
+    }
+
+    /// <inheritdoc/>
+    public VersionInfo VersionInfo {
+      get {
+        if (TypeInfo.HasVersionRoots) {
+          var version = new VersionInfo();
+          foreach (var root in ((IHasVersionRoots) this).GetVersionRoots()) {
+            if (root is IHasVersionRoots)
+              throw new InvalidOperationException(Strings.ExVersionRootObjectCantImplementIHasVersionRoots);
+            version = version.Combine(root.Key, root.VersionInfo);
+          }
+          return version;
+        }
+        if (TypeInfo.VersionExtractor==null)
+          return new VersionInfo(); // returns empty VersionInfo
+        var tuple = State.Tuple;
+        var versionColumns = TypeInfo.GetVersionColumns();
+        List<PrefetchFieldDescriptor> columnsToPrefetch = null;
+        foreach (var pair in versionColumns) {
+          if (!tuple.GetFieldState(pair.Second).IsAvailable()) {
+            if (columnsToPrefetch==null)
+              columnsToPrefetch = new List<PrefetchFieldDescriptor>();
+            columnsToPrefetch.Add(new PrefetchFieldDescriptor(pair.First.Field));
+          }
+        }
+        if (columnsToPrefetch!=null) {
+          Session.Handler.Prefetch(Key, TypeInfo, new FieldDescriptorCollection(columnsToPrefetch));
+          Session.Handler.ExecutePrefetchTasks(true);
+        }
+        var versionTuple = TypeInfo.VersionExtractor.Apply(TupleTransformType.Tuple, State.Tuple);
+        return new VersionInfo(versionTuple);
+      }
+    }
+
+    /// <inheritdoc/>
+    public override sealed TypeInfo TypeInfo
+    {
+      [DebuggerStepThrough]
+      get { return State.Type; }
+    }
+
+    /// <inheritdoc/>
+    protected internal override sealed Tuple Tuple
+    {
+      [DebuggerStepThrough]
+      get { return State.Tuple; }
+    }
+
+    /// <summary>
+    /// Gets persistence state of the entity.
+    /// </summary>
+    [Infrastructure]
+    public PersistenceState PersistenceState
+    {
+      [DebuggerStepThrough]
+      get { return State.PersistenceState; }
+    }
+
+    /// <inheritdoc/>
+    public bool IsRemoved {
+      get {
+        if (Session == null || State == null)
+          return true;
+        if (Session.IsPersisting)
+          // Removed = "already removed from storage" here
+          return State.IsNotAvailable;
+          // Removed = "either already removed, or marked as removed" here
+        return State.IsNotAvailableOrMarkedAsRemoved;
+      }
+    }
+
+    #endregion
+
+    #region IIdentified members
+
+    /// <inheritdoc/>
+    [Infrastructure] // Proxy
+      Key IIdentified<Key>.Identifier
+    {
+      [DebuggerStepThrough]
+      get { return Key; }
+    }
+
+    /// <inheritdoc/>
+    [Infrastructure] // Proxy
+      object IIdentified.Identifier
+    {
+      [DebuggerStepThrough]
+      get { return Key; }
+    }
+
+    #endregion
+
+    #region IHasVersion members
+
+    /// <inheritdoc/>
+    [Infrastructure]
+    VersionInfo IHasVersion<VersionInfo>.Version {
+      [DebuggerStepThrough]
+      get { return VersionInfo; }
+    }
+
+    /// <inheritdoc/>
+    [Infrastructure]
+    object IHasVersion.Version {
+      [DebuggerStepThrough]
+      get { return VersionInfo; }
+    }
+
+    #endregion
+
+    #region Public members
+
+    /// <inheritdoc/>
+    public override sealed event PropertyChangedEventHandler PropertyChanged
+    {
+      add {
+        Session.EntityEventBroker.AddSubscriber(
+          Key, EntityEventBroker.PropertyChangedEventKey, value);
+      }
+      remove {
+        Session.EntityEventBroker.RemoveSubscriber(Key, 
+          EntityEventBroker.PropertyChangedEventKey, value);
+      }
+    }
+
+    /// <summary>
+    /// Removes this entity.
+    /// </summary>
+    /// <exception cref="ReferentialIntegrityException">
+    /// Entity is associated with another entity with <see cref="OnRemoveAction.Deny"/> on-remove action.</exception>
+    /// <seealso cref="IsRemoved"/>
+    public void Remove()
+    {
+      Session.RemovalProcessor.Remove(EnumerableUtils.One(this));
+    }
+
+    /// <summary>
+    /// Register the entity in removing queue. Removal operation will be postponed 
+    /// until <see cref="Session.Persist"/> method is called; some query is executed 
+    /// or current transaction is being committed.
+    /// </summary>
+    public void RemoveLater()
+    {
+      Session.RemovalProcessor.EnqueueForRemoval(EnumerableUtils.One(this));
+    }
+
+    /// <inheritdoc/>
+    public void Lock(LockMode lockMode, LockBehavior lockBehavior)
+    {
+      using (new ParameterContext().Activate()) {
+        keyParameter.Value = Key.Value;
+        object key = new Triplet<TypeInfo, LockMode, LockBehavior>(TypeInfo, lockMode, lockBehavior);
+        Func<object, object> generator = tripletObj => {
+          var triplet = (Triplet<TypeInfo, LockMode, LockBehavior>) tripletObj;
+          return IndexProvider.Get(triplet.First.Indexes.PrimaryIndex).Result.Seek(keyParameter.Value)
+            .Lock(() => triplet.Second, () => triplet.Third).Select();
+        };
+        var recordSet = (RecordSet) Session.Domain.Cache.GetValue(key, generator);
+        recordSet.First();
+      }
+    }
+
+    #endregion
+
+    #region Protected event-like methods
+
+    /// <inheritdoc/>
+    protected internal override bool CanBeValidated {
+      get { return !IsRemoved; }
+    }
+
+    /// <summary>
+    /// Called when entity is about to be removed.
+    /// </summary>
+    /// <remarks>
+    /// Override it to perform some actions when entity is about to be removed.
+    /// </remarks>
+    protected virtual void OnRemoving()
+    {
+    }
+
+    /// <summary>
+    /// Called when entity becomes removed.
+    /// </summary>
+    /// <remarks>
+    /// Override this method to perform some actions when entity is removed.
+    /// </remarks>
+    protected virtual void OnRemove()
+    {
+    }
+
+    /// <summary>
+    /// Invoked to update <see cref="VersionInfo"/>.
+    /// </summary>
+    /// <param name="changedEntity">The changed entity.</param>
+    /// <param name="changedField">The changed field.</param>
+    /// <returns>
+    /// <see langword="True"/>, if <see cref="VersionInfo"/> was changed;
+    /// otherwise, <see langword="false"/>.
+    /// </returns>
+    /// <exception cref="NotSupportedException">Version root can't implement
+    /// <see cref="IHasVersionRoots"/>.</exception>
+    protected internal bool UpdateVersionInfo(Entity changedEntity, FieldInfo changedField)
+    {
+      if (State.IsVersionInfoUpdated || IsRemoved || PersistenceState==PersistenceState.New)
+        return true;
+      bool changed = false;
+      try {
+        State.IsVersionInfoUpdated = true; // Prevents recursion
+        if (!TypeInfo.HasVersionRoots) 
+          changed = SystemUpdateVersionInfo(changedEntity, changedField);
+        else {
+          foreach (var root in ((IHasVersionRoots) this).GetVersionRoots()) {
+            if (root.TypeInfo.HasVersionRoots)
+              throw new NotSupportedException(Strings.ExVersionRootObjectCantImplementIHasVersionRoots);
+            changed |= root.UpdateVersionInfo(changedEntity, changedField);
+          }
+        }
+        return changed;
+      }
+      finally {
+        State.IsVersionInfoUpdated = changed;
+      }
+    }
+
+    /// <summary>
+    /// Called to update the fields describing <see cref="Entity"/>'s version.
+    /// </summary>
+    /// <param name="changedEntity">The changed entity.</param>
+    /// <param name="changedField">The changed field.</param>
+    /// <returns>
+    /// <see langword="True"/>, if <see cref="VersionInfo"/> was changed;
+    /// otherwise, <see langword="false"/>.
+    /// </returns>
+    protected virtual bool HandleUpdateVersionInfo(Entity changedEntity, FieldInfo changedField)
+    {
+      foreach (var field in TypeInfo.GetVersionFields())
+        SetFieldValue(field, VersionGenerator.Next(GetFieldValue(field)));
+      return true;
+    }
+
+    #endregion
+
+    #region Private \ internal methods
+
+    /// <exception cref="InvalidOperationException">Entity is removed.</exception>
+    internal void EnsureNotRemoved()
+    {
+      if (IsRemoved)
+        throw new InvalidOperationException(Strings.ExEntityIsRemoved);
+    }
+
+    internal override sealed void EnsureIsFetched(FieldInfo field)
+    {
+      var state = State;
+
+      if (state.PersistenceState==PersistenceState.New)
+        return;
+
+      var tuple = state.Tuple;
+      if (tuple.GetFieldState(field.MappingInfo.Offset).IsAvailable())
+        return;
+
+      Session.Handler.FetchField(Key, field);
+    }
+
+    #endregion
+
+    #region System-level event-like members & GetSubscription members
+
+    private bool SystemUpdateVersionInfo(Entity changedEntity, FieldInfo changedField)
+    {
+      if (!Session.IsSystemLogicOnly)
+        Session.NotifyEntityVersionInfoChanging(changedEntity, changedField, false);
+
+      bool changed = TypeInfo.HasVersionFields 
+        ? HandleUpdateVersionInfo(changedEntity, changedField) 
+        : true; // No [Version] fields = VersionInfo is composed of other (incl. changed)
+                // fields, so let's consider it is changed.
+
+      if (!Session.IsSystemLogicOnly)
+        Session.NotifyEntityVersionInfoChanged(changedEntity, changedField, changed);
+      return changed;
+    }
+
+    internal void SystemBeforeRemove()
+    {
+      if (Session.IsDebugEventLoggingEnabled)
+        Log.Debug(Strings.LogSessionXRemovingKeyY, Session, Key);
+
+      if (Session.IsSystemLogicOnly)
+        return;
+
+      Session.NotifyEntityRemoving(this);
+      var subscriptionInfo = GetSubscription(EntityEventBroker.RemovingEntityEventKey);
+      if (subscriptionInfo.Second != null)
+        ((Action<Key>)subscriptionInfo.Second)
+          .Invoke(subscriptionInfo.First);
+      OnRemoving();
+    }
+
+    internal void SystemRemove()
+    {
+      if (Session.IsSystemLogicOnly)
+        return;
+
+      Session.NotifyEntityRemove(this);
+      var subscriptionInfo = GetSubscription(EntityEventBroker.RemoveEntityEventKey);
+      if (subscriptionInfo.Second != null)
+        ((Action<Key>)subscriptionInfo.Second).Invoke(subscriptionInfo.First);
+      OnRemove();
+    }
+
+    internal void SystemRemoveCompleted(Exception exception)
+    {
+      if (Session.IsSystemLogicOnly)
+        return;
+
+      Session.NotifyEntityRemoveCompleted(this, exception);
+    }
+
+    internal override sealed void SystemBeforeInitialize(bool materialize)
+    {
+      State.Entity = this;
+      if (Session.IsDebugEventLoggingEnabled)
+        Log.Debug(Strings.LogSessionXMaterializingYKeyZ,
+          Session, GetType().GetShortName(), State.Key);
+
+      if (Session.IsSystemLogicOnly || materialize) 
+        return;
+
+      bool hasKeyGenerator = Session.Domain.KeyGenerators[TypeInfo.Key]!=null;
+      if (hasKeyGenerator)
+        Session.NotifyKeyGenerated(Key);
+      Session.NotifyEntityCreated(this);
+
+      using (var context = OpenOperationContext()) {
+        if (context.IsLoggingEnabled) {
+          context.LogOperation(new KeyGenerateOperation(Key));
+          context.LogOperation(new EntityCreateOperation(Key));
+        }
+        context.Complete();
+      }
+      var subscriptionInfo = GetSubscription(EntityEventBroker.InitializingPersistentEventKey);
+      if (subscriptionInfo.Second!=null)
+        ((Action<Key>) subscriptionInfo.Second).Invoke(subscriptionInfo.First);
+    }
+
+    internal override sealed void SystemInitialize(bool materialize)
+    {
+      if (Session.IsSystemLogicOnly)
+        return;
+
+      var subscriptionInfo = GetSubscription(EntityEventBroker.InitializePersistentEventKey);
+      if (subscriptionInfo.Second!=null)
+        ((Action<Key>) subscriptionInfo.Second)
+          .Invoke(subscriptionInfo.First);
+      OnInitialize();
+      if (!materialize && CanBeValidated && Session.Domain.Configuration.AutoValidation)
+        this.Validate();
+    }
+
+    internal override sealed void SystemInitializationError(Exception error)
+    {
+      if (Session.IsSystemLogicOnly)
+        return;
+
+      var subscriptionInfo = GetSubscription(EntityEventBroker.InitializationErrorPersistentEventKey);
+      if (subscriptionInfo.Second!=null)
+        ((Action<Key>) subscriptionInfo.Second)
+          .Invoke(subscriptionInfo.First);
+      OnInitializationError(error);
+
+      if (State == null)
+        return;
+      State.PersistenceState = PersistenceState.Removed;
+      ((IInvalidatable)State).Invalidate();
+      Session.EntityStateCache.Remove(State);
+    }
+
+    internal override sealed void SystemBeforeGetValue(FieldInfo fieldInfo)
+    {
+      EnsureNotRemoved();
+      if (Session.IsDebugEventLoggingEnabled)
+        Log.Debug(Strings.SessionXGettingValueKeyYFieldZ, Session, Key, fieldInfo);
+      EnsureIsFetched(fieldInfo);
+
+      if (Session.IsSystemLogicOnly)
+        return;
+
+      Session.NotifyFieldValueGetting(this, fieldInfo);
+      var subscriptionInfo = GetSubscription(EntityEventBroker.GettingFieldEventKey);
+      if (subscriptionInfo.Second!=null)
+        ((Action<Key, FieldInfo>) subscriptionInfo.Second)
+          .Invoke(subscriptionInfo.First, fieldInfo);
+      OnGettingFieldValue(fieldInfo);
+    }
+
+    internal override sealed void SystemGetValue(FieldInfo field, object value)
+    {
+      if (Session.IsSystemLogicOnly)
+        return;
+
+      Session.NotifyFieldValueGet(this, field, value);
+      var subscriptionInfo = GetSubscription(EntityEventBroker.GetFieldEventKey);
+      if (subscriptionInfo.Second!=null)
+        ((Action<Key, FieldInfo, object>) subscriptionInfo.Second)
+          .Invoke(subscriptionInfo.First, field, value);
+      OnGetFieldValue(field, value);
+    }
+
+    internal override sealed void SystemGetValueCompleted(FieldInfo fieldInfo, object value, Exception exception)
+    {
+      if (Session.IsSystemLogicOnly)
+        return;
+      Session.NotifyFieldValueGetCompleted(this, fieldInfo, value, exception);
+    }
+
+    internal override sealed void SystemSetValueAttempt(FieldInfo field, object value)
+    {
+      EnsureNotRemoved();
+      if (Session.IsDebugEventLoggingEnabled)
+        Log.Debug(Strings.LogSessionXSettingValueKeyYFieldZ, Session, Key, field);
+      if (field.IsPrimaryKey)
+        throw new NotSupportedException(string.Format(Strings.ExUnableToSetKeyFieldXExplicitly, field.Name));
+
+      UpdateVersionInfo(this, field);
+
+      if (Session.IsSystemLogicOnly)
+        return;
+
+      Session.NotifyFieldValueSettingAttempt(this, field, value);
+      var subscriptionInfo = GetSubscription(EntityEventBroker.SettingFieldAttemptEventKey);
+      if (subscriptionInfo.Second != null)
+        ((Action<Key, FieldInfo, object>)subscriptionInfo.Second).Invoke(subscriptionInfo.First, field, value);
+      OnSettingFieldValueAttempt(field, value);
+    }
+
+    internal override sealed void SystemBeforeSetValue(FieldInfo field, object value)
+    {
+      EnsureNotRemoved();
+
+      if (Session.IsSystemLogicOnly)
+        return;
+
+      Session.NotifyFieldValueSetting(this, field, value);
+      var subscriptionInfo = GetSubscription(EntityEventBroker.SettingFieldEventKey);
+      if (subscriptionInfo.Second!=null)
+        ((Action<Key, FieldInfo, object>) subscriptionInfo.Second).Invoke(subscriptionInfo.First, field, value);
+      OnSettingFieldValue(field, value);
+    }
+
+    internal override sealed void SystemBeforeTupleChange()
+    {
+      Session.NotifyEntityChanging(this);
+      if (PersistenceState != PersistenceState.New) {
+        // Ensures there will be a DifferentialTuple, not the regular one
+        var dTuple = State.DifferentialTuple;
+      }
+    }
+
+    internal override sealed void SystemSetValue(FieldInfo fieldInfo, object oldValue, object newValue)
+    {
+      if (PersistenceState!=PersistenceState.New && PersistenceState!=PersistenceState.Modified) {
+        Session.EnforceChangeRegistrySizeLimit(); // Must be done before the next line 
+        // to avoid post-first property set flush.
+        State.PersistenceState = PersistenceState.Modified;
+      }
+      
+      if (Session.IsSystemLogicOnly)
+        return;
+
+      if (Session.Domain.Configuration.AutoValidation)
+        this.Validate();
+      Session.NotifyFieldValueSet(this, fieldInfo, oldValue, newValue);
+      var subscriptionInfo = GetSubscription(EntityEventBroker.SetFieldEventKey);
+      if (subscriptionInfo.Second!=null)
+        ((Action<Key, FieldInfo, object, object>) subscriptionInfo.Second)
+          .Invoke(subscriptionInfo.First, fieldInfo, oldValue, newValue);
+      NotifyFieldChanged(fieldInfo);
+      OnSetFieldValue(fieldInfo, oldValue, newValue);
+    }
+
+    internal override sealed void SystemSetValueCompleted(FieldInfo fieldInfo, object oldValue, object newValue, Exception exception)
+    {
+      if (Session.IsSystemLogicOnly)
+        return;
+      Session.NotifyFieldValueSetCompleted(this, fieldInfo, oldValue, newValue, exception);
+    }
+
+    /// <inheritdoc/>
+    protected override sealed Pair<Key, Delegate> GetSubscription(object eventKey)
+    {
+      if (State == null)
+        return new Pair<Key, Delegate>();
+      var entityKey = Key;
+      return new Pair<Key, Delegate>(entityKey,
+        Session.EntityEventBroker.GetSubscriber(entityKey, eventKey));
+    }
+
+    #endregion
+
+    #region Serialization-related methods
+
+    [Infrastructure]
+    #if NET40
+    [SecurityCritical]
+    #else
+    [SecurityPermission(SecurityAction.LinkDemand, SerializationFormatter=true)]
+    #endif
+    void ISerializable.GetObjectData(SerializationInfo info, StreamingContext context)
+    {
+      using (this.OpenSystemLogicOnlyRegion()) {
+        SerializationContext.Demand().GetEntityData(this, info, context);
+      }
+    }
+
+    [Infrastructure]
+    void IDeserializationCallback.OnDeserialization(object sender)
+    {
+      using (this.OpenSystemLogicOnlyRegion()) {
+        DeserializationContext.Demand().OnDeserialization();
+      }
+    }
+
+    #endregion
+
+    /// <inheritdoc/>
+    public override string ToString()
+    {
+      return Key.ToString();
+    }
+
+
+    // Constructors
+
+    /// <summary>
+    /// <see cref="ClassDocTemplate.Ctor" copy="true"/>
+    /// </summary>
+    protected Entity()
+    {
+      try {
+        var key = Key.Create(Session.Domain, GetType());
+        State = Session.CreateEntityState(key);
+        SystemBeforeInitialize(false);
+      }
+      catch {
+        LeaveCtorTransactionScope(false);
+        throw;
+      }
+    }
+
+    // Is used for EntitySetItem<,> instance construction
+    internal Entity(Tuple keyTuple)
+    {
+      try {
+        ArgumentValidator.EnsureArgumentNotNull(keyTuple, "keyTuple");
+        var key = Key.Create(Session.Domain, GetTypeInfo(), TypeReferenceAccuracy.ExactType, keyTuple);
+        State = Session.CreateEntityState(key);
+        SystemBeforeInitialize(false);
+      }
+      catch {
+        LeaveCtorTransactionScope(false);
+        throw;
+      }
+    }
+
+    /// <summary>
+    /// <see cref="ClassDocTemplate.Ctor" copy="true"/>
+    /// </summary>
+    /// <param name="values">The field values that will be used for key building.</param>
+    /// <remarks>Use this kind of constructor when you need to explicitly set key for this instance.</remarks>
+    /// <example>
+    /// <code>
+    /// [HierarchyRoot]
+    /// public class Book : Entity
+    /// {
+    ///   [Field, KeyField]
+    ///   public string ISBN { get; set; }
+    ///   
+    ///   public Book(string isbn) : base(isbn) { }
+    /// }
+    /// </code>
+    /// </example>
+    protected Entity(params object[] values)
+    {
+      try {
+        ArgumentValidator.EnsureArgumentNotNull(values, "values");
+        Key key = Key.Create(Session.Domain, GetTypeInfo(), TypeReferenceAccuracy.ExactType, values);
+        State = Session.CreateEntityState(key);
+        var references = TypeInfo.Key.Fields.Where(f => f.IsEntity && f.Association.IsPaired).ToList();
+        if (references.Count > 0)
+          using (Session.Pin(this))
+          foreach (var referenceField in references) {
+            var referenceValue = (Entity) GetFieldValue(referenceField);
+            using (var silentContext = OpenOperationContext()) {
+              Session.PairSyncManager.Enlist(OperationType.Set, this, referenceValue, referenceField.Association);
+              // No silentContext.Complete() - we must silently skip all these operations
+            }
+          }
+        SystemBeforeInitialize(false);
+      }
+      catch {
+        LeaveCtorTransactionScope(false);
+        throw;
+      }
+    }
+
+    /// <summary>
+    /// <see cref="ClassDocTemplate()" copy="true"/>
+    /// Used internally to initialize the entity on materialization.
+    /// </summary>
+    /// <param name="state">The initial state of this instance fetched from storage.</param>
+    protected Entity(EntityState state)
+    {
+      bool successfully = false;
+      try {
+        State = state;
+        SystemBeforeInitialize(true);
+        successfully = true;
+      }
+      finally {
+        // Required, since generated .ctors in descendants 
+        // don't call Initialize / InitializationFailed
+        LeaveCtorTransactionScope(successfully); 
+      }
+    }
+
+    /// <summary>
+    /// <see cref="ClassDocTemplate.Ctor" copy="true"/>
+    /// </summary>
+    /// <param name="info">The <see cref="SerializationInfo"/>.</param>
+    /// <param name="context">The <see cref="StreamingContext"/>.</param>
+    protected Entity(SerializationInfo info, StreamingContext context)
+    {
+      bool successfully = false;
+      try {
+        using (this.OpenSystemLogicOnlyRegion()) {
+          DeserializationContext.Demand().SetEntityData(this, info, context);
+        }
+        successfully = true;
+      }
+      finally {
+        // Required, since generated .ctors in descendants 
+        // don't call Initialize / InitializationFailed
+        LeaveCtorTransactionScope(successfully);
+      }
+    }
+  }
 }