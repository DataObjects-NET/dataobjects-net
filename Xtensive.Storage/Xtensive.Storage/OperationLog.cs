--- conflicted
+++ resolved
@@ -1,130 +1,127 @@
-// Copyright (C) 2003-2010 Xtensive LLC.
-// All rights reserved.
-// For conditions of distribution and use, see license.
-// Created by: Alexis Kochetov
-// Created:    2009.10.22
-
-using System;
-using System.Collections;
-using System.Collections.Generic;
-<<<<<<< HEAD
-using Xtensive.Core;
-=======
-using System.Text;
->>>>>>> a7e8fab6
-using Xtensive.Storage.Operations;
-using Xtensive.Storage.Resources;
-
-namespace Xtensive.Storage
-{
-  /// <summary>
-  /// Built-in implementation of both <see cref="IOperationLogger"/>
-  /// and <see cref="IOperationSequence"/>.
-  /// </summary>
-  [Serializable]
-  public sealed class OperationLog : IOperationLogger, 
-    IOperationSequence
-  {
-    private readonly List<IOperation> operations = new List<IOperation>();
-    private HashSet<IUniqueOperation> uniqueOperations;
-
-    /// <inheritdoc/>
-    public long Count {
-      get { return operations.Count; }
-    }
-
-    /// <inheritdoc/>
-    public void Log(IOperation operation)
-    {
-      operations.Add(operation);
-      TryAppendUniqueOperation(operation);
-    }
-
-    /// <inheritdoc/>
-    public void Log(IEnumerable<IOperation> source)
-    {
-      foreach (var operation in source) {
-        operations.Add(operation);
-        TryAppendUniqueOperation(operation);
-      }
-    }
-
-    /// <inheritdoc/>
-    public KeyMapping Replay()
-    {
-      return Replay(Session.Demand());
-    }
-
-    /// <inheritdoc/>
-    public KeyMapping Replay(Session session)
-    {
-      var operationContext = new OperationExecutionContext(session);
-
-      using (session.Activate())
-      using (var tx = Transaction.Open(TransactionOpenMode.New)) { 
-        foreach (var operation in operations)
-          operation.Prepare(operationContext);
-
-        operationContext.KeysToPrefetch
-          .Prefetch<Entity,Key>(key => key)
-          .Execute();
-
-        foreach (var operation in operations)
-          operation.Execute(operationContext);
-
-        tx.Complete();
-      }
-
-      return new KeyMapping(operationContext.KeyMapping);
-    }
-
-    /// <inheritdoc/>
-    public object Replay(object target)
-    {
-      return Replay((Session) target);
-    }
-
-    /// <inheritdoc/>
-    public override string ToString()
-    {
-      var sb = new StringBuilder("{0}:\r\n".FormatWith(Strings.Operations));
-      foreach (var o in operations) {
-        sb.Append("  ");
-        sb.AppendLine(o.ToString());
-      }
-      return sb.ToString().Trim();
-    }
-
-    #region IEnumerable<...> implementation
-
-    /// <inheritdoc/>
-    public IEnumerator<IOperation> GetEnumerator()
-    {
-      return operations.GetEnumerator();
-    }
-
-    /// <inheritdoc/>
-    IEnumerator IEnumerable.GetEnumerator()
-    {
-      return GetEnumerator();
-    }
-
-    #endregion
-
-    #region Private \ internal methods
-
-    private void TryAppendUniqueOperation(IOperation operation)
-    {
-      var uniqueOperation = operation as IUniqueOperation;
-      if (uniqueOperation!=null) {
-        if (uniqueOperations==null)
-          uniqueOperations = new HashSet<IUniqueOperation>();
-        if (!uniqueOperations.Add(uniqueOperation) && !uniqueOperation.IgnoreIfDuplicate)
-          throw new InvalidOperationException(
-            Strings.ExDuplicateForOperationXIsFound.FormatWith(uniqueOperation));
-      }
-    }
-
-    #endregion
-  }
+// Copyright (C) 2003-2010 Xtensive LLC.
+// All rights reserved.
+// For conditions of distribution and use, see license.
+// Created by: Alexis Kochetov
+// Created:    2009.10.22
+
+using System;
+using System.Collections;
+using System.Collections.Generic;
+using System.Text;
+using Xtensive.Core;
+using Xtensive.Storage.Operations;
+using Xtensive.Storage.Resources;
+
+namespace Xtensive.Storage
+{
+  /// <summary>
+  /// Built-in implementation of both <see cref="IOperationLogger"/>
+  /// and <see cref="IOperationSequence"/>.
+  /// </summary>
+  [Serializable]
+  public sealed class OperationLog : IOperationLogger, 
+    IOperationSequence
+  {
+    private readonly List<IOperation> operations = new List<IOperation>();
+    private HashSet<IUniqueOperation> uniqueOperations;
+
+    /// <inheritdoc/>
+    public long Count {
+      get { return operations.Count; }
+    }
+
+    /// <inheritdoc/>
+    public void Log(IOperation operation)
+    {
+      operations.Add(operation);
+      TryAppendUniqueOperation(operation);
+    }
+
+    /// <inheritdoc/>
+    public void Log(IEnumerable<IOperation> source)
+    {
+      foreach (var operation in source) {
+        operations.Add(operation);
+        TryAppendUniqueOperation(operation);
+      }
+    }
+
+    /// <inheritdoc/>
+    public KeyMapping Replay()
+    {
+      return Replay(Session.Demand());
+    }
+
+    /// <inheritdoc/>
+    public KeyMapping Replay(Session session)
+    {
+      var operationContext = new OperationExecutionContext(session);
+
+      using (session.Activate())
+      using (var tx = Transaction.Open(TransactionOpenMode.New)) { 
+        foreach (var operation in operations)
+          operation.Prepare(operationContext);
+
+        operationContext.KeysToPrefetch
+          .Prefetch<Entity,Key>(key => key)
+          .Execute();
+
+        foreach (var operation in operations)
+          operation.Execute(operationContext);
+
+        tx.Complete();
+      }
+
+      return new KeyMapping(operationContext.KeyMapping);
+    }
+
+    /// <inheritdoc/>
+    public object Replay(object target)
+    {
+      return Replay((Session) target);
+    }
+
+    /// <inheritdoc/>
+    public override string ToString()
+    {
+      var sb = new StringBuilder("{0}:\r\n".FormatWith(Strings.Operations));
+      foreach (var o in operations) {
+        sb.Append("  ");
+        sb.AppendLine(o.ToString());
+      }
+      return sb.ToString().Trim();
+    }
+
+    #region IEnumerable<...> implementation
+
+    /// <inheritdoc/>
+    public IEnumerator<IOperation> GetEnumerator()
+    {
+      return operations.GetEnumerator();
+    }
+
+    /// <inheritdoc/>
+    IEnumerator IEnumerable.GetEnumerator()
+    {
+      return GetEnumerator();
+    }
+
+    #endregion
+
+    #region Private \ internal methods
+
+    private void TryAppendUniqueOperation(IOperation operation)
+    {
+      var uniqueOperation = operation as IUniqueOperation;
+      if (uniqueOperation!=null) {
+        if (uniqueOperations==null)
+          uniqueOperations = new HashSet<IUniqueOperation>();
+        if (!uniqueOperations.Add(uniqueOperation) && !uniqueOperation.IgnoreIfDuplicate)
+          throw new InvalidOperationException(
+            Strings.ExDuplicateForOperationXIsFound.FormatWith(uniqueOperation));
+      }
+    }
+
+    #endregion
+  }
 }