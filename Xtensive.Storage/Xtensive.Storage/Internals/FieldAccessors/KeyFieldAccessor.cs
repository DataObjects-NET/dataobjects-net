// Copyright (C) 2003-2010 Xtensive LLC.
// All rights reserved.
// For conditions of distribution and use, see license.
// Created by: Alex Yakunin
// Created:    2008.11.21

using System;
using Xtensive.Core.Tuples;
<<<<<<< HEAD
using Tuple = Xtensive.Core.Tuples.Tuple;
using Xtensive.Storage.Model;
=======
>>>>>>> a7e8fab6

namespace Xtensive.Storage.Internals.FieldAccessors
{
  internal class KeyFieldAccessor<T> : FieldAccessor<T> 
  {
    private static readonly T @default;

    /// <inheritdoc/>
    public override bool Equals(object oldValue, object newValue)
    {
      return object.Equals(oldValue, newValue);
    }

    /// <inheritdoc/>
    public override T GetValue(Persistent obj)
    {
      var field = Field;
      int fieldIndex = field.MappingInfo.Offset;
      var tuple = obj.Tuple;
      TupleFieldState state;
      var value = tuple.GetValue<string>(fieldIndex, out state);
      if (!state.IsAvailable())
        return @default;
      return (T) (object) Key.Parse(value);
    }

    /// <inheritdoc/>
    public override void SetValue(Persistent obj, T value)
    {
      var field = Field;
      var key = (Key) (object) value;
      obj.Tuple.SetValue(field.MappingInfo.Offset, key==null ? null : key.Format());
    }
  }
}<|MERGE_RESOLUTION|>--- conflicted
+++ resolved
@@ -1,48 +1,44 @@
-// Copyright (C) 2003-2010 Xtensive LLC.
-// All rights reserved.
-// For conditions of distribution and use, see license.
-// Created by: Alex Yakunin
-// Created:    2008.11.21
-
-using System;
-using Xtensive.Core.Tuples;
-<<<<<<< HEAD
-using Tuple = Xtensive.Core.Tuples.Tuple;
-using Xtensive.Storage.Model;
-=======
->>>>>>> a7e8fab6
-
-namespace Xtensive.Storage.Internals.FieldAccessors
-{
-  internal class KeyFieldAccessor<T> : FieldAccessor<T> 
-  {
-    private static readonly T @default;
-
-    /// <inheritdoc/>
-    public override bool Equals(object oldValue, object newValue)
-    {
-      return object.Equals(oldValue, newValue);
-    }
-
-    /// <inheritdoc/>
-    public override T GetValue(Persistent obj)
-    {
-      var field = Field;
-      int fieldIndex = field.MappingInfo.Offset;
-      var tuple = obj.Tuple;
-      TupleFieldState state;
-      var value = tuple.GetValue<string>(fieldIndex, out state);
-      if (!state.IsAvailable())
-        return @default;
-      return (T) (object) Key.Parse(value);
-    }
-
-    /// <inheritdoc/>
-    public override void SetValue(Persistent obj, T value)
-    {
-      var field = Field;
-      var key = (Key) (object) value;
-      obj.Tuple.SetValue(field.MappingInfo.Offset, key==null ? null : key.Format());
-    }
-  }
+// Copyright (C) 2003-2010 Xtensive LLC.
+// All rights reserved.
+// For conditions of distribution and use, see license.
+// Created by: Alex Yakunin
+// Created:    2008.11.21
+
+using System;
+using Xtensive.Core.Tuples;
+using Tuple = Xtensive.Core.Tuples.Tuple;
+
+namespace Xtensive.Storage.Internals.FieldAccessors
+{
+  internal class KeyFieldAccessor<T> : FieldAccessor<T> 
+  {
+    private static readonly T @default;
+
+    /// <inheritdoc/>
+    public override bool Equals(object oldValue, object newValue)
+    {
+      return object.Equals(oldValue, newValue);
+    }
+
+    /// <inheritdoc/>
+    public override T GetValue(Persistent obj)
+    {
+      var field = Field;
+      int fieldIndex = field.MappingInfo.Offset;
+      var tuple = obj.Tuple;
+      TupleFieldState state;
+      var value = tuple.GetValue<string>(fieldIndex, out state);
+      if (!state.IsAvailable())
+        return @default;
+      return (T) (object) Key.Parse(value);
+    }
+
+    /// <inheritdoc/>
+    public override void SetValue(Persistent obj, T value)
+    {
+      var field = Field;
+      var key = (Key) (object) value;
+      obj.Tuple.SetValue(field.MappingInfo.Offset, key==null ? null : key.Format());
+    }
+  }
 }