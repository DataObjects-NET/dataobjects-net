--- conflicted
+++ resolved
@@ -1,78 +1,67 @@
-// Copyright (C) 2003-2010 Xtensive LLC.
-// All rights reserved.
-// For conditions of distribution and use, see license.
-// Created by: Denis Krjuchkov
-// Created:    2009.12.11
-
-namespace Xtensive.Storage.Internals
-{
-  /// <summary>
-  /// A reason of calling <see cref="Session.Persist(Xtensive.Storage.Internals.PersistReason)"/>.
-  /// </summary>
-  internal enum PersistReason
-  {
-    /// <summary>
-    /// Manual persist is requested.
-    /// </summary>
-    Manual,
-    /// <summary>
-    /// Query is to be executed.
-    /// </summary>
-    Query,
-    /// <summary>
-    /// Nested transaction is about to start.
-    /// </summary>
-    NestedTransaction,
-    /// <summary>
-    /// Commit is to be performed.
-    /// </summary>
-    Commit,
-    /// <summary>
-    /// <see cref="Session.EntityChangeRegistry"/> has reached its size limit.
-    /// </summary>
-    ChangeRegistrySizeLimit,
-    /// <summary>
-<<<<<<< HEAD
-=======
-    /// <see cref="VersionValidator"/> is about to be disposed.
-    /// </summary>
-    ValidateVersions,
-    /// <summary>
-    /// <see cref="Session"/> is about to remap its keys.
-    /// </summary>
-    RemapEntityKeys,
-    /// <summary>
-    /// It's necessary to flush entity removal.
-    /// </summary>
-    PersistEntityRemoval,
-    /// <summary>
->>>>>>> 5a567633
-    /// <see cref="DisconnectedState"/> is about to be attached to <see cref="Session"/>.
-    /// </summary>
-    DisconnectedStateAttach,
-    /// <summary>
-    /// <see cref="DisconnectedState"/> is about to be merged with another one.
-    /// </summary>
-    DisconnectedStateMerge,
-    /// <summary>
-    /// <see cref="DisconnectedState"/> is about to run local refeernce-related query.
-    /// </summary>
-<<<<<<< HEAD
-    DisconnectedStateGetReference,
-    /// <summary>
-    /// <see cref="DisconnectedState"/> is about to remap its keys.
-    /// </summary>
-    DisconnectedStateRemapKeys
-=======
-    DisconnectedStateReferenceCacheLookup,
-    /// <summary>
-    /// <see cref="DisconnectedState"/> is about to be enumerated.
-    /// </summary>
-    DisconnectedStateEnumeration,
-    /// <summary>
-    /// Another persist reason.
-    /// </summary>
-    Other,
->>>>>>> 5a567633
-  }
+// Copyright (C) 2003-2010 Xtensive LLC.
+// All rights reserved.
+// For conditions of distribution and use, see license.
+// Created by: Denis Krjuchkov
+// Created:    2009.12.11
+
+namespace Xtensive.Storage.Internals
+{
+  /// <summary>
+  /// A reason of calling <see cref="Session.Persist(Xtensive.Storage.Internals.PersistReason)"/>.
+  /// </summary>
+  internal enum PersistReason
+  {
+    /// <summary>
+    /// Manual persist is requested.
+    /// </summary>
+    Manual,
+    /// <summary>
+    /// Query is to be executed.
+    /// </summary>
+    Query,
+    /// <summary>
+    /// Nested transaction is about to start.
+    /// </summary>
+    NestedTransaction,
+    /// <summary>
+    /// Commit is to be performed.
+    /// </summary>
+    Commit,
+    /// <summary>
+    /// <see cref="Session.EntityChangeRegistry"/> has reached its size limit.
+    /// </summary>
+    ChangeRegistrySizeLimit,
+    /// <summary>
+    /// <see cref="VersionValidator"/> is about to be disposed.
+    /// </summary>
+    ValidateVersions,
+    /// <summary>
+    /// <see cref="Session"/> is about to remap its keys.
+    /// </summary>
+    RemapEntityKeys,
+    /// <summary>
+    /// It's necessary to flush entity removal.
+    /// </summary>
+    PersistEntityRemoval,
+    /// <summary>
+    /// <see cref="DisconnectedState"/> is about to be attached to <see cref="Session"/>.
+    /// </summary>
+    DisconnectedStateAttach,
+    /// <summary>
+    /// <see cref="DisconnectedState"/> is about to be merged with another one.
+    /// </summary>
+    DisconnectedStateMerge,
+    /// <summary>
+    /// <see cref="DisconnectedState"/> is about to run local refeernce-related query.
+    /// </summary>
+    DisconnectedStateReferenceCacheLookup,
+    /// <summary>
+    /// <see cref="DisconnectedState"/> is about to be enumerated.
+    /// </summary>
+    DisconnectedStateEnumeration,
+    /// <summary>
+    /// Another persist reason.
+    /// </summary>
+    Other,
+  }
 }