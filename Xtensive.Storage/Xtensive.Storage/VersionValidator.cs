// Copyright (C) 2003-2010 Xtensive LLC.
// All rights reserved.
// For conditions of distribution and use, see license.
// Created by: Ivan Galkin
// Created:    2009.11.10

using System;
using System.Collections.Generic;
using Xtensive.Core;
using System.Linq;
using Xtensive.Core.Aspects;
using Xtensive.Core.Diagnostics;
using Xtensive.Core.Internals.DocTemplates;
using Xtensive.Core.Tuples;
using Tuple = Xtensive.Core.Tuples.Tuple;
using Xtensive.Core.Tuples.Transform;
using Xtensive.Storage.Internals;
using Xtensive.Storage.Model;
using Xtensive.Storage.Resources;
using Xtensive.Storage.Rse;

namespace Xtensive.Storage
{
  /// <summary>
  /// An attachable service validating versions inside the specified <see cref="Session"/>.
  /// </summary>
  [Infrastructure]
  public sealed class VersionValidator : SessionBound, 
    IDisposable
  {
    private HashSet<Key> processed = new HashSet<Key>();
    private Dictionary<Key, VersionInfo> knownVersions;
    private Dictionary<Key, VersionInfo> queuedVersions;
    private Dictionary<Key, QueryTask> fetchVersionTasks;
    private readonly Func<Key, VersionInfo> expectedVersionProvider;
    private bool isAttached;

    /// <summary>
    /// Validates the <paramref name="version"/>
    /// for the specified <paramref name="key"/>.
    /// </summary>
    /// <param name="key">The key to validate version for.</param>
    /// <param name="version">The version to validate.</param>
    /// <returns>
    /// <see langword="True"/>, if validation passes successfully;
    /// otherwise, <see langword="false"/>.
    /// </returns>
    public bool ValidateVersion(Key key, VersionInfo version)
    {
      var expectedVersion = expectedVersionProvider.Invoke(key);
      return expectedVersion.IsVoid || expectedVersion == version;
    }

    /// <summary>
    /// Validates the <paramref name="version"/>
    /// for the specified <paramref name="key"/>.
    /// </summary>
    /// <param name="key">The key to validate version for.</param>
    /// <param name="version">The version to validate.</param>
    /// <param name="throwOnFailure">Indicates whether <see cref="InvalidOperationException"/>
    /// must be thrown on validation failure.</param>
    /// <returns>
    /// <see langword="True"/>, if validation passes successfully;
    /// otherwise, <see langword="false"/>.
    /// </returns>
    /// <exception cref="VersionConflictException">Version conflict is detected.</exception>
    public bool ValidateVersion(Key key, VersionInfo version, bool throwOnFailure)
    {
      var result = ValidateVersion(key, version);
      if (throwOnFailure && !result) {
        if (Log.IsLogged(LogEventTypes.Info))
          Log.Info(Strings.LogSessionXVersionValidationFailedKeyYVersionZExpected3,
            Session, key, version, expectedVersionProvider.Invoke(key));
        throw new VersionConflictException(string.Format(
          Strings.ExVersionOfEntityWithKeyXDiffersFromTheExpectedOne, key));
      }
      return result;
    }

    #region Validator logic

    private void Initialize()
    {
      knownVersions = new Dictionary<Key, VersionInfo>();
      processed = new HashSet<Key>();
    }

    private void FetchVersions()
    {
      queuedVersions = new Dictionary<Key, VersionInfo>();
      fetchVersionTasks = new Dictionary<Key, QueryTask>();

      var registry = Session.EntityChangeRegistry;
      foreach (var item in registry.GetItems(PersistenceState.New))
        processed.Add(item.Key);
      foreach (var item in registry.GetItems(PersistenceState.Modified)) {
        EnqueueVersionValidation(item.Entity);
        processed.Add(item.Key);
      }
      foreach (var item in registry.GetItems(PersistenceState.Removed)) {
        EnqueueVersionValidation(item.Entity);
        processed.Add(item.Key);
      }
      if (fetchVersionTasks.Count > 0)
        Session.Handler.ExecuteQueryTasks(fetchVersionTasks.Values, true);
    }

    private void FetchLeftVersions()
    {
      queuedVersions = new Dictionary<Key, VersionInfo>();
      fetchVersionTasks = new Dictionary<Key, QueryTask>();

      foreach (var pair in knownVersions) {
        EnqueueVersionValidation(pair.Key);
        processed.Add(pair.Key);
      }
      if (fetchVersionTasks.Count > 0)
        Session.Handler.ExecuteQueryTasks(fetchVersionTasks.Values, true);
    }

    private void EnqueueVersionValidation(Entity entity)
    {
      if (entity.TypeInfo.VersionExtractor==null 
          || queuedVersions.ContainsKey(entity.Key)
          || processed.Contains(entity.Key))
        return;
      VersionInfo version;
      if (knownVersions.TryGetValue(entity.Key, out version))
        queuedVersions.Add(entity.Key, version);
      else {
        var task = CreateFetchVersionTask(entity.Key);
        Session.RegisterDelayedQuery(task);
        fetchVersionTasks.Add(entity.Key, task);
      }
    }

    private void EnqueueVersionValidation(Key key)
    {
      if (processed.Contains(key))
        return;
      var task = CreateFetchVersionTask(key);
      Session.RegisterDelayedQuery(task);
      fetchVersionTasks.Add(key, task);
    }

    private QueryTask CreateFetchVersionTask(Key key)
    {
      var type = key.Type;
      var provider = type.Indexes.PrimaryIndex.ToRecordQuery().Seek(key.Value).Provider;
      var execProvider = Session.CompilationService.Compile(provider);
      return new QueryTask(execProvider, null);
    }

    private void ValidateFetchedVersions()
    {
      Session.ExecuteDelayedQueries(true);
      if (fetchVersionTasks.Count > 0)
        foreach (var task in fetchVersionTasks) {
          var key = task.Key;
          var version = ExtractVersion(task.Key.Type, task.Value.Result.FirstOrDefault());
          queuedVersions.Add(key, version);
        }
      foreach (var pair in queuedVersions)
        ValidateVersion(pair.Key, pair.Value, true);
    }

    private static VersionInfo ExtractVersion(TypeInfo type, Tuple state)
    {
      if (state==null)
        return VersionInfo.Void;
      var versionTuple = type.VersionExtractor.Apply(TupleTransformType.Tuple, state);
      return new VersionInfo(versionTuple);
    }

    private void DropFetchVersionsData()
    {
      queuedVersions = null;
      fetchVersionTasks = null;
    }

    #endregion

    #region Event handlers

    private void OnTransactionOpened(object sender, TransactionEventArgs e)
    {
      if (e.Transaction.IsNested)
        return;
      Initialize();
    }

    private void OnTransactionCommitting(object sender, TransactionEventArgs e)
    {
      if (e.Transaction.IsNested)
        return;
<<<<<<< HEAD
      //Session.Persist(); Session.Persist(reason.Commit) will be called anyway 
=======
      Session.Persist(PersistReason.Commit);
>>>>>>> 5a567633
      try {
        FetchLeftVersions();
        ValidateFetchedVersions();
      }
      finally {
        DropFetchVersionsData();
      }
    }

    private void OnTransactionClosed(object sender, TransactionEventArgs e)
    {
      if (e.Transaction.IsNested)
        return;
      processed = null;
      knownVersions = null;
    }

    private void OnEntityVersionInfoChanging(object sender, EntityVersionInfoChangedEventArgs e)
    {
      OnEntityChanging(e.Entity);
    }

    private void OnEntityRemoving(object sender, EntityEventArgs e)
    {
      OnEntityChanging(e.Entity);
    }

    private void OnEntityChanging(Entity entity)
    {
      // "return" here means "we can't rely on Entity.VersionInfo,
      // and so it must be fetched on Session.Persist, or
      // there is nothing to validate"
      if (entity.PersistenceState==PersistenceState.New)
        return;
      if (entity.TypeInfo.VersionExtractor==null)
        return;
      if (entity.State.IsStale && !entity.TypeInfo.HasVersionRoots)
        return;
      // Here we know the actual version is stored in VersionInfo
      if (knownVersions.ContainsKey(entity.Key))
        return;
      if (processed.Contains(entity.Key))
        return;
      knownVersions.Add(entity.Key, entity.VersionInfo);
    }

    private void OnPersisting(object sender, EventArgs e)
    {
      FetchVersions();
    }

    private void OnPersisted(object sender, EventArgs e)
    {
      try {
        ValidateFetchedVersions();
      }
      finally {
        DropFetchVersionsData();
      }
    }

    #endregion

    #region AttachEventHandlers \ DetachEventHandlers methods

    private void AttachEventHandlers()
    {
      if (isAttached)
        throw new InvalidOperationException(Strings.ExTheServiceIsAlreadyAttachedToSession);
      isAttached = true;
      try {
        Session.SystemEvents.TransactionOpened += OnTransactionOpened;
        Session.SystemEvents.TransactionCommitting += OnTransactionCommitting;
        Session.SystemEvents.TransactionCommitted += OnTransactionClosed;
        Session.SystemEvents.TransactionRollbacked += OnTransactionClosed;
        Session.SystemEvents.EntityVersionInfoChanging += OnEntityVersionInfoChanging;
        Session.SystemEvents.EntityRemoving += OnEntityRemoving;
        Session.SystemEvents.Persisting += OnPersisting;
        Session.SystemEvents.Persisted += OnPersisted;
      }
      catch {
        DetachEventHandlers();
        throw;
      }
    }

    private void DetachEventHandlers()
    {
      if (isAttached) {
        isAttached = false;
        Session.SystemEvents.TransactionOpened -= OnTransactionOpened;
        Session.SystemEvents.TransactionCommitting -= OnTransactionCommitting;
        Session.SystemEvents.TransactionCommitted -= OnTransactionClosed;
        Session.SystemEvents.TransactionRollbacked -= OnTransactionClosed;
        Session.SystemEvents.EntityVersionInfoChanging -= OnEntityVersionInfoChanging;
        Session.SystemEvents.EntityRemoving -= OnEntityRemoving;
        Session.SystemEvents.Persisting -= OnPersisting;
        Session.SystemEvents.Persisted -= OnPersisted;
      }
    }

    #endregion

    #region Attach methods (factory methods)

    /// <summary>
    /// Attaches the validator to the current session.
    /// </summary>
    /// <param name="expectedVersions">The set containing expected versions.</param>
    /// <returns>
    /// A newly created <see cref="VersionValidator"/> attached
    /// to the current session.
    /// </returns>
    public static VersionValidator Attach(VersionSet expectedVersions)
    {
      return Attach(Session.Demand(), expectedVersions);
    }

    /// <summary>
    /// Attaches the validator to the specified session.
    /// </summary>
    /// <param name="session">The session to attach validator to.</param>
    /// <param name="expectedVersions">The set containing expected versions.</param>
    /// <returns>
    /// A newly created <see cref="VersionValidator"/> attached
    /// to the specified <paramref name="session"/>.
    /// </returns>
    public static VersionValidator Attach(Session session, VersionSet expectedVersions)
    {
      return new VersionValidator(session, expectedVersions.Get);
    }

    /// <summary>
    /// Attaches the validator to the current session.
    /// </summary>
    /// <param name="expectedVersionProvider">The expected version provider.</param>
    /// <returns>A newly created <see cref="VersionValidator"/> attached
    /// to the current session.</returns>
    public static VersionValidator Attach(Func<Key, VersionInfo> expectedVersionProvider)
    {
      return Attach(Session.Demand(), expectedVersionProvider);
    }

    /// <summary>
    /// Attaches the validator to the specified session.
    /// </summary>
    /// <param name="session">The session to attach validator to.</param>
    /// <param name="expectedVersionProvider">The expected version provider.</param>
    /// <returns>A newly created <see cref="VersionValidator"/> attached
    /// to the specified <paramref name="session"/>.</returns>
    public static VersionValidator Attach(Session session, Func<Key, VersionInfo> expectedVersionProvider)
    {
      return new VersionValidator(session, expectedVersionProvider);
    }

    #endregion


    // Constructors

    /// <exception cref="InvalidOperationException">Session is persisting the changes.</exception>
    private VersionValidator(Session session, Func<Key, VersionInfo> expectedVersionProvider)
      : base(session)
    {
      ArgumentValidator.EnsureArgumentNotNull(expectedVersionProvider, "expectedVersionProvider");
      if (session.IsPersisting)
        throw new InvalidOperationException(
          Strings.ExServiceCanNotBeAttachedToSessionWhileItIsPersistingTheChanges);

      this.expectedVersionProvider = expectedVersionProvider;
      AttachEventHandlers();
      if (session.Transaction!=null)
        Initialize();
    }

    // Dispose
    
    /// <see cref="DisposableDocTemplate.Dispose()" copy="true"/>
    public void Dispose()
    {
      try {
        if (Session.Transaction!=null) {
<<<<<<< HEAD
//          Session.Persist(); Persist will be called before transaction commit
=======
          Session.Persist(PersistReason.ValidateVersions);
>>>>>>> 5a567633
          FetchLeftVersions();
          ValidateFetchedVersions();
        }
      }
      finally {
        DropFetchVersionsData();
        DetachEventHandlers();
      }
    }
  }
}
<|MERGE_RESOLUTION|>--- conflicted
+++ resolved
@@ -1,398 +1,390 @@
-// Copyright (C) 2003-2010 Xtensive LLC.
-// All rights reserved.
-// For conditions of distribution and use, see license.
-// Created by: Ivan Galkin
-// Created:    2009.11.10
-
-using System;
-using System.Collections.Generic;
-using Xtensive.Core;
-using System.Linq;
-using Xtensive.Core.Aspects;
-using Xtensive.Core.Diagnostics;
-using Xtensive.Core.Internals.DocTemplates;
-using Xtensive.Core.Tuples;
-using Tuple = Xtensive.Core.Tuples.Tuple;
-using Xtensive.Core.Tuples.Transform;
-using Xtensive.Storage.Internals;
-using Xtensive.Storage.Model;
-using Xtensive.Storage.Resources;
-using Xtensive.Storage.Rse;
-
-namespace Xtensive.Storage
-{
-  /// <summary>
-  /// An attachable service validating versions inside the specified <see cref="Session"/>.
-  /// </summary>
-  [Infrastructure]
-  public sealed class VersionValidator : SessionBound, 
-    IDisposable
-  {
-    private HashSet<Key> processed = new HashSet<Key>();
-    private Dictionary<Key, VersionInfo> knownVersions;
-    private Dictionary<Key, VersionInfo> queuedVersions;
-    private Dictionary<Key, QueryTask> fetchVersionTasks;
-    private readonly Func<Key, VersionInfo> expectedVersionProvider;
-    private bool isAttached;
-
-    /// <summary>
-    /// Validates the <paramref name="version"/>
-    /// for the specified <paramref name="key"/>.
-    /// </summary>
-    /// <param name="key">The key to validate version for.</param>
-    /// <param name="version">The version to validate.</param>
-    /// <returns>
-    /// <see langword="True"/>, if validation passes successfully;
-    /// otherwise, <see langword="false"/>.
-    /// </returns>
-    public bool ValidateVersion(Key key, VersionInfo version)
-    {
-      var expectedVersion = expectedVersionProvider.Invoke(key);
-      return expectedVersion.IsVoid || expectedVersion == version;
-    }
-
-    /// <summary>
-    /// Validates the <paramref name="version"/>
-    /// for the specified <paramref name="key"/>.
-    /// </summary>
-    /// <param name="key">The key to validate version for.</param>
-    /// <param name="version">The version to validate.</param>
-    /// <param name="throwOnFailure">Indicates whether <see cref="InvalidOperationException"/>
-    /// must be thrown on validation failure.</param>
-    /// <returns>
-    /// <see langword="True"/>, if validation passes successfully;
-    /// otherwise, <see langword="false"/>.
-    /// </returns>
-    /// <exception cref="VersionConflictException">Version conflict is detected.</exception>
-    public bool ValidateVersion(Key key, VersionInfo version, bool throwOnFailure)
-    {
-      var result = ValidateVersion(key, version);
-      if (throwOnFailure && !result) {
-        if (Log.IsLogged(LogEventTypes.Info))
-          Log.Info(Strings.LogSessionXVersionValidationFailedKeyYVersionZExpected3,
-            Session, key, version, expectedVersionProvider.Invoke(key));
-        throw new VersionConflictException(string.Format(
-          Strings.ExVersionOfEntityWithKeyXDiffersFromTheExpectedOne, key));
-      }
-      return result;
-    }
-
-    #region Validator logic
-
-    private void Initialize()
-    {
-      knownVersions = new Dictionary<Key, VersionInfo>();
-      processed = new HashSet<Key>();
-    }
-
-    private void FetchVersions()
-    {
-      queuedVersions = new Dictionary<Key, VersionInfo>();
-      fetchVersionTasks = new Dictionary<Key, QueryTask>();
-
-      var registry = Session.EntityChangeRegistry;
-      foreach (var item in registry.GetItems(PersistenceState.New))
-        processed.Add(item.Key);
-      foreach (var item in registry.GetItems(PersistenceState.Modified)) {
-        EnqueueVersionValidation(item.Entity);
-        processed.Add(item.Key);
-      }
-      foreach (var item in registry.GetItems(PersistenceState.Removed)) {
-        EnqueueVersionValidation(item.Entity);
-        processed.Add(item.Key);
-      }
-      if (fetchVersionTasks.Count > 0)
-        Session.Handler.ExecuteQueryTasks(fetchVersionTasks.Values, true);
-    }
-
-    private void FetchLeftVersions()
-    {
-      queuedVersions = new Dictionary<Key, VersionInfo>();
-      fetchVersionTasks = new Dictionary<Key, QueryTask>();
-
-      foreach (var pair in knownVersions) {
-        EnqueueVersionValidation(pair.Key);
-        processed.Add(pair.Key);
-      }
-      if (fetchVersionTasks.Count > 0)
-        Session.Handler.ExecuteQueryTasks(fetchVersionTasks.Values, true);
-    }
-
-    private void EnqueueVersionValidation(Entity entity)
-    {
-      if (entity.TypeInfo.VersionExtractor==null 
-          || queuedVersions.ContainsKey(entity.Key)
-          || processed.Contains(entity.Key))
-        return;
-      VersionInfo version;
-      if (knownVersions.TryGetValue(entity.Key, out version))
-        queuedVersions.Add(entity.Key, version);
-      else {
-        var task = CreateFetchVersionTask(entity.Key);
-        Session.RegisterDelayedQuery(task);
-        fetchVersionTasks.Add(entity.Key, task);
-      }
-    }
-
-    private void EnqueueVersionValidation(Key key)
-    {
-      if (processed.Contains(key))
-        return;
-      var task = CreateFetchVersionTask(key);
-      Session.RegisterDelayedQuery(task);
-      fetchVersionTasks.Add(key, task);
-    }
-
-    private QueryTask CreateFetchVersionTask(Key key)
-    {
-      var type = key.Type;
-      var provider = type.Indexes.PrimaryIndex.ToRecordQuery().Seek(key.Value).Provider;
-      var execProvider = Session.CompilationService.Compile(provider);
-      return new QueryTask(execProvider, null);
-    }
-
-    private void ValidateFetchedVersions()
-    {
-      Session.ExecuteDelayedQueries(true);
-      if (fetchVersionTasks.Count > 0)
-        foreach (var task in fetchVersionTasks) {
-          var key = task.Key;
-          var version = ExtractVersion(task.Key.Type, task.Value.Result.FirstOrDefault());
-          queuedVersions.Add(key, version);
-        }
-      foreach (var pair in queuedVersions)
-        ValidateVersion(pair.Key, pair.Value, true);
-    }
-
-    private static VersionInfo ExtractVersion(TypeInfo type, Tuple state)
-    {
-      if (state==null)
-        return VersionInfo.Void;
-      var versionTuple = type.VersionExtractor.Apply(TupleTransformType.Tuple, state);
-      return new VersionInfo(versionTuple);
-    }
-
-    private void DropFetchVersionsData()
-    {
-      queuedVersions = null;
-      fetchVersionTasks = null;
-    }
-
-    #endregion
-
-    #region Event handlers
-
-    private void OnTransactionOpened(object sender, TransactionEventArgs e)
-    {
-      if (e.Transaction.IsNested)
-        return;
-      Initialize();
-    }
-
-    private void OnTransactionCommitting(object sender, TransactionEventArgs e)
-    {
-      if (e.Transaction.IsNested)
-        return;
-<<<<<<< HEAD
-      //Session.Persist(); Session.Persist(reason.Commit) will be called anyway 
-=======
-      Session.Persist(PersistReason.Commit);
->>>>>>> 5a567633
-      try {
-        FetchLeftVersions();
-        ValidateFetchedVersions();
-      }
-      finally {
-        DropFetchVersionsData();
-      }
-    }
-
-    private void OnTransactionClosed(object sender, TransactionEventArgs e)
-    {
-      if (e.Transaction.IsNested)
-        return;
-      processed = null;
-      knownVersions = null;
-    }
-
-    private void OnEntityVersionInfoChanging(object sender, EntityVersionInfoChangedEventArgs e)
-    {
-      OnEntityChanging(e.Entity);
-    }
-
-    private void OnEntityRemoving(object sender, EntityEventArgs e)
-    {
-      OnEntityChanging(e.Entity);
-    }
-
-    private void OnEntityChanging(Entity entity)
-    {
-      // "return" here means "we can't rely on Entity.VersionInfo,
-      // and so it must be fetched on Session.Persist, or
-      // there is nothing to validate"
-      if (entity.PersistenceState==PersistenceState.New)
-        return;
-      if (entity.TypeInfo.VersionExtractor==null)
-        return;
-      if (entity.State.IsStale && !entity.TypeInfo.HasVersionRoots)
-        return;
-      // Here we know the actual version is stored in VersionInfo
-      if (knownVersions.ContainsKey(entity.Key))
-        return;
-      if (processed.Contains(entity.Key))
-        return;
-      knownVersions.Add(entity.Key, entity.VersionInfo);
-    }
-
-    private void OnPersisting(object sender, EventArgs e)
-    {
-      FetchVersions();
-    }
-
-    private void OnPersisted(object sender, EventArgs e)
-    {
-      try {
-        ValidateFetchedVersions();
-      }
-      finally {
-        DropFetchVersionsData();
-      }
-    }
-
-    #endregion
-
-    #region AttachEventHandlers \ DetachEventHandlers methods
-
-    private void AttachEventHandlers()
-    {
-      if (isAttached)
-        throw new InvalidOperationException(Strings.ExTheServiceIsAlreadyAttachedToSession);
-      isAttached = true;
-      try {
-        Session.SystemEvents.TransactionOpened += OnTransactionOpened;
-        Session.SystemEvents.TransactionCommitting += OnTransactionCommitting;
-        Session.SystemEvents.TransactionCommitted += OnTransactionClosed;
-        Session.SystemEvents.TransactionRollbacked += OnTransactionClosed;
-        Session.SystemEvents.EntityVersionInfoChanging += OnEntityVersionInfoChanging;
-        Session.SystemEvents.EntityRemoving += OnEntityRemoving;
-        Session.SystemEvents.Persisting += OnPersisting;
-        Session.SystemEvents.Persisted += OnPersisted;
-      }
-      catch {
-        DetachEventHandlers();
-        throw;
-      }
-    }
-
-    private void DetachEventHandlers()
-    {
-      if (isAttached) {
-        isAttached = false;
-        Session.SystemEvents.TransactionOpened -= OnTransactionOpened;
-        Session.SystemEvents.TransactionCommitting -= OnTransactionCommitting;
-        Session.SystemEvents.TransactionCommitted -= OnTransactionClosed;
-        Session.SystemEvents.TransactionRollbacked -= OnTransactionClosed;
-        Session.SystemEvents.EntityVersionInfoChanging -= OnEntityVersionInfoChanging;
-        Session.SystemEvents.EntityRemoving -= OnEntityRemoving;
-        Session.SystemEvents.Persisting -= OnPersisting;
-        Session.SystemEvents.Persisted -= OnPersisted;
-      }
-    }
-
-    #endregion
-
-    #region Attach methods (factory methods)
-
-    /// <summary>
-    /// Attaches the validator to the current session.
-    /// </summary>
-    /// <param name="expectedVersions">The set containing expected versions.</param>
-    /// <returns>
-    /// A newly created <see cref="VersionValidator"/> attached
-    /// to the current session.
-    /// </returns>
-    public static VersionValidator Attach(VersionSet expectedVersions)
-    {
-      return Attach(Session.Demand(), expectedVersions);
-    }
-
-    /// <summary>
-    /// Attaches the validator to the specified session.
-    /// </summary>
-    /// <param name="session">The session to attach validator to.</param>
-    /// <param name="expectedVersions">The set containing expected versions.</param>
-    /// <returns>
-    /// A newly created <see cref="VersionValidator"/> attached
-    /// to the specified <paramref name="session"/>.
-    /// </returns>
-    public static VersionValidator Attach(Session session, VersionSet expectedVersions)
-    {
-      return new VersionValidator(session, expectedVersions.Get);
-    }
-
-    /// <summary>
-    /// Attaches the validator to the current session.
-    /// </summary>
-    /// <param name="expectedVersionProvider">The expected version provider.</param>
-    /// <returns>A newly created <see cref="VersionValidator"/> attached
-    /// to the current session.</returns>
-    public static VersionValidator Attach(Func<Key, VersionInfo> expectedVersionProvider)
-    {
-      return Attach(Session.Demand(), expectedVersionProvider);
-    }
-
-    /// <summary>
-    /// Attaches the validator to the specified session.
-    /// </summary>
-    /// <param name="session">The session to attach validator to.</param>
-    /// <param name="expectedVersionProvider">The expected version provider.</param>
-    /// <returns>A newly created <see cref="VersionValidator"/> attached
-    /// to the specified <paramref name="session"/>.</returns>
-    public static VersionValidator Attach(Session session, Func<Key, VersionInfo> expectedVersionProvider)
-    {
-      return new VersionValidator(session, expectedVersionProvider);
-    }
-
-    #endregion
-
-
-    // Constructors
-
-    /// <exception cref="InvalidOperationException">Session is persisting the changes.</exception>
-    private VersionValidator(Session session, Func<Key, VersionInfo> expectedVersionProvider)
-      : base(session)
-    {
-      ArgumentValidator.EnsureArgumentNotNull(expectedVersionProvider, "expectedVersionProvider");
-      if (session.IsPersisting)
-        throw new InvalidOperationException(
-          Strings.ExServiceCanNotBeAttachedToSessionWhileItIsPersistingTheChanges);
-
-      this.expectedVersionProvider = expectedVersionProvider;
-      AttachEventHandlers();
-      if (session.Transaction!=null)
-        Initialize();
-    }
-
-    // Dispose
-    
-    /// <see cref="DisposableDocTemplate.Dispose()" copy="true"/>
-    public void Dispose()
-    {
-      try {
-        if (Session.Transaction!=null) {
-<<<<<<< HEAD
-//          Session.Persist(); Persist will be called before transaction commit
-=======
-          Session.Persist(PersistReason.ValidateVersions);
->>>>>>> 5a567633
-          FetchLeftVersions();
-          ValidateFetchedVersions();
-        }
-      }
-      finally {
-        DropFetchVersionsData();
-        DetachEventHandlers();
-      }
-    }
-  }
-}
+// Copyright (C) 2003-2010 Xtensive LLC.
+// All rights reserved.
+// For conditions of distribution and use, see license.
+// Created by: Ivan Galkin
+// Created:    2009.11.10
+
+using System;
+using System.Collections.Generic;
+using Xtensive.Core;
+using System.Linq;
+using Xtensive.Core.Aspects;
+using Xtensive.Core.Diagnostics;
+using Xtensive.Core.Internals.DocTemplates;
+using Xtensive.Core.Tuples;
+using Tuple = Xtensive.Core.Tuples.Tuple;
+using Xtensive.Core.Tuples.Transform;
+using Xtensive.Storage.Internals;
+using Xtensive.Storage.Model;
+using Xtensive.Storage.Resources;
+using Xtensive.Storage.Rse;
+
+namespace Xtensive.Storage
+{
+  /// <summary>
+  /// An attachable service validating versions inside the specified <see cref="Session"/>.
+  /// </summary>
+  [Infrastructure]
+  public sealed class VersionValidator : SessionBound, 
+    IDisposable
+  {
+    private HashSet<Key> processed = new HashSet<Key>();
+    private Dictionary<Key, VersionInfo> knownVersions;
+    private Dictionary<Key, VersionInfo> queuedVersions;
+    private Dictionary<Key, QueryTask> fetchVersionTasks;
+    private readonly Func<Key, VersionInfo> expectedVersionProvider;
+    private bool isAttached;
+
+    /// <summary>
+    /// Validates the <paramref name="version"/>
+    /// for the specified <paramref name="key"/>.
+    /// </summary>
+    /// <param name="key">The key to validate version for.</param>
+    /// <param name="version">The version to validate.</param>
+    /// <returns>
+    /// <see langword="True"/>, if validation passes successfully;
+    /// otherwise, <see langword="false"/>.
+    /// </returns>
+    public bool ValidateVersion(Key key, VersionInfo version)
+    {
+      var expectedVersion = expectedVersionProvider.Invoke(key);
+      return expectedVersion.IsVoid || expectedVersion == version;
+    }
+
+    /// <summary>
+    /// Validates the <paramref name="version"/>
+    /// for the specified <paramref name="key"/>.
+    /// </summary>
+    /// <param name="key">The key to validate version for.</param>
+    /// <param name="version">The version to validate.</param>
+    /// <param name="throwOnFailure">Indicates whether <see cref="InvalidOperationException"/>
+    /// must be thrown on validation failure.</param>
+    /// <returns>
+    /// <see langword="True"/>, if validation passes successfully;
+    /// otherwise, <see langword="false"/>.
+    /// </returns>
+    /// <exception cref="VersionConflictException">Version conflict is detected.</exception>
+    public bool ValidateVersion(Key key, VersionInfo version, bool throwOnFailure)
+    {
+      var result = ValidateVersion(key, version);
+      if (throwOnFailure && !result) {
+        if (Log.IsLogged(LogEventTypes.Info))
+          Log.Info(Strings.LogSessionXVersionValidationFailedKeyYVersionZExpected3,
+            Session, key, version, expectedVersionProvider.Invoke(key));
+        throw new VersionConflictException(string.Format(
+          Strings.ExVersionOfEntityWithKeyXDiffersFromTheExpectedOne, key));
+      }
+      return result;
+    }
+
+    #region Validator logic
+
+    private void Initialize()
+    {
+      knownVersions = new Dictionary<Key, VersionInfo>();
+      processed = new HashSet<Key>();
+    }
+
+    private void FetchVersions()
+    {
+      queuedVersions = new Dictionary<Key, VersionInfo>();
+      fetchVersionTasks = new Dictionary<Key, QueryTask>();
+
+      var registry = Session.EntityChangeRegistry;
+      foreach (var item in registry.GetItems(PersistenceState.New))
+        processed.Add(item.Key);
+      foreach (var item in registry.GetItems(PersistenceState.Modified)) {
+        EnqueueVersionValidation(item.Entity);
+        processed.Add(item.Key);
+      }
+      foreach (var item in registry.GetItems(PersistenceState.Removed)) {
+        EnqueueVersionValidation(item.Entity);
+        processed.Add(item.Key);
+      }
+      if (fetchVersionTasks.Count > 0)
+        Session.Handler.ExecuteQueryTasks(fetchVersionTasks.Values, true);
+    }
+
+    private void FetchLeftVersions()
+    {
+      queuedVersions = new Dictionary<Key, VersionInfo>();
+      fetchVersionTasks = new Dictionary<Key, QueryTask>();
+
+      foreach (var pair in knownVersions) {
+        EnqueueVersionValidation(pair.Key);
+        processed.Add(pair.Key);
+      }
+      if (fetchVersionTasks.Count > 0)
+        Session.Handler.ExecuteQueryTasks(fetchVersionTasks.Values, true);
+    }
+
+    private void EnqueueVersionValidation(Entity entity)
+    {
+      if (entity.TypeInfo.VersionExtractor==null 
+          || queuedVersions.ContainsKey(entity.Key)
+          || processed.Contains(entity.Key))
+        return;
+      VersionInfo version;
+      if (knownVersions.TryGetValue(entity.Key, out version))
+        queuedVersions.Add(entity.Key, version);
+      else {
+        var task = CreateFetchVersionTask(entity.Key);
+        Session.RegisterDelayedQuery(task);
+        fetchVersionTasks.Add(entity.Key, task);
+      }
+    }
+
+    private void EnqueueVersionValidation(Key key)
+    {
+      if (processed.Contains(key))
+        return;
+      var task = CreateFetchVersionTask(key);
+      Session.RegisterDelayedQuery(task);
+      fetchVersionTasks.Add(key, task);
+    }
+
+    private QueryTask CreateFetchVersionTask(Key key)
+    {
+      var type = key.Type;
+      var provider = type.Indexes.PrimaryIndex.ToRecordQuery().Seek(key.Value).Provider;
+      var execProvider = Session.CompilationService.Compile(provider);
+      return new QueryTask(execProvider, null);
+    }
+
+    private void ValidateFetchedVersions()
+    {
+      Session.ExecuteDelayedQueries(true);
+      if (fetchVersionTasks.Count > 0)
+        foreach (var task in fetchVersionTasks) {
+          var key = task.Key;
+          var version = ExtractVersion(task.Key.Type, task.Value.Result.FirstOrDefault());
+          queuedVersions.Add(key, version);
+        }
+      foreach (var pair in queuedVersions)
+        ValidateVersion(pair.Key, pair.Value, true);
+    }
+
+    private static VersionInfo ExtractVersion(TypeInfo type, Tuple state)
+    {
+      if (state==null)
+        return VersionInfo.Void;
+      var versionTuple = type.VersionExtractor.Apply(TupleTransformType.Tuple, state);
+      return new VersionInfo(versionTuple);
+    }
+
+    private void DropFetchVersionsData()
+    {
+      queuedVersions = null;
+      fetchVersionTasks = null;
+    }
+
+    #endregion
+
+    #region Event handlers
+
+    private void OnTransactionOpened(object sender, TransactionEventArgs e)
+    {
+      if (e.Transaction.IsNested)
+        return;
+      Initialize();
+    }
+
+    private void OnTransactionCommitting(object sender, TransactionEventArgs e)
+    {
+      if (e.Transaction.IsNested)
+        return;
+      Session.Persist(PersistReason.Commit);
+      try {
+        FetchLeftVersions();
+        ValidateFetchedVersions();
+      }
+      finally {
+        DropFetchVersionsData();
+      }
+    }
+
+    private void OnTransactionClosed(object sender, TransactionEventArgs e)
+    {
+      if (e.Transaction.IsNested)
+        return;
+      processed = null;
+      knownVersions = null;
+    }
+
+    private void OnEntityVersionInfoChanging(object sender, EntityVersionInfoChangedEventArgs e)
+    {
+      OnEntityChanging(e.Entity);
+    }
+
+    private void OnEntityRemoving(object sender, EntityEventArgs e)
+    {
+      OnEntityChanging(e.Entity);
+    }
+
+    private void OnEntityChanging(Entity entity)
+    {
+      // "return" here means "we can't rely on Entity.VersionInfo,
+      // and so it must be fetched on Session.Persist, or
+      // there is nothing to validate"
+      if (entity.PersistenceState==PersistenceState.New)
+        return;
+      if (entity.TypeInfo.VersionExtractor==null)
+        return;
+      if (entity.State.IsStale && !entity.TypeInfo.HasVersionRoots)
+        return;
+      // Here we know the actual version is stored in VersionInfo
+      if (knownVersions.ContainsKey(entity.Key))
+        return;
+      if (processed.Contains(entity.Key))
+        return;
+      knownVersions.Add(entity.Key, entity.VersionInfo);
+    }
+
+    private void OnPersisting(object sender, EventArgs e)
+    {
+      FetchVersions();
+    }
+
+    private void OnPersisted(object sender, EventArgs e)
+    {
+      try {
+        ValidateFetchedVersions();
+      }
+      finally {
+        DropFetchVersionsData();
+      }
+    }
+
+    #endregion
+
+    #region AttachEventHandlers \ DetachEventHandlers methods
+
+    private void AttachEventHandlers()
+    {
+      if (isAttached)
+        throw new InvalidOperationException(Strings.ExTheServiceIsAlreadyAttachedToSession);
+      isAttached = true;
+      try {
+        Session.SystemEvents.TransactionOpened += OnTransactionOpened;
+        Session.SystemEvents.TransactionCommitting += OnTransactionCommitting;
+        Session.SystemEvents.TransactionCommitted += OnTransactionClosed;
+        Session.SystemEvents.TransactionRollbacked += OnTransactionClosed;
+        Session.SystemEvents.EntityVersionInfoChanging += OnEntityVersionInfoChanging;
+        Session.SystemEvents.EntityRemoving += OnEntityRemoving;
+        Session.SystemEvents.Persisting += OnPersisting;
+        Session.SystemEvents.Persisted += OnPersisted;
+      }
+      catch {
+        DetachEventHandlers();
+        throw;
+      }
+    }
+
+    private void DetachEventHandlers()
+    {
+      if (isAttached) {
+        isAttached = false;
+        Session.SystemEvents.TransactionOpened -= OnTransactionOpened;
+        Session.SystemEvents.TransactionCommitting -= OnTransactionCommitting;
+        Session.SystemEvents.TransactionCommitted -= OnTransactionClosed;
+        Session.SystemEvents.TransactionRollbacked -= OnTransactionClosed;
+        Session.SystemEvents.EntityVersionInfoChanging -= OnEntityVersionInfoChanging;
+        Session.SystemEvents.EntityRemoving -= OnEntityRemoving;
+        Session.SystemEvents.Persisting -= OnPersisting;
+        Session.SystemEvents.Persisted -= OnPersisted;
+      }
+    }
+
+    #endregion
+
+    #region Attach methods (factory methods)
+
+    /// <summary>
+    /// Attaches the validator to the current session.
+    /// </summary>
+    /// <param name="expectedVersions">The set containing expected versions.</param>
+    /// <returns>
+    /// A newly created <see cref="VersionValidator"/> attached
+    /// to the current session.
+    /// </returns>
+    public static VersionValidator Attach(VersionSet expectedVersions)
+    {
+      return Attach(Session.Demand(), expectedVersions);
+    }
+
+    /// <summary>
+    /// Attaches the validator to the specified session.
+    /// </summary>
+    /// <param name="session">The session to attach validator to.</param>
+    /// <param name="expectedVersions">The set containing expected versions.</param>
+    /// <returns>
+    /// A newly created <see cref="VersionValidator"/> attached
+    /// to the specified <paramref name="session"/>.
+    /// </returns>
+    public static VersionValidator Attach(Session session, VersionSet expectedVersions)
+    {
+      return new VersionValidator(session, expectedVersions.Get);
+    }
+
+    /// <summary>
+    /// Attaches the validator to the current session.
+    /// </summary>
+    /// <param name="expectedVersionProvider">The expected version provider.</param>
+    /// <returns>A newly created <see cref="VersionValidator"/> attached
+    /// to the current session.</returns>
+    public static VersionValidator Attach(Func<Key, VersionInfo> expectedVersionProvider)
+    {
+      return Attach(Session.Demand(), expectedVersionProvider);
+    }
+
+    /// <summary>
+    /// Attaches the validator to the specified session.
+    /// </summary>
+    /// <param name="session">The session to attach validator to.</param>
+    /// <param name="expectedVersionProvider">The expected version provider.</param>
+    /// <returns>A newly created <see cref="VersionValidator"/> attached
+    /// to the specified <paramref name="session"/>.</returns>
+    public static VersionValidator Attach(Session session, Func<Key, VersionInfo> expectedVersionProvider)
+    {
+      return new VersionValidator(session, expectedVersionProvider);
+    }
+
+    #endregion
+
+
+    // Constructors
+
+    /// <exception cref="InvalidOperationException">Session is persisting the changes.</exception>
+    private VersionValidator(Session session, Func<Key, VersionInfo> expectedVersionProvider)
+      : base(session)
+    {
+      ArgumentValidator.EnsureArgumentNotNull(expectedVersionProvider, "expectedVersionProvider");
+      if (session.IsPersisting)
+        throw new InvalidOperationException(
+          Strings.ExServiceCanNotBeAttachedToSessionWhileItIsPersistingTheChanges);
+
+      this.expectedVersionProvider = expectedVersionProvider;
+      AttachEventHandlers();
+      if (session.Transaction!=null)
+        Initialize();
+    }
+
+    // Dispose
+    
+    /// <see cref="DisposableDocTemplate.Dispose()" copy="true"/>
+    public void Dispose()
+    {
+      try {
+        if (Session.Transaction!=null) {
+          Session.Persist();
+          FetchLeftVersions();
+          ValidateFetchedVersions();
+        }
+      }
+      finally {
+        DropFetchVersionsData();
+        DetachEventHandlers();
+      }
+    }
+  }
+}