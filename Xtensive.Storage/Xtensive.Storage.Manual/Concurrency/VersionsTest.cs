--- conflicted
+++ resolved
@@ -1,350 +1,307 @@
-// Copyright (C) 2003-2010 Xtensive LLC.
-// All rights reserved.
-// For conditions of distribution and use, see license.
-// Created by: Alexey Gamzov
-// Created:    2009.11.11
-
-using System;
-using System.Linq;
-using System.Threading;
-using System.Transactions;
-using NUnit.Framework;
-using Xtensive.Core;
-using Xtensive.Core.Aspects;
-using Xtensive.Core.Testing;
-using Xtensive.Storage.Configuration;
-using Xtensive.Storage.Model;
-using Xtensive.Storage.Rse;
-using Xtensive.Core.Reflection;
-
-namespace Xtensive.Storage.Manual.Concurrency.Versions
-{
-  #region Model
-
-  [Serializable]
-  [HierarchyRoot]
-  public class Person : Entity
-  {
-    [Key, Field]
-    public int Id { get; private set; }
-
-    [Field(Length = 200)]
-    public string Name { get; set; }
-
-    [Field(Length = 200)]
-    public string SecondName { get; set; }
-
-    [Field]
-    [Association(PairTo = "Friends")]
-    public EntitySet<Person> Friends { get; private set; }
-
-    [Field]
-    public Company Company { get; set; }
-
-    public string FullName {
-      get {
-        return "{Name} {SecondName}".FormatWith(this);
-      }
-    }
-
-    public override string ToString()
-    {
-      return ToString(false);
-    }
-
-    public string ToString(bool withFriends)
-    {
-      if (withFriends)
-        return "Person('{0}', Friends={{1}})".FormatWith(FullName, Friends.ToCommaDelimitedString());
-      else
-        return "Person('{0}')".FormatWith(FullName);
-    }
-
-    public Person(string fullName)
-    {
-      var pair = fullName.RevertibleSplitFirstAndTail('\\', ',');
-      SecondName = pair.First.Trim();
-      Name = pair.Second.Trim();
-    }
-  }
-
-  [Serializable]
-  [HierarchyRoot]
-  public class Company : Entity
-  {
-    [Key, Field]
-    public int Id { get; private set; }
-
-    [Field(Length = 200)]
-    public string Name { get; set; }
-
-    [Field, Version] 
-    // If HandleVersionInfoUpdate() isn't implemented, default implementation
-    // (relying on VersionGenerator.Next(...) method) is used.
-    public int Version { get; private set; }
-
-    [Field]
-    [Association(PairTo = "Company")]
-    // By default any EntitySet change also leads to Version change
-    public EntitySet<Person> Employees { get; private set; }
-
-    public override string ToString()
-    {
-      return ToString(true);
-    }
-
-    public string ToString(bool withPersons)
-    {
-      if (withPersons)
-        return "Company('{0}', Employees: {1})".FormatWith(Name, Employees.ToCommaDelimitedString());
-      else
-        return "Company('{0}')".FormatWith(Name);
-    }
-
-    public Company(string name)
-    {
-      Name = name;
-    }
-  }
-
-  #endregion
-  
-  [TestFixture]
-  public class VersionsTest
-  {
-    private Domain existingDomain;
-
-    [Test]
-    public void CombinedTest()
-    {
-      var domain = GetDomain();
-
-      using (Session.Open(domain)) {
-<<<<<<< HEAD
-        // Auto transactions!
-        var alex = new Person("Yakunin, Alex");
-        var alexVersion = alex.VersionInfo;
-        Dump(alex);
-        var dmitri = new Person("Maximov, Dmitri");
-        var dmitriVersion = dmitri.VersionInfo;
-        Dump(dmitri);
-
-        alex.Friends.Add(dmitri);
-        // Automatically provided versions won't change because of change in EntitySet!
-        Assert.AreEqual(alexVersion, alex.VersionInfo);
-        Assert.AreEqual(dmitriVersion, dmitri.VersionInfo);
-
-        var xtensive = new Company("X-tensive.com");
-        var xtensiveVersion = xtensive.VersionInfo;
-        Dump(xtensive);
-        
-        string newName = "Xtensive";
-        Console.WriteLine("Changing {0} name to {1}", xtensive.Name, newName);
-        xtensive.Name = newName;
-        Dump(xtensive);
-        Assert.AreNotEqual(xtensiveVersion, xtensive.VersionInfo);
-        xtensiveVersion = xtensive.VersionInfo;
-        
-        Console.WriteLine("Xtensive.Employees.Add(Alex)");
-        xtensive.Employees.Add(alex);
-        Dump(xtensive);
-        Assert.AreNotEqual(xtensiveVersion, xtensive.VersionInfo);
-        Assert.AreNotEqual(alexVersion, alex.VersionInfo);
-        xtensiveVersion = xtensive.VersionInfo;
-        alexVersion = alex.VersionInfo;
-
-        Console.WriteLine("Dmitri.Company = Xtensive");
-        dmitri.Company = xtensive;
-        Dump(xtensive);
-        Assert.AreNotEqual(xtensiveVersion, xtensive.VersionInfo);
-        Assert.AreNotEqual(dmitriVersion, dmitri.VersionInfo);
-        xtensiveVersion = xtensive.VersionInfo;
-        dmitriVersion = dmitri.VersionInfo;
-
-        Console.WriteLine("Transaction rollback test, before:");
-        Dump(xtensive);
-        var xtensiveVersionFieldValue = xtensive.Version;
-        using (var tx = Transaction.Open()) {
-=======
-        Person alex;
-        VersionInfo alexVersion;
-        Person dmitri;
-        VersionInfo dmitriVersion;
-        Company xtensive;
-        VersionInfo xtensiveVersion;
-        using (var tx = Transaction.Open()) {
-          alex = new Person("Yakunin, Alex");
-          alexVersion = alex.VersionInfo;
-          Dump(alex);
-          dmitri = new Person("Maximov, Dmitri");
-          dmitriVersion = dmitri.VersionInfo;
-          Dump(dmitri);
-
-          alex.Friends.Add(dmitri);
-          // Automatically provided versions won't change because of change in EntitySet!
-          Assert.AreEqual(alexVersion, alex.VersionInfo);
-          Assert.AreEqual(dmitriVersion, dmitri.VersionInfo);
-
-          xtensive = new Company("X-tensive.com");
-          xtensiveVersion = xtensive.VersionInfo;
-          Dump(xtensive);
-          tx.Complete();
-        }
-
-        using (var tx = Transaction.Open()) {
-          string newName = "Xtensive";
-          Console.WriteLine("Changing {0} name to {1}", xtensive.Name, newName);
-          xtensive.Name = newName; 
-          Dump(xtensive);
-          Assert.AreNotEqual(xtensiveVersion, xtensive.VersionInfo); // company version changed
-          xtensiveVersion = xtensive.VersionInfo;
-
-          Console.WriteLine("Xtensive.Employees.Add(Alex)");
-          xtensive.Employees.Add(alex);
-          Dump(xtensive);
-          Assert.AreEqual(xtensiveVersion, xtensive.VersionInfo); // company version already updated in current transaction
-          Assert.AreNotEqual(alexVersion, alex.VersionInfo);
-          xtensiveVersion = xtensive.VersionInfo;
-          alexVersion = alex.VersionInfo;
-          tx.Complete();
-        }
-
-        int xtensiveVersionFieldValue;
-        using (var tx = Transaction.Open()) {
-        Console.WriteLine("Dmitri.Company = Xtensive");
-          dmitri.Company = xtensive;
-          Dump(xtensive);
-          Assert.AreNotEqual(xtensiveVersion, xtensive.VersionInfo);
-          Assert.AreNotEqual(dmitriVersion, dmitri.VersionInfo);
-          xtensiveVersion = xtensive.VersionInfo;
-          dmitriVersion = dmitri.VersionInfo;
-
-          Console.WriteLine("Transaction rollback test, before:");
-          Dump(xtensive);
-          xtensiveVersionFieldValue = xtensive.Version;
-          tx.Complete();
-        }
->>>>>>> 53d8a711
-
-        using (var tx = Transaction.Open()) {
-          xtensive.Employees.Remove(alex);
-          // Xtensive version is changed
-          var newXtensiveVersionInsideTransaction = xtensive.VersionInfo;
-          Assert.AreNotEqual(xtensiveVersion, newXtensiveVersionInsideTransaction);
-          Assert.AreEqual(xtensiveVersionFieldValue, xtensive.Version - 1); // Incremented
-          // Alex version is changed
-          Assert.AreNotEqual(alexVersion, alex.VersionInfo);
-
-          xtensive.Employees.Remove(dmitri);
-          // Xtensive version is NOT changed, since we try to update each version
-          // just once per transaction
-          Assert.AreEqual(newXtensiveVersionInsideTransaction, xtensive.VersionInfo);
-          Assert.AreEqual(xtensiveVersionFieldValue, xtensive.Version - 1); // No increment now
-          // Dmitri's version is changed
-          Assert.AreNotEqual(dmitriVersion, dmitri.VersionInfo);
-
-          Console.WriteLine("Transaction rollback test, inside:");
-          Dump(xtensive);
-          // tx.Complete(); // Rollback!
-        }
-
-        Console.WriteLine("Transaction rollback test, after:");
-        Dump(xtensive);
-
-        // Let's check if everything is rolled back
-        Assert.AreEqual(xtensiveVersion, xtensive.VersionInfo);
-        Assert.AreEqual(xtensiveVersionFieldValue, xtensive.Version);
-        Assert.AreEqual(xtensiveVersion, xtensive.VersionInfo);
-        Assert.AreEqual(dmitriVersion, dmitri.VersionInfo);
-      }
-    }
-
-    [Test]
-    public void VersionValidatorTest()
-    {
-      var domain = GetDomain();
-
-      using (Session.Open(domain)) {
-        var versions = new VersionSet();
-
-        Person alex;
-        Person dmitri;
-        using (var tx = Transaction.Open()) {
-          alex = new Person("Yakunin, Alex");
-          dmitri = new Person("Maximov, Dmitri");
-          tx.Complete();
-        }
-
-        using (VersionCapturer.Attach(versions))
-        using (var tx = Transaction.Open()) {
-          // Simulating entity displaying @ web page
-          // By default this leads to their addition to VersionSet
-          Dump(alex);
-          Dump(dmitri);
-          tx.Complete();
-        }
-
-        // Let's clone VersionSet (actually - serialize & deserialize)
-        versions = Cloner.Default.Clone(versions);
-        // And dump it
-        Dump(versions);
-
-        using (VersionValidator.Attach(versions))
-        using (var tx = Transaction.Open()) {
-          alex.Name = "Edited Alex"; // Passes
-          alex.Name = "Edited again"; // Passes, because this is not the very first modification
-          tx.Complete();
-        }
-
-        AssertEx.Throws<VersionConflictException>(() => {
-          using (VersionValidator.Attach(versions))
-          using (var tx = Transaction.Open()) {
-            alex.Name = "And again"; 
-            tx.Complete(); 
-          } // Version check fails on Session.Persist() here
-        });
-
-        versions.Add(alex, true); // Overwriting versions
-        Dump(versions);
-
-        using (VersionValidator.Attach(versions))
-        using (var tx = Transaction.Open()) {
-          alex.Name = "Edited again"; // Passes now
-          tx.Complete();
-        }
-      }
-    }
-
-    private void Dump(Entity entity)
-    {
-      Console.WriteLine("Entity: {0}", entity);
-      Console.WriteLine("          Key: {0}", entity.Key);
-      Console.WriteLine("  VersionInfo: {0}", entity.VersionInfo);
-      Console.WriteLine();
-    }
-
-    private void Dump(VersionSet versions)
-    {
-      Console.WriteLine("VersionSet: \r\n{0}",
-        versions
-        .Select(pair => new Pair<Key, VersionInfo>(pair.Key, pair.Value))
-        .ToDelimitedString("\r\n")
-        .Indent(2, true)
-        );
-      Console.WriteLine();
-    }
-
-    private Domain GetDomain()
-    {
-      if (existingDomain==null) {
-        var config = new DomainConfiguration("sqlserver://localhost/DO40-Tests") {
-          UpgradeMode = DomainUpgradeMode.Recreate
-        };
-        config.Types.Register(typeof (Person).Assembly, typeof (Person).Namespace);
-        var domain = Domain.Build(config);
-        existingDomain = domain;
-      }
-      return existingDomain;
-    }
-  }
-}+// Copyright (C) 2003-2010 Xtensive LLC.
+// All rights reserved.
+// For conditions of distribution and use, see license.
+// Created by: Alexey Gamzov
+// Created:    2009.11.11
+
+using System;
+using System.Linq;
+using System.Threading;
+using System.Transactions;
+using NUnit.Framework;
+using Xtensive.Core;
+using Xtensive.Core.Aspects;
+using Xtensive.Core.Testing;
+using Xtensive.Storage.Configuration;
+using Xtensive.Storage.Model;
+using Xtensive.Storage.Rse;
+using Xtensive.Core.Reflection;
+
+namespace Xtensive.Storage.Manual.Concurrency.Versions
+{
+  #region Model
+
+  [Serializable]
+  [HierarchyRoot]
+  public class Person : Entity
+  {
+    [Key, Field]
+    public int Id { get; private set; }
+
+    [Field(Length = 200)]
+    public string Name { get; set; }
+
+    [Field(Length = 200)]
+    public string SecondName { get; set; }
+
+    [Field]
+    [Association(PairTo = "Friends")]
+    public EntitySet<Person> Friends { get; private set; }
+
+    [Field]
+    public Company Company { get; set; }
+
+    public string FullName {
+      get {
+        return "{Name} {SecondName}".FormatWith(this);
+      }
+    }
+
+    public override string ToString()
+    {
+      return ToString(false);
+    }
+
+    public string ToString(bool withFriends)
+    {
+      if (withFriends)
+        return "Person('{0}', Friends={{1}})".FormatWith(FullName, Friends.ToCommaDelimitedString());
+      else
+        return "Person('{0}')".FormatWith(FullName);
+    }
+
+    public Person(string fullName)
+    {
+      var pair = fullName.RevertibleSplitFirstAndTail('\\', ',');
+      SecondName = pair.First.Trim();
+      Name = pair.Second.Trim();
+    }
+  }
+
+  [Serializable]
+  [HierarchyRoot]
+  public class Company : Entity
+  {
+    [Key, Field]
+    public int Id { get; private set; }
+
+    [Field(Length = 200)]
+    public string Name { get; set; }
+
+    [Field, Version] 
+    // If HandleVersionInfoUpdate() isn't implemented, default implementation
+    // (relying on VersionGenerator.Next(...) method) is used.
+    public int Version { get; private set; }
+
+    [Field]
+    [Association(PairTo = "Company")]
+    // By default any EntitySet change also leads to Version change
+    public EntitySet<Person> Employees { get; private set; }
+
+    public override string ToString()
+    {
+      return ToString(true);
+    }
+
+    public string ToString(bool withPersons)
+    {
+      if (withPersons)
+        return "Company('{0}', Employees: {1})".FormatWith(Name, Employees.ToCommaDelimitedString());
+      else
+        return "Company('{0}')".FormatWith(Name);
+    }
+
+    public Company(string name)
+    {
+      Name = name;
+    }
+  }
+
+  #endregion
+  
+  [TestFixture]
+  public class VersionsTest
+  {
+    private Domain existingDomain;
+
+    [Test]
+    public void CombinedTest()
+    {
+      var domain = GetDomain();
+
+      using (Session.Open(domain)) {
+        Person alex;
+        VersionInfo alexVersion;
+        Person dmitri;
+        VersionInfo dmitriVersion;
+        Company xtensive;
+        VersionInfo xtensiveVersion;
+        using (var tx = Transaction.Open()) {
+          alex = new Person("Yakunin, Alex");
+          alexVersion = alex.VersionInfo;
+          Dump(alex);
+          dmitri = new Person("Maximov, Dmitri");
+          dmitriVersion = dmitri.VersionInfo;
+          Dump(dmitri);
+
+          alex.Friends.Add(dmitri);
+          // Automatically provided versions won't change because of change in EntitySet!
+          Assert.AreEqual(alexVersion, alex.VersionInfo);
+          Assert.AreEqual(dmitriVersion, dmitri.VersionInfo);
+
+          xtensive = new Company("X-tensive.com");
+          xtensiveVersion = xtensive.VersionInfo;
+          Dump(xtensive);
+          tx.Complete();
+        }
+
+        using (var tx = Transaction.Open()) {
+          string newName = "Xtensive";
+          Console.WriteLine("Changing {0} name to {1}", xtensive.Name, newName);
+          xtensive.Name = newName; 
+          Dump(xtensive);
+          Assert.AreNotEqual(xtensiveVersion, xtensive.VersionInfo); // company version changed
+          xtensiveVersion = xtensive.VersionInfo;
+
+          Console.WriteLine("Xtensive.Employees.Add(Alex)");
+          xtensive.Employees.Add(alex);
+          Dump(xtensive);
+          Assert.AreEqual(xtensiveVersion, xtensive.VersionInfo); // company version already updated in current transaction
+          Assert.AreNotEqual(alexVersion, alex.VersionInfo);
+          xtensiveVersion = xtensive.VersionInfo;
+          alexVersion = alex.VersionInfo;
+          tx.Complete();
+        }
+
+        int xtensiveVersionFieldValue;
+        using (var tx = Transaction.Open()) {
+        Console.WriteLine("Dmitri.Company = Xtensive");
+          dmitri.Company = xtensive;
+          Dump(xtensive);
+          Assert.AreNotEqual(xtensiveVersion, xtensive.VersionInfo);
+          Assert.AreNotEqual(dmitriVersion, dmitri.VersionInfo);
+          xtensiveVersion = xtensive.VersionInfo;
+          dmitriVersion = dmitri.VersionInfo;
+
+          Console.WriteLine("Transaction rollback test, before:");
+          Dump(xtensive);
+          xtensiveVersionFieldValue = xtensive.Version;
+          tx.Complete();
+        }
+
+        using (var tx = Transaction.Open()) {
+          xtensive.Employees.Remove(alex);
+          // Xtensive version is changed
+          var newXtensiveVersionInsideTransaction = xtensive.VersionInfo;
+          Assert.AreNotEqual(xtensiveVersion, newXtensiveVersionInsideTransaction);
+          Assert.AreEqual(xtensiveVersionFieldValue, xtensive.Version - 1); // Incremented
+          // Alex version is changed
+          Assert.AreNotEqual(alexVersion, alex.VersionInfo);
+
+          xtensive.Employees.Remove(dmitri);
+          // Xtensive version is NOT changed, since we try to update each version
+          // just once per transaction
+          Assert.AreEqual(newXtensiveVersionInsideTransaction, xtensive.VersionInfo);
+          Assert.AreEqual(xtensiveVersionFieldValue, xtensive.Version - 1); // No increment now
+          // Dmitri's version is changed
+          Assert.AreNotEqual(dmitriVersion, dmitri.VersionInfo);
+
+          Console.WriteLine("Transaction rollback test, inside:");
+          Dump(xtensive);
+          // tx.Complete(); // Rollback!
+        }
+
+        Console.WriteLine("Transaction rollback test, after:");
+
+        using (var tx = Transaction.Open()) {
+          Dump(xtensive);
+
+          // Let's check if everything is rolled back
+          Assert.AreEqual(xtensiveVersion, xtensive.VersionInfo);
+          Assert.AreEqual(xtensiveVersionFieldValue, xtensive.Version);
+          Assert.AreEqual(xtensiveVersion, xtensive.VersionInfo);
+          Assert.AreEqual(dmitriVersion, dmitri.VersionInfo);
+        }
+      }
+    }
+
+    [Test]
+    public void VersionValidatorTest()
+    {
+      var domain = GetDomain();
+
+      using (Session.Open(domain)) {
+        var versions = new VersionSet();
+
+        Person alex;
+        Person dmitri;
+        using (var tx = Transaction.Open()) {
+          alex = new Person("Yakunin, Alex");
+          dmitri = new Person("Maximov, Dmitri");
+          tx.Complete();
+        }
+
+        using (VersionCapturer.Attach(versions))
+        using (var tx = Transaction.Open()) {
+          // Simulating entity displaying @ web page
+          // By default this leads to their addition to VersionSet
+          Dump(alex);
+          Dump(dmitri);
+          tx.Complete();
+        }
+
+        // Let's clone VersionSet (actually - serialize & deserialize)
+        versions = Cloner.Default.Clone(versions);
+        // And dump it
+        Dump(versions);
+
+        using (VersionValidator.Attach(versions))
+        using (var tx = Transaction.Open()) {
+          alex.Name = "Edited Alex"; // Passes
+          alex.Name = "Edited again"; // Passes, because this is not the very first modification
+          tx.Complete();
+        }
+
+        AssertEx.Throws<VersionConflictException>(() => {
+          using (VersionValidator.Attach(versions))
+          using (var tx = Transaction.Open()) {
+            alex.Name = "And again"; 
+            tx.Complete(); 
+          } // Version check fails on Session.Persist() here
+        });
+
+        using (var tx = Transaction.Open())
+          versions.Add(alex, true); // Overwriting versions
+        Dump(versions);
+
+        using (VersionValidator.Attach(versions))
+        using (var tx = Transaction.Open()) {
+          alex.Name = "Edited again"; // Passes now
+          tx.Complete();
+        }
+      }
+    }
+
+    private void Dump(Entity entity)
+    {
+      Console.WriteLine("Entity: {0}", entity);
+      Console.WriteLine("          Key: {0}", entity.Key);
+      Console.WriteLine("  VersionInfo: {0}", entity.VersionInfo);
+      Console.WriteLine();
+    }
+
+    private void Dump(VersionSet versions)
+    {
+      Console.WriteLine("VersionSet: \r\n{0}",
+        versions
+        .Select(pair => new Pair<Key, VersionInfo>(pair.Key, pair.Value))
+        .ToDelimitedString("\r\n")
+        .Indent(2, true)
+        );
+      Console.WriteLine();
+    }
+
+    private Domain GetDomain()
+    {
+      if (existingDomain==null) {
+        var config = new DomainConfiguration("sqlserver://localhost/DO40-Tests") {
+          UpgradeMode = DomainUpgradeMode.Recreate
+        };
+        config.Types.Register(typeof (Person).Assembly, typeof (Person).Namespace);
+        var domain = Domain.Build(config);
+        existingDomain = domain;
+      }
+      return existingDomain;
+    }
+  }
+}